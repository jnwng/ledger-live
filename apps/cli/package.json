--- conflicted
+++ resolved
@@ -1,10 +1,6 @@
 {
   "name": "@ledgerhq/live-cli",
-<<<<<<< HEAD
-  "version": "22.0.3-nightly.3",
-=======
   "version": "22.0.3",
->>>>>>> fb55dba4
   "description": "ledger-live CLI version",
   "repository": {
     "type": "git",
