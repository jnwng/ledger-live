--- conflicted
+++ resolved
@@ -1,10 +1,6 @@
 {
   "name": "@ledgerhq/live-cli",
-<<<<<<< HEAD
-  "version": "22.0.0-nightly.2",
-=======
   "version": "21.33.1",
->>>>>>> c580f7d0
   "description": "ledger-live CLI version",
   "repository": {
     "type": "git",
