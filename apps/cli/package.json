{
  "name": "@ledgerhq/live-cli",
<<<<<<< HEAD
  "version": "22.7.0-nightly.5",
=======
  "version": "22.7.0",
>>>>>>> 5d7bd8c6
  "description": "ledger-live CLI version",
  "repository": {
    "type": "git",
    "url": "https://github.com/LedgerHQ/ledger-live.git"
  },
  "bugs": {
    "url": "https://github.com/LedgerHQ/ledger-live/issues"
  },
  "bin": {
    "ledger-live": "./bin/index.js"
  },
  "files": [
    "bin",
    "lib"
  ],
  "scripts": {
    "prebuild": "zx ./scripts/gen.mjs",
    "build": "tsc --project src/tsconfig.json",
    "prepublishOnly": "rm -rf lib && tsc --project src/tsconfig.json",
    "watch": "tsc --watch --project src/tsconfig.json",
    "typecheck": "tsc --noEmit",
    "test": "zx ./scripts/test.mjs"
  },
  "peerDependencies": {
    "@ledgerhq/hw-transport-node-ble": "workspace:^"
  },
  "optionalDependencies": {
    "@ledgerhq/hw-transport-node-ble": "workspace:^"
  },
  "dependencies": {
    "@ledgerhq/coin-framework": "workspace:^",
    "@ledgerhq/cryptoassets": "workspace:^",
    "@ledgerhq/errors": "workspace:^",
    "@ledgerhq/hw-app-btc": "workspace:^",
    "@ledgerhq/hw-transport": "workspace:^",
    "@ledgerhq/hw-transport-http": "workspace:^",
    "@ledgerhq/hw-transport-mocker": "workspace:^",
    "@ledgerhq/hw-transport-node-hid": "workspace:^",
    "@ledgerhq/hw-transport-node-speculos": "workspace:^",
    "@ledgerhq/live-common": "workspace:^",
    "@ledgerhq/logs": "workspace:^",
    "@ledgerhq/types-devices": "workspace:^",
    "@walletconnect/client": "^1.7.1",
    "asciichart": "^1.5.25",
    "bignumber.js": "^9.1.0",
    "bip39": "^3.0.4",
    "body-parser": "^1.19.1",
    "command-line-args": "^5.2.1",
    "cors": "^2.8.5",
    "express": "^4.17.2",
    "invariant": "^2.2.4",
    "lodash": "^4.17.21",
    "lodash.product": "^18.9.19",
    "pako": "^2.0.4",
    "qrcode-terminal": "^0.12.0",
    "qrloop": "^1.2.0",
    "react": "^17.0.2",
    "react-dom": "^17.0.2",
    "rxjs": "^6.6.7",
    "winston": "^3.5.1",
    "ws": "^8.6.0"
  },
  "devDependencies": {
    "@ledgerhq/types-cryptoassets": "workspace:^",
    "@ledgerhq/types-live": "workspace:^",
    "@types/command-line-args": "^5.2.0",
    "@types/lodash": "^4.14.177",
    "@types/node": "^17.0.15",
    "@types/pako": "^2.0.0",
    "ts-node": "^10.4.0",
    "typescript": "^4.9.5"
  }
}<|MERGE_RESOLUTION|>--- conflicted
+++ resolved
@@ -1,10 +1,6 @@
 {
   "name": "@ledgerhq/live-cli",
-<<<<<<< HEAD
-  "version": "22.7.0-nightly.5",
-=======
   "version": "22.7.0",
->>>>>>> 5d7bd8c6
   "description": "ledger-live CLI version",
   "repository": {
     "type": "git",
