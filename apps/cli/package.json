--- conflicted
+++ resolved
@@ -1,10 +1,6 @@
 {
   "name": "@ledgerhq/live-cli",
-<<<<<<< HEAD
-  "version": "22.6.0-nightly.6",
-=======
   "version": "22.5.1",
->>>>>>> 91180d6a
   "description": "ledger-live CLI version",
   "repository": {
     "type": "git",
