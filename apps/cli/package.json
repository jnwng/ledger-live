{
  "name": "@ledgerhq/live-cli",
<<<<<<< HEAD
  "version": "22.7.1-nightly.1",
=======
  "version": "22.7.1",
>>>>>>> 50079748
  "description": "ledger-live CLI version",
  "repository": {
    "type": "git",
    "url": "https://github.com/LedgerHQ/ledger-live.git"
  },
  "bugs": {
    "url": "https://github.com/LedgerHQ/ledger-live/issues"
  },
  "bin": {
    "ledger-live": "./bin/index.js"
  },
  "files": [
    "bin",
    "lib"
  ],
  "scripts": {
    "prebuild": "zx ./scripts/gen.mjs",
    "build": "tsc --project src/tsconfig.json",
    "prepublishOnly": "rm -rf lib && tsc --project src/tsconfig.json",
    "watch": "tsc --watch --project src/tsconfig.json",
    "typecheck": "tsc --noEmit",
    "test": "zx ./scripts/test.mjs"
  },
  "peerDependencies": {
    "@ledgerhq/hw-transport-node-ble": "workspace:^"
  },
  "optionalDependencies": {
    "@ledgerhq/hw-transport-node-ble": "workspace:^"
  },
  "dependencies": {
    "@ledgerhq/coin-framework": "workspace:^",
    "@ledgerhq/cryptoassets": "workspace:^",
    "@ledgerhq/errors": "workspace:^",
    "@ledgerhq/hw-app-btc": "workspace:^",
    "@ledgerhq/hw-transport": "workspace:^",
    "@ledgerhq/hw-transport-http": "workspace:^",
    "@ledgerhq/hw-transport-mocker": "workspace:^",
    "@ledgerhq/hw-transport-node-hid": "workspace:^",
    "@ledgerhq/hw-transport-node-speculos": "workspace:^",
    "@ledgerhq/live-common": "workspace:^",
    "@ledgerhq/logs": "workspace:^",
    "@ledgerhq/types-devices": "workspace:^",
    "@walletconnect/client": "^1.7.1",
    "asciichart": "^1.5.25",
    "bignumber.js": "^9.1.0",
    "bip39": "^3.0.4",
    "body-parser": "^1.19.1",
    "command-line-args": "^5.2.1",
    "cors": "^2.8.5",
    "express": "^4.17.2",
    "invariant": "^2.2.4",
    "lodash": "^4.17.21",
    "lodash.product": "^18.9.19",
    "pako": "^2.0.4",
    "qrcode-terminal": "^0.12.0",
    "qrloop": "^1.2.0",
    "react": "^17.0.2",
    "react-dom": "^17.0.2",
    "rxjs": "^6.6.7",
    "winston": "^3.5.1",
    "ws": "^8.6.0"
  },
  "devDependencies": {
    "@ledgerhq/types-cryptoassets": "workspace:^",
    "@ledgerhq/types-live": "workspace:^",
    "@types/command-line-args": "^5.2.0",
    "@types/lodash": "^4.14.177",
    "@types/node": "^17.0.15",
    "@types/pako": "^2.0.0",
    "ts-node": "^10.4.0"
  }
}<|MERGE_RESOLUTION|>--- conflicted
+++ resolved
@@ -1,10 +1,6 @@
 {
   "name": "@ledgerhq/live-cli",
-<<<<<<< HEAD
-  "version": "22.7.1-nightly.1",
-=======
   "version": "22.7.1",
->>>>>>> 50079748
   "description": "ledger-live CLI version",
   "repository": {
     "type": "git",
