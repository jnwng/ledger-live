--- conflicted
+++ resolved
@@ -1,10 +1,6 @@
 {
   "name": "@ledgerhq/live-cli",
-<<<<<<< HEAD
-  "version": "22.4.1-nightly.1",
-=======
   "version": "22.4.1",
->>>>>>> c5a0be49
   "description": "ledger-live CLI version",
   "repository": {
     "type": "git",
