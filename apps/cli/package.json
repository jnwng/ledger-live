{
  "name": "@ledgerhq/live-cli",
<<<<<<< HEAD
  "version": "22.3.1-nightly.2",
=======
  "version": "22.3.1",
>>>>>>> ca8121ee
  "description": "ledger-live CLI version",
  "repository": {
    "type": "git",
    "url": "https://github.com/LedgerHQ/ledger-live.git"
  },
  "bugs": {
    "url": "https://github.com/LedgerHQ/ledger-live/issues"
  },
  "bin": {
    "ledger-live": "./bin/index.js"
  },
  "files": [
    "bin",
    "lib"
  ],
  "scripts": {
    "prebuild": "zx ./scripts/gen.mjs",
    "build": "tsc --project src/tsconfig.json",
    "prepublishOnly": "rm -rf lib && tsc --project src/tsconfig.json",
    "watch": "tsc --watch --project src/tsconfig.json",
    "typecheck": "tsc --noEmit"
  },
  "peerDependencies": {
    "@ledgerhq/hw-transport-node-ble": "workspace:^"
  },
  "optionalDependencies": {
    "@ledgerhq/hw-transport-node-ble": "workspace:^"
  },
  "dependencies": {
    "@ledgerhq/cryptoassets": "workspace:^",
    "@ledgerhq/errors": "workspace:^",
    "@ledgerhq/hw-app-btc": "workspace:^",
    "@ledgerhq/hw-transport": "workspace:^",
    "@ledgerhq/hw-transport-http": "workspace:^",
    "@ledgerhq/hw-transport-mocker": "workspace:^",
    "@ledgerhq/hw-transport-node-hid": "workspace:^",
    "@ledgerhq/hw-transport-node-speculos": "workspace:^",
    "@ledgerhq/live-common": "workspace:^",
    "@ledgerhq/logs": "workspace:^",
    "@walletconnect/client": "^1.7.1",
    "asciichart": "^1.5.25",
    "bignumber.js": "^9.0.1",
    "bip39": "^3.0.4",
    "body-parser": "^1.19.1",
    "command-line-args": "^5.2.1",
    "cors": "^2.8.5",
    "express": "^4.17.2",
    "invariant": "^2.2.4",
    "lodash": "^4.17.21",
    "lodash.product": "^18.9.19",
    "qrcode-terminal": "^0.12.0",
    "qrloop": "^1.2.0",
    "react": "^17.0.2",
    "react-dom": "^17.0.2",
    "react-redux": "^7.2.6",
    "rxjs": "^6.6.7",
    "winston": "^3.5.1",
    "ws": "^8.6.0"
  },
  "devDependencies": {
    "@ledgerhq/types-live": "workspace:^",
    "@ledgerhq/types-cryptoassets": "workspace:^",
    "@types/command-line-args": "^5.2.0",
    "@types/lodash": "^4.14.177",
    "@types/node": "^17.0.15",
    "ts-node": "^10.4.0",
    "typescript": "^4.5.5"
  }
}<|MERGE_RESOLUTION|>--- conflicted
+++ resolved
@@ -1,10 +1,6 @@
 {
   "name": "@ledgerhq/live-cli",
-<<<<<<< HEAD
-  "version": "22.3.1-nightly.2",
-=======
   "version": "22.3.1",
->>>>>>> ca8121ee
   "description": "ledger-live CLI version",
   "repository": {
     "type": "git",
