--- conflicted
+++ resolved
@@ -1,10 +1,6 @@
 {
   "name": "@ledgerhq/live-cli",
-<<<<<<< HEAD
-  "version": "22.5.2-nightly.0",
-=======
   "version": "22.5.0",
->>>>>>> c20ff340
   "description": "ledger-live CLI version",
   "repository": {
     "type": "git",
