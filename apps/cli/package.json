{
  "name": "@ledgerhq/live-cli",
<<<<<<< HEAD
  "version": "22.4.0",
=======
  "version": "22.4.1",
>>>>>>> 1592d5e0
  "description": "ledger-live CLI version",
  "repository": {
    "type": "git",
    "url": "https://github.com/LedgerHQ/ledger-live.git"
  },
  "bugs": {
    "url": "https://github.com/LedgerHQ/ledger-live/issues"
  },
  "bin": {
    "ledger-live": "./bin/index.js"
  },
  "files": [
    "bin",
    "lib"
  ],
  "scripts": {
    "prebuild": "zx ./scripts/gen.mjs",
    "build": "tsc --project src/tsconfig.json",
    "prepublishOnly": "rm -rf lib && tsc --project src/tsconfig.json",
    "watch": "tsc --watch --project src/tsconfig.json",
    "typecheck": "tsc --noEmit"
  },
  "peerDependencies": {
    "@ledgerhq/hw-transport-node-ble": "workspace:^"
  },
  "optionalDependencies": {
    "@ledgerhq/hw-transport-node-ble": "workspace:^"
  },
  "dependencies": {
    "@ledgerhq/cryptoassets": "workspace:^",
    "@ledgerhq/errors": "workspace:^",
    "@ledgerhq/hw-app-btc": "workspace:^",
    "@ledgerhq/hw-transport": "workspace:^",
    "@ledgerhq/hw-transport-http": "workspace:^",
    "@ledgerhq/hw-transport-mocker": "workspace:^",
    "@ledgerhq/hw-transport-node-hid": "workspace:^",
    "@ledgerhq/hw-transport-node-speculos": "workspace:^",
    "@ledgerhq/live-common": "workspace:^",
    "@ledgerhq/logs": "workspace:^",
    "@walletconnect/client": "^1.7.1",
    "asciichart": "^1.5.25",
    "bignumber.js": "^9.0.1",
    "bip39": "^3.0.4",
    "body-parser": "^1.19.1",
    "command-line-args": "^5.2.1",
    "cors": "^2.8.5",
    "express": "^4.17.2",
    "invariant": "^2.2.4",
    "lodash": "^4.17.21",
    "lodash.product": "^18.9.19",
    "qrcode-terminal": "^0.12.0",
    "qrloop": "^1.2.0",
    "react": "^17.0.2",
    "react-dom": "^17.0.2",
    "react-redux": "^7.2.6",
    "rxjs": "^6.6.7",
    "winston": "^3.5.1",
    "ws": "^8.6.0"
  },
  "devDependencies": {
    "@ledgerhq/types-live": "workspace:^",
    "@ledgerhq/types-cryptoassets": "workspace:^",
    "@types/command-line-args": "^5.2.0",
    "@types/lodash": "^4.14.177",
    "@types/node": "^17.0.15",
    "ts-node": "^10.4.0",
    "typescript": "^4.5.5"
  }
}<|MERGE_RESOLUTION|>--- conflicted
+++ resolved
@@ -1,10 +1,6 @@
 {
   "name": "@ledgerhq/live-cli",
-<<<<<<< HEAD
-  "version": "22.4.0",
-=======
   "version": "22.4.1",
->>>>>>> 1592d5e0
   "description": "ledger-live CLI version",
   "repository": {
     "type": "git",
