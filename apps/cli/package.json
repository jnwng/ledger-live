{
  "name": "@ledgerhq/live-cli",
<<<<<<< HEAD
  "version": "22.1.2-nightly.3",
=======
  "version": "22.2.0",
>>>>>>> 909407c2
  "description": "ledger-live CLI version",
  "repository": {
    "type": "git",
    "url": "https://github.com/LedgerHQ/ledger-live.git"
  },
  "bugs": {
    "url": "https://github.com/LedgerHQ/ledger-live/issues"
  },
  "bin": {
    "ledger-live": "./bin/index.js"
  },
  "files": [
    "bin",
    "lib"
  ],
  "scripts": {
    "prebuild": "zx ./scripts/gen.mjs",
    "build": "tsc --project src/tsconfig.json",
    "prepublishOnly": "rm -rf lib && tsc --project src/tsconfig.json",
    "watch": "tsc --watch --project src/tsconfig.json",
    "typecheck": "tsc --noEmit"
  },
  "peerDependencies": {
    "@ledgerhq/hw-transport-node-ble": "workspace:^"
  },
  "optionalDependencies": {
    "@ledgerhq/hw-transport-node-ble": "workspace:^"
  },
  "dependencies": {
    "@ledgerhq/cryptoassets": "workspace:^",
    "@ledgerhq/errors": "workspace:^",
    "@ledgerhq/hw-app-btc": "workspace:^",
    "@ledgerhq/hw-transport": "workspace:^",
    "@ledgerhq/hw-transport-http": "workspace:^",
    "@ledgerhq/hw-transport-mocker": "workspace:^",
    "@ledgerhq/hw-transport-node-hid": "workspace:^",
    "@ledgerhq/hw-transport-node-speculos": "workspace:^",
    "@ledgerhq/live-common": "workspace:^",
    "@ledgerhq/logs": "workspace:^",
    "@walletconnect/client": "^1.7.1",
    "asciichart": "^1.5.25",
    "bignumber.js": "^9.0.1",
    "bip39": "^3.0.4",
    "body-parser": "^1.19.1",
    "command-line-args": "^5.2.1",
    "cors": "^2.8.5",
    "express": "^4.17.2",
    "invariant": "^2.2.4",
    "lodash": "^4.17.21",
    "lodash.product": "^18.9.19",
    "qrcode-terminal": "^0.12.0",
    "qrloop": "^1.2.0",
    "react": "^17.0.2",
    "react-dom": "^17.0.2",
    "react-redux": "^7.2.6",
    "rxjs": "^6.6.7",
    "winston": "^3.5.1",
    "ws": "^8.6.0"
  },
  "devDependencies": {
    "@ledgerhq/types-live": "workspace:^",
    "@ledgerhq/types-cryptoassets": "workspace:^",
    "@types/command-line-args": "^5.2.0",
    "@types/lodash": "^4.14.177",
    "@types/node": "^17.0.15",
    "ts-node": "^10.4.0",
    "typescript": "^4.5.5"
  }
}<|MERGE_RESOLUTION|>--- conflicted
+++ resolved
@@ -1,10 +1,6 @@
 {
   "name": "@ledgerhq/live-cli",
-<<<<<<< HEAD
-  "version": "22.1.2-nightly.3",
-=======
   "version": "22.2.0",
->>>>>>> 909407c2
   "description": "ledger-live CLI version",
   "repository": {
     "type": "git",
