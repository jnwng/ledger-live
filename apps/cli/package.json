--- conflicted
+++ resolved
@@ -1,10 +1,6 @@
 {
   "name": "@ledgerhq/live-cli",
-<<<<<<< HEAD
-  "version": "22.6.1-nightly.8",
-=======
   "version": "22.6.4",
->>>>>>> 501068a6
   "description": "ledger-live CLI version",
   "repository": {
     "type": "git",
