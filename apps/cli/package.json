--- conflicted
+++ resolved
@@ -1,10 +1,6 @@
 {
   "name": "@ledgerhq/live-cli",
-<<<<<<< HEAD
-  "version": "22.8.1-nightly.0",
-=======
   "version": "22.8.1",
->>>>>>> 77f990e2
   "description": "ledger-live CLI version",
   "repository": {
     "type": "git",
