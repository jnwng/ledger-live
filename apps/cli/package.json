--- conflicted
+++ resolved
@@ -1,10 +1,6 @@
 {
   "name": "@ledgerhq/live-cli",
-<<<<<<< HEAD
-  "version": "22.6.6-nightly.9",
-=======
   "version": "22.6.6",
->>>>>>> 6abe8dd3
   "description": "ledger-live CLI version",
   "repository": {
     "type": "git",
