--- conflicted
+++ resolved
@@ -1,10 +1,6 @@
 {
   "name": "@ledgerhq/live-cli",
-<<<<<<< HEAD
-  "version": "22.2.0-nightly.3",
-=======
   "version": "22.1.1",
->>>>>>> dd83a42d
   "description": "ledger-live CLI version",
   "repository": {
     "type": "git",
