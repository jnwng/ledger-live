--- conflicted
+++ resolved
@@ -1,10 +1,6 @@
 {
   "name": "@ledgerhq/live-cli",
-<<<<<<< HEAD
-  "version": "22.3.2-nightly.4",
-=======
   "version": "22.3.2",
->>>>>>> 36f55b48
   "description": "ledger-live CLI version",
   "repository": {
     "type": "git",
