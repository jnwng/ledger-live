# @ledgerhq/live-cli

<<<<<<< HEAD
## 21.33.1

### Patch Changes

- Updated dependencies [6bcf42ecd]
  - @ledgerhq/live-common@22.2.1

## 21.33.1-hotfix.0

### Patch Changes

- Updated dependencies [6bcf42ecd]
  - @ledgerhq/live-common@22.2.1-hotfix.0
=======
## 22.0.0-next.4

### Patch Changes

- Updated dependencies [8b2e24b6c]
  - @ledgerhq/live-common@23.0.0-next.4

## 22.0.0-next.3

### Patch Changes

- Updated dependencies [a66fbe852]
  - @ledgerhq/live-common@23.0.0-next.3

## 22.0.0-next.2

### Patch Changes

- Updated dependencies [8ee9c5568]
  - @ledgerhq/live-common@23.0.0-next.2

## 22.0.0-next.1

### Minor Changes

- 98ecc6272: First integration of Cardano (sync/send/receive)

### Patch Changes

- Updated dependencies [98ecc6272]
  - @ledgerhq/live-common@23.0.0-next.1

## 22.0.0-next.0

### Major Changes

- 77aa0a570: extracted live-cli to it's own module

### Minor Changes

- c4be045f9: Add support for EIP712
- 64c2fdb06: Filecoin integration in LLD and LLM

### Patch Changes

- 994a1da8f: fix verify flag for getAddress CLI command
- Updated dependencies [09648db7f]
- Updated dependencies [0f59cfc10]
- Updated dependencies [899aa3300]
- Updated dependencies [89e82ed79]
- Updated dependencies [403ea8efe]
- Updated dependencies [9a86fe231]
- Updated dependencies [64c2fdb06]
- Updated dependencies [b688a592d]
- Updated dependencies [71ad84023]
- Updated dependencies [64c2fdb06]
  - @ledgerhq/live-common@23.0.0-next.0
>>>>>>> 6b32d84e

## 21.33.0

### Minor Changes

- 0252fab71: LIVE-1004 Hedera first integration in LLD

### Patch Changes

- Updated dependencies [e0c187073]
- Updated dependencies [ee44ffb17]
- Updated dependencies [0252fab71]
- Updated dependencies [3f816efba]
- Updated dependencies [f2574d25d]
- Updated dependencies [f913f6fdb]
- Updated dependencies [9dadffa88]
- Updated dependencies [04ad3813d]
  - @ledgerhq/live-common@22.2.0

## 21.33.0-next.2

### Patch Changes

- Updated dependencies [9dadffa88]
  - @ledgerhq/live-common@22.2.0-next.2

## 21.33.0-next.1

### Patch Changes

- Updated dependencies [04ad3813d]
  - @ledgerhq/live-common@22.2.0-next.1

## 21.33.0-next.0

### Minor Changes

- 0252fab7: LIVE-1004 Hedera first integration in LLD

### Patch Changes

- Updated dependencies [e0c18707]
- Updated dependencies [ee44ffb1]
- Updated dependencies [0252fab7]
- Updated dependencies [3f816efb]
- Updated dependencies [f2574d25]
- Updated dependencies [f913f6fd]
  - @ledgerhq/live-common@22.2.0-next.0<|MERGE_RESOLUTION|>--- conflicted
+++ resolved
@@ -1,20 +1,5 @@
 # @ledgerhq/live-cli
 
-<<<<<<< HEAD
-## 21.33.1
-
-### Patch Changes
-
-- Updated dependencies [6bcf42ecd]
-  - @ledgerhq/live-common@22.2.1
-
-## 21.33.1-hotfix.0
-
-### Patch Changes
-
-- Updated dependencies [6bcf42ecd]
-  - @ledgerhq/live-common@22.2.1-hotfix.0
-=======
 ## 22.0.0-next.4
 
 ### Patch Changes
@@ -72,7 +57,6 @@
 - Updated dependencies [71ad84023]
 - Updated dependencies [64c2fdb06]
   - @ledgerhq/live-common@23.0.0-next.0
->>>>>>> 6b32d84e
 
 ## 21.33.0
 
