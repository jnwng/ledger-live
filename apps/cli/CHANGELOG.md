--- conflicted
+++ resolved
@@ -140,11 +140,6 @@
   - @ledgerhq/live-common@26.0.0
   - @ledgerhq/cryptoassets@6.32.0
 
-<<<<<<< HEAD
-> > > > > > > > > Temporary merge branch 2
-
-=======
->>>>>>> 24c4ded2
 ## 22.2.0-next.2
 
 ### Patch Changes
