# @ledgerhq/live-cli

<<<<<<< HEAD
## 22.0.0-nightly.2

### Patch Changes

- Updated dependencies [8323d2eaa]
- Updated dependencies [8861c4fe0]
  - @ledgerhq/live-common@22.3.0-nightly.1

## 22.0.0-nightly.1

### Major Changes

- 77aa0a570: extracted live-cli to it's own module

## 21.33.1-nightly.0

### Patch Changes

- Updated dependencies [09648db7f]
- Updated dependencies [0f59cfc10]
- Updated dependencies [71ad84023]
  - @ledgerhq/live-common@22.2.1-nightly.0
=======
## 21.33.1

### Patch Changes

- Updated dependencies [6bcf42ecd]
  - @ledgerhq/live-common@22.2.1

## 21.33.1-hotfix.0

### Patch Changes

- Updated dependencies [6bcf42ecd]
  - @ledgerhq/live-common@22.2.1-hotfix.0
>>>>>>> c580f7d0

## 21.33.0

### Minor Changes

- 0252fab71: LIVE-1004 Hedera first integration in LLD

### Patch Changes

- Updated dependencies [e0c187073]
- Updated dependencies [ee44ffb17]
- Updated dependencies [0252fab71]
- Updated dependencies [3f816efba]
- Updated dependencies [f2574d25d]
- Updated dependencies [f913f6fdb]
- Updated dependencies [9dadffa88]
- Updated dependencies [04ad3813d]
  - @ledgerhq/live-common@22.2.0

## 21.33.0-next.2

### Patch Changes

- Updated dependencies [9dadffa88]
  - @ledgerhq/live-common@22.2.0-next.2

## 21.33.0-next.1

### Patch Changes

- Updated dependencies [04ad3813d]
  - @ledgerhq/live-common@22.2.0-next.1

## 21.33.0-next.0

### Minor Changes

- 0252fab7: LIVE-1004 Hedera first integration in LLD

### Patch Changes

- Updated dependencies [e0c18707]
- Updated dependencies [ee44ffb1]
- Updated dependencies [0252fab7]
- Updated dependencies [3f816efb]
- Updated dependencies [f2574d25]
- Updated dependencies [f913f6fd]
  - @ledgerhq/live-common@22.2.0-next.0<|MERGE_RESOLUTION|>--- conflicted
+++ resolved
@@ -1,29 +1,5 @@
 # @ledgerhq/live-cli
 
-<<<<<<< HEAD
-## 22.0.0-nightly.2
-
-### Patch Changes
-
-- Updated dependencies [8323d2eaa]
-- Updated dependencies [8861c4fe0]
-  - @ledgerhq/live-common@22.3.0-nightly.1
-
-## 22.0.0-nightly.1
-
-### Major Changes
-
-- 77aa0a570: extracted live-cli to it's own module
-
-## 21.33.1-nightly.0
-
-### Patch Changes
-
-- Updated dependencies [09648db7f]
-- Updated dependencies [0f59cfc10]
-- Updated dependencies [71ad84023]
-  - @ledgerhq/live-common@22.2.1-nightly.0
-=======
 ## 21.33.1
 
 ### Patch Changes
@@ -37,7 +13,6 @@
 
 - Updated dependencies [6bcf42ecd]
   - @ledgerhq/live-common@22.2.1-hotfix.0
->>>>>>> c580f7d0
 
 ## 21.33.0
 
