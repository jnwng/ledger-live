--- conflicted
+++ resolved
@@ -13,7 +13,6 @@
 setWalletAPIVersion(WALLET_API_VERSION);
 
 setSupportedCurrencies([
-  "axelar",
   "bitcoin",
   "ethereum",
   "bsc",
@@ -59,11 +58,6 @@
   "songbird",
   "flare",
   "near",
-<<<<<<< HEAD
-  "quicksilver",
-  "persistence",
-  "onomy",
-=======
   "optimism",
   "optimism_goerli",
   "arbitrum",
@@ -79,7 +73,10 @@
   "moonriver",
   "velas_evm",
   "syscoin",
->>>>>>> b6f1d061
+  "axelar",
+  "onomy",
+  "persistence",
+  "quicksilver",
 ]);
 
 for (const k in process.env) setEnvUnsafe(k as EnvName, process.env[k]);
