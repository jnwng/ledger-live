{
  "calendar": {
    "today": "Hoy",
    "tomorrow": "Mañana",
    "yesterday": "Ayer",
    "transactionDate": "Fecha de la transacción"
  },
  "platform": {
    "flows": {
      "requestAccount": {
        "title": "Selecciona una cuenta"
      },
      "broadcast": {
        "toast": {
          "title": "¡Transacción enviada!",
          "text": "Haz clic aquí para ver los detalles de la operación"
        }
      }
    },
    "app": {
      "informations": {
        "title": "Información",
        "website": "Sitio web"
      }
    },
    "catalog": {
      "title": "Discover",
      "branch": {
        "soon": "próximamente",
        "experimental": "experimental",
        "debug": "depuración"
      },
      "banner": {
        "title": "Descubre nuestro catálogo de aplicaciones de Live",
        "description": "Estamos trabajando arduamente para brindarte acceso seguro al mundo de las DeFi, los NFTs y más, ¡directamente desde Ledger Live!"
      },
      "twitterBanner": {
        "description": "Cuéntanos cuál es el siguiente servicio que quieres ver en Ledger Live con el hashtag",
        "tweetText": "La próxima aplicación de Ledger debería ser..."
      },
      "pollCTA": {
        "title": "Encuesta",
        "description": "¿Qué servicio quieres ver en Ledger Live?",
        "button": "¡Votemos!"
      },
      "developerCTA": {
        "title": "Para desarrolladores",
        "description": "Toda la información que necesitas para integrar tus aplicaciones en Ledger Live.",
        "button": "Ir al portal"
      }
    },
    "disclaimer": {
      "title": "Aplicación externa",
      "description": "Estás a punto de ser redireccionado a una aplicación no operada por Ledger.",
      "legalAdvice": "Esta aplicación no es operada por Ledger. Ledger no será responsable de cualquier pérdida de fondos o de calidad de servicio relacionada a dicha aplicación.Siempre asegúrate de verificar cuidadosamente la información que se muestra en tu dispositivo.",
      "checkbox": "No recordarme de nuevo.",
      "CTA": "Continuar"
    }
  },
  "common": {
    "never": "Nunca",
    "apply": "Aplicar",
    "done": "Listo",
    "confirm": "Confirmar",
    "reject": "Rechazar",
    "cancel": "Cancelar",
    "getSupport": "Obtener ayuda",
    "delete": "Eliminar cuenta del Portfolio",
    "launch": "Ejecutar",
    "continue": "Continuar",
    "previous": "Anterior",
    "learnMore": "Más información",
    "help": "Ayuda",
    "needHelp": "¿Necesitas ayuda?",
    "areYouSure": "¿Deseas continuar?",
    "selectAccount": "Selecciona una cuenta",
    "selectAccountNoOption": "No hay ninguna cuenta que coincida con \"{{accountName}}\"",
    "selectCurrency": "Elige un activo cripto",
    "selectCurrencyNoOption": "No existe el activo cripto \"{{currencyName}}\"",
    "selectCurrencyEmptyOption": "No hay activos cripto",
    "selectValidatorNoOption": "Ningún validador coincide con \"{{accountName}}\"",
    "selectNoResults": "No se encontraron valores que coincidan con «{{query}}»",
    "sortBy": "Ordenar por",
    "save": "Guardar",
    "lock": "Bloquear",
    "showMore": "Ver más",
    "back": "Atrás",
    "reset": "Restablecer",
    "retry": "Reintentar",
    "range": "Rango",
    "stop": "Detener",
    "updateNow": "Actualizar ahora",
    "close": "Cerrar",
    "eastern": "Oriental",
    "western": "Occidental",
    "reverify": "Volver a verificar",
    "verify": "Verificar",
    "verifyMyAddress": "Verificar mi dirección",
    "copy": "Copiar",
    "copied": "Copiado",
    "addressCopied": "Dirección copiada",
    "addressCopiedSuspicious": "La dirección copiada y la del portapapeles no coinciden.",
    "experimentalFeature": "Experimental",
    "information": "Información",
    "search": "Buscar...",
    "searchWithoutEllipsis": "Buscar",
    "manage": "Administrar",
    "lockScreen": {
      "title": "Bienvenidos",
      "subTitle": null,
      "description": "Ingresa tu contraseña para continuar",
      "inputPlaceholder": "Escribe tu contraseña",
      "lostPassword": "He perdido mi contraseña"
    },
    "sync": {
      "syncing": "Sincronizando...",
      "upToDate": "Sincronizado",
      "outdated": "En pausa",
      "needsMigration": "Haz clic para actualizar la cuenta",
      "error": "Error de sincronización",
      "refresh": "Actualizar",
      "devTools": "Herramientas para desarrolladores"
    },
    "exchange": "Cambia",
    "info": "Info",
    "connectDevice": "Conecta tu dispositivo"
  },
  "devices": {
    "nanoS": "Nano S",
    "nanoSP": "Nano S Plus",
    "nanoX": "Nano X",
    "blue": "Blue"
  },
  "operation": {
    "type": {
      "IN": "Recibido",
      "OUT": "Enviado",
      "NFT_IN": "NFT Recibido",
      "NFT_OUT": "NFT Enviado",
      "CREATE": "Creado",
      "REVEAL": "Revelado",
      "DELEGATE": "Delegado",
      "REDELEGATE": "Redelegado",
      "UNDELEGATE": "Desdelegado",
      "SUPPLY": "Depositado",
      "REDEEM": "Retirado",
      "APPROVE": "Aprobado",
      "VOTE": "Votado",
      "FREEZE": "Inmovilizado",
      "UNFREEZE": "Desinmovilizado",
      "REWARD": "Recompensa reclamada",
      "FEES": "Tarifas",
      "OPT_IN": "Adherir",
      "OPT_OUT": "No adherir",
      "CLOSE_ACCOUNT": "Cerrar cuenta",
      "BOND": "Vincular",
      "UNBOND": "Desvincular",
      "REWARD_PAYOUT": "Recompensa",
      "SLASH": "Penalización",
      "WITHDRAW_UNBONDED": "Retiro",
      "NOMINATE": "Nominación",
      "CHILL": "Borrar nominaciones",
      "SET_CONTROLLER": "Definir controlador"
    }
  },
  "byteSize": {
    "bytes": "{{size}} bytes",
    "kbUnit": "{{size}} Kb",
    "mbUnit": "{{size}} Mb"
  },
  "time": {
    "minute": "Minuto",
    "minute_plural": "Minutos",
    "hour": "Hora",
    "hour_plural": "Horas",
    "range": {
      "day": "1D",
      "week": "1S",
      "month": "1M",
      "year": "1A",
      "all": "TODO"
    }
  },
  "fees": {
    "advanced": "Avanzado",
    "custom": "Personalizado",
    "fast": "Rápida",
    "high": "Alta",
    "low": "Baja",
    "slow": "Lenta",
    "standard": "Estándar",
    "medium": "Media",
    "feesAmount": "Importe de tarifas"
  },
  "sidebar": {
    "card": "Tarjeta",
    "learn": "Información",
    "menu": "Menú",
    "stars": "Cuentas destacadas",
    "accounts": "Cuentas",
    "manager": "Manager",
    "exchange": "Comprar / Vender",
    "swap": "Permutar",
    "lend": "Prestar",
    "catalog": "Discover",
    "market": "Mercado"
  },
  "stars": {
    "placeholder": "Tus cuentas favoritas aparecerán aquí.",
    "tooltip": "Destacar cuenta"
  },
  "bridge": {
    "modalTitle": "Abrir puente de dispositivo",
    "openHeader": "Expón tus cuentas del dispositivo a través de WebSocket",
    "openDescription": "Abrir un puente expone todas tus cuentas a aplicaciones de terceros.",
    "openedHeader": "Puente {{appName}} abierto",
    "openedDescription": "Ahora puedes acceder a tu cuenta de {{appName}} en una aplicación web de terceros a través de WebSocket.",
    "completeHeader": "Sesión de puente finalizada",
    "completeDescription": "El puente WebSocket está ahora cerrado",
    "openButton": "Abrir",
    "disconnectButton": "Desconectar"
  },
  "swap2": {
    "title": "Permutar",
    "tabs": {
      "exchange": "Cambia",
      "history": "Historial",
      "kyc": "KYC"
    },
    "form": {
      "changeCTA": "Cambiar",
      "ratesDrawer": {
        "title": "Tasa",
        "quote": "Cotización",
        "receive": "Recibir"
      },
      "details": {
        "label": {
          "provider": "Proveedor",
          "rate": "Tasa",
          "fees": "Tarifas de red",
          "target": "Cuenta de destino"
        },
        "tooltip": {
          "provider": "lorem ipsum",
          "rate": "lorem ipsum",
          "fees": "lorem ipsum"
        },
        "noAccount": "Crear una cuenta para recibir {{name}}",
        "noAccountCTA": "Agregar cuenta"
      },
      "from": {
        "title": "De",
        "max": "Máx.",
        "accountPlaceholder": "Seleccionar origen",
        "currencyDisabledTooltip": "Esta divisa aún no está disponible para permutar"
      },
      "to": {
        "title": "A"
      },
      "notAvailable": {
        "title": "La permuta aún no está disponible en tu área",
        "content": "Ten un poco más de paciencia,<br/>implementaremos esta función muy pronto"
      },
      "providers": {
        "kyc": {
          "required": "Debes completar tu KYC",
          "complete": "Completa tu KYC",
          "update": "Actualiza tu KYC",
          "rejected": "KYC rechazado, vuelve a iniciar la verificación",
          "rejectedContactProviderSupport": "KYC rechazado, ponte en contacto con el soporte de {{providerName}}",
          "updateRequired": "Completa o actualiza tu KYC",
          "status": {
            "pending": "KYC pendiente",
            "approved": "KYC aprobado",
            "closed": "KYC rechazado",
            "upgradeRequired": "KYC insuficiente"
          }
        },
        "login": {
          "required": "Necesitas iniciar sesión con este proveedor",
          "complete": "Inicia sesión"
        },
        "mfa": {
          "required": "Necesitas configurar la MFA con este proveedor",
          "complete": "Configurar la MFA"
        },
        "withdrawalsBlockedError": {
          "message": "{{providerName}} ha bloqueado tu retiro.\n\n Para obtener más información, ponte en contacto con su equipo de soporte."
        }
      }
    },
    "history": {
      "disclaimer": "Tus transacciones de permuta en Desktop no están sincronizadas con Ledger Live Mobile",
      "empty": {
        "title": "Tus permutas anteriores aparecerán aquí",
        "description": "No has hecho ninguna permuta todavía o Ledger Live ha sido restablecido en el interín."
      },
      "export": "Exportar operaciones",
      "exporting": "Exportando..."
    },
    "kyc": {
      "updateRequired": "No podemos completar el proceso KYC hasta que actualices la aplicación",
      "wyre": {
        "disclaimer": "Ledger recopila tu información en nombre de WYRE y se la transfiere a WYRE con fines de KYC. Para obtener más información, ingresa a nuestro",
        "policy": "Política de Privacidad",
        "title": "Verifica tu identidad",
        "subtitle": "Ingresa tus datos para permutar con Wyre.",
        "cta": "Continuar",
        "pending": {
          "cta": "Continuar",
          "title": "Tus datos han sido enviados para su aprobación",
          "subtitle": "Completar la revisión normalmente lleva algunos minutos.",
          "link": "Más información sobre KYC",
          "info": "Verificación de identidad: Enviada"
        },
        "closed": {
          "cta": "Restablecer KYC",
          "title": "Solicitud de KYC rechazada",
          "subtitle": "Wyre ha rechazado los datos que has proporcionado para fines de KYC",
          "link": "Más información sobre KYC"
        },
        "form": {
          "firstName": "Nombre",
          "lastName": "Apellido",
          "street1": "Dirección postal línea 1",
          "street2": "Dirección postal línea 2",
          "city": "Ciudad",
          "state": "Provincia",
          "country": "País",
          "postalCode": "Código postal",
          "dateOfBirth": "Fecha de nacimiento",
          "firstNamePlaceholder": "Ingresa tu nombre",
          "lastNamePlaceholder": "Ingresa tu apellido",
          "street1Placeholder": "Ejemplo: Calle Maple, 13",
          "street2Placeholder": "Ejemplo: Calle Maple, 13",
          "cityPlaceholder": "Ejemplo: San José",
          "postalCodePlaceholder": "Ingresa tu código postal de 5 dígitos",
          "dateOfBirthPlaceholder": "MM/DD/AAAA",
          "firstNameError": "Ingresa tu nombre para continuar",
          "lastNameError": "Ingresa tu apellido para continuar",
          "street1Error": "Ingresa tu dirección",
          "cityError": "Ingresa la ciudad en la que vives en EE.UU.",
          "postalCodeError": "Ingresa un código postal de EE.UU. válido",
          "dateOfBirthError": "Ingresa tu fecha de nacimiento",
          "dateOfBirthValidationError": "Ingresa una fecha de nacimiento válida"
        }
      }
    },
    "exchangeDrawer": {
      "title": "Confirma tu Exchange",
      "completed": {
        "title": "Transacción transmitida con éxito.",
        "description": "Tu operación de Permuta ha sido enviada a la red para su confirmación. Espera que transacción se confirme y que el proveedor procese y envíe tus {{targetCurrency}}.",
        "disclaimer": "Toma nota de tu número de ID de permuta, en caso de que necesites asistencia del soporte de <0><0>{{provider}}</0> </0>.",
        "seeDetails": "Ver detalles"
      }
    }
  },
  "swap": {
    "title": "Permutar",
    "titleCrypto": "Permutar {{currency}}",
    "whatIsSwap": "Qué es la permuta",
    "decentralizedSwapAvailable": "Para determinadas transacciones, quizás deberías considerar la opción de usar la permuta descentralizada. Descubre <0>ParaSwap</0> y <1>1inch</1>.",
    "paraswap": {
      "cta": " Échale un vistazo",
      "description": "¿Buscas Paraswap? Está en a la pestaña Discover."
    },
    "tabs": {
      "exchange": "Cambia",
      "history": "Historial"
    },
    "history": {
      "disclaimer": "Tus transacciones de permuta en Desktop no están sincronizadas con Ledger Live Mobile",
      "empty": {
        "title": "Tus permutas anteriores aparecerán aquí",
        "description": "No has hecho ninguna permuta todavía o Ledger Live ha sido restablecido en el interín."
      }
    },
    "landing": {
      "title": "Permuta tus activos",
      "continue": "Continuar",
      "sorry": "Servicio no disponible temporalmente, o no disponible en tu país"
    },
    "missingApp": {
      "title": "Instala la aplicación {{appName}} en tu dispositivo",
      "subtitle": "Ingresa a Manager e instala la aplicación {{appName}} para permutar activos.",
      "cta": "Ingresa a Manager"
    },
    "outdatedApp": {
      "title": "Actualiza la aplicación {{appName}} en tu dispositivo",
      "subtitle": "Ingresa a Manager y actualiza la aplicación {{appName}} para intercambiar activos.",
      "cta": "Ingresa a Manager"
    },
    "providers": {
      "title": "Elige un proveedor para permutar cripto",
      "learnMore": "¿Qué es la permuta?",
      "kycRequired": "KYC necesario",
      "cta": "Continuar",
      "kyc": {
        "notAvailable": "{{provider}} no está disponible en tu ubicación",
        "status": {
          "required": "KYC necesario",
          "pending": "KYC pendiente",
          "approved": "¡KYC aprobado!",
          "closed": "KYC rechazado"
        }
      }
    },
    "ip": {
      "title": "Bienvenido a Permutar",
      "subtitle": "Intercambia activos cripto directamente desde tu dispositivo Ledger.",
      "disclaimer": "Al continuar, aceptas que tus datos de ubicación serán compartidos con terceros proveedores de servicios para que cumplan con sus procedimientos de AML/KYC."
    },
    "kyc": {
      "updateRequired": "No podemos completar el proceso KYC hasta que actualices la aplicación",
      "wyre": {
        "disclaimer": "Ledger recopila tu información en nombre de WYRE y se la transfiere a WYRE con fines de KYC. Para obtener más información, ingresa a nuestro",
        "policy": "Política de Privacidad",
        "title": "Verifica tu identidad",
        "subtitle": "Ingresa tus datos para permutar con Wyre.",
        "pending": {
          "cta": "Continuar",
          "title": "Aprobación pendiente",
          "subtitle": "Tu información fue enviada para su aprobación por Wyre.",
          "link": "Más información sobre KYC"
        },
        "closed": {
          "cta": "Restablecer KYC",
          "title": "Solicitud de KYC rechazada",
          "subtitle": "Wyre ha rechazado los datos que has proporcionado para fines de KYC",
          "link": "Más información sobre KYC"
        },
        "form": {
          "firstName": "Nombre",
          "lastName": "Apellidos",
          "street1": "Dirección postal línea 1",
          "street2": "Dirección postal línea 2",
          "city": "Ciudad",
          "state": "Provincia",
          "country": "País",
          "postalCode": "Código postal",
          "dateOfBirth": "Fecha de nacimiento",
          "firstNamePlaceholder": "Ingresa tu nombre",
          "lastNamePlaceholder": "Ingresa tu apellido",
          "street1Placeholder": "Ejemplo: Calle Maple, 13",
          "street2Placeholder": "Ejemplo: Calle Maple, 13",
          "cityPlaceholder": "Ejemplo: San José",
          "postalCodePlaceholder": "Ingresa tu código postal de 5 dígitos",
          "dateOfBirthPlaceholder": "MM/DD/AAAA",
          "firstNameError": "Ingresa tu nombre para continuar",
          "lastNameError": "Ingresa tu apellido para continuar",
          "street1Error": "Ingresa tu dirección",
          "cityError": "Ingresa la ciudad en la que vives en EE.UU.",
          "postalCodeError": "Ingresa un código postal de EE.UU. válido",
          "dateOfBirthError": "Ingresa tu fecha de nacimiento",
          "dateOfBirthValidationError": "Ingresa una fecha de nacimiento válida"
        }
      }
    },
    "form": {
      "resetKYC": "Restablece tu KYC y actualiza Live para permutar con Wyre",
      "resetKYCCTA": "Restablecer KYC",
      "amount": "Importe",
      "from": {
        "title": "De",
        "account": "Cuenta",
        "amount": "Importe a enviar",
        "currency": "Activo cripto"
      },
      "to": {
        "title": "A",
        "account": "Cuenta",
        "amount": "Importe a recibir",
        "currency": "Activo cripto",
        "addAccountCTA": "Agregar cuenta nueva"
      },
      "tradeMethod": {
        "title": "Tasa",
        "float": "Tasa variable",
        "floatUnavailable": "La tasa variable no es compatible con este par",
        "fixed": "Tasa fija",
        "fixedUnavailable": "La tasa fija no es compatible con este par",
        "floatDesc": "Tu importe puede cambiar en función de las condiciones del mercado.",
        "fixedDesc": "Tu importe seguirá siendo el mismo incluso si el mercado cambia. Se actualiza cada 60 segundos.",
        "by": "Ofrecido por"
      },
      "exchange": "Cambia",
      "helpCTA": "¿Qué es la permuta?",
      "bubble": "Utilizamos una tarifa fija, éste es el importe exacto que recibirás.",
      "noAccounts": "No tienes cuentas de {{currencyName}} con saldo",
      "noApp": "Aplicación de {{currencyName}} no instalada.",
      "outdatedApp": "Actualización de la aplicación {{currencyName}} disponible.",
      "loadingRates": "Cargando tasas..."
    },
    "unauthorizedRatesModal": {
      "title": "Ledger Live requiere de una actualización",
      "subtitle": "Actualiza Ledger Live a la última versión y vuelve a verificar tu identidad para permutar con Wyre",
      "cta": "Restablece la verificación"
    },
    "resetThirdPartyDataModal": {
      "title": "Eliminar los datos locales de terceros",
      "subtitle": "Elimina los datos locales de terceros. Es posible que tengas que volver a realizar el KYC o iniciar sesión de nuevo para acceder a los servicios proporcionados por nuestros socios.",
      "cta": "Confirmar"
    },
    "modal": {
      "title": "Permutar",
      "steps": {
        "summary": {
          "title": "Resumen",
          "from": "De",
          "to": "A",
          "toExchange": "Importe a enviar",
          "toReceive": "Importe a recibir",
          "terms": "Términos y Condiciones",
          "disclaimer": {
            "description": "Al hacer clic en \"Confirmar\", reconozco y acepto que este servicio está regulado exclusivamente por los Términos y Condiciones de <0>{{provider}}</0>.",
            "acceptedDescription": "Este servicio está regulado exclusivamente por los Términos y Condiciones de <0>{{provider}}</0>."
          },
          "details": {
            "provider": "Proveedor",
            "tradeMethod": {
              "title": "Tipo",
              "float": "Tasa variable",
              "fixed": "Tasa fija"
            },
            "address": "Dirección"
          }
        },
        "device": {
          "title": "Dispositivo"
        },
        "dependencies": {
          "title": "Verificación de aplicaciones"
        },
        "finished": {
          "title": "Pendiente",
          "subtitle": "Permuta transmitida con éxito ",
          "swap": "Tu ID de Permuta:",
          "seeDetails": "Ver detalles",
          "disclaimer": "Toma nota de tu número de ID de permuta, en caso de que necesites asistencia del soporte de <0><0>{{provider}}</0> </0>.",
          "description": "Tu operación de permuta ha sido enviada a la red para su confirmación. Puede transcurrir hasta una hora antes de que recibas tus {{targetCurrency}}."
        }
      }
    },
    "operationDetailsModal": {
      "title": "Permutar",
      "provider": "Proveedor",
      "txid": "ID de permuta",
      "status": "Estado",
      "statusTooltips": {
        "expired": "Contacta con el proveedor de permuta mediante tu ID de permuta para obtener más información.",
        "refunded": "Contacta con el proveedor de permuta mediante tu ID de permuta para obtener más información.",
        "pending": "Espera mientras el proveedor de permuta procesa la transacción.",
        "onhold": "Contacta al proveedor de permuta mediante tu ID de permuta para resolver la situación.",
        "finished": "Tu permuta se ha completado correctamente."
      },
      "date": "Fecha",
      "from": "De",
      "fromAddress": "Dirección de origen",
      "fromAddress_plural": "Direcciones de origen",
      "to": "A",
      "toProvider": "Dirección del proveedor",
      "initialAmount": "Importe inicial",
      "creditedAmount": "Importe acreditado"
    }
  },
  "lottieDebugger": {
    "buttonTitle": "Prueba"
  },
  "fullNode": {
    "status": "Estado",
    "connect": "Conectar",
    "disconnect": "Desconectar",
    "checkNodeSettings": "Verificar configuración del nodo",
    "edit": "Editar",
    "modal": {
      "title": "Conectar nodo completo de Bitcoin",
      "disconnectTitle": "Desconectar nodo completo",
      "steps": {
        "landing": {
          "header": "Inicia tu nodo completo. No confíes, verifica.",
          "description": "Un nodo completo de Bitcoin valida todas las transacciones y bloques, permitiéndote usar Bitcoin de una manera que no requiere confianza, a la vez que contribuyes a la red de Bitcoin.",
          "list": {
            "item1": "Configura Bitcoin Core en un dispositivo con recursos suficientes.",
            "item2": "Espera a que el nodo se sincronice completamente.",
            "item3": "Toma nota de tus credenciales de nodo RPC, dirección de IP y número de puerto."
          },
          "disclaimer": "Ejecutar un nodo completo requiere una PC con recursos suficientes y una conexión de banda ancha sin restricciones de datos."
        },
        "node": {
          "title": "Nodo",
          "connectionSteps": {
            "notConnected": {
              "header": "Ingresa los parámetros de tu nodo",
              "disclaimer": "Tu nodo completo debe estar completamente sincronizado antes de conectar a Ledger Live.",
              "fields": {
                "nodeHost": {
                  "title": "Anfitrión",
                  "tooltip": "Utiliza el valor predeterminado si el nodo se ejecuta en esta PC o ingresa la dirección de IP y el número de puerto del nodo."
                },
                "rpcCredentials": {
                  "title": "Credenciales de RPC",
                  "tooltip": "Ingresa la contraseña y el nombre de usuario RPC de tu nodo, que se encuentran en el archivo bitcoin.conf.",
                  "usernamePlaceholder": "Nombre de usuario",
                  "passwordPlaceholder": "Contraseña"
                },
                "tls": {
                  "title": "Usar TLS",
                  "tooltip": "Habilita la seguridad de la capa de transporte. Por ejemplo, cuando utilices una solución de nodo alojado."
                }
              }
            },
            "connecting": {
              "header": "Comprobando la conexión de nodo",
              "description": "Espera mientras comprobamos si tu nodo completo responde."
            },
            "success": {
              "header": "Conexión de nodo completo exitosa",
              "description": "Ahora puedes configurar tu nodo para buscar tus cuentas en la cadena de bloques."
            },
            "failure": {
              "header": "No fue posible hacer contacto con el nodo completo",
              "description": "Asegúrate de que tu nodo esté perfectamente sincronizado y verifica sus ajustes de conexión."
            }
          }
        },
        "device": {
          "title": "Dispositivo",
          "connectionSteps": {
            "pending": {
              "header": "Obteniendo cuentas desde el dispositivo",
              "description": "Espera mientras se agregan las cuentas a buscar al archivo de configuración del nodo."
            },
            "success": {
              "header": "Cuentas agregadas a la configuración del nodo",
              "description": "Se guardó un archivo de configuración en la carpeta de datos del usuario. Esto permite que Ledger SatStack se conecte a tu nodo y busque tus cuentas en la cadena de bloques.",
              "cta": "Ver datos de usuario"
            }
          }
        },
        "accounts": {
          "title": "Cuentas",
          "existing": "Cuentas existentes a buscar",
          "toScan": "Cuentas a buscar",
          "toScanDescription": "Cuentas a buscar por cada tipo de dirección",
          "toScanTooltip": "Aumenta la cantidad sólo si tienes más de 10 cuentas de BTC. La búsqueda inicial será más lenta. "
        },
        "satstack": {
          "title": "SatStack",
          "connectionSteps": {
            "notConnected": {
              "header": "Descarga y ejecuta Ledger SatStack",
              "description": "Ledger SatStack es una aplicación pequeña que le permite a Ledger Live comunicarse con tu nodo completo. Descarga y ejecuta Ledger SatStack antes de continuar.",
              "disclaimer": "SatStack debe estar en ejecución para que Ledger Live se conecte a tu nodo completo. Evalúa configurarlo para que se inicie automáticamente al encender tu PC.",
              "cta": "Descargar SatStack"
            },
            "satstack-disconnected": {
              "header": "No fue posible hacer contacto con SatStack",
              "description": "Comprueba que SatStack está en ejecución en esta PC."
            },
            "satstack-outdated": {
              "header": "Actualiza SatStack",
              "description": "La versión de SatStack que estás utilizando es demasiado antigua y puede contener errores o incompatibilidades."
            },
            "node-disconnected": {
              "header": "No fue posible hacer contacto con el nodo completo",
              "description": "Verifica que tu nodo esté accesible y que los ajustes de conexión ingresados sean los correctos."
            },
            "invalid-chain": {
              "header": "cadena inválida título",
              "description": "cadena inválida descripción de tooltip"
            },
            "initializing": {
              "header": "Cargando",
              "description": ""
            },
            "ready": {
              "header": "Listo",
              "description": "Se ha sincronizado por completo todo el nodo. Los saldos de tu cuenta de Bitcoin son correctos ahora."
            },
            "syncing": {
              "header": "Sincronización de nodo en curso…",
              "description": "Las transacciones recientes pueden no ser todavía visibles, por lo que los saldos de tu cuenta de Bitcoin podrían ser incorrectos. Si es posible, mantén tu nodo continuamente en ejecución para que siempre esté sincronizado."
            },
            "scanning": {
              "header": "Escaneo de cuenta en curso...",
              "description": "Puedes agregar tus cuentas una vez que finalice el escaneo de cuenta. Se eliminó cualquier cuenta de Bitcoin previamente agregada a través de los exploradores de Ledger."
            }
          }
        },
        "disconnect": {
          "cta": "Desconectar",
          "description": "¿Deseas continuar? Desconectar el nodo completo eliminará todas las cuentas de Bitcoin. Puedes agregar tus cuentas de nuevo utilizando los exploradores de Ledger."
        }
      }
    }
  },
  "account": {
    "lastOperations": "Operaciones recientes",
    "contractAddress": "Contrato:",
    "openInExplorer": "Abrir en el explorador",
    "emptyState": {
      "title": "¿Aún no tienes activos cripto?",
      "desc": "Verifica que la aplicación <1><0>{{managerAppName}}</0></1> esté instalada para comenzar a recibir",
      "descToken": "Verifica que la aplicación <1><0>{{managerAppName}}</0></1> esté instalada y comienza a recibir <3><0>{{ticker}}</0></3> y tokens <5><0>{{tokenList}}</0></5>",
      "buttons": {
        "receiveFunds": "Recibir",
        "buy": "Comprar"
      }
    },
    "settings": {
      "title": "Editar cuenta",
      "advancedLogs": "Avanzado",
      "advancedTips": "Tu clave pública extendida es un dato sensible. Utilízalo con cuidado, en especial cuando lo divulgues a terceros.",
      "accountName": {
        "title": "Nombre de la cuenta",
        "desc": "Descripción de la cuenta"
      },
      "unit": {
        "title": "Unidad",
        "desc": "Elige la unidad a utilizar"
      }
    },
    "availableBalance": "Saldo disponible",
    "frozenAssets": "Activos inmovilizados",
    "bandwidth": "Ancho de banda",
    "energy": "Energía",
    "stake": "Participar",
    "delegatedAssets": "Activos delegados",
    "undelegating": "Desdelegando",
    "availableBalanceTooltip": "Este importe está disponible.",
    "frozenAssetsTooltip": "Los activos congelados se utilizan en el proceso de votación de TRON. Esto representa tu número total de votos.",
    "bandwidthTooltip": "Congela activos para ganar Ancho de banda",
    "energyTooltip": "Congela activos para ganar Energía",
    "cosmosDelegatedTooltip": "Los activos delegados se utilizan en el proceso de votación de Cosmos. Esto representa tu cantidad total de votos.",
    "cosmosUndelegatingTooltip": "Los activos desdelegados presentan un bloqueo temporal de 21 días antes de estar disponibles.",
    "delegatedTooltip": "Delegated assets are used in the voting process. This represents your total number of votes.",
    "undelegatingTooltip": "Undelegated assets are in a timelock of {{timelockInDays}} days, before being available."
  },
  "exchange": {
    "chooseProvider": "Elegir de {{providerCount}} proveedor",
    "chooseProviders": "Elegir de {{providerCount}} proveedores",
    "title": "Comprar y vender cripto",
    "reset": "Reiniciar flujo",
    "verifyAddress": "Confirma que la dirección que se muestra coincide exactamente con la que aparece en tu dispositivo",
    "buy": {
      "header": "Compra cripto a través de nuestros socios",
      "title": "Elige un proveedor para comprar cripto",
      "buyFrom": "Compra dondequiera que estés",
      "cryptoSupported": "Cripto compatible",
      "payWith": "Paga con tarjeta o con SEPA",
      "tab": "Comprar",
      "coinify": {
        "header": "Comprar cripto con {{provider}}",
        "title": "Compra cripto mediante <0>{{provider}}</0>",
        "selectCrypto": "Elige un activo cripto",
        "selectAccount": "Elige una cuenta",
        "continue": "Continuar",
        "addAccount": "Agregar cuenta"
      }
    },
    "sell": {
      "header": "Vende cripto con nuestros socios",
      "title": "Vende cripto mediante <0>{{provider}}</0>",
      "tab": "Vender",
      "selectCrypto": "Elige un activo cripto",
      "selectAccount": "Elige una cuenta",
      "continue": "Continuar"
    }
  },
  "lend": {
    "title": "Prestar cripto",
    "tabs": {
      "dashboard": "Dashboard",
      "opened": "Préstamos activos",
      "closed": "Préstamos finalizados",
      "history": "Historial"
    },
    "assets": "Activos a prestar",
    "active": "Cuentas aprobadas",
    "lendAsset": "Prestar",
    "account": {
      "amountSupplied": "Importe depositado",
      "amountSuppliedTooltip": "Importe prestado a la red",
      "currencyAPY": "APY de la divisa",
      "currencyAPYTooltip": "Tasa de rendimiento anual de un depósito en Compound de forma continuada",
      "accruedInterests": "Interés acumulado",
      "accruedInterestsTooltip": "Interés generado por tus activos prestados",
      "interestEarned": "Interés recibido",
      "interestEarnedTooltip": "Intereses que has recibido después del retiro",
      "openLoans": "Préstamos activos",
      "closedLoans": "Préstamos finalizados",
      "amountRedeemed": "Importe retirado",
      "date": "Fecha",
      "info": "Puedes prestar activos directamente desde tu cuenta de {{currency}} y ganar intereses.",
      "howCompoundWorks": "¿Cómo funciona el préstamo en Compound?",
      "lend": "Depositar {{currency}}"
    },
    "emptyState": {
      "active": {
        "title": "Prestar",
        "description": "Puedes prestar activos directamente desde tus cuentas Ethereum y ganar intereses.",
        "cta": "¿Cómo funciona el préstamo en Compound?"
      },
      "closed": {
        "title": "Tus préstamos finalizados aparecerán aquí",
        "description": "Aún no has realizado ningún préstamo.",
        "cta": "Depositar"
      },
      "opened": {
        "title": "Tus préstamos activos aparecerán aquí",
        "description": "Aún no has realizado ningún préstamo.",
        "cta": "Depositar"
      },
      "history": {
        "title": "Historial",
        "description": "Visualiza el historial de todas las transacciones de préstamos.",
        "cta": "Depositar"
      }
    },
    "headers": {
      "active": {
        "accounts": "Cuenta",
        "amountSupplied": "Préstamo activo",
        "amountSuppliedTooltip": "Importe depositado en la red",
        "accruedInterests": "Saldo del interés",
        "accruedInterestsTooltip": "Intereses obtenidos de los préstamos",
        "status": "Estado de la cuenta",
        "actions": "Acciones"
      },
      "status": {
        "enablingTooltip": "Tu transacción se está transmitiendo",
        "toSupplyTooltip": "Puedes suministrar ahora tus activos"
      },
      "types": {
        "enabling": "Activando",
        "inactive": "Inactivo",
        "supplying": "Suministrando",
        "earning": "Ganando"
      },
      "closed": {
        "assetLended": "Activo",
        "amountRedeemed": "Importe a retirar",
        "interestsEarned": "Interés recibido",
        "date": "Fecha"
      },
      "opened": {
        "assetLended": "Activo",
        "amount": "Importe",
        "accruedInterest": "Interés acumulado",
        "date": "Fecha"
      },
      "rates": {
        "allAssets": "Activo",
        "totalBalance": "Saldo de activos",
        "totalBalanceTooltip": "Monto disponible para prestar",
        "currentAPY": "APY del depósito",
        "currentAPYTooltip": "Tasa de rendimiento anual ganada mediante un depósito continuamente en Compound",
        "actions": "Acciones"
      }
    },
    "manage": {
      "cta": "Administrar préstamos",
      "title": "Administrar préstamo",
      "enable": {
        "approve": "Aprobar",
        "manageLimit": "Administrar límite",
        "viewDetails": "Ver detalles",
        "info": "Has aprobado <0>{{amount}}</0> en esta cuenta. Puedes reducir la cantidad por una tarifa.",
        "infoNoLimit": "Has aprobado esta cuenta por completo. Puedes reducir la cantidad pagando una tarifa.",
        "approvedWithLimit": "Has aprobado <0>{{value}}</0> en esta cuenta.",
        "enabling": "Podrás depositar activos una vez que se confirme la aprobación de la cuenta.",
        "notEnabled": "Debes aprobar esta cuenta antes de poder prestar activos.",
        "notEnoughApproved": "Debes aumentar el límite aprobado en tu cuenta para prestar."
      },
      "supply": {
        "title": "Depositar",
        "description": "Indica la cantidad de activos a prestar al protocolo."
      },
      "withdraw": {
        "title": "Retirar",
        "description": "Retirar activos del protocolo a tu cuenta de Ledger."
      }
    },
    "enable": {
      "title": "Aprobar cuenta",
      "steps": {
        "selectAccount": {
          "title": "Seleccionar cuenta",
          "selectLabel": "Cuenta desde la que se realizará el préstamo",
          "cta": "Aprobar",
          "alreadyEnabled": "Esta cuenta está aprobada"
        },
        "amount": {
          "title": "Importe",
          "summary": "Otorgó acceso al contrato inteligente <0>{{contractName}}</0> de mi cuenta <0>{{accountName}}</0> por un importe de <0>{{amount}}</0>",
          "limit": "{{amount}} limitado",
          "noLimit": "{{assetName}} ilimitado",
          "contractName": "{{currencyName}} en Compound",
          "advanced": "Avanzado",
          "amountLabel": "Importe a aprobar",
          "amountLabelTooltip": "Esto limita el importe disponible para el contrato inteligente."
        },
        "connectDevice": {
          "title": "Dispositivo"
        },
        "confirmation": {
          "title": "Confirmación",
          "success": {
            "title": "Operación enviada correctamente",
            "text": "La autorización se ha enviado a la red para su confirmación. Podrás emitir préstamos una vez que se confirme.",
            "done": "Cerrar",
            "info": "Las transacciones pueden llevar algo de tiempo para aparecer en un explorador y confirmarse."
          },
          "broadcastError": "Es posible que la transacción haya fallado. Espera un momento y comprueba el historial de transacciones antes de intentarlo de nuevo."
        }
      }
    },
    "withdraw": {
      "title": "Retirar activos",
      "steps": {
        "amount": {
          "title": "Importe",
          "advanced": "Avanzado",
          "amountToWithdraw": "Importe a retirar",
          "withdrawAll": "Retirar máx.",
          "placeholder": "Retirar máx.",
          "maxWithdrawble": "La cantidad máxima a retirar es"
        },
        "connectDevice": {
          "title": "Dispositivo"
        },
        "confirmation": {
          "title": "Confirmación",
          "success": {
            "title": "Retiro enviado correctamente",
            "text": "Tus activos estarán disponibles una vez que la red haya confirmado el retiro.",
            "done": "Cerrar",
            "cta": "Ver detalles"
          },
          "broadcastError": "Es posible que la transacción haya fallado. Espera un momento y comprueba el historial de transacciones antes de intentarlo de nuevo.",
          "tooltip": {
            "amountWithdrawn": "El importe retirado se muestra en {{ tokenName }}. Los {{ tokenName }} son tokens ERC20 que recibes luego de prestar activos."
          }
        }
      }
    },
    "info": {
      "terms": {
        "title": "Prestar cripto",
        "subtitle": "Presta activos sobre el protocolo Compound",
        "description": "El protocolo Compound permite prestar y tomar prestados activos en la red Ethereum. Puedes prestar activos y ganar intereses directamente desde tu cuenta de Ledger.",
        "switchLabel": "<1>He leído y estoy de acuerdo con los </1><0>Términos de Uso</0><1>.</1>"
      },
      "steps": {
        "title": "Paso <0>{{step}} de {{total}}</0>",
        "1": {
          "subtitle": "Aprueba una cuenta para permitir al protocolo",
          "subtitle2": "procesar futuros préstamos.",
          "description": "Debes autorizar al contrato inteligente Compound a transferir hasta una determinada cantidad de activos al protocolo. Aprobar una cuenta le concede permisos al protocolo para procesar préstamos futuros."
        },
        "2": {
          "subtitle": "Agregar activos para ganar intereses",
          "description": "Una vez que se aprueba una cuenta, puedes seleccionar el importe de los activos que deseas prestar y enviar una transacción al protocolo. Los intereses se comienzan a acumular inmediatamente después de la confirmación de la transacción."
        },
        "3": {
          "subtitle": "Retira activos en cualquier momento",
          "description": "Puedes retirar activos y ganar intereses en cualquier momento, de forma parcial o total, directamente desde la cuenta de Ledger."
        }
      }
    },
    "supply": {
      "title": "Depositar activos",
      "steps": {
        "amount": {
          "title": "Importe",
          "amountToSupply": "Importe a depositar",
          "maxSupply": "El importe máximo a prestar es"
        },
        "device": {
          "title": "Dispositivo"
        },
        "confirmation": {
          "title": "Confirmación",
          "success": {
            "title": "Depósito enviado correctamente",
            "text": "Comenzarás a ganar intereses una vez que la red haya confirmado el depósito.",
            "done": "Cerrar",
            "cta": "Ver detalles",
            "info": "Las transacciones pueden llevar algo de tiempo para aparecer en un explorador y confirmarse."
          }
        }
      }
    },
    "noEthAccount": {
      "title": "Crea una cuenta ETH",
      "description": "<0>{{ asset }}({{ ticker }})</0> es un token ERC 20 de Ethereum. Para prestar {{ ticker }}, instala la aplicación de Ethereum y crea una cuenta de Ethereum.",
      "cta": "Agregar cuenta"
    },
    "emptyAccountDeposit": {
      "title": "No tienes ninguna cuenta de {{ asset }}.",
      "description": "Para depositar fondos y prestar cripto, necesitas una cuenta {{ asset }}. Recibe fondos en tu dirección de Ethereum.",
      "ctaBuy": "Comprar {{ asset }}",
      "ctaReceive": "Recibir {{ asset }}"
    }
  },
  "accounts": {
    "title": "Cuentas",
    "noResultFound": "No se encontraron cuentas.",
    "order": {
      "name|asc": "Nombre A-Z",
      "name|desc": "Nombre Z-A",
      "balance|asc": "Saldo más bajo",
      "balance|desc": "Saldo más alto"
    },
    "range": {
      "day": "Día",
      "week": "Semana",
      "month": "Mes",
      "year": "Año",
      "all": "Todas"
    },
    "optionsMenu": {
      "title": "Opciones",
      "exportOperations": "Exportar historial de operaciones",
      "exportToMobile": "Exportar a Mobile"
    },
    "contextMenu": {
      "star": "Destacar",
      "receive": "Recibir",
      "send": "Enviar",
      "swap": "Permutar",
      "buy": "Comprar",
      "sell": "Vender",
      "edit": "Editar cuenta",
      "hideToken": "Ocultar token"
    }
  },
  "help": {
    "title": "Ayuda y soporte",
    "gettingStarted": {
      "title": "Primeros pasos",
      "desc": "Comenzar aquí"
    },
    "status": {
      "title": "Estado de Ledger",
      "desc": "Comprueba el estado de nuestro sistema"
    },
    "helpCenter": {
      "title": "Soporte de Ledger",
      "desc": "Obtener ayuda"
    },
    "ledgerAcademy": {
      "title": "Ledger Academy",
      "desc": "Aprender sobre las cripto"
    },
    "facebook": {
      "title": "Facebook",
      "desc": "Dale “me gusta” a nuestra página"
    },
    "twitter": {
      "title": "Twitter",
      "desc": "Síguenos"
    },
    "github": {
      "title": "Github",
      "desc": "Revisa nuestro código"
    }
  },
  "blacklistToken": {
    "title": "Ocultar token",
    "desc": "Esta acción ocultará todas las cuentas de <1><0>{{tokenName}}</0></1>, pero puedes visualizarlas de nuevo ingresando a <3>Ajustes</3>.",
    "hideCTA": "Ocultar token"
  },
  "hideNftCollection": {
    "title": "Ocultar colección de NFTs",
    "desc": "Esta acción ocultará todos los NFTs de la colección <1><0>{{collectionName}}</0></1> , pero puedes visualizarlos de nuevo ingresando a <3>Ajustes</3>.",
    "hideCTA": "Ocultar colección de NFTs"
  },
  "banners": {
    "cleanCache": {
      "title": "La modificación de los ajustes experimentales requiere de una memoria caché vacía",
      "cta": "Borrar caché"
    },
    "migrate": "Actualización disponible en cuentas de Ledger Live",
    "genericTerminatedCrypto": "{{coinName}} ya no es compatible",
    "valentine": {
      "title": "Día de San Valentín",
      "description": "Como prueba de nuestro amor, Ledger reducirá las tarifas de compra y de venta en Ledger Live"
    },
    "ledgerAcademy": {
      "title": "Ledger Academy",
      "description": "Todo lo que necesitas saber sobre cadena de bloques, seguridad, criptomonedas y tu dispositivo Ledger",
      "cta": "Empieza a aprender"
    },
    "stakeCosmos": {
      "title": "Participar con COSMOS",
      "description": "Delega tus ATOM a través de la página de cuenta y obtén recompensas hoy mismo",
      "cta": "Participar con Cosmos ahora"
    },
    "buyCrypto": {
      "title": "Comprar cripto",
      "description": "Compra activos cripto a través de nuestro socio y recíbelos directamente en tu cuenta de Ledger",
      "cta": "Comprar ahora"
    },
    "familyPack": {
      "title": "Paquete familiar",
      "description": "Interesa a tu familia y amigos en las criptomonedas con 3 Nano S a un precio con descuento",
      "cta": "Comprar paquete familiar"
    },
    "polkaStake": {
      "title": "Participación con POLKADOT",
      "description": "Ahora puedes participar, proteger y administrar tus DOT directamente desde Ledger Live"
    },
    "sell": {
      "title": "vender cripto",
      "description": "Vende Bitcoin con nuestro socio directamente desde Ledger Live"
    },
    "stakeAlgorand": {
      "title": "Participar con ALGORAND",
      "description": "Aprovecha al máximo tus ALGO. Simplemente añade fondos a tus cuentas y obtén recompensas por participación hoy mismo."
    },
    "swap": {
      "title": "Permutar cripto",
      "description": "Permuta una cripto por otra desde Ledger Live con nuestro socio."
    },
    "lending": {
      "title": "Prestar cripto",
      "description": "Presta monedas estables al protocolo Compound y obtén intereses hoy mismo"
    },
    "blackfriday": {
      "title": "BLACK FRIDAY ",
      "description": "Disfruta un descuento del 40% en billeteras de hardware Ledger con el código de promoción BLACKFRIDAY20"
    }
  },
  "signmessage": {
    "title": "Firmar mensaje",
    "steps": {
      "summary": {
        "title": "Resumen"
      },
      "sign": {
        "title": "Dispositivo"
      }
    }
  },
  "walletconnect": {
    "titleAccount": "WalletConnect",
    "disconnect": "Desconectar",
    "disconnected": "Desconectado",
    "connected": "Conectado",
    "connecting": "Conectando...",
    "invalidAccount": "ID de cuenta inválido",
    "steps": {
      "paste": {
        "title": "Pegar enlace",
        "label": "Dirección de WalletConnect",
        "placeholder": "Pegar enlace de Wallet Connect"
      },
      "confirm": {
        "title": "Conectar",
        "details": "Desea conectarse a la siguiente cuenta mediante tu billetera:",
        "deeplinkDetails": "Desea conectarse a Ledger Live. Elige tu cuenta:",
        "noAccount": "No tienes ninguna cuenta compatible. Agrega una cuenta compatible para utilizar Wallet Connect.",
        "alreadyConnected": "Estás intentando conectarse a una dApp al mismo tiempo de que ya existe una conectada. Desconectar la dApp conectada antes de reconectar Live con la nueva dApp"
      }
    },
    "connectedscreen": {
      "info": "Ahora puedes acceder a la dApp {{name}} desde tu navegador web.",
      "warning": "No es seguro compartir direcciones de recepción de una dApp. Utiliza siempre Ledger Live cuando desees compartir tu dirección para recibir fondos.",
      "disconnected": "Hay un problema de conexión entre la dApp, WalletConnect y Ledger Live. Espera unos momentos o intenta de nuevo la conexión"
    }
  },
  "dashboard": {
    "title": "Portfolio",
    "emptyAccountTile": {
      "desc": "Agrega cuentas para gestionar otros activos cripto",
      "createAccount": "Agregar cuenta"
    },
    "recentActivity": "Operaciones recientes",
    "totalBalance": "Saldo total",
    "transactionsPendingConfirmation": "Algunas transacciones aún no están confirmadas. Las mismas se reflejarán en tu saldo y quedarán disponibles después de ser confirmadas."
  },
  "currentAddress": {
    "title": "Dirección actual",
    "for": "Dirección de <1><0>{{name}}</0></1>",
    "messageIfUnverified": "Comprueba que la dirección compartida coincida exactamente con la de tu dispositivo",
    "messageIfSkipped": "Tu dirección {{name}} no ha sido confirmada en tu dispositivo Ledger. Verifícala para mayor seguridad.",
    "showQrCode": "Mostrar código QR",
    "taprootWarning": "Asegúrate de que el remitente soporta Taproot"
  },
  "emptyState": {
    "dashboard": {
      "title": "Instala aplicaciones en tu dispositivo",
      "desc": "Ingresa a Manager para instalar aplicaciones en tu dispositivo. Podrás agregar cuentas una vez que cuentes con aplicaciones en tu dispositivo.",
      "buttons": {
        "installApp": "Ir a Manager",
        "help": "Ayuda"
      }
    },
    "accounts": {
      "title": "Agrega una cuenta para comenzar",
      "desc": "Agrega una cuenta para empezar a administrar tus activos cripto. Debes tener la aplicación de tu activo cripto instalada en tu dispositivo.",
      "buttons": {
        "addAccount": "Agregar cuenta",
        "installApp": "Ingresa a Manager para instalar aplicaciones",
        "help": "Ayuda"
      }
    }
  },
  "genuinecheck": {
    "deviceInBootloader": "Tu dispositivo está en modo Bootloader. Haz clic en <1>Continuar</1> para actualizarlo."
  },
  "learn": {
    "title": "Información",
    "noConnection": "No hay conexión",
    "noConnectionDesc": "Parece que no tienes acceso a Internet. Comprueba tu conexión e inténtalo de nuevo.",
    "sectionShows": "Muestra",
    "sectionVideo": "Video",
    "sectionPodcast": "Podcast",
    "sectionArticles": "Artículos"
  },
  "market": {
    "title": "Mercado",
    "currency": "Divisa",
    "rangeLabel": "Tiempo",
    "goBack": "Volver",
    "filters": {
      "title": "Filtros",
      "show": "Mostrar",
      "all": "Todas",
      "isLedgerCompatible": "Compatible con Ledger Live",
      "isFavorite": "Activos destacados",
      "applyFilters": "Aplicar filtros",
      "clearAll": "Borrar todo"
    },
    "marketList": {
      "crypto": "Cripto",
      "price": "Precio",
      "change": "Cambiar",
      "marketCap": "Capitalización de mercado",
      "last7d": "Últimos 7 días"
    },
    "detailsPage": {
      "priceStatistics": "Estadísticas de precio",
      "tradingVolume": "Volumen de operaciones",
      "24hLowHight": "Mín 24h/Máx 24h",
      "7dLowHigh": "Mín 7d/Máx 7d",
      "allTimeHigh": "Máximo histórico",
      "allTimeLow": "Mínimo histórico",
      "marketCapRank": "Posición según capitalización de mercado",
      "marketCapDominance": "Dominio de capitalización de mercado",
      "supply": "Suministro",
      "circulatingSupply": "Suministro circulante",
      "totalSupply": "Suministro total",
      "maxSupply": "Suministro máximo",
      "assetNotSupportedOnLedgerLive": "Este activo no es compatible con Ledger Live.",
      "supportedCoinsAndTokens": "Monedas y tokens compatibles"
    },
    "range": {
      "1H_label": "1H",
      "1D_label": "1D",
      "1W_label": "1S",
      "1M_label": "1M",
      "1Y_label": "1A",
      "1h": "1h",
      "24h": "24h",
      "7d": "7D",
      "30d": "30d",
      "1y": "1A",
      "1H_selectorLabel": "Última hora",
      "1D_selectorLabel": "Últimas 24 horas",
      "1W_selectorLabel": "semana anterior",
      "1M_selectorLabel": "Mes anterior",
      "1Y_selectorLabel": "Año anterior"
    },
    "warnings": {
      "connectionError": "Error de conexión",
      "ledgerUnableToRetrieveData": "Ledger Live no puede recuperar datos.",
      "checkInternetAndReload": "Por favor, comprueba tu conexión de Internet y vuelve a cargar esta página.",
      "reload": "Volver a cargar",
      "noCryptosFound": "No se han encontrado monedas",
      "noSearchResultsFor": "Lo sentimos, no hemos encontrado ningún resultado para <0>{{search}}</0>. Por favor, intenta de nuevo con otra palabra clave.",
      "noSearchResults": "Lo sentimos, no hemos encontrado ningún resultado.",
      "retrySearchKeyword": "Por favor, intenta de nuevo con otra palabra clave.",
      "retrySearchParams": "Por favor, intenta de nuevo con otros parámetros.",
      "trackFavAssets": "Sigue a tus favoritas",
      "clickOnStarIcon": "Al hacer clic en el ícono de la estrella junto a un activo se añadirá automáticamente a tus destacados.",
      "browseAssets": "Buscar activos"
    }
  },
  "NFT": {
    "viewer": {
      "actions": {
        "send": "Enviar",
        "open": "Abrir en {{viewer}}"
      },
      "attributes": {
        "properties": "Propiedades",
        "description": "Descripción",
        "tokenAddress": "Dirección del token",
        "tokenId": "ID de token",
        "quantity": "Cantidad",
        "floorPrice": "Precio base"
      }
    },
    "collections": {
      "title": "Colecciones NFT (Tokens no fungibles)",
      "receiveCTA": "Recibir NFT",
      "galleryCTA": "Ver galería",
      "seeMore": "Ver más colecciones",
      "seeAll": "Ver todas las colecciones",
      "seeLess": "Ver menos",
      "placeholder": "Para añadir NFTs, simplemente envíalos a tu dirección de {{currency}}."
    },
    "gallery": {
      "title": "Todos los NFTs",
      "collection": {
        "header": {
          "sendCTA": "Enviar",
          "contract": "Contrato: {{contract}}"
        },
        "operationList": {
          "header": "Operaciones recientes",
          "OUT": "Enviado",
          "IN": "Recibido"
        }
      },
      "tokensList": {
        "item": {
          "tokenId": "ID: {{tokenId}}"
        }
      }
    }
  },
<<<<<<< HEAD
  "tokensList": {
    "title": "Tokens",
    "cta": "Agregar token",
    "placeholder": "Para añadir tokens, simplemente envíalos a tu dirección de {{currencyName}}.",
    "link": "Más información",
    "seeTokens": "Mostrar tokens ({{tokenCount}})",
    "hideTokens": "Ocultar tokens ({{tokenCount}})",
    "countTooltip": "1 token",
    "countTooltip_plural": "{{count}} tokens",
    "algorand": {
      "title": "ASA (activos)",
      "cta": "Agregar ASA",
      "placeholder": "Puedes agregar activos a tu cuenta de {{currencyName}}.",
      "link": "¿Cómo funcionan los activos (ASA)?",
      "seeTokens": "Mostrar ASA ({{tokenCount}})",
      "hideTokens": "Ocultar ASA ({{tokenCount}})"
=======
  "tokensList" : {
    "title" : "Tokens",
    "cta" : "Agregar token",
    "placeholder" : "Para añadir tokens, simplemente envíalos a tu dirección de {{currencyName}}.",
    "link" : "Más información",
    "seeTokens" : "Mostrar tokens ({{tokenCount}})",
    "hideTokens" : "Ocultar tokens ({{tokenCount}})",
    "countTooltip" : "1 token",
    "countTooltip_plural" : "{{count}} tokens",
    "algorand" : {
      "title" : "ASA (activos)",
      "cta" : "Agregar ASA",
      "placeholder" : "Puedes agregar activos a tu cuenta de {{currencyName}}.",
      "link" : "¿Cómo funcionan los activos (ASA)?",
      "seeTokens" : "Mostrar ASA ({{tokenCount}})",
      "hideTokens" : "Ocultar ASA ({{tokenCount}})"
    },
    "stellar" : {
      "title" : "Activos",
      "cta" : "Añadir activo",
      "placeholder" : "Puedes agregar activos a tu cuenta de {{currencyName}}.",
      "link" : "Más información sobre los activos Stellar",
      "seeTokens" : "Mostrar activos ({{tokenCount}})",
      "hideTokens" : "Ocultar activos ({{tokenCount}})"
>>>>>>> ae290e27
    }
  },
  "subAccounts": {
    "title": "Subcuentas",
    "seeSubAccounts": "Mostrar subcuentas ({{tokenCount}})",
    "hideSubAccounts": "Ocultar subcuentas ({{tokenCount}})",
    "countTooltip": "1 subcuenta",
    "countTooltip_plural": "{{count}} subcuentas"
  },
  "migrateAccounts": {
    "overview": {
      "title": "Actualización de cuentas de Ledger Live",
      "successTitle": "Cuentas actualizadas con éxito",
      "successDescPlu": "Tus cuentas de {{assets}} están ahora actualizadas y listas para ser usadas",
      "successDesc": "Tu cuenta de {{assets}} está ahora actualizada y lista para ser usada",
      "mobileTitle": "Exportar cuentas a Mobile",
      "mobileDesc": "Haz clic en el botón que se muestra a continuación para exportar tus cuentas actualizadas a la aplicación Ledger Live Mobile.",
      "mobileCTA": "Exportar a Mobile",
      "description": "Las nuevas funciones de Ledger Live requieren una actualización de tus cuentas.",
      "currency": "Es necesario actualizar 1 cuenta de {{currency}}:",
      "currency_plural": "Es necesario actualizar {{count}} cuentas de {{currency}}:",
      "footer": "Necesitas tu dispositivo Ledger para completar la actualización",
      "pendingDevices": "No fue posible actualizar una cuenta. Conecta el dispositivo asociado a la cuenta que se muestra a continuación",
      "pendingDevices_plural": "No fue posible actualizar {{totalMigratableAccounts}} cuentas. Conecta el dispositivo que está asociado a la cuenta siguiente",
      "doItLaterBtn": "Recordar después"
    },
    "progress": {
      "finished": {
        "title": "Actualización de {{currencyName}} finalizada",
        "description": ""
      },
      "scanning": {
        "title": "Actualización de {{currencyName}} en curso...",
        "description": "Espera a que se actualicen tus cuentas"
      },
      "finished-empty": {
        "title": "Actualización de {{currencyName}} incompleta",
        "description": "No hay cuentas de {{currencyName}} que actualizar"
      }
    },
    "cta": {
      "startUpdate": "Iniciar actualización",
      "nextCurrency": "Continuar con la actualización de {{currency}}"
    }
  },
  "addAccounts": {
    "title": "Agregar cuentas",
    "breadcrumb": {
      "informations": "Activo cripto",
      "connectDevice": "Dispositivo",
      "import": "Cuentas",
      "finish": "Confirmación"
    },
    "fullNodeReadyInfo": "Se agregarán las cuentas utilizando tu nodo completo de Bitcoin.",
    "fullNodeConfigure": "Configurar nodo",
    "tokensTip": "{{token}} ({{ticker}}) es un token {{tokenType}}. Puedes recibir tokens directamente en una cuenta de {{currency}}.",
    "accountToImportSubtitle_plural": "Agregar cuentas existentes",
    "selectAll": "Seleccionar todas ({{count}})",
    "unselectAll": "Deseleccionar todas ({{count}})",
    "noAccountToImport": "No existen cuentas de {{currencyName}} para agregar.",
    "success": "Cuenta agregada con éxito",
    "success_plural": "Cuentas agregadas correctamente",
    "successDescription": "Agregar otras cuentas o volver al Portfolio",
    "successDescription_plural": "Agregar otras cuentas o volver al Portfolio",
    "createNewAccount": {
      "noOperationOnLastAccount": "No es posible agregar una cuenta nueva antes de haber recibido activos en tu cuenta de <1><0>{{accountName}}</0></1>",
      "noAccountToCreate": "No fue creada ninguna cuenta de <1><0>{{currencyName}}</0></1>",
      "showAllAddressTypes": "Mostrar todos los tipos de direcciones",
      "showAllAddressTypesTooltip": "Solo modifica el tipo de dirección en caso de que necesites recibir {{family}} en direcciones con otros formatos."
    },
    "supportLinks": {
      "segwit_or_native_segwit": "¿Segwit o Native Segwit?"
    },
    "cta": {
      "addMore": "Agregar más",
      "add": "Agregar cuenta",
      "add_plural": "Agregar cuentas",
      "addAccountName": "Agregar cuenta {{currencyName}}",
      "receive": "Recibir"
    },
    "sections": {
      "importable": {
        "title": "Agregar cuenta existente"
      },
      "creatable": {
        "title": "Agregar cuenta nueva"
      },
      "imported": {
        "title": "Cuentas ya existentes en el Portfolio ({{count}})"
      },
      "migrate": {
        "title": "Cuentas a actualizar"
      }
    }
  },
  "operationDetails": {
    "whatIsThis": "¿Qué es esta operación?",
    "title": "Detalles de la operación",
    "type": "Tipo",
    "amount": "Importe",
    "account": "Cuenta",
    "date": "Fecha",
    "currentValue": "Valor actual",
    "status": "Estado",
    "confirmed": "Confirmada",
    "failed": "Fallida",
    "notConfirmed": "No confirmada",
    "fees": "Tarifa",
    "noFees": "Sin tarifas",
    "from": "De",
    "to": "A",
    "identifier": "ID de la transacción",
    "viewOperation": "Ver en el explorador",
    "showMore": "Ver {{recipients}} más",
    "showLess": "Mostrar menos",
    "tokenOperations": "Operaciones de token",
    "subAccountOperations": "Operaciones de subcuenta",
    "tokenTooltip": "Esta operación está relacionada con las siguientes operaciones de token",
    "subAccountTooltip": "Esta operación está relacionada a las siguientes operaciones con subcuentas",
    "internalOperations": "Operaciones internas",
    "internalOpTooltip": "Esta operación cuenta con operaciones internas",
    "details": "Detalles de {{ currency }}",
    "multipleAddresses": "¿Por qué hay múltiples direcciones?",
    "nft": {
      "name": "Nombre del token",
      "contract": "Contrato del token",
      "id": "ID del token (NFT)",
      "quantity": "Cantidad"
    },
    "extra": {
      "frozenAmount": "Importe inmovilizado",
      "unfreezeAmount": "Dejar de inmovilizar importe",
      "votes": "Votos ({{number}})",
      "votesAddress": "<0>{{votes}}</0> para <2>{{name}}</2>",
      "validators": "Validadores",
      "redelegated": "Redelegado",
      "redelegatedFrom": "Redelegados desde",
      "redelegatedTo": "Redelegados a",
      "redelegatedAmount": "Importe redelegado",
      "undelegated": "Desdelegado",
      "undelegatedFrom": "Desdelegado de",
      "undelegatedAmount": "Importe desdelegado",
      "rewardFrom": "Recompensa de",
      "memo": "Memo",
      "assetId": "ID de activo",
      "rewards": "Recompensas recibidas",
      "bondedAmount": "Importe vinculado",
      "unbondedAmount": "Importe desvinculado",
      "withdrawUnbondedAmount": "Importe retirado",
      "palletMethod": "Método",
      "transferAmount": "Transferir importe",
      "validatorsCount": "Validadores ({{number}})"
    }
  },
  "operationList": {
    "noMoreOperations": "Eso es todo"
  },
  "DeviceAction": {
    "allowAppPermission": "Abre la aplicación {{wording}} en tu dispositivo",
    "allowAppPermissionSubtitleToken": "para administrar los tokens {{token}}",
    "allowManagerPermission": "Permite {{wording}} en tu dispositivo",
    "loading": "Cargando...",
    "connectAndUnlockDevice": "Conecta y desbloquea tu dispositivo",
    "unlockDevice": "Desbloquea tu dispositivo",
    "unlockDeviceAfterFirmwareUpdate": "Espera a que se actualice el firmware y desbloquea tu dispositivo con tu PIN",
    "quitApp": "Cierra la aplicación en tu dispositivo",
    "appNotInstalledTitle": "Falta una aplicación necesaria",
    "appNotInstalledTitle_plural": "Faltan aplicaciones necesarias",
    "appNotInstalled": "La aplicacion {{appName}} es necesaria para completar esta acción. Ingresa a Manager e instálala en tu dispositivo",
    "appNotInstalled_plural": "Las aplicaciones {{appName}} son necesarias para completar esta acción. Ingresa a Manager e instálalas en tu dispositivo",
    "openManager": "Abrir Manager",
    "openOnboarding": "Configurar dispositivo",
    "outdated": "Versión de aplicación obsoleta",
    "outdatedDesc": "Hay una actualización importante disponible para la aplicación {{appName}} en tu dispositivo. Ingresa a Manager para actualizarla.",
    "installApp": "Instalación de aplicación {{appName}}",
    "installAppDescription": "Espera hasta que finalice la instalación",
    "listApps": "Comprobando dependencias de la aplicación",
    "listAppsDescription": "Espera hasta que verifiquemos que tienes todas las aplicaciones necesarias",
    "swap": {
      "notice": "Verifica los detalles de la permuta en tu dispositivo antes de enviarla. Las direcciones se intercambian de forma segura por lo que no es necesario verificarlas.",
      "confirm": "Confirmar transacción de permuta",
      "amountSent": "Importe a enviar",
      "amountReceived": "Importe a recibir",
      "amountReceivedFloat": "Importe a recibir antes de aplicar las tarifas de servicios",
      "fees": "Tarifas",
      "provider": "Proveedor",
      "payoutNetworkFees": "Tarifas de pago",
      "payoutNetworkFeesTooltip": "Este importe no se mostrará en el dispositivo",
      "acceptTerms": "By validating this transaction, I accept\n<0>{{provider}}'s terms of use</0>"
    },
    "swap2": {
      "amountSent": "Importe a enviar",
      "amountReceived": "Importe a recibir",
      "provider": "Proveedor",
      "fees": "Tarifas de red",
      "sourceAccount": "Cuenta de origen",
      "targetAccount": "Cuenta de destino"
    },
    "sell": {
      "notice": "Verifica los detalles de venta en tu dispositivo antes de enviarlos. Las direcciones se intercambian de forma segura, por lo que no es necesario verificarlas.",
      "confirm": "Confirmar transacción de venta"
    },
    "fund": {
      "notice": "Verifica la información del ingreso de fondos en tu dispositivo antes de enviarlo. Las direcciones se intercambian de forma segura, por lo cual no es necesario verificarlas.",
      "confirm": "Confirmar transacción de ingreso de fondos"
    }
  },
  "manager": {
    "tabs": {
      "appCatalog": "Catálogo de aplicaciones",
      "appCatalogSearch": "Buscar aplicación en el catálogo...",
      "appsOnDevice": "Aplicaciones instaladas",
      "appOnDeviceSearch": "Buscar aplicaciones instaladas..."
    },
    "disconnected": {
      "title": "Parece que una aplicación está abierta en tu dispositivo",
      "subtitle": "Volver a abrir el Manager cerrará la aplicación en tu dispositivo",
      "ctaReopen": "Volver a abrir el Manager",
      "ctaPortfolio": "Volver al Portfolio"
    },
    "deviceStorage": {
      "freeSpace": "<0>{{space}}</0> libre",
      "noFreeSpace": "Sin almacenamiento disponible",
      "installed": "Aplicaciones",
      "capacity": "Capacidad",
      "used": "Utilizado",
      "firmwareAvailable": "El firmware está desactualizado:",
      "firmwareUpToDate": "El firmware está actualizado:",
      "genuine": "El dispositivo es auténtico",
      "incomplete": "No se reconocieron algunas aplicaciones. Desinstálalas y luego vuelve a instalarlas."
    },
    "applist": {
      "placeholder": "No hay ninguna coincidencia para tu búsqueda con los filtros seleccionados",
      "placeholderNoAppsInstalled": "No hay aplicaciones instaladas en el dispositivo",
      "placeholderGoToCatalog": "Ir al Catálogo de aplicaciones para instalar aplicaciones",
      "noResultsFound": "No se han encontrado resultados",
      "noResultsDesc": "Verifica la ortografía e inténtalo de nuevo",
      "filter": {
        "title": "Mostrar",
        "all": "Todas",
        "supported": "Compatibles con Live",
        "installed": "Instaladas",
        "not_installed": "No instaladas"
      },
      "sort": {
        "title": "Ordenar por",
        "name_asc": "Nombre A-Z",
        "name_desc": "Nombre Z-A",
        "marketcap_desc": "Capitalización de mercado"
      },
      "installSuccess": {
        "title": "Aplicación instalada con éxito. Ahora puedes agregar tus cuentas de {{app}}",
        "title_plural": "Aplicaciones instaladas con éxito. Ahora puedes agregar tus cuentas",
        "manageAccount": "Administrar mis cuentas"
      },
      "updatable": {
        "title": "Actualización disponible",
        "title_plural": "Actualizaciones disponibles",
        "progressTitle": "Actualización de {{number}} aplicación",
        "progressTitle_plural": "{{number}} actualizaciones de aplicación",
        "progressWarning": "No cierres Manager durante la actualización.",
        "progress": "Actualizando todo..."
      },
      "item": {
        "version": "Versión {{version}}",
        "installing": "Instalando...",
        "uninstalling": "Desinstalando...",
        "updating": "Actualizando...",
        "scheduled": "En espera",
        "update": "Actualización disponible",
        "updateAll": "Actualizar todo",
        "updateAllOutOfMemory": "No hay espacio suficiente. Desinstala algunas aplicaciones",
        "install": "Instalar",
        "installed": "Instaladas",
        "updated": "Actualizadas",
        "uninstall": "Desinstalar",
        "notEnoughSpace": "No hay suficiente espacio",
        "supported": "Compatible con Ledger Live",
        "not_supported": "Requiere una billetera de terceros",
        "addAccount": "Agregar cuenta",
        "addAccountTooltip": "Agregar cuenta {{appName}}",
        "addAccountWarn": "Por favor, espera que finalice el procesamiento.",
        "learnMore": "Más información",
        "learnMoreTooltip": "Aprende más sobre {{appName}}",
        "removeTooltip": "Desinstalar {{appName}}",
        "useAppForToken": "¿Buscas administrar tokens {{tokenType}}?",
        "tokenAppDisclaimer": "Para gestionar tokens {{tokenName}} {{tokenType}}, <1>instala la aplicación {{appName}}</1> y verifica que realmente poseas la versión <1>{{tokenType}} de tokens</1> antes de enviarlos <3>a tu cuenta de {{appName}}</3>.",
        "tokenAppDisclaimerInstalled": "Para gestionar tokens <1>{{tokenName}} {{tokenType}} </1>, verifica que realmente poseas la versión<1>{{tokenType}} de tokens</1> antes de enviarlos <3>a tu cuenta de {{appName}}</3>.",
        "goToAccounts": "Ir a cuentas",
        "intallParentApp": "Instalar aplicación {{appName}}",
        "plugin": "Ir a la aplicación",
        "swap": "Permutar",
        "tool": "Más información",
        "app": "Más información"
      },
      "uninstall": {
        "title": "Desinstalar todas",
        "subtitle": "¿Desinstalar todas las aplicaciones?",
        "description": "No te preocupes, desinstalar aplicaciones no afecta a tus activos cripto. Puedes reinstalar aplicaciones desde el catálogo de Aplicaciones."
      }
    },
    "apps": {
      "dependencyInstall": {
        "title": "Es necesaria la aplicación {{dependency}}",
        "description": "También se instalará la aplicación {{dependency}} ya que la aplicación {{app}} la necesita.",
        "confirm": "Instalar aplicaciones"
      },
      "dependencyUninstall": {
        "title": " ¿Desinstalar {{app}} y sus aplicaciones relacionadas?",
        "showAll": "Mostrar aplicaciones a desinstalar",
        "description": "Algunas de tus aplicaciones instaladas están vinculadas con la aplicación {{app}}. También se desinstalarán.",
        "confirm": "Desinstalar {{app}} y otras aplicaciones"
      }
    },
    "firmware": {
      "updateLater": "Cancelar",
      "seedReady": "Tengo mi Frase de recuperación",
      "dontHaveSeed": "¿No tienes tu Frase de recuperación? ",
      "followTheGuide": "Sigue nuestra Guía de actualización paso a paso",
      "removeApps": "Desinstalar todas las aplicaciones antes de actualizar",
      "update": "Actualización de firmware",
      "updateBtn": "Actualizar firmware",
      "banner": {
        "warning": "Actualización disponible del Firmware para la versión {{latestFirmware}}",
        "cta": "Ingresa a Manager",
        "old": {
          "warning": "La versión de firmware del dispositivo es demasiado antigua para poder actualizarla. Contacta al Soporte de Ledger para obtener un reemplazo.",
          "cta": "Ponte en contacto con Soporte"
        },
        "cta2": "Actualizar firmware"
      },
      "latest": "La versión {{version}} del firmware está disponible",
      "contactSupport": "Ponte en contacto con Soporte",
      "deprecated": "La versión de firmware del dispositivo es demasiado antigua para poder actualizarla. Contacta al Soporte de Ledger para obtener un reemplazo.",
      "prepareSeed": "Como precaución, asegúrate de que la Frase de recuperación de 24 Palabras esté escrita en la Hoja de recuperación y de tener fácil acceso a ella.",
      "disclaimerTitle": "Estás a punto de instalar <1>la versión de firmware {{version}}</1>.",
      "downloadingUpdateDesc": "Espera a que se descargue el instalador de actualizaciones"
    },
    "modal": {
      "steps": {
        "downloadingUpdate": "Descargando actualización",
        "updateMCU": "Actualización de firmware",
        "updating": "Actualización de firmware",
        "reset": "Preparar dispositivo",
        "osu": "Instalando OSU...",
        "flash-mcu": "Actualizando MCU...",
        "flash-bootloader": "Actualizando Bootloader...",
        "firmware": "Actualizando firmware...",
        "flash": "Preparando tu dispositivo..."
      },
      "confirmIdentifier": "Verifica el identificador",
      "confirmIdentifierText": "Comprueba que el identificador de tu dispositivo coincida con el identificador a continuación. Confirma e introduce tu código PIN, si así lo indica la aplicación.",
      "identifier": "Identificador",
      "preparation": "Preparación",
      "newFirmware": "Nuevo firmware {{version}}",
      "confirmUpdate": "Por favor, confirma la actualización en tu dispositivo",
      "mcuTitle": "Finalizar actualización",
      "mcuFirst": "Desconecta el cable USB de tu dispositivo.",
      "mcuSecond": "Mantén presionado el botón izquierdo mientras vuelves a conectar el cable USB hasta que aparezca la pantalla <1><0>{{repairProcessing}}</0></1>",
      "mcuPin": "Espera a que finalice la actualización",
      "mcuSecondNanoX": "Mantén presionado el botón izquierdo hasta que aparezca <1><0>{{bootloaderOption}}</0></1>. Presiona ambos botones para confirmar y vuelve a conectar tu dispositivo.",
      "mcuBlueFirst": "Mantén presionado el botón lateral durante 10 segundos para apagar el dispositivo. Suelta el botón.",
      "mcuBlueSecond": "Mantén presionado el botón durante al menos 5 segundos hasta que se muestren las “Boot Options” (\"Opciones de arranque\"). Toca en Bootloader Mode",
      "successTitle": "Firmware actualizado",
      "successTextApps": "Vuelve a instalar las aplicaciones en tu dispositivo",
      "successTextNoApps": "Ahora puedes instalar aplicaciones en tu dispositivo",
      "sucessCTAApps": "Reinstalar aplicaciones",
      "SuccessCTANoApps": "Instalar aplicaciones",
      "cancelReinstallCTA": "Instalar actualización",
      "resetSteps": {
        "first": "1. Restablece tu dispositivo",
        "connect": "Conecta el {{deviceName}} a tu PC utilizando el cable USB.",
        "turnOn": "Presiona el botón del dispositivo para encenderlo.",
        "falsePin": "Ingresa un código PIN incorrecto tres veces para restablecer el dispositivo.",
        "turnOff": "Mantén presionado el botón lateral hasta que se muestre {{action}}.",
        "confirmTurnOff": "Toca {{action}} para confirmar.",
        "second": "2. Iniciar en modo {{mode}}",
        "boot": "Mantén presionado el botón lateral hasta que se muestre {{option}}",
        "recoveryMode": "Toca el modo {{mode}}. Espera a que aparezca el Dashboard.",
        "third": "3. Desinstala todas las aplicaciones",
        "openLive": "Ingresa a Manager en Ledger Live.",
        "uninstall": "Haz clic en el ícono de papelera gris para todas las aplicaciones instaladas actualmente en el {{deviceName}}. Esto liberará espacio para el instalador de firmware.",
        "disclaimer": "Nota: Tus fondos no se ven afectados por esta operación, las claves privadas para acceder a tus activos cripto en la cadena de bloques permanecen seguras en tu Hoja de recuperación."
      }
    }
  },
  "claimReward": {
    "title": "Reclamar recompensas",
    "steps": {
      "rewards": {
        "title": "Recompensas",
        "description": "¡Enhorabuena! Ha ganado <1>{{amount}}</1> al votar por validadores.",
        "info": "Las recompensas se pueden reclamar una vez cada 24 horas."
      },
      "connectDevice": {
        "title": "Dispositivo"
      },
      "confirmation": {
        "title": "Confirmación",
        "success": {
          "title": "Recompensas reclamadas",
          "text": "Tus recompensas se han agregado a tu saldo disponible.",
          "cta": "Ver detalles",
          "done": "Listo"
        },
        "broadcastError": "Es posible que la transacción haya fallado. Espera un momento y comprueba el historial de transacciones antes de intentarlo de nuevo."
      }
    }
  },
  "freeze": {
    "title": "Inmovilizar los activos",
    "steps": {
      "amount": {
        "title": "Importe",
        "resourceInfo": "¿Ancho de banda o Energía?",
        "bandwidthDescription": "Los puntos de Ancho de banda se utilizan para realizar transacciones sin pagar TRX por tarifas de red. Elige Ancho de banda para aumentar tus transacciones gratuitas diarias.",
        "energyDescription": "Se requieren puntos de Energía para ejecutar contratos inteligentes. Si no tienes ningún contrato inteligente, no es necesario que elijas recompensas en Energía.",
        "amountLabel": "Importe a inmovilizar",
        "available": "Disponible: {{amountAvailable}}",
        "info": "No es posible enviar los activos inmovilizados por un periodo de tres días."
      },
      "connectDevice": {
        "title": "Dispositivo"
      },
      "confirmation": {
        "tooltip": {
          "title": "La transacción está a la espera de ser validada",
          "desc": "Debes esperar un minuto antes de poder votar"
        },
        "title": "Confirmación",
        "success": {
          "title": "",
          "textNRG": "Empezarás a ganar Energía una vez que la red haya confirmado la inmovilización. En breve podrás votar por superrepresentantes para recibir recompensas.",
          "text": "Empezarás a ganar Ancho de banda una vez que la red haya confirmado la inmovilización. En breve podrás votar por superrepresentates para recibir recompensas.",
          "votePending": "Votar en {{time}}",
          "vote": "Votar",
          "later": "Votar más tarde"
        },
        "broadcastError": "Es posible que la transacción haya fallado. Espera un momento y comprueba el historial de transacciones antes de intentarlo de nuevo."
      }
    }
  },
  "unfreeze": {
    "title": "Desinmovilizar activos",
    "steps": {
      "amount": {
        "title": "Desinmovilizar",
        "info": "La desinmovilización disminuirá tu {{resource}} y cancelará tus votos."
      },
      "connectDevice": {
        "title": "Dispositivo"
      },
      "confirmation": {
        "title": "Confirmación",
        "success": {
          "title": "",
          "text": "Tus activos se desinmovilizaron con éxito. Tus puntos de {{resource}} disminuirán y tus votos serán cancelados.",
          "continue": "Continuar"
        },
        "broadcastError": "Es posible que la transacción haya fallado. Espera un momento y comprueba el historial de transacciones antes de intentarlo de nuevo."
      }
    }
  },
  "vote": {
    "title": "Votar",
    "titleExisting": "Administrar votos",
    "steps": {
      "castVotes": {
        "max": "MÁX",
        "title": "Votar",
        "search": "Buscar por nombre o dirección...",
        "totalVotes": "Votos totales: {{total}}",
        "selected": "Seleccionados: {{total}}",
        "maxSelected": "Máximo seleccionado: {{total}}",
        "allVotesAreUsed": "Se distribuyeron todos los activos",
        "maxUsed": "Activos insuficientes",
        "validators": "Validadores ({{total}})",
        "votes": "Activos disponibles: {{total}}",
        "noResults": "No se encontraron validadores para \"<0>{{search}}</0>\"."
      },
      "connectDevice": {
        "title": "Dispositivo"
      },
      "confirmation": {
        "title": "Confirmación",
        "success": {
          "title": "Tus votos se emitieron con éxito.",
          "text": "",
          "cta": "Ver detalles"
        },
        "broadcastError": "Es posible que la transacción haya fallado. Espera un momento y comprueba el historial de transacciones antes de intentarlo de nuevo."
      }
    }
  },
  "buy": {
    "title": "Comprar",
    "titleCrypto": "Comprar {{currency}}",
    "buyCTA": "Comprar {{currencyTicker}}",
    "withoutDevice": "Continuar sin mi dispositivo",
    "connectWithoutDevice": "Es mejor utilizar tu dispositivo para alcanzar la seguridad óptima.",
    "skipConnect": "Continuar sin mi dispositivo"
  },
  "sell": {
    "title": "Vender",
    "titleCrypto": "Vender {{currency}}"
  },
  "receive": {
    "title": "Recibir",
    "successTitle": "Dirección compartida de forma segura",
    "steps": {
      "chooseAccount": {
        "title": "Cuenta",
        "label": "Cuenta receptora",
        "parentAccount": "1. Selecciona la cuenta de {{currencyName}}",
        "token": "2. Selecciona un token",
        "verifyTokenType": "Verifica que el token <0>{{token}}</0> sea un token <0>{{tokenType}}</0>. Es posible que se pierdan los activos de cualquier otro tipo si son enviados a una cuenta de {{currency}}.",
        "warningTokenType": "Solamente debes enviar tokens <0>{{ticker}}</0> o <0>{{tokenType}}</0> una cuenta de {{currency}}. El envío de cualquier otro tipo de activos cripto puede provocar la pérdida permanente de fondos."
      },
      "connectDevice": {
        "title": "Dispositivo",
        "withoutDevice": "¿No tienes tu dispositivo?"
      },
      "receiveFunds": {
        "title": "Recibir"
      },
      "warning": {
        "tezos": {
          "text": "El importe recibido en una cuenta delegada se añadirá al importe participado total. Elige otra cuenta si quieres evitar esto."
        }
      }
    }
  },
  "send": {
    "title": "Enviar",
    "titleNft": "Enviar NFT",
    "totalSpent": "Total a debitar",
    "steps": {
      "recipient": {
        "title": "Receptor",
        "nftRecipient": "NFT a enviar"
      },
      "amount": {
        "title": "Importe",
        "banner": "El importe máximo que puede gastarse es",
        "fees": "Tarifas",
        "standard": "Estándar",
        "advanced": "Avanzado",
        "nftQuantity": "Cantidad"
      },
      "summary": {
        "title": "Resumen"
      },
      "device": {
        "title": "Dispositivo"
      },
      "details": {
        "utxoLag": "La firma y verificación de esta transacción puede llevar un tiempo prolongado porque la cuenta presenta una cantidad significativa de monedas.",
        "subaccountsWarning": "Necesitarás enviar de nuevo {{ currency }} a esta cuenta para enviar tokens desde esta cuenta",
        "from": "De",
        "to": "A",
        "selectAccountDebit": "Cuenta a debitar",
        "recipientAddress": "Dirección de recepción",
        "amount": "Importe",
        "fees": "Tarifas de red",
        "useMax": "Enviar máximo",
        "rippleTag": "Etiqueta",
        "rippleTagPlaceholder": "Opcional",
        "ethereumGasLimit": "Límite de gas",
        "ethereumGasPrice": "Precio de gas",
        "unitPerByte": "{{unit}} por byte",
        "nft": "NFT",
        "nftQuantity": "Cantidad"
      },
      "verification": {
        "streaming": {
          "accurate": "Cargando... ({{percentage}})",
          "inaccurate": "Cargando..."
        }
      },
      "confirmation": {
        "title": "Confirmación",
        "success": {
          "title": "Transacción enviada",
          "text": "El saldo de tu cuenta se actualizará cuando la cadena de bloques confirme la transacción",
          "cta": "Ver detalles"
        },
        "pending": {
          "title": "Transmitiendo transacción..."
        },
        "broadcastError": "Es posible que la transacción haya fallado. Espera un momento y comprueba el historial de transacciones antes de intentarlo de nuevo."
      },
      "warning": {
        "tezos": {
          "text": "El importe enviado se deducirá del saldo de tu cuenta delegada."
        }
      }
    },
    "footer": {
      "estimatedFees": "Tarifas de red"
    }
  },
  "sign": {
    "title": "Firmar transacción"
  },
  "releaseNotes": {
    "title": "Notas de versión",
    "version": "Ledger Live {{versionNb}}"
  },
  "systemLanguageAvailable": {
    "title": "¿Deseas cambiar el idioma de tu app?",
    "description": {
      "newSupport": "¡Buenas noticias! Nuestros equipos han trabajado arduamente y Ledger Live ahora está disponible en {{language}}",
      "advice": "Puedes cambiar el idioma más adelante desde los Ajustes."
    },
    "switchButton": "Cambiar a {{language}}",
    "no": "Prefiero no hacerlo"
  },
  "distribution": {
    "asset": "Activo",
    "price": "Precio",
    "distribution": "Asignación",
    "amount": "Importe",
    "value": "Valor",
    "showAll": "Mostrar todo",
    "showLess": "Mostrar menos",
    "header": "Asignación de activos ({{count}})"
  },
  "accountDistribution": {
    "account": "Cuenta",
    "distribution": "Asignación",
    "amount": "Importe",
    "value": "Valor",
    "header": "Asignación de cuenta ({{count}})"
  },
  "elrond": {
    "account": {
      "subHeader": {
        "cardTitle": "Desarrollado por Elrond",
        "moreInfo": "Más información",
        "drawerTitle": "Integración con Elrond",
        "title": "El token Elrond eGold (EGLD) ya está disponible en Ledger Live",
        "description": "Ahora puedes proteger de forma segura tus tokens eGold (EGLD) y administrarlos a través de Ledger Live.",
        "description2": "El token eGold (EGLD) de Elrond es nativo de la red Elrond y se utiliza para todo tipo de acciones, desde transacciones, puesta en participación y contratos inteligentes, hasta gobernanza y recompensas de validadores.",
        "description3": "Estamos trabajando activamente con el equipo de Elrond para agregar más funcionalidades, como la puesta en participación, compatibilidad con ESDT (Elrond Standard Digital Token) nativo y más.",
        "website": "La cadena de bloques de Internet Scale"
      }
    }
  },
<<<<<<< HEAD
  "tron": {
    "voting": {
      "emptyState": {
        "description": "Puedes recibir recompensas mediante el inmovilización y la votación.",
        "info": "Cómo funciona la votación",
        "votesDesc": "Vota a uno o más representantes para empezar a recibir recompensas de participación.",
        "vote": "Votar",
        "voteExisting": "Administrar votos"
=======
  "cardano" : {
    "account" : {
      "subHeader" : {
        "cardTitle" : "El saldo total no incluye las recompensas de participación"
      }
    }
  },
  "tron" : {
    "voting" : {
      "emptyState" : {
        "description" : "Puedes recibir recompensas mediante el inmovilización y la votación.",
        "info" : "Cómo funciona la votación",
        "votesDesc" : "Vota a uno o más representantes para empezar a recibir recompensas de participación.",
        "vote" : "Votar",
        "voteExisting" : "Administrar votos"
>>>>>>> ae290e27
      },
      "manageTP": "Administrar activos",
      "warnEarnRewards": "Necesitas al menos {{amount}} para empezar a recibir recompensas",
      "claimRewards": "Reclamar recompensas",
      "nextRewardsDate": "Puedes reclamar recompensas el {{date}}",
      "claimAvailableRewards": "Reclamar {{amount}}",
      "header": "Votos",
      "percentageTP": "% de votos emitidos",
      "noRewards": "No hay recompensas disponibles",
      "remainingVotes": {
        "title": "Aún tienes {{amount}} votos restantes",
        "description": "Puedes emitir tus votos restantes para obtener más recompensas",
        "button": "Vota ahora"
      },
      "flow": {
        "steps": {
          "starter": {
            "description": "Congela TRX para recibir recompensas al tiempo que conservas un pleno control de tus activos bajo una completa seguridad.",
            "bullet": {
              "delegate": "Los activos delegados siguen siendo tuyos.",
              "access": "Podrás desinmovilizar los activos después de 3 días.",
              "ledger": "Inmoviliza y vota de forma segura con tu dispositivo Ledger."
            },
            "help": "Cómo funciona la votación",
            "termsAndPrivacy": "Delegar tus derechos de voto no garantiza ninguna recompensa de tu superrepresentante."
          }
        }
      }
    },
    "manage": {
      "title": "Administrar activos",
      "freeze": {
        "title": "Congelar",
        "description": "Congela TRX para ganar Ancho de banda o Energía. También podrás votar por superrepresentantes."
      },
      "unfreeze": {
        "title": "Desinmovilizar",
        "description": "Desinmoviliza TRX para agregarlos a tu saldo disponible. Dejarás de recibir recompensas."
      },
      "vote": {
        "title": "Votar",
        "description": "Votar a superrepresentantes para recibir recompensas.",
        "steps": {
          "vote": {
            "title": "Votar",
            "description": "Vota por uno o más superrepresentantes para empezar a recibir recompensas.",
            "footer": {
              "doNotShowAgain": "No mostrar de nuevo",
              "next": "Emitir votos"
            },
            "info": {
              "message": "¿Superrepresentantes o candidatos?",
              "superRepresentative": {
                "title": "Superrepresentantes (SR)",
                "description": "Los superrepresentantes desempeñan un papel fundamental en el gobierno de la comunidad TRON al garantizar funciones básicas, como la generación de bloques y la contabilidad."
              },
              "candidates": {
                "title": "Candidatos",
                "description": "Se eligen 127 individuos mediante una votación por parte de toda la comunidad de propietarios de tokens. Los votos se actualizan cada 6 horas."
              }
            }
          }
        }
      }
    }
  },
  "bitcoin": {
    "inputSelected": "SELECCIONADO",
    "toSpend": "Monedas a gastar",
    "toReturn": "Cambio para devolver",
    "modalTitle": "Control de monedas",
    "coincontrol": "Control de monedas",
    "advanced": "Opciones avanzadas",
    "ctaDisabled": "Esta cuenta no tiene UTXO",
    "whatIs": "¿Qué es la selección de monedas?",
    "rbf": "Permitir que la transacción sea reemplazada (Replace-By-Fee).",
    "strategy": "Estrategia de selección de monedas",
    "selected": "Monedas seleccionadas para la estrategia",
    "amount": "Importe a enviar:",
    "replaceable": "reemplazable",
    "cannotSelect": {
      "unconfirmed": "No puedes seleccionar monedas de transacciones reemplazables y no confirmadas.",
      "pending": "No puedes seleccionar monedas de transacciones pendientes (excepto la salida de cambio).",
      "last": "Debes seleccionar al menos una"
    },
    "pending": "pendiente",
    "pickingStrategy": "Estrategia de selección UTXO",
    "pickingStrategyLabels": {
      "DEEP_OUTPUTS_FIRST": "Las monedas más antiguas primero (FIFO)",
      "OPTIMIZE_SIZE": "Minimizar las tarifas (optimizar el tamaño)",
      "MERGE_OUTPUTS": "Minimizar las tarifas futuras (fusionar monedas)"
    }
  },
  "cosmos": {
    "delegation": {
      "emptyState": {
        "description": "Puedes recibir recompensas ATOM delegando tu activos.",
        "info": "Cómo funciona la delegación",
        "delegation": "Recibir recompensas"
      },
      "commission": "Comisión",
      "totalStake": "Participación total",
      "claimRewards": "Reclamar recompensas",
      "header": "Delegaciones",
      "noRewards": "No hay recompensas disponibles",
      "delegate": "Agregar",
      "undelegate": "Desdelegar",
      "redelegate": "Redelegar",
      "redelegateDisabledTooltip": "Puedes volver a delegar <0>{{days}}</0>",
      "redelegateMaxDisabledTooltip": "No puedes redelegar más de <0>7</0> validadores a la vez.",
      "undelegateDisabledTooltip": "No puedes desdelegar más de <0>7</0> validadores a la vez.",
      "reward": "Reclamar recompensas",
      "currentDelegation": "Delegado: <0>{{amount}}</0>",
      "estYield": "rendimiento est.",
      "activeTooltip": "Los importes delegados generan recompensas",
      "inactiveTooltip": "Los importes no delegados no generan recompensas",
      "minSafeWarning": "No hay fondos suficientes",
      "flow": {
        "title": "Delegar",
        "steps": {
          "starter": {
            "description": "Puedes recibir recompensas delegando tus activos ATOM a un validador.",
            "bullet": [
              "Conservas la propiedad de los activos delegados",
              "Delegar utilizando tu dispositivo Ledger",
              "Los activos estarán disponibles 21 días después de la desdelegación"
            ],
            "warning": {
              "description": "Elige tu validador con cuidado: Puedes perder definitivamente parte de tus activos delegados si el validador no se comporta apropiadamente."
            }
          },
          "amount": {
            "title": "Importe"
          },
          "validator": {
            "title": "Validadores"
          },
          "connectDevice": {
            "title": "Dispositivo"
          },
          "confirmation": {
            "title": "Confirmación",
            "success": {
              "title": "Has delegado tus activos con éxito",
              "text": "El saldo de tu cuenta se actualizará cuando la cadena de bloques confirme la transacción.",
              "cta": "Ver detalles"
            },
            "broadcastError": "Es posible que la transacción haya fallado. Espera un momento y comprueba el historial de transacciones antes de intentarlo de nuevo."
          }
        }
      }
    },
    "claimRewards": {
      "flow": {
        "title": "Reclamar recompensas",
        "steps": {
          "claimRewards": {
            "title": "Recompensas",
            "compound": "Compound",
            "claim": "Cobrar",
            "compoundOrClaim": "Compound o cobro",
            "compoundDescription": "Se añadirán recompensas al importe delegado",
            "claimDescription": "Las recompensas se agregarán al saldo disponible",
            "compoundInfo": "Has ganado <0>{{amount}}</0>. Al hacer clic en \"Continuar\", serán reclamados y automáticamente delegados al mismo validador.",
            "claimInfo": "Has ganado <0>{{amount}}</0> del siguiente validador. Al hacer clic sobre \"Continuar\", serán reclamados y automáticamente agregados al saldo disponible.",
            "selectLabel": "Seleccionar una delegación"
          },
          "connectDevice": {
            "title": "Dispositivo"
          },
          "confirmation": {
            "title": "Confirmación",
            "label": "Confirmación",
            "success": {
              "title": "Recompensas cobradas con éxito",
              "titleCompound": "Recompensas enviadas a Compound con éxito",
              "text": "Tus recompensas fueron añadidas a tu saldo disponible",
              "textCompound": "Tus recompensas de<0>{{amount}}</0> fueron delegadas automáticamente a <0>{{validator}}</0>",
              "cta": "Ver detalles"
            },
            "pending": {
              "title": "Transmitiendo transacción..."
            },
            "broadcastError": "Es posible que la transacción haya fallado. Espera un momento y comprueba el historial de transacciones antes de intentarlo de nuevo."
          }
        }
      }
    },
    "redelegation": {
      "flow": {
        "title": "Redelegar activos",
        "steps": {
          "starter": {
            "title": "Redelegación",
            "description": "Utiliza la redelagación para cambiar fácilmente de un validador a otro. No obstante, si cambias de idea de nuevo, tendrás que esperar porque la redelegación activa un bloqueo temporal de 21 días.",
            "warning": "Elige tu validador con cuidado: Puedes perder definitivamente parte de tus activos delegados si el validador no se comporta apropiadamente. Puedes tener un máximo de <0>7 redelegaciones pendientes</0>.",
            "howDelegationWorks": "¿Cómo funciona la delegación?"
          },
          "validators": {
            "title": "Validadores",
            "currentDelegation": "Delegación actual",
            "newDelegation": "Nueva delegación",
            "chooseValidator": "Elegir un validador",
            "warning": "Deberás esperar <0>21 días</0> para redelegarlas desde el nuevo validador, si cambias de opinión de nuevo.",
            "amountLabel": "Importe a redelegar"
          },
          "device": {
            "title": "Dispositivo"
          },
          "confirmation": {
            "title": "Confirmación",
            "success": {
              "title": "Has redelegado tus activos correctamente",
              "text": "La redelegación se actualizará una vez que la cadena de bloques haya confirmado la transacción",
              "cta": "Ver detalles"
            },
            "broadcastError": "Es posible que la transacción haya fallado. Espera un momento y comprueba el historial de transacciones antes de intentarlo de nuevo."
          }
        }
      }
    },
    "undelegation": {
      "header": "Desdelegaciones",
      "headerTooltip": "Disponible después de un bloqueo temporal de 21 días",
      "inactiveTooltip": "Los importes desdelegados no generan recompensas.",
      "flow": {
        "title": "Desdelegar activos",
        "steps": {
          "amount": {
            "title": "Importe",
            "subtitle": "El proceso de desdelegación tarda <0>21 días</0> en finalizar.",
            "warning": "Las recompensas se cobran inmediatamente. Los montos no delegados volverán al saldo disponible luego del <0>bloqueo de tiempo de 21 días</0>.",
            "fields": {
              "validator": "Validador",
              "amount": "Importe a desdelegar"
            }
          },
          "device": {
            "title": "Dispositivo"
          },
          "confirmation": {
            "title": "Confirmación",
            "success": {
              "title": "Has desdelegado con éxito tus activos.",
              "description": "<0>{{amount}}</0> fueron desdelegados de <0>{{validator}}</0>.",
              "cta": "Ver detalles"
            },
            "broadcastError": "Es posible que la transacción haya fallado. Espera un momento y comprueba el historial de transacciones antes de intentarlo de nuevo."
          }
        }
      }
    }
  },
  "algorand": {
    "operationHasRewards": "Recompensas obtenidas",
    "operationEarnedRewards": "Has ganado <0>{{amount}}</0> en recompensas.",
    "operationDetailsAmountBreakDown": "{{initialAmount}} (<0>{{reward}}</0> recompensas ganadas)",
    "optIn": {
      "flow": {
        "title": "Agregar ASA (activo)",
        "steps": {
          "assets": {
            "title": "ASA (Activo)",
            "info": "Añadir un activo requiere enviar una transacción con tarifas mínimas. Esto aparecerá en tu historial de transacciones",
            "selectLabel": "Elige un ASA (Activo)",
            "disabledTooltip": "Ya tienes este ASA (Activo) en tu cuenta de Algorand"
          },
          "connectDevice": {
            "title": "Dispositivo"
          },
          "confirmation": {
            "title": "Confirmación",
            "success": {
              "title": "Activo {{token}} añadido con éxito",
              "text": "Ya puedes recibir y enviar activos {{token}} en tu cuenta de Algorand.",
              "cta": "Ver detalles"
            },
            "broadcastError": "Es posible que la transacción haya fallado. Espera un momento y comprueba el historial de transacciones antes de intentarlo de nuevo."
          }
        }
      }
    },
    "claimRewards": {
      "header": "Recompensas",
      "tooltip": "Las recompensas Algorand se distribuyen de forma periódica y se reclaman automáticamente cuando realizas una transacción.",
      "cta": "Reclamar recompensas",
      "rewardsDisabledTooltip": "No tienes ninguna recompensa. Las recompensas Algorand se reclaman automáticamente al realizar una transacción. Recibe ALGO para comenzar a recibir recompensas.",
      "flow": {
        "title": "Reclamar recompensas",
        "steps": {
          "starter": {
            "description": "Recibe recompensas Algorand simplemente por mantener el control de Algorand de tus activos.",
            "bullet": {
              "delegate": "Es necesario un saldo mínimo de 1 ALGO para recibir recompensas.",
              "access": "Aumenta el saldo de la cuenta para aumentar las recompensas.",
              "ledger": "Realiza una transacción entrante o saliente a la cuenta para reclamar recompensas."
            },
            "learnMore": "¿Cómo funcionan las recompensas de Algorand?",
            "button": {
              "cta": "Recibe Algo"
            }
          },
          "info": {
            "title": "Recompensas",
            "description": "¡Felicidades! Ganaste {{amount}}. Haz clic en Continuar para reclamar tus recompensas",
            "info": "Se te solicitará que generes una transacción vacía a tu cuenta. Esto agregará las recompensas actuales a tu saldo al coste mínimo de las tarifas de transacción."
          },
          "connectDevice": {
            "title": "Dispositivo"
          },
          "confirmation": {
            "title": "Confirmación",
            "success": {
              "title": "¡Recompensas reclamadas correctamente!",
              "text": "Tus recompensas fueron añadidas a tu saldo disponible",
              "cta": "Ver detalles"
            },
            "broadcastError": "Es posible que la transacción haya fallado. Espera un momento y comprueba el historial de transacciones antes de intentarlo de nuevo."
          }
        }
      }
    }
  },
  "polkadot": {
    "lockedBalance": "Vinculado",
    "lockedTooltip": "Los activos deben estar vinculados a validadores nominados antes de recibir recompensas.",
    "unlockingBalance": "En desvinculación",
    "unlockingTooltip": "Los activos en desvinculación seguirán bloqueados durante un periodo de 28 días antes de poder retirarlos.",
    "unlockedBalance": "Desvinculado",
    "unlockedTooltip": "Los activos desvinculados ya se pueden mover utilizando la operación de retiro.",
    "networkFees": "El consenso Polkadot establece automáticamente las tarifas de red, no podrás modificarlas desde tu dispositivo",
    "bondedBalanceBelowMinimum": "Tu saldo vinculado está por debajo del mínimo actual de {{minimumBondBalance}}. Tus nominaciones corren riesgo de ser eliminadas.",
    "nomination": {
      "emptyState": {
        "description": "Puedes recibir recompensas vinculando activos y nominando luego a los validadores.",
        "info": "Cómo funcionan las nominaciones"
      },
      "header": "Nominaciones",
      "nominate": "Nominar",
      "setController": "Cambiar controladora",
      "chill": "Borrar nominaciones",
      "totalStake": "Participación total",
      "amount": "Importe vinculado",
      "commission": "Comisión",
      "active": "Activo",
      "activeTooltip": "Este validador ha sido elegido y recibe recompensas a partir de tus activos vinculados.",
      "inactive": "Inactivo",
      "inactiveTooltip": "Este validador ha sido elegido, pero no está recibiendo recompensas a partir de tus activos vinculados.",
      "waiting": "No elegido",
      "waitingTooltip": "Este validador no ha sido elegido, por lo tanto, no recibe recompensas.",
      "notValidator": "No es un validador",
      "notValidatorTooltip": "Esta dirección ya no es un validador",
      "elected": "Elegido",
      "nominatorsCount": "{{nominatorsCount}} nominadores",
      "nominatorsTooltip": "Este validador ha sido elegido por {{count}} nominadores.",
      "oversubscribed": "Sobresuscrito ({{nominatorsCount}})",
      "oversubscribedTooltip": "Solo los nominadores principales {{maxNominatorRewardedPerValidator}} con el mayor importe vinculado reciben recompensas",
      "hasPendingBondOperation": "Aún existe una operación de vinculación pendiente de confirmación",
      "electionOpen": "La elección de nuevos validadores está en curso. Por lo tanto, las operaciones de participación no estarán disponibles hasta dentro de 15 minutos como máximo.",
      "electionOpenTooltip": "Esta operación está inhabilitada durante la elección de validadores",
      "externalControllerTooltip": "Esta cuenta está controlada por otra cuenta.",
      "externalControllerUnsupported": "<0>Esta cuenta de reserva está controlada por una cuenta separada cuya dirección es <0>{{controllerAddress}}</0>.</0> <1>Para poner en participación con Ledger Live, debes configurar esta cuenta de reserva como su propia controladora.</1>",
      "externalStashTooltip": "Esta cuenta controla otra cuenta.",
      "externalStashUnsupported": "<0>Esta cuenta es la controladora de una cuenta de reserva distinta, cuya dirección es <0>{{stashAddress}}</0>.</0> <1>Para poner en participación con Ledger Live, debes configurar tu cuenta de reserva como su propia controladora.</1>",
      "showInactiveNominations": "Mostrar todas las nominaciones ({{count}})",
      "hideInactiveNominations": "Mostrar solo las nominaciones activas",
      "noActiveNominations": "No hay nominaciones activas.",
      "showAllUnlockings": "Mostrar todos los importes en desvinculación ({{count}})",
      "hideAllUnlockings": "Ocultar importes en desvinculación"
    },
    "unlockings": {
      "header": "En desvinculación",
      "headerTooltip": "Disponible después del período de desvinculación de 28 días",
      "withdrawUnbonded": "Retirar ({{amount}})",
      "withdrawTooltip": "El importe desvinculado se agregará a tu saldo disponible.",
      "noUnlockedWarning": "Todavía no hay ningún saldo desvinculado que retirar.",
      "rebond": "Vincular de nuevo",
      "unbonded": "Desvinculado"
    },
    "manage": {
      "title": "Administrar activos",
      "bond": {
        "title": "Vincular",
        "description": "Para recibir recompensas, primero debes vincular un importe. Luego, debes nominar a tu validador o tus validadores."
      },
      "unbond": {
        "title": "Desvincular",
        "description": "Para hacer que un importe vinculado esté disponible de nuevo, antes debes desvincularlo. Podrás retirarlo después de un período de desvinculación de 28 días."
      },
      "withdrawUnbonded": {
        "title": "Retirar",
        "description": "Para recuperar un importe desvinculado en el saldo disponible, debes retirarlo manualmente."
      },
      "nominate": {
        "title": "Nominar",
        "description": "Elige hasta 16 validadores. Asegúrate de que las nominaciones estén activas para recibir recompensas."
      },
      "chill": {
        "title": "Borrar nominaciones",
        "description": "Elimina todas las nominaciones. Dejarás de recibir recompensas. Tu importe vinculado seguirá estando vinculado."
      }
    },
    "nominate": {
      "title": "Nominar",
      "steps": {
        "validators": {
          "title": "Validadores",
          "notValidatorsRemoved": "Has nominado {{count}} direcciones que ya no son validadores. Se eliminarán automáticamente de tu transacción de nominación.",
          "maybeChill": "Borrar nominaciones en lugar de ello"
        },
        "connectDevice": {
          "title": "Dispositivo"
        },
        "confirmation": {
          "title": "Confirmación",
          "label": "Confirmación",
          "success": {
            "title": "Has nominado validadores correctamente",
            "text": "Comenzarás a recibir recompensas cuando tus activos estén vinculados a los validadores que hayas elegido.",
            "cta": "Ver detalles"
          },
          "pending": {
            "title": "Transmitiendo transacción..."
          },
          "broadcastError": "Es posible que la transacción haya fallado. Espera un momento y comprueba el historial de transacciones antes de intentarlo de nuevo."
        }
      }
    },
    "bond": {
      "title": "Activos vinculados",
      "rewardDestination": {
        "label": "Destinatario de recompensas",
        "stash": "Saldo disponible",
        "stashDescription": "Las recompensas se han acreditado en tu saldo disponible.",
        "staked": "Saldo vinculado",
        "stakedDescription": "Las recompensas se han acreditado en tu saldo vinculado para obtener ganancias en Compound.",
        "optionTitle": "Nota",
        "optionDescription": "Una vez configurada, la opción será definitiva para todo el periodo de vigencia de esta vinculación. Si cambias de opinión, lee el artículo a continuación"
      },
      "steps": {
        "starter": {
          "description": "Puedes recibir recompensas vinculando activos y nominando luego a los validadores.",
          "bullet": [
            "Conservas la propiedad de los activos vinculados",
            "Nomina con tu dispositivo Ledger",
            "Los activos volverán a estar disponibles 28 días después de la desvinculación"
          ],
          "help": "Cómo funcionan las nominaciones",
          "warning": "Elige tu validador con cuidado: Puedes perder definitivamente parte de tus activos delegados si el validador no se comporta apropiadamente."
        },
        "amount": {
          "title": "Importe",
          "amountLabel": "Importe a vincular",
          "availableLabel": "Disponible",
          "maxLabel": "Máx.",
          "info": "Es posible desvincular los activos vinculados en cualquier momento, pero la desvinculación tarda 28 días.",
          "learnMore": "Más información"
        },
        "connectDevice": {
          "title": "Dispositivo"
        },
        "confirmation": {
          "tooltip": {
            "title": "Transacción en espera de confirmación",
            "desc": "Tienes que esperar un momento antes de nominar"
          },
          "title": "Confirmación",
          "success": {
            "title": "Activos vinculados correctamente",
            "text": "Puedes nominar validadores una vez que la red haya confirmado la transacción.",
            "textNominate": "Podrás nominar validadores una vez que la red haya confirmado la transacción.",
            "nominate": "Nominar",
            "later": "Nominar más adelante"
          },
          "pending": {
            "title": "Vinculando tus activos..."
          },
          "broadcastError": "Es posible que la transacción haya fallado. Espera un momento y comprueba el historial de transacciones antes de intentarlo de nuevo."
        }
      }
    },
    "rebond": {
      "title": "Revincular activos",
      "steps": {
        "amount": {
          "title": "Importe",
          "amountLabel": "Importe para vincular de nuevo",
          "availableLabel": "En desvinculación",
          "maxLabel": "Máx.",
          "info": "Los activos vinculados de nuevo se agregan de inmediato al importe vinculado.",
          "learnMore": "Más información"
        },
        "connectDevice": {
          "title": "Dispositivo"
        },
        "confirmation": {
          "title": "Confirmación",
          "label": "Confirmación",
          "success": {
            "title": "Activos vinculados de nuevo correctamente",
            "text": "El saldo de la cuenta se actualizará cuando la red haya confirmado la transacción.",
            "cta": "Ver detalles"
          },
          "pending": {
            "title": "Revincular tus activos..."
          },
          "broadcastError": "Es posible que la transacción haya fallado. Espera un momento y comprueba el historial de transacciones antes de intentarlo de nuevo."
        }
      }
    },
    "unbond": {
      "title": "Desvincular activos",
      "steps": {
        "amount": {
          "title": "Importe",
          "amountLabel": "Importe a desvincular",
          "availableLabel": "Vinculado",
          "maxLabel": "Máx.",
          "info": "Los activos desvinculados se pueden retirar después de un período de desvinculación de 28 días.",
          "learnMore": "Más información"
        },
        "connectDevice": {
          "title": "Dispositivo"
        },
        "confirmation": {
          "title": "Confirmación",
          "label": "Confirmación",
          "success": {
            "title": "Transacción de desvinculación enviada con éxito",
            "text": "Es posible retirar los activos desvinculados en 28 días.",
            "cta": "Ver detalles"
          },
          "pending": {
            "title": "Desvincular tus activos..."
          },
          "broadcastError": "Es posible que la transacción haya fallado. Espera un momento y comprueba el historial de transacciones antes de intentarlo de nuevo."
        }
      }
    },
    "simpleOperation": {
      "modes": {
        "withdrawUnbonded": {
          "title": "Retirar",
          "description": "Una vez transcurrido el plazo de desvinculación de 28 días, puedes retirar los activos desvinculados.",
          "info": "Puedes retirar los activos desvinculados al saldo disponible."
        },
        "chill": {
          "title": "Borrar nominaciones",
          "description": "Borra todas las nominaciones y no permite recibir recompensas.",
          "info": "Los activos vinculados seguirán estando vinculados. Si los desvinculas, estarán disponibles después de 28 días."
        },
        "setController": {
          "title": "Cambiar controladora",
          "description": "Define a esta cuenta de Ledger como su propia controladora",
          "info": "Ledger Live no es compatible con operaciones de cuentas de almacenamiento que son distintas a sus cuentas controladoras."
        }
      },
      "steps": {
        "info": {
          "title": "Info"
        },
        "connectDevice": {
          "title": "Dispositivo"
        },
        "confirmation": {
          "title": "Confirmación",
          "label": "Confirmación",
          "success": {
            "title": "Transacción enviada correctamente",
            "text": "Pronto verás tu operación en el historial.",
            "cta": "Ver detalles"
          },
          "pending": {
            "title": "Transmitiendo transacción..."
          },
          "broadcastError": "Es posible que la transacción haya fallado. Espera un momento y comprueba el historial de transacciones antes de intentarlo de nuevo."
        }
      }
    }
  },
<<<<<<< HEAD
  "solana": {
    "common": {
      "broadcastError": "Es posible que la transacción haya fallado. Espera un momento y comprueba el historial de transacciones antes de intentarlo de nuevo.",
      "viewDetails": "Ver detalles",
      "connectDevice": {
        "title": "Dispositivo"
=======
  "stellar" : {
    "addAsset" : {
      "title" : "Añadir activo",
      "steps" : {
        "assets" : {
          "title" : "Activo",
          "info" : "Añadir un activo requiere enviar una transacción con tarifas mínimas. Esto aparecerá en tu historial de transacciones.",
          "selectLabel" : "Elige un activo",
          "disabledTooltip" : "Ya tienes este activo en tu cuenta de Stellar."
        },
        "connectDevice" : {
          "title" : "Dispositivo"
        },
        "confirmation" : {
          "title" : "Confirmación",
          "success" : {
            "title" : "Activo {{token}} añadido con éxito",
            "text" : "Ya puedes recibir y enviar activos <0>{{token}}</0> en tu cuenta de Stellar.",
            "cta" : "Ver detalles"
          },
          "broadcastError" : "Es posible que la transacción haya fallado. Espera un momento y comprueba el historial de transacciones antes de intentarlo de nuevo."
        }
      }
    }
  },
  "solana" : {
    "common" : {
      "broadcastError" : "Es posible que la transacción haya fallado. Espera un momento y comprueba el historial de transacciones antes de intentarlo de nuevo.",
      "viewDetails" : "Ver detalles",
      "connectDevice" : {
        "title" : "Dispositivo"
>>>>>>> ae290e27
      },
      "confirmation": {
        "title": "Confirmación"
      }
    },
    "delegation": {
      "totalStake": "Participación total",
      "commission": "Comisión",
      "delegate": "Agregar",
      "listHeader": "Delegaciones",
      "availableBalance": "Puede retirarse",
      "active": "Activo",
      "activeTooltip": "Cantidad activa genera recompensas",
      "inactiveTooltip": "Cantidad inactiva no genera recompensas",
      "delegatedInfoTooltip": "Cantidad total delegada a validadores.",
      "withdrawableInfoTooltip": "Cantidad total que es posible retirar de las delegaciones.",
      "withdrawableTitle": "Puede retirarse",
      "statusUpdateNotice": "El estado de la delegación se actualizará cuando se confirme la transacción.",
      "ledgerByFigmentTC": "Términos y condiciones de Ledger by Figment",
      "emptyState": {
        "description": "Puedes recibir recompensas SOL delegando tu activos.",
        "info": "Cómo funciona la delegación",
        "delegation": "Recibir recompensas"
      },
      "earnRewards": {
        "description": "Puedes recibir recompensas delegando tus activos SOL a un validador.",
        "bullet": {
          "0": "Conservas la propiedad de los activos delegados",
          "1": "Delegar utilizando tu dispositivo Ledger",
          "2": "Los activos estarán disponibles después de la desdelegación"
        },
        "warning": "Elige tu validador con cuidado: Puedes perder definitivamente parte de tus activos delegados si el validador no se comporta apropiadamente."
      },
      "flow": {
        "title": "Delegar",
        "steps": {
          "validator": {
            "title": "Validador"
          },
          "amount": {
            "title": "Importe"
          },
          "confirmation": {
            "success": {
              "title": "Has delegado tus activos con éxito"
            }
          }
        }
      },
      "withdraw": {
        "flow": {
          "title": "Retirar",
          "steps": {
            "amount": {
              "title": "Importe"
            },
            "confirmation": {
              "success": {
                "title": "Has retirado con éxito tus activos.",
                "text": "El saldo de tu cuenta se actualizará cuando se confirme la transacción."
              }
            }
          }
        }
      },
      "activate": {
        "flow": {
          "title": "Activar",
          "steps": {
            "confirmation": {
              "success": {
                "title": "Has activado correctamente tu delegación."
              }
            }
          }
        }
      },
      "reactivate": {
        "flow": {
          "title": "Reactivar",
          "steps": {
            "confirmation": {
              "success": {
                "title": "Has reactivado correctamente tu delegación."
              }
            }
          }
        }
      },
      "deactivate": {
        "flow": {
          "title": "Desactivar",
          "steps": {
            "confirmation": {
              "success": {
                "title": "Has desactivado correctamente tu delegación."
              }
            }
          }
        }
      }
    }
  },
  "delegation": {
    "title": "Recibir recompensas",
    "header": "Delegación",
    "validator": "Validador",
    "yield": "Rendimiento Est.",
    "address": "Dirección",
    "transactionID": "ID de la transacción",
    "value": "Valor",
    "amount": "Importe",
    "delegated": "Delegado",
    "completionDate": "Fecha de finalización",
    "rewards": "Recompensas",
    "duration": "Duración",
    "durationJustStarted": "Recién iniciado",
    "durationDays": "{{count}} día",
    "durationDays_plural": "{{count}} días",
    "howItWorks": "Cómo funciona la delegación",
    "delegationEarn": "Ahora puedes recibir recompensas de participación {{name}} delegando tu cuenta.",
    "earnRewards": "Recibir recompensas",
    "overdelegated": "Sobredelegado",
    "status": "Estado",
    "flow": {
      "steps": {
        "starter": {
          "title": "Recibir recompensas de participación",
          "description": "Delega tu cuenta Tezos a un tercero validador para recibir recompensas de participación al mismo tiempo que conservas el pleno control de tus activos bajo la más completa seguridad.",
          "bullet": {
            "delegate": "Las cuentas delegadas siguen siendo tuyas.",
            "access": "Puedes acceder a tus activos en cualquier momento.",
            "ledger": "Delega y vota de forma segura con tu dispositivo Ledger."
          },
          "button": {
            "cta": "Delegar para recibir recompensas"
          }
        },
        "account": {
          "title": "Delegar cuenta",
          "label": "Cuenta",
          "toDelegate": "Cuenta a delegar"
        },
        "summary": {
          "title": "Delegar cuenta",
          "label": "Resumen",
          "toDelegate": "Cuenta a delegar",
          "toUndelegate": "Cuenta a desdelegar",
          "validator": "Validador",
          "select": "Seleccionar",
          "yield": "Rendimiento Est. {{amount}}",
          "randomly": "Validador elegido aleatoriamente",
          "termsAndPrivacy": "Si delegas tus derechos de voto, las recompensas de tu validador no estarán garantizadas."
        },
        "validator": {
          "title": "Seleccionar validador",
          "description": "Puedes seleccionar un validador comparando los índices de recompensa estimados",
          "customValidator": "Validador personalizado",
          "providedBy": "Tasas de rendimiento suministradas por <1><0>{{name}}</0></1>"
        },
        "custom": {
          "title": "Validador personalizado",
          "text": "Ingresa la dirección del validador personalizado al que delegar tu cuenta.",
          "button": "Usar validador"
        },
        "undelegate": {
          "title": "Desdelegar cuenta"
        },
        "confirmation": {
          "title": "Confirmación",
          "label": "Confirmación",
          "success": {
            "title": "Delegación enviada",
            "titleUndelegated": "Finalizar delegación",
            "text": "La transacción de delegación ha sido transmitida con éxito. Deberías recibir tu primera recompensa dentro de aproximadamente 40 días, lo que depende del validador.",
            "textUndelegated": "Tu delegación de cuenta finalizará una vez se haya confirmado la operación. Puedes delegar tu cuenta de nuevo en cualquier momento."
          },
          "broadcastError": "Es posible que la transacción haya fallado. Espera un momento y comprueba el historial de transacciones antes de intentarlo de nuevo."
        }
      }
    },
    "contextMenu": {
      "topUp": "Recibir más",
      "redelegate": "Cambiar validador",
      "stopDelegation": "Finalizar delegación"
    }
  },
  "asset": {
    "notice": "Resumen de todas las cuentas de {{currency}}"
  },
  "carousel": {
    "hidden": {
      "close": "Confirmar",
      "undo": "Mostrar de nuevo",
      "disclaimer": "Este banner no se mostrará de nuevo hasta que haya un nuevo anuncio"
    }
  },
  "settings": {
    "title": "Ajustes",
    "discreet": "Activar o desactivar modo discreto",
    "helpButton": "Ayuda",
    "tabs": {
      "display": "General",
      "currencies": "Activos cripto",
      "help": "Ayuda",
      "about": "Información",
      "experimental": "Funciones experimentales",
      "accounts": "Cuentas",
      "developer": "Desarrollador"
    },
    "export": {
      "accounts": {
        "title": "Exportar cuentas",
        "desc": "Agrega tus cuentas a Ledger Live Mobile. Tus cuentas solo se sincronizarán con la cadena de bloques, no entre tus aplicaciones Mobile y Desktop.",
        "button": "Exportar"
      },
      "operations": {
        "title": "Historial de operaciones",
        "desc": "Guarda en tu PC un archivo CSV de las operaciones de tus cuentas."
      },
      "modal": {
        "button": "Listo",
        "title": "Escanear para exportar a Mobile",
        "listTitle": "En la aplicación Ledger Live Mobile:",
        "step1": "Toca el botón <highlight><icon>+</icon></highlight> en <highlight>cuentas</highlight>",
        "step2": "Toca <highlight>Importar cuentas desde Desktop</highlight>",
        "step3": "Escanea el <highlight>código LiveQR</highlight> hasta que la carga llegue a 100%"
      }
    },
    "display": {
      "language": "Idioma",
      "languageDesc": "Configura el idioma de Ledger Live.",
      "theme": "Tema",
      "themeDesc": "Selecciona el tema.",
      "counterValue": "Divisa preferida",
      "counterValueDesc": "Elige la moneda a mostrar al lado de tu saldo y operaciones.",
      "region": "Región",
      "regionDesc": "Elige tu región para actualizar el formato de fecha, hora y moneda.",
      "stock": "Indicador de mercado regional",
      "stockDesc": "Elige Occidental para mostrar las subidas del mercado en azul u Oriental para mostrarlas en rojo.",
      "carouselVisibility": "Visibilidad del carrusel",
      "carouselVisibilityDesc": "Muestra u oculta el carrusel en el Portfolio"
    },
    "developer": {
      "toast": {
        "title": "¡Ahora eres un desarrollador!",
        "text": "Bienvenido al País de las Maravillas"
      },
      "debugApps": "Permitir aplicaciones de depuración",
      "debugAppsDesc": "Mostrar y permitir la utilización de aplicaciones de plataforma etiquetadas como de depuración.",
      "experimentalApps": "Permitir aplicaciones experimentales",
      "experimentalAppsDesc": "Mostrar y permitir la utilización de aplicaciones de plataforma etiquetadas como experimentales.",
      "catalogServer": "Definir el proveedor del catálogo",
      "catalogServerDesc": "Cambiar entre distintas fuentes de aplicaciones de plataforma",
      "enablePlatformDevTools": "Habilitar herramientas de desarrollador de plataforma",
      "enablePlatformDevToolsDesc": "Habilitar ventana de herramientas de desarrollador de aplicaciones de plataforma",
      "addLocalApp": "Añadir una aplicación local",
      "addLocalAppDesc": "Explorar archivos locales y añadir una aplicación local usando un manifiesto local",
      "addLocalAppButton": "Navegar",
      "runLocalAppDeleteButton": "Borrar",
      "runLocalAppOpenButton": "Abrir",
      "enableLearnStagingUrl": "URL de ensayo de la página Learn",
      "enableLearnStagingUrlDesc": "Activar el URL de ensayo de la página Learn."
    },
    "currencies": {
      "selectPlaceholder": "Seleccionar activo cripto",
      "desc": "Selecciona un activo cripto para editar sus ajustes.",
      "placeholder": "No hay ajustes para este activo",
      "confirmationsNb": "Cantidad de confirmaciones",
      "confirmationsNbDesc": "Define la cantidad de confirmaciones de red necesarias para que una transacción se marque como confirmada."
    },
    "profile": {
      "password": "Bloqueo por contraseña",
      "passwordDesc": "Define una contraseña para proteger los datos de Ledger Live en tu PC, como nombres de cuentas, saldos, transacciones y direcciones públicas.",
      "passwordAutoLock": "Bloqueo automático",
      "passwordAutoLockDesc": "Bloquear Ledger Live automáticamente cuando esté inactivo.",
      "changePassword": "Cambiar contraseña",
      "softResetTitle": "Borrar caché",
      "softResetDesc": "Borra la caché de Ledger Live para forzar una nueva sincronización con la cadena de bloques.",
      "softReset": "Borrar",
      "resetThirdPartyData": "Restablecer datos de terceros",
      "resetThirdPartyDataDesc": "Borra todos los datos locales de terceros que se usan para acceder al proveedor de transacciones de terceros.",
      "hardResetTitle": "Restablecer Ledger Live",
      "hardResetDesc": "Borrar todos los datos de Ledger Live almacenados en tu PC, incluidas tus cuentas, historial de transacciones y ajustes.",
      "hardReset": "Restablecer",
      "analytics": "Análisis",
      "analyticsDesc": "Habilita el análisis para ayudar a Ledger a mejorar la experiencia de usuario. Esto incluye clics, páginas visitadas, redireccionamientos, acciones (enviar, recibir, bloquear, etc.), deslizamientos hasta el final de página, instalaciones o desinstalaciones y versión de aplicación, cantidad de cuentas, activos cripto y operaciones, duración de las sesiones, tipo de dispositivo Ledger y firmware.",
      "reportErrors": "Informes de errores",
      "reportErrorsDesc": "Envía automáticamente informes para ayudar a Ledger a mejorar sus productos.",
      "launchOnboarding": "Configuración del dispositivo",
      "launchOnboardingDesc": "Configura un nuevo dispositivo o restaura un dispositivo existente. Se conservan las cuentas y los ajustes."
    },
    "help": {
      "version": "Versión",
      "releaseNotesBtn": "Detalles",
      "termsBtn": "Leer",
      "faq": "Soporte de Ledger",
      "faqDesc": "Si tienes un problema, obtén ayuda mediante Ledger Live usando tu billetera de hardware.",
      "terms": "Términos de uso",
      "termsDesc": "Al utilizar Ledger Live consideramos que aceptas nuestros Términos y Condiciones.",
      "privacy": "Política de Privacidad",
      "privacyDesc": "Consulta la Política de privacidad para saber qué datos personales recopilamos, por qué y cómo los utilizamos."
    },
    "experimental": {
      "disclaimer": "Estas son funciones experimentales que ofrecemos “tal como están” para que nuestra comunidad de expertos tecnológicos las pruebe. Es posible que fallen, sufran cambios o sean eliminadas en cualquier momento. Al habilitarlas, aceptas usarlas bajo tu responsabilidad.",
      "features": {
        "apiTrongridProxy": {
          "title": "Usar TronGrid.io",
          "description": "Usar trongrid directamente sin el proxy de Ledger"
        },
        "experimentalCurrencies": {
          "title": "Integraciones experimentales",
          "description": "Utilizar integraciones experimentales de actrivos cripto disponibles."
        },
        "experimentalLanguages": {
          "title": "Probar traducciones",
          "description": "Añade idiomas no publicados a la lista de idiomas en la pestaña de ajustes generales."
        },
        "managerDevMode": {
          "title": "Modo de desarrollador",
          "description": "Mostrar aplicaciones de desarrollador y testnet en el Manager."
        },
        "scanForInvalidPaths": {
          "title": "Búsqueda de cuenta extendida",
          "description": "Busca cuentas con rutas de derivación incorrectas. Envía los activos que encuentres a una cuenta normal."
        },
        "experimentalExplorers": {
          "title": "API de Experimental Explorers",
          "description": "Prueba la siguiente versión de los exploradores de cadena de bloques de Ledger. La modificación de esta configuración puede afectar el saldo de la cuenta y la sincronización, como así también la opción de envío.(<0></0>)"
        },
        "keychainObservableRange": {
          "title": "Límite de intervalo personalizado",
          "description": "Límite de desviación personalizado para todas las cuentas. Aumentar este valor por encima de su valor por defecto (20) busca monedas en más direcciones públicas sin utilizar. Sólo para usuarios avanzados, esto puede provocar que falle la compatibilidad al restaurar tus cuentas."
        },
        "forceProvider": {
          "title": "Proveedor de Manager",
          "description": "Cambiar el proveedor de aplicaciones en el Manager puede imposibilitar la instalación o desinstalación de aplicaciones en tu dispositivo Ledger."
        },
        "testAnimations": {
          "title": "Probar animaciones Lottie",
          "description": "Probar todas las animaciones utilizadas en Ledger Live"
        }
      }
    },
    "hardResetModal": {
      "title": "Restablecer Ledger Live",
      "desc": "Restablece Ledger Live para borrar todos los ajustes y cuentas de tu PC. Luego podrás elegir tu contraseña y agregar de nuevo tus cuentas con tu dispositivo Ledger. Las claves privadas que dan acceso a tus activos cripto permanecen seguras en tu dispositivo Ledger y están respaldadas por tu Frase de recuperación.",
      "warning": "Restablecer Ledger Live borrará tu historial de transacciones de permuta de todas tus cuentas."
    },
    "softResetModal": {
      "title": "Borrar caché",
      "desc": "El borrado de la caché de Ledger fuerza la resincronización de la red. Se conservan tus ajustes y cuentas. Las claves privadas para acceder a tus activos cripto permanecen seguras en tu dispositivo Ledger y en tu Hoja de recuperación."
    },
    "resetFallbackModal": {
      "title": "Es necesaria la intervención del usuario",
      "part1": "No fue posible borrar la carpeta caché. Bórrala manualmente:",
      "part2": "Haz clic en el botón Abrir carpeta para ",
      "part3": "cerrar la aplicación",
      "part4": "y borra manualmente la carpeta \"sqlite\".",
      "part5": "Ahora puedes reiniciar la aplicación normalmente."
    },
    "removeAccountModal": {
      "title": "Quitar cuenta",
      "desc": "Esto no afectará a tus activos cripto. Las cuentas existentes siempre pueden añadirse de nuevo.",
      "delete": "Eliminar del Portfolio",
      "warning": "Eliminar esta cuenta borrará el historial de transacciones de permuta asociado a dicha cuenta."
    },
    "openUserDataDirectory": {
      "title": "Ver datos de usuario",
      "desc": "Ver los datos de usuario almacenados en tu PC, incluidas tus cuentas, caché y ajustes.",
      "btn": "Ver"
    },
    "repairDevice": {
      "title": "Repara tu dispositivo Ledger",
      "descSettings": "Utiliza esto para restaurar tu dispositivo Ledger si se ha bloqueado durante una actualización de firmware.",
      "desc": "Para los usuarios de Ledger Nano S, selecciona el estado mostrado en tu dispositivo. Para los usuarios de Nano X y Blue, consulta el centro de ayuda.",
      "button": "Reparar"
    },
    "exportLogs": {
      "title": "Guardar registros",
      "desc": "Puede ser necesario guardar los registros de Ledger Live para solucionar problemas.",
      "btn": "Guardar"
    },
    "accounts": {
      "hideEmptyTokens": {
        "title": "Ocultar cuentas de tokens sin saldo",
        "desc": "Oculta las cuentas de tokens sin saldo en la página de Cuentas."
      },
      "tokenBlacklist": {
        "title": "Tokens ocultos",
        "desc": "Puedes ocultar los tokens yendo a la cuenta principal y haciendo clic derecho en el token y seleccionando “Ocultar token”.",
        "count": "{{count}} token",
        "count_plural": "{{count}} tokens"
      },
      "hiddenNftCollections": {
        "title": "Colecciones de NFTs ocultas",
        "desc": "Puedes ocultar colecciones de NFTs haciendo clic derecho sobre el nombre de la colección y seleccionando 'Ocultar colección de NFTs'.",
        "count": "Colección {{count}}",
        "count_plural": "Colecciones {{count}}"
      },
      "fullNode": {
        "title": "Conectar nodo completo de Bitcoin",
        "desc": "Configura tu nodo completo de Bitcoin para sincronizar y enviar transacciones sin usar el Explorer de Ledger."
      }
    }
  },
  "password": {
    "inputFields": {
      "newPassword": {
        "label": "Nueva contraseña"
      },
      "confirmPassword": {
        "label": "Confirmar contraseña"
      },
      "currentPassword": {
        "label": "Contraseña actual"
      }
    },
    "changePassword": {
      "title": "Bloqueo por contraseña",
      "subTitle": "Cambia tu contraseña"
    },
    "setPassword": {
      "title": "Bloqueo por contraseña",
      "subTitle": "Elige la contraseña",
      "desc": "Mantén a salvo tu contraseña. Si la pierdes, deberás reiniciar Ledger Live y agregar las cuentas nuevamente."
    },
    "disablePassword": {
      "title": "Desactivar bloqueo por contraseña",
      "desc": "Los datos de Ledger Live se guardan sin cifrar en tu PC e incluyen direcciones públicas, transacciones y nombres de cuentas."
    }
  },
  "update": {
    "downloadInProgress": "Descargando actualización...",
    "downloadProgress": "{{progress}}% completado",
    "checking": "Comprobando actualización...",
    "checkSuccess": "Actualización lista para instalar",
    "quitAndInstall": "Instalar ahora",
    "updateAvailable": "Se encuentra disponible la actualización a la versión {{version}} de Ledger Live",
    "error": "Error durante la actualización. Descárgala de nuevo",
    "reDownload": "Descargar de nuevo",
    "nightlyWarning": "Esta versión no puede actualizarse automáticamente. Instala la última versión manualmente",
    "downloadNow": "Descargar actualización"
  },
  "crash": {
    "title": "Algo ha salido mal",
    "description": "Busca posibles soluciones en nuestros artículos de Soporte. Si el problema persiste, guarda los registros utilizando el botón a continuación y comunícaselos al Soporte de Ledger.",
    "troubleshooting": "Haz clic aquí para leer posibles soluciones",
    "logs": "Guardar registros",
    "dataFolder": "Ver datos de usuario"
  },
  "exportOperationsModal": {
    "title": "Historial de operaciones",
    "desc": "Selecciona para cuáles cuentas se guardará el historial de operaciones",
    "descSuccess": "El archivo CSV de tu historial de operaciones se guardó en la carpeta seleccionada",
    "titleSuccess": "Historial de operaciones guardado",
    "cta": "Guardar",
    "ctaSuccess": "Listo",
    "noAccounts": "No hay cuentas que exportar",
    "selectedAccounts": "Cuentas a incluir",
    "selectedAccounts_plural": "Cuentas a incluir ({{count}})",
    "disclaimer": "Los contravalores de la exportación se ofrecen únicamente a título informativo. No se debe confiar en estos datos para fines contables, fiscales, regulatorios o legales, ya que solo representan una estimación del precio de los activos en el momento de las transacciones y la exportación, según los métodos de valoración proporcionados por nuestro proveedor de servicios, Kaiko."
  },
  "language": {
    "system": "Utilizar idioma del sistema",
    "switcher": {
      "en": "English",
      "fr": "Français",
      "ru": "Русский",
      "es": "Español",
      "zh": "中文",
      "de": "Alemán"
    }
  },
  "theme": {
    "system": "Selecciona el tema del sistema",
    "light": "Claro",
    "dusk": "Atardecer",
    "dark": "Oscuro"
  },
  "toastOverlay": {
    "toastType": {
      "announcement": "Noticias",
      "operation": "Operación",
      "achievement": "Logro desbloqueado"
    },
    "groupedToast": {
      "text": "Tienes {{count}} nuevas notificaciones",
      "cta": "Ver detalles"
    }
  },
  "informationCenter": {
    "tooltip": "Centro de información",
    "ongoingIncidentsTooltip": "Hay {{count}} incidente en curso",
    "ongoingIncidentsTooltip_plural": "Hay {{count}} incidentes en curso",
    "tabs": {
      "announcements": "Noticias",
      "announcementsUnseen": "Noticias ({{unseenCount}})",
      "serviceStatus": "Estado",
      "serviceStatusIncidentsOngoing": "Estado ({{incidentCount}})"
    },
    "serviceStatus": {
      "statusOk": {
        "title": "Ledger Live funciona correctamente",
        "description": "¿Tienes problemas? Visita nuestra <0>página de ayuda</0>"
      },
      "statusNotOk": {
        "title": "Ledger Live está experimentando problemas",
        "learnMore": "Más información"
      }
    },
    "announcement": {
      "emptyState": {
        "title": "No hay noticias por el momento",
        "desc": "Aquí encontrarás las noticias relacionadas con Ledger y Ledger Live"
      }
    }
  },
  "onboarding": {
    "drawers": {
      "pinHelp": {
        "title": "Protege tu código PIN",
        "intro": "Durante el proceso de configuración debes elegir un código PIN.",
        "rules": {
          "1": "<0>Siempre</0> elige un código PIN por ti mismo.",
          "2": "<0>Siempre</0> ingresa tu código PIN fuera de la vista de los demás.",
          "3": "Si es necesario, puedes modificar tu código PIN.",
          "4": "El dispositivo se reiniciará si introduces tres veces seguidas un código PIN incorrecto.",
          "5": "<0>Nunca</0> utilices un código PIN fácil como 0000, 123456 o 55555555.",
          "6": "<0>Nunca</0> compartas tu código PIN con nadie más. Ni siquiera con Ledger.",
          "7": "<0>Nunca</0> utilices un código PIN que no hayas elegido tú mismo.",
          "8": "<0>Nunca</0> guardes tu código PIN en una PC o teléfono."
        }
      },
      "recoverySeed": {
        "title1": "¿Cómo funciona una Frase de recuperación?",
        "paragraph1": "Tu Frase de recuperación funciona como una llave maestra única. Tu dispositivo Ledger la utiliza para calcular las claves privadas de cada activo cripto que posees.",
        "paragraph2": "Para restaurar el acceso a tus criptos, cualquier billetera puede calcular las mismas claves privadas a partir de tu Frase de recuperación.",
        "link": "Más información acerca del funcionamiento de la Frase de recuperación",
        "title2": "¿Qué pasa si pierdo el acceso a mi Nano?",
        "paragraph3": "No te preocupes, sigue estos pasos:",
        "points": {
          "1": "Utiliza una billetera de hardware distinta.",
          "2": "Selecciona “Restore recovery phrase on a new device” en la aplicación Ledger.",
          "3": "Ingresa tu Frase de recuperación en tu nuevo dispositivo para restaurar el acceso a tus criptos."
        }
      },
      "whereToHide": {
        "title": "¿Dónde debo guardar mi Frase de recuperación?",
        "points": {
          "1": "<0>NUNCA</0> lo ingreses en una PC, smartphone o cualquier otro dispositivo. No le tomes fotografías.",
          "2": "<0>NUNCA</0> compartas tus 24 Palabras con nadie.",
          "3": "<0>SIEMPRE</0> guárdalo en un lugar seguro, fuera de la vista.",
          "4": "Ledger nunca te pedirá tu Frase de recuperación.",
          "5": "Si alguien (o alguna aplicación) te la pide, ¡tiene fines deshonestos!"
        }
      }
    },
    "modals": {
      "recoverySeedWarning": {
        "contactSupportCTA": "Ponte en contacto con Soporte",
        "continueCTA": "Continuar",
        "title": "Por favor, verifica los contenidos de la caja",
        "description": "Si tu {{device}} ya tiene un código PIN o una Frase de recuperación, no es seguro usarlo y deberías ponerte en contacto con el Soporte de Ledger.",
        "alert": "Usa solo la Frase de recuperación que haya generado tu dispositivo al configurarlo por primera vez"
      }
    },
    "alerts": {
      "beCareful": {
        "title": "Por favor, ten cuidado",
        "descr": "Asegúrate de seguir las instrucciones de esta aplicación para cada etapa del proceso.",
        "gotIt": "Entendido"
      },
      "useLedgerSeeds": {
        "title": "Recomendamos utilizar únicamente Frases de recuperación generadas por Ledger",
        "descr": "Ledger no puede garantizar la seguridad de las Frases de recuperación ajenas a Ledger. Te recomendamos configurar tu Nano como un dispositivo nuevo si tu Frase de recuperación no ha sido generada por Ledger.",
        "gotIt": "Entendido"
      }
    },
    "screens": {
      "welcome": {
        "title": "Bienvenidos a Ledger",
        "description": "Administra de manera segura tus cripto desde tu PC.",
        "cta": "Comenzar",
        "noDevice": "¿No tienes un dispositivo? <0>Compra un Ledger Nano X</0>",
        "languageWarning": {
          "title": "Comenzar en {{language}}",
          "desc": "Estamos añadiendo idiomas adicionales para ayudarte a utilizar Ledger. Ten en cuenta que actualmente el resto de la experiencia Ledger solo está disponible en inglés.",
          "cta": "Entendido"
        }
      },
      "selectDevice": {
        "title": "¿Cuál es tu dispositivo?"
      },
      "selectUseCase": {
        "greetings": "¡Hola!",
        "hasNoRecovery": "¿Es la primera vez que utilizas tu {{deviceName}}?",
        "hasRecovery": "¿Ya tienes una Frase de recuperación?",
        "separator": "O",
        "switchDevice": "Cambiar dispositivo",
        "options": {
          "1": {
            "heading": "Primera vez",
            "title": "Configurar un nuevo {{deviceName}}",
            "description": "¡Comencemos y configuremos tu dispositivo!"
          },
          "2": {
            "heading": "Conectar dispositivo",
            "title": "Conecta tu {{deviceName}}",
            "description": "¿Tu dispositivo ya está configurado? ¡Conéctalo a tu aplicación!"
          },
          "3": {
            "heading": "Restaurar dispositivo",
            "title": "Restaura tu Frase de recuperación a un nuevo dispositivo",
            "description": "¡Utiliza una Frase de recuperación existente para restaurar tus claves privadas a un {{deviceName}} nuevo!"
          }
        }
      },
      "tutorial": {
        "steps": {
          "getStarted": "Comenzar",
          "pinCode": "Código PIN",
          "recoveryPhrase": "Frase de recuperación",
          "hideRecoveryPhrase": "Oculta tu Frase de recuperación",
          "pairNano": "Conectar Nano"
        },
        "screens": {
          "importYourRecoveryPhrase": {
            "title": "Restaurar a partir de Frase de recuperación",
            "paragraph1": "Restaura tu Nano a partir de tu Frase de recuperación para restaurar, reemplazar o hacer una copia de seguridad de tu billetera de hardware Ledger.",
            "paragraph2": "Tu Nano restaurará tus claves privadas y podrás acceder a tus criptos y administrarlas.",
            "buttons": {
              "next": "De acuerdo, ¡todo listo!",
              "prev": "Paso anterior",
              "help": "Necesitas ayuda"
            }
          },
          "howToGetStarted": {
            "title": "Esta es la mejor manera de hacerlo:",
            "rules": {
              "1": "Dedícale unos 30 minutos, tómate tu tiempo.",
              "2": "Busca lápiz y papel.",
              "3": "Elige un entorno seguro y tranquilo en el que puedas estar a solas."
            },
            "buttons": {
              "next": "De acuerdo, ¡todo listo!",
              "prev": "Paso anterior"
            }
          },
          "deviceHowTo": {
            "turnOn": {
              "title": "Encendido del Nano",
              "descr": "Conecta tu dispositivo a tu PC mediante el cable USB."
            },
            "browse": {
              "title": "Navegar",
              "descr": "Aprende a interactuar con tu dispositivo mediante las instrucciones en pantalla."
            },
            "select": {
              "title": "Selecciona “Set up as new device”",
              "descr": "Presiona ambos botones simultáneamente para validar la selección."
            },
            "follow": {
              "title": "Sigue las instrucciones",
              "descr": "Vuelve aquí para seguir las instrucciones con respecto a tu código PIN."
            },
            "buttons": {
              "next": "Siguiente paso",
              "prev": "Paso anterior",
              "help": "Necesitas ayuda"
            }
          },
          "deviceHowTo2": {
            "turnOn": {
              "title": "Encendido del Nano",
              "descr": "Conecta tu dispositivo a tu PC mediante el cable USB."
            },
            "browse": {
              "title": "Navegar",
              "descr": "Aprende a interactuar con tu dispositivo mediante las instrucciones en pantalla."
            },
            "select": {
              "title": "Selecciona “Enter your recovery phrase”",
              "descr": "Presiona ambos botones simultáneamente para validar la selección."
            },
            "follow": {
              "title": "Sigue las instrucciones",
              "descr": "Vuelve aquí para seguir las instrucciones con respecto a tu código PIN."
            },
            "buttons": {
              "next": "Siguiente paso",
              "prev": "Paso anterior",
              "help": "Necesitas ayuda"
            }
          },
          "pinCode": {
            "title": "Código PIN",
            "paragraph": "Tu código PIN es la primera capa de seguridad y protege físicamente el acceso a tu Nano y a tus claves privadas. Tu código PIN debe tener entre 4 y 8 dígitos.",
            "disclaimer": "Comprendo que debo elegir mi código PIN por mi cuenta y mantenerlo en secreto.",
            "buttons": {
              "next": "Establecer un código PIN",
              "prev": "Paso anterior",
              "help": "Necesitas ayuda"
            }
          },
          "quizSuccess": {
            "title": "¡Ya tienes nivel de profesional!",
            "paragraph": "Ya puedes administrar de forma segura tus cripto. ¡Solo te queda un breve paso!",
            "buttons": {
              "next": "Siguiente paso",
              "prev": "Paso anterior",
              "help": "Necesitas ayuda"
            }
          },
          "quizFailure": {
            "title": "Pronto tendrás nivel de profesional...",
            "paragraph": "No te preocupes, Ledger está aquí para guiarte en este proceso. Pronto tendrás completa seguridad con respecto a la protección de tus cripto. ¡Solo te queda un breve paso",
            "buttons": {
              "next": "Siguiente paso",
              "prev": "Paso anterior"
            }
          },
          "pinCodeHowTo": {
            "setUp": {
              "title": "Elige un código PIN",
              "descr": "Presiona el botón izquierdo o derecho para cambiar números. Presiona ambos botones para confirmar un número. Selecciona <0></0> para confirmar tu código PIN. Selecciona <1></1> para borrar un número."
            },
            "confirm": {
              "title": "Confirma código PIN",
              "descr": "Ingresa tu código PIN para confirmarlo."
            },
            "buttons": {
              "next": "Siguiente paso",
              "prev": "Paso anterior",
              "help": "Necesitas ayuda"
            }
          },
          "existingRecoveryPhrase": {
            "title": "Ingresa tu Frase de recuperación",
            "paragraph1": "Tu Frase de recuperación es la lista secreta de Palabras de la que se guardó una copia de seguridad cuando configuraste tu billetera por primera vez.",
            "paragraph2": "Ledger no conserva copias de tu Frase de recuperación.",
            "disclaimer": "Comprendo que, si pierdo mi Frase de recuperación, no podré acceder a mis cripto en caso de que pierda acceso a mi Nano.",
            "buttons": {
              "next": "Ingresar Frase de recuperación",
              "prev": "Paso anterior",
              "help": "Necesitas ayuda"
            },
            "warning": {
              "title": "No utilices una Frase de recuperación que no hayas generado tú mismo.",
              "desc": "Tú y solo tú debes inicializar el código PIN y la Frase de recuperación de la billetera de hardware Ledger. Si has recibido un dispositivo con una Frase semilla existente o un código PIN ya inicializado, no utilices el producto y ponte en contacto con el Soporte.",
              "supportLink": "Ponte en contacto con Soporte"
            }
          },
          "useRecoverySheet": {
            "takeYourRecoverySheet": {
              "title": "Busca tu Hoja de recuperación (Recovery sheet)",
              "descr": "Elige una Hoja de recuperación en blanco, de las incluidas con tu Nano. Si las Hojas de Recuperación incluidas no están en blanco, ponte en contacto con el Soporte de Ledger."
            },
            "writeDownWords": {
              "title": "Escribe las 24 Palabras",
              "descr": "Escribe la Word #1 que aparece en la pantalla de tu Nano en la posición 1 de tu Hoja de recuperación. A continuación, presiona el botón derecho de tu Nano para mostrar la Word #2 y escríbela en la posición 2. Repite este proceso para todas las Palabras, respetando cuidadosamente el orden y la ortografía. Presiona el botón izquierdo de tu Nano para volver a la Palabra anterior y comprobar si has cometido algún error."
            },
            "buttons": {
              "next": "Siguiente paso",
              "prev": "Paso anterior",
              "help": "Necesitas ayuda"
            }
          },
          "newRecoveryPhrase": {
            "title": "Frase de recuperación",
            "paragraph1": "Tu Frase de recuperación es una lista secreta de 24 Palabras que genera una copia de respaldo de tus claves privadas.",
            "paragraph2": "Tu Nano genera una Frase de recuperación única. Ledger no conserva copias de la misma.",
            "disclaimer": "Comprendo que si pierdo la Frase de recuperación no podré acceder a mis cripto en caso de no tener acceso a mi Nano.",
            "buttons": {
              "next": "Frase de recuperación",
              "prev": "Paso anterior",
              "help": "Necesitas ayuda"
            }
          },
          "recoveryHowTo": {
            "grabRecovery": {
              "title": "Toma tu Frase de recuperación"
            },
            "selectLength": {
              "title": "Selecciona la cantidad de Palabras de la Frase de recuperación",
              "descr": "Tus Frases de recuperación pueden tener 12, 18 o 24 Palabras. Debes ingresar todas las Palabras para acceder a tus cripto."
            },
            "enterWord": {
              "title": "Ingresa la Word #1...",
              "descr": "Ingresa las primeras letras de la Palabra 1, seleccionándolas con el botón derecho o izquierdo. Presiona ambos botones para confirmar cada letra."
            },
            "validateWord": {
              "title": "Confirma la Word #1...",
              "descr": "Elige la Palabra 1 de entre las sugeridas. Presiona ambos botones para validarla."
            },
            "andNext": {
              "title": "¡Repite lo mismo con todas las Palabras!"
            },
            "buttons": {
              "next": "Siguiente paso",
              "prev": "Paso anterior",
              "help": "Necesitas ayuda"
            }
          },
          "recoveryHowTo3": {
            "reEnterWord": {
              "title": "Confirma tu Frase de recuperación",
              "descr": "Desplázate por las Palabras con el botón derecho hasta que encuentres la “Word #1”. Valida presionando ambos botones."
            },
            "repeat": {
              "title": "¡Repite lo mismo con todas las Palabras!"
            },
            "buttons": {
              "next": "Siguiente paso",
              "prev": "Paso anterior",
              "help": "Necesitas ayuda"
            }
          },
          "genuineCheck": {
            "success": {
              "title": "¡Todo bien!",
              "desc": "Tu Ledger {{deviceName}} es auténtico y ya está listo para utilizar con la aplicación Ledger Live"
            },
            "buttons": {
              "next": "Continuar",
              "prev": "Paso anterior",
              "help": "Necesitas ayuda"
            }
          },
          "hideRecoveryPhrase": {
            "title": "Oculta tu Frase de recuperación",
            "paragraph": "Tu Frase de recuperación es la única manera de recuperar tus cripto, en caso de no ser posible utilizar tu Nano. Debes conservarla en un lugar seguro.",
            "keepItOffline": "Ingresa estas Palabras únicamente en una billetera de hardware, no en PCs, ni en smartphones.",
            "neverShowToAnyone": "Nunca compartas tus 24 Palabras con nadie, ni siquiera con Ledger.",
            "buttons": {
              "next": "Bien, ¡he terminado!",
              "prev": "Paso anterior",
              "help": "Necesitas ayuda",
              "learn": "Aprende cómo ocultarla"
            }
          },
          "pairMyNano": {
            "title": "Verificación de autenticidad",
            "paragraph": "Verificaremos la autenticidad de tu Nano. ¡Es rápido y sencillo!",
            "buttons": {
              "next": "Verificar mi Nano",
              "prev": "Paso anterior",
              "help": "Necesitas ayuda"
            }
          }
        }
      }
    },
    "pedagogy": {
      "heading": "Nociones básicas",
      "screens": {
        "accessYourCoins": {
          "title": "Accede a tus cripto",
          "description": "Tus activos cripto se almacenan en la cadena de bloques. Necesitas una clave privada para acceder a ellos y administrarlos."
        },
        "ownYourPrivateKey": {
          "title": "No compartas tu clave privada",
          "description": "Tu clave privada se almacena dentro de tu Nano. Debes ser su único propietario para poder mantener el control sobre tu dinero."
        },
        "stayOffline": {
          "title": "Mantente sin conexión",
          "description": "Tu Nano funciona como una billetera de “almacenamiento en frío”. Esto significa que tu clave privada nunca queda expuesta, ni siquiera cuando utilizas la aplicación mientras estás conectado a Internet."
        },
        "validateTransactions": {
          "title": "Validar transacciones",
          "description": "Ledger Live te permite comprar, vender, administrar, intercambiar y ganar cripto con seguridad. Deberás validar cada transacción cripto con tu Nano."
        },
        "setUpNanoWallet": {
          "title": "¡Vamos a configurar tu Nano!",
          "description": "Empezaremos por configurar la seguridad de tu Nano.",
          "CTA": "¡Vamos!"
        }
      }
    },
    "quizz": {
      "heading": "Cuestionario",
      "title": "¡Hora de jugar!",
      "descr": "Responde a 3 sencillas preguntas para evitar algunos errores comunes acerca de tu billetera de hardware.",
      "buttons": {
        "start": "Resuelve el cuestionario",
        "next": "Siguiente pregunta",
        "finish": "Terminar cuestionario"
      },
      "questions": {
        "1": {
          "text": "Como usuario de Ledger, mis criptomonedas se almacenan:",
          "answers": {
            "1": "En mi Nano",
            "2": "En la cadena de bloques"
          },
          "results": {
            "success": {
              "title": "¡Bien hecho!",
              "text": "Tus criptomonedas siempre se almacenan en la cadena de bloques. Tu billetera de hardware solo contiene tu clave privada, que te da acceso a tus criptomonedas."
            },
            "fail": {
              "title": "¡Incorrecto!",
              "text": "Tus criptomonedas siempre se almacenan en la cadena de bloques. Tu billetera de hardware solo contiene tu clave privada, que te da acceso a tus criptomonedas."
            }
          }
        },
        "2": {
          "text": "Si mi Frase de recuperación deja de ser secreta o estar protegida...",
          "answers": {
            "1": "Ningún problema, Ledger me manda una copia",
            "2": "Mis criptomonedas ya no están seguras y debo transferirlas a un lugar seguro"
          },
          "results": {
            "success": {
              "title": "¡Bien hecho!",
              "text": "Cualquier persona que conozca tu Frase de recuperación puede robar tus activos cripto.\nSi la pierdes, debes transferir rápidamente tus criptomonedas a un lugar seguro."
            },
            "fail": {
              "title": "¡Incorrecto!",
              "text": "Cualquier persona que conozca tu Frase de recuperación puede robar tus activos cripto.\nSi la pierdes, debes transferir rápidamente tus criptomonedas a un lugar seguro."
            }
          }
        },
        "3": {
          "text": "Cuando conecto mi Nano a la aplicación Ledger, mi clave privada...",
          "answers": {
            "1": "Sigue sin conectarse a Internet",
            "2": "Se conecta brevemente a Internet"
          },
          "results": {
            "success": {
              "title": "¡Bien hecho!",
              "text": "Tus claves privadas siempre permanecen sin conexión en tu billetera de hardware. Incluso al conectarse a tu Nano, la aplicación de Ledger no puede acceder a tus claves privadas. Siempre tendrás que autorizar físicamente cada transacción desde tu dispositivo."
            },
            "fail": {
              "title": "¡Incorrecto!",
              "text": "Tus claves privadas siempre permanecen sin conexión en tu billetera de hardware. Incluso al conectarse a tu Nano, la aplicación de Ledger no puede acceder a tus claves privadas. Siempre tendrás que autorizar físicamente cada transacción desde tu dispositivo."
            }
          }
        }
      }
    }
  },
  "connectTroubleshooting": {
    "desc": "¿Tienes problemas para conectar tu dispositivo?",
    "cta": "Corregir",
    "solution": "Solución {{number}}",
    "applesInstructions": "Instrucciones de Apple",
    "nextSolution": "Solución siguiente",
    "previousSolution": "Solución anterior",
    "followSteps": "Sigue estos pasos",
    "supportArticle": "Artículo de soporte",
    "connecting": "Conectando...",
    "connected": "Conectado",
    "backToPortfolio": "Volver al Portfolio",
    "steps": {
      "entry": {
        "title": "Solucionar problemas de la conexión USB",
        "desc": "Parece que hay un problema al conectar tu dispositivo. No te preocupes, puedes probar con distintas soluciones 1 × 1, hasta que se conecte tu dispositivo.",
        "cta": "Vamos a corregirlo.",
        "back": "Volver"
      },
      "1": {
        "windows": {
          "title": "Ejecuta Ledger Live como administrador",
          "bullets": {
            "0": "Sal de Ledger Live.",
            "1": "Haz clic con el botón derecho en la aplicación Ledger Live.",
            "2": "Selecciona \"Ejecutar como administrador\".",
            "3": "Conecta y desbloquea tu dispositivo para ver si se detecta."
          }
        },
        "linux": {
          "title": "Actualiza las reglas udev en Linux",
          "desc": "Haz clic en el botón a continuación para agregar las reglas udev. Conecta y desbloquea tu dispositivo para ver si se detecta.",
          "cta": "Establecer reglas",
          "bullets": {
            "0": "Ingresa el siguiente comando en una terminal para agregar automáticamente las reglas y volver a cargar udev.",
            "1": "Conecta y desbloquea tu dispositivo para ver si se detecta."
          }
        }
      },
      "2": {
        "usbPort": {
          "title": "Prueba con distintos puertos USB",
          "bullets": {
            "0": "Cambia el puerto USB que utilizas en tu equipo.",
            "1": "Quita cualquier llave (dongle) USB.",
            "2": "Conecta y desbloquea tu dispositivo para ver si se detecta."
          }
        },
        "usbCable": {
          "title": "Cambia el cable USB",
          "bullets": {
            "0": "Utiliza el cable USB original si es posible.",
            "1": "Prueba un cable USB diferente y asegúrate de que sea compatible con transferencia de datos.",
            "2": "Conecta y desbloquea tu dispositivo para ver si se detecta."
          }
        },
        "restart": {
          "title": "Reinicia tu PC",
          "bullets": {
            "0": "Reinicia tu PC.",
            "1": "Inicia Ledger Live.",
            "2": "Conecta y desbloquea tu dispositivo para ver si se detecta."
          }
        },
        "antiVirus": {
          "title": "Desactivar antivirus y VPN",
          "bullets": {
            "0": "Desactiva cualquier software de antivirus, firewall y VPN.",
            "1": "Conecta y desbloquea tu dispositivo para ver si se detecta.",
            "2": "Agrega Ledger Live a la lista de permitidos en el antivirus si lo anterior ha funcionado bien."
          }
        },
        "anotherComputer": {
          "title": "Prueba con otra PC",
          "bullets": {
            "0": "Ingresa a <0>{{link}}</0> en otra PC para descargar e instalar Ledger Live.",
            "1": "Conecta y desbloquea tu dispositivo para ver si se detecta."
          }
        }
      },
      "3": {
        "windows": {
          "title": "Actualiza los controladores del dispositivo USB",
          "bullets": {
            "0": "Ingresa aquí <0>{{link}}</0>",
            "1": "Sigue las instrucciones para actualizar los controladores del dispositivo USB.",
            "2": "Conecta y desbloquea tu dispositivo para ver si se detecta."
          }
        },
        "mac": {
          "0": {
            "title": "Habilita Acceso a disco completo",
            "bullets": {
              "0": "Abre \"Preferencias del sistema\".",
              "1": "Ingresa a \"Seguridad y privacidad\".",
              "2": "En la pestaña \"Privacidad\", ingresa a \"Acceso a disco completo\" en la columna izquierda.",
              "3": "Agrega \"Ledger Live\".",
              "4": "Conecta y desbloquea tu dispositivo para ver si se detecta."
            }
          },
          "1": {
            "title": "Restablecer NVRAM",
            "link": "Instrucciones de Apple",
            "bullets": {
              "0": "Si tu Mac tiene un procesador Intel, ingresa a <0>{{link}}</0> para restaurar la NVRAM.",
              "1": "Conecta y desbloquea tu dispositivo para ver si se detecta."
            }
          }
        }
      },
      "4": {
        "deviceSelection": {
          "title": "¿Cuál es tu dispositivo?",
          "desc": "Si tienes un Nano S, puedes intentar reparar el firmware de tu dispositivo. Para los usuarios de Nano X y Blue, por favor contactar al soporte de Ledger."
        },
        "notFixed": {
          "title": " ¿Aún no está resuelto el problema de la conexión USB?",
          "desc": "Si ya has probado con todas las soluciones posibles, por favor ponte en contacto con el soporte de Ledger. De lo contrario, sigue las instrucciones de aquellas soluciones que todavía no hayas probado.",
          "back": "Volver al Portfolio",
          "cta": "Ponte en contacto con Soporte"
        },
        "repair": {
          "title": "Reparar tu Nano S",
          "desc": "¿Cuál es el mensaje que muestra tu dispositivo?",
          "mcuOutdated": "El firmware de la MCU está obsoleto",
          "mcuNotGenuine": "El firmware de la MCU no es original",
          "repairInstructions": "Sigue las instrucciones de reparación del dispositivo",
          "updateInstructions": "Sigue las instrucciones de actualización del dispositivo",
          "somethingElse": "Otros"
        }
      }
    }
  },
  "SignMessageConfirm": {
    "stringHash": "Hash de mensaje",
    "domainHash": "Hash de dominio",
    "messageHash": "Hash de mensaje",
    "message": "Mensaje"
  },
  "TransactionConfirm": {
    "title": "Confirma la operación en tu dispositivo para finalizarla",
    "warning": "Comprueba siempre que la dirección mostrada en tu dispositivo coincida exactamente con la indicada por el {{recipientWording}}",
    "secureContract": "Verifica los detalles del depósito en tu dispositivo antes de enviarlo. La dirección del contrato se ofrece de forma segura, por lo que no es necesario verificarla.",
    "verifyData": "Siempre verifica los detalles de la operación en tu dispositivo.",
    "warningWording": {},
    "titleWording": {
      "send": "Confirma en tu dispositivo para finalizar la operación",
      "claimReward": "Confirma en tu dispositivo para finalizar la operación",
      "freeze": "Confirma en tu dispositivo para finalizar la operación",
      "unfreeze": "Confirma en tu dispositivo para finalizar la operación",
      "vote": "Confirma en tu dispositivo para finalizar la operación",
      "delegate": "Confirma en tu dispositivo para finalizar la operación",
      "undelegate": "Confirma en tu dispositivo para finalizar la operación",
      "redelegate": "Confirma en tu dispositivo para finalizar la operación",
      "claimRewardCompound": "Confirma en tu dispositivo para finalizar la operación",
      "nominate": "Confirma en tu dispositivo para finalizar la operación",
      "chill": "Confirma en tu dispositivo para finalizar la operación",
      "bond": "Confirma en tu dispositivo para finalizar la operación",
      "unbond": "Confirma en tu dispositivo para finalizar la operación",
      "rebond": "Confirma en tu dispositivo para finalizar la operación",
      "withdrawUnbonded": "Confirma en tu dispositivo para finalizar la operación",
      "setController": "Confirma en tu dispositivo para finalizar la operación"
    },
    "recipientWording": {
      "send": "receptor",
      "delegate": "validador",
      "undelegate": "validador",
      "claimReward": "receptor de recompensas",
      "optIn": "receptor",
      "nominate": "validador",
      "erc721": {
        "transfer": "receptor"
      },
      "erc1155": {
        "transfer": "receptor"
      }
    },
    "votes": "Votos ({{count}})"
  },
  "RecipientField": {
    "placeholder": "Ingresa la dirección de {{currencyName}}"
  },
  "Terms": {
    "title": "Términos de uso",
    "description": "Por favor, dedica algo de tiempo a revisar nuestros términos de servicio y política de privacidad",
    "termsLabel": "Términos del servicio",
    "privacyLabel": "Política de privacidad",
    "switchLabel": "He leído y acepto los Términos del Servicio y la Política de Privacidad",
    "cta": "Ingresa a la aplicación Ledger"
  },
  "updatedTerms": {
    "title": "Actualización de los términos de uso",
    "body": {
      "intro": "¡Hola! Hemos actualizado nuestros términos de uso de Ledger Live para hacerlos más claros y reflejar los servicios y las características que se han añadido recientemente a Ledger Live. La actualización se centra en los siguientes aspectos:",
      "bulletPoints": [
        "Aclarar los servicios disponibles y cómo funcionan",
        "Explicar el funcionamiento de las tarifas de servicio",
        "Mejorar nuestro proceso de notificación para asegurarnos de que se te informa adecuadamente de cualquier nuevo cambio en nuestros términos de uso"
      ],
      "agreement": "Al hacer clic en \"Continuar\" confirmas que has leído y aceptas los términos de uso que figuran a continuación."
    },
    "link": "Términos de uso",
    "cta": "Continuar"
  },
  "families": {
    "cardano": {
      "memoPlaceholder": "Opcional",
      "memo": "Memo"
    },
    "stellar": {
      "memo": "Memo",
      "memoType": {
        "MEMO_TEXT": "Texto de memo",
        "NO_MEMO": "Sin Memo",
        "MEMO_ID": "Memo ID",
        "MEMO_HASH": "Memo Hash",
        "MEMO_RETURN": "Devolución de memo"
      },
<<<<<<< HEAD
      "memoWarningText": "Al utilizar un Memo, confirma cuidadosamente con el receptor el tipo a utilizar"
=======
      "memoWarningText" : "Al utilizar un Memo, confirma cuidadosamente con el receptor el tipo a utilizar",
      "fee" : "Tarifas",
      "feeInfoText" : "Las transacciones en la red de Stellar requieren una tarifa mínima de transacción de 0,00001 XLM.",
      "suggested" : "Sugerida",
      "recommendedFee" : "Tarifa recomendada",
      "recommenndedFeeInfo" : "Puedes enviar esta transacción con una tarifa inferior a la recomendada, pero es posible que no se complete.",
      "networkCongestion" : "congestión de la red",
      "networkCongestionLevel" : {
        "LOW" : "Baja",
        "MEDIUM" : "Media",
        "HIGH" : "Alta"
      },
      "assetCode" : "Código del activo",
      "assetIssuer" : "Emisor del activo"
>>>>>>> ae290e27
    },
    "cosmos": {
      "memo": "Memo",
      "memoPlaceholder": "Opcional",
      "memoWarningText": "Al utilizar un Memo, comprueba cuidadosamente la información con el receptor"
    },
    "solana": {
      "memo": "Memo",
      "memoPlaceholder": "Opcional"
    }
  },
  "errors": {
    "NoSuchAppOnProvider": {
      "title": "No es posible encontrar la aplicación {{appName}} para tu configuración específica.",
      "description": "Intenta reinstalar la aplicación desde el Manager"
    },
    "countervaluesUnavailable": {
      "title": "No es posible ofrecerte una contraparte para este activo en este momento"
    },
    "generic": {
      "title": "{{message}}",
      "description": "Algo ha fallado. Inténtalo de nuevo o contacta al Soporte de Ledger."
    },
    "AccountAwaitingSendPendingOperations": {
      "title": "Hay una operación pendiente para esta cuenta.",
      "description": "Espera a que finalice la operación."
    },
    "AccountNameRequired": {
      "title": "Es necesario un nombre de cuenta.",
      "description": "Ingresa un nombre de cuenta"
    },
    "AccountNeedResync": {
      "title": "Inténtalo de nuevo.",
      "description": "La cuenta está desactualizada. Es necesaria una sincronización."
    },
    "AccountNotSupported": {
      "title": "La cuenta no es compatible.",
      "description": "Vuelve a intentarlo o contacta al Soporte ({{reason}})"
    },
    "AlgorandASANotOptInInRecipient": {
      "title": "La cuenta de recepción no ha adherido al ASA seleccionado."
    },
    "AmountRequired": {
      "title": "Importe requerido"
    },
    "NoAccessToCamera": {
      "title": "Asegúrate de que tu sistema cuente con una cámara, de que la misma no esté siendo utilizada por otra aplicación y de que Ledger Live tenga permiso para usarla.",
      "description": ""
    },
    "ClaimRewardsFeesWarning": {
      "title": "Las recompensas son inferiores a las tarifas estimadas para reclamarlas",
      "description": ""
    },
    "CompoundLowerAllowanceOfActiveAccountError": {
      "title": "No es posible reducir el importe aprobado mientras tengas un depósito activo."
    },
    "CosmosBroadcastCodeInternal": {
      "title": "Se ha producido un error (Error 1)",
      "description": "Ponte en contacto con el Soporte de Ledger"
    },
    "CosmosBroadcastCodeTxDecode": {
      "title": "Se ha producido un error (Error 2)",
      "description": "Ponte en contacto con el Soporte de Ledger"
    },
    "CosmosBroadcastCodeInvalidSequence": {
      "title": "Secuencia inválida",
      "description": "Intenta la operación de nuevo"
    },
    "CosmosBroadcastCodeUnauthorized": {
      "title": "Firma no autorizada",
      "description": "Esta cuenta no está autorizada a firmar esta transacción"
    },
    "CosmosBroadcastCodeInsufficientFunds": {
      "title": "Fondos insuficientes",
      "description": "Asegúrate de que la cuenta utilizada tiene fondos suficientes e inténtalo de nuevo"
    },
    "CosmosBroadcastCodeUnknownRequest": {
      "title": "Se ha producido un error (Error 6)",
      "description": "Ponte en contacto con el Soporte de Ledger"
    },
    "CosmosBroadcastCodeInvalidAddress": {
      "title": "Dirección inválida",
      "description": "Comprueba la dirección e inténtalo de nuevo"
    },
    "CosmosBroadcastCodeInvalidPubKey": {
      "title": "Se ha producido un error (Error 8)",
      "description": "Ponte en contacto con el Soporte de Ledger"
    },
    "CosmosBroadcastCodeUnknownAddress": {
      "title": "Dirección desconocida",
      "description": "Comprueba la dirección e inténtalo de nuevo"
    },
    "CosmosBroadcastCodeInsufficientCoins": {
      "title": "Monedas insuficientes",
      "description": "Asegúrate de que la cuenta utilizada tiene fondos suficientes e inténtalo de nuevo"
    },
    "CosmosBroadcastCodeInvalidCoins": {
      "title": "Se ha producido un error (Error 11)",
      "description": "Ponte en contacto con el Soporte de Ledger"
    },
    "CosmosBroadcastCodeOutOfGas": {
      "title": "Se ha producido un error (Error 12)",
      "description": "Ponte en contacto con el Soporte de Ledger"
    },
    "CosmosBroadcastCodeMemoTooLarge": {
      "title": "El campo Memo es demasiado largo",
      "description": "Reduce el tamaño del Memo Text e inténtalo de nuevo"
    },
    "CosmosBroadcastCodeInsufficientFee": {
      "title": "Se ha producido un error (Error 14)",
      "description": "Ponte en contacto con el Soporte de Ledger"
    },
    "CosmosBroadcastCodeTooManySignatures": {
      "title": "Se ha producido un error (Error 15)",
      "description": "Ponte en contacto con el Soporte de Ledger"
    },
    "CosmosBroadcastCodeGasOverflow": {
      "title": "Se ha producido un error (Error 16)",
      "description": "Ponte en contacto con el Soporte de Ledger"
    },
    "CosmosBroadcastCodeNoSignatures": {
      "title": "Se ha producido un error (Error 17)",
      "description": "Ponte en contacto con el Soporte de Ledger"
    },
    "CosmosDelegateAllFundsWarning": {
      "title": "Asegúrate de que tu saldo restante es suficiente para cubrir las tarifas de transacciones futuras"
    },
    "CurrencyNotSupported": {
      "title": "{{currencyName}} no es compatible",
      "description": "Todavía no se admite este activo cripto. contacta al Soporte de Ledger."
    },
    "DeviceNotGenuine": {
      "title": "Posiblemente no auténtico",
      "description": "Solicita asistencia del Soporte de Ledger"
    },
    "DeviceGenuineSocketEarlyClose": {
      "title": "Inténtalo de nuevo (genuine-close)",
      "description": null
    },
    "DeviceInOSUExpected": {
      "title": "La actualización falló",
      "description": "Inténtalo de nuevo o ponte en contacto con Soporte de Ledger"
    },
    "DeviceHalted": {
      "title": "Reinicia tu dispositivo Ledger e inténtalo de nuevo",
      "description": "Se produjo un error inesperado. Inténtalo de nuevo"
    },
    "DeviceNotOnboarded": {
      "title": "Tu dispositivo aún no está listo para usar",
      "description": "Configura tu dispositivo antes de usarlo con Ledger Live."
    },
    "DeviceSocketFail": {
      "title": "Reinicia tu dispositivo Ledger e inténtalo de nuevo",
      "description": "Se ha producido un error inesperado. Inténtalo de nuevo. ({{message}})"
    },
    "DeviceSocketNoBulkStatus": {
      "title": "La conexión falló",
      "description": "Inténtalo de nuevo."
    },
    "DisconnectedDevice": {
      "title": "Parece que tu dispositivo se ha desconectado",
      "description": "Conéctalo e inténtalo de nuevo."
    },
    "DisconnectedDeviceDuringOperation": {
      "title": "Parece que tu dispositivo se ha desconectado",
      "description": "Conéctalo e inténtalo de nuevo."
    },
    "EnpointConfig": {
      "title": "Endpoint inválido.",
      "description": "Ingresa un endpoint válido."
    },
    "FeeEstimationFailed": {
      "title": "El cálculo de tarifas ha fallado",
      "description": "Intenta ingresar una tarifa personalizada (estado: {{status}})"
    },
    "FirmwareOrAppUpdateRequired": {
      "title": "Es necesario actualizar el firmware o la aplicación",
      "description": "Utiliza Manager para desinstalar todas las aplicaciones y comprobar si hay alguna actualización de firmware disponible antes de instalarlas de nuevo"
    },
    "LatestFirmwareVersionRequired": {
      "title": "Actualizar el firmware del Nano",
      "description": "Actualiza el firmware de tus dispositivos con la última versión para acceder a esta característica"
    },
    "FirmwareNotRecognized": {
      "title": "No se reconoce el firmware del dispositivo",
      "description": "Ponte en contacto con el Soporte de Ledger"
    },
    "HardResetFail": {
      "title": "No fue posible restablecer",
      "description": "Inténtalo de nuevo o contacta a Soporte de Ledger si persiste el problema."
    },
    "LatestMCUInstalledError": {
      "title": "No hay nada que actualizar",
      "description": "Contacta al Soporte de Ledger si no puedes utilizar tu dispositivo."
    },
    "LedgerAPI4xx": {
      "title": "{{message}}",
      "description": "Comprueba tu conexión e inténtalo de nuevo o ponte en contacto con el Soporte de Ledger."
    },
    "LedgerAPI5xx": {
      "title": "Inténtalo de nuevo.",
      "description": "El servidor no ha podido gestionar tu solicitud. Inténtalo de nuevo o contacta al Soporte de Ledger. {{message}}"
    },
    "LedgerAPINotAvailable": {
      "title": "Los servicios de {{currencyName}} no están disponibles",
      "description": "Inténtalo de nuevo o ponte en contacto con Soporte de Ledger"
    },
    "ManagerAppAlreadyInstalled": {
      "title": "Ya está instalada",
      "description": "Comprueba qué aplicaciones están ya instaladas en tu dispositivo."
    },
    "ManagerAppDepInstallRequired": {
      "title": "Es necesaria la aplicación {{dependency}}",
      "description": "Si la aplicación {{dependency}} ya está instalada, vuelve a instalarla y utiliza la versión más reciente"
    },
    "ManagerAppDepUninstallRequired": {
      "title": "Esta aplicación es necesaria.",
      "description": "Primero debes desinstalar todas las aplicaciones que necesiten la aplicación {{appName}}"
    },
    "ManagerDeviceLocked": {
      "title": "Tu dispositivo está bloqueado",
      "description": "Desbloquéalo"
    },
    "ManagerFirmwareNotEnoughSpace": {
      "title": "Desinstala todas las aplicaciones de tu dispositivo",
      "description": "Las claves privadas para acceder a tus activos cripto permanecerán seguras en tu dispositivo y debes hacer una copia de respaldo de las mismas en tu Hoja de recuperación."
    },
    "ManagerNotEnoughSpace": {
      "title": "No queda espacio suficiente.",
      "description": "Desinstala algunas aplicaciones para liberar espacio. Las claves privadas para acceder a tus activos cripto permanecerán seguras en tu dispositivo."
    },
    "ManagerQuitPage": {
      "install": {
        "title": "¿Finalizar instalación de aplicaciones en curso?",
        "description": "Al salir de Manager, se interrumpirá la instalación de la aplicación. Finaliza la instalación para instalar las aplicaciones en espera.",
        "stay": "Finalizar instalación"
      },
      "uninstall": {
        "title": "¿Finalizar la desinstalación de la aplicación en curso?",
        "description": "Al salir de Manager, se interrumpirán las desinstalaciones de aplicación en curso.",
        "stay": "Finalizar la desinstalación"
      },
      "update": {
        "title": "¿Finalizar la actualización de aplicación en curso?",
        "description": "Al salir de Manager, se interrumpirán las actualizaciones de aplicación en curso.",
        "stay": "Finalizar actualizaciones"
      },
      "quit": "Salir de Manager"
    },
    "ManagerUninstallBTCDep": {
      "title": "Esta aplicación es necesaria.",
      "description": "Desinstala la aplicación de Bitcoin o de Ethereum en último lugar"
    },
    "NetworkDown": {
      "title": "Parece que no hay conexión a Internet",
      "description": "Comprueba tu conexión a Internet."
    },
    "NoAddressesFound": {
      "title": "No se encontró ninguna cuenta",
      "description": "Algo ha salido mal con el cálculo de la dirección, inténtalo de nuevo o contacta al Soporte de Ledger"
    },
    "NotEnoughBalance": {
      "title": "Fondos insuficientes",
      "description": "Asegúrate de que la cuenta tenga fondos suficientes."
    },
    "NotEnoughBalanceBecauseDestinationNotCreated": {
      "title": "La dirección del destinatario está inactiva. Envía al menos {{minimalAmount}} para activarla."
    },
    "NotEnoughGas": {
      "title": "El saldo de la cuenta principal es insuficiente para las comisiones de red"
    },
    "PasswordsDontMatch": {
      "title": "Las contraseñas no coinciden",
      "description": "Inténtalo de nuevo."
    },
    "PasswordIncorrect": {
      "title": "La contraseña ingresada es incorrecta",
      "description": "Inténtalo de nuevo."
    },
    "QuantityNeedsToBePositive": {
      "title": "La cantidad debe ser mayor a 0"
    },
    "RPCHostRequired": {
      "title": "Es necesario un anfitrión."
    },
    "RPCHostInvalid": {
      "title": "Ingresa un anfitrión válido."
    },
    "RPCUserRequired": {
      "title": "Es necesario ingresar un nombre de usuario RPC"
    },
    "RPCPassRequired": {
      "title": "Es necesario ingresar la contraseña RPC"
    },
    "SatStackAccessDown": {
      "title": "No fue posible hacer contacto con el nodo completo",
      "description": "Verifica que SatStack y tu nodo estén funcionando. Comprueba la configuración del nodo completo en Ajustes si persiste el problema."
    },
    "SatStackStillSyncing": {
      "title": "Sincronización de nodo en curso...",
      "description": "Espera mientras se sincroniza el nodo. No es posible realizar el envío, ya que los saldos de tu cuenta de Bitcoin pueden ser incorrectos."
    },
    "SatStackVersionTooOld": {
      "title": "Actualiza SatStack",
      "description": "La versión de SatStack que estás utilizando es demasiado antigua y puede contener errores o incompatibilidades."
    },
    "SatStackDescriptorNotImported": {
      "title": "Cuenta no escaneada por el nodo completo",
      "description": "Configura el nodo completo para buscar las cuentas asociadas a este dispositivo. El nodo completo debe buscar esta cuenta primero en la cadena de bloques, antes de agregarla a tu Portfolio."
    },
    "SwapGenericAPIError": {
      "title": "Algo ha salido mal",
      "description": "La transacción de intercambio no se realizó. Intenta de nuevo o ponte en contacto con soporte."
    },
    "TimeoutError": {
      "title": "El servidor ha tardado demasiado en responder",
      "description": "Inténtalo de nuevo."
    },
    "TimeoutTagged": {
      "title": "El servidor ha tardado demasiado en responder ({{tag}})",
      "description": "Se ha agotado el tiempo."
    },
    "TransportError": {
      "title": "Se ha producido un error. Vuelve a conectar tu dispositivo",
      "description": "{{message}}"
    },
    "TransportRaceCondition": {
      "title": "Se ha producido un error. Vuelve a conectar tu dispositivo",
      "description": "{{message}}"
    },
    "TransportStatusError": {
      "title": "Se ha producido un error. Vuelve a conectar tu dispositivo",
      "description": "{{message}}"
    },
    "DeviceShouldStayInApp": {
      "title": "Abre la aplicación {{appName}}",
      "description": "Mantén la aplicación {{appName}} abierta mientras buscamos tus cuentas"
    },
    "UnexpectedBootloader": {
      "title": "Tu dispositivo no debe estar en modo Bootloader",
      "description": "Reinicia el dispositivo sin tocar los botones cuando aparezca el logotipo. Contacta al Soporte de Ledger si persiste el problema."
    },
    "UserRefusedAllowManager": {
      "title": "Manager denegado en el dispositivo"
    },
    "UserRefusedFirmwareUpdate": {
      "title": "Actualización cancelada en el dispositivo",
      "description": "Se han desinstalado todas las aplicaciones de tu dispositivo. Mantén tu dispositivo actualizado para beneficiarte de mejoras en seguridad y funcionalidad."
    },
    "UserRefusedOnDevice": {
      "title": "Acción rechazada",
      "description": "El usuario rechazó la operación en el dispositivo"
    },
    "TransactionRefusedOnDevice": {
      "title": "Operación denegada en el dispositivo",
      "description": "Inténtalo de nuevo o contacta al Soporte de Ledger si tienes dudas"
    },
    "UserRefusedAddress": {
      "title": "Dirección de recepción rechazada.",
      "description": "Inténtalo de nuevo o contacta al Soporte de Ledger si tienes dudas"
    },
    "UpdateYourApp": {
      "title": "Es necesario actualizar la aplicación.",
      "description": "Desinstala y vuelve a instalar la aplicación {{managerAppName}} en Manager"
    },
    "DeviceOnDashboardExpected": {
      "title": "Volver al Dashboard",
      "description": "Ingresa de nuevo al Dashboard de tu dispositivo"
    },
    "WebsocketConnectionError": {
      "title": "Inténtalo de nuevo (error de conexión)",
      "description": null
    },
    "WebsocketConnectionFailed": {
      "title": "Inténtalo de nuevo (se interrumpió la conexión)",
      "description": null
    },
    "WrongDeviceForAccount": {
      "title": "Algo ha salido mal",
      "description": "Comprueba que tu billetera de hardware esté configurada con la Frase de recuperación o Passphrase asociada a la cuenta seleccionada."
    },
    "DeviceAppVerifyNotSupported": {
      "title": "Es necesario actualizar la aplicación.",
      "description": "Desinstala y vuelve a instalar la aplicación {{managerAppName}} en Manager"
    },
    "InvalidAddress": {
      "title": "Esta no es una dirección de {{currencyName}} válida"
    },
    "InvalidAddressBecauseAlreadyDelegated": {
      "title": "Tu cuenta ya está delegada a este validador"
    },
    "InvalidAddressBecauseDestinationIsAlsoSource": {
      "title": "La dirección de recepción es la misma que la dirección de emisión"
    },
    "CantOpenDevice": {
      "title": "La conexión ha fallado",
      "description": "Dispositivo detectado pero conexión fallida. Inténtalo de nuevo o contacta al Soporte de Ledger si persiste el problema."
    },
    "ETHAddressNonEIP": {
      "title": "Verificación automática no disponible: verifica cuidadosamente la dirección.",
      "description": null
    },
    "EthAppNftNotSupported": {
      "title": "Operación no disponible en este dispositivo",
      "description": "La función Enviar NFT sólo está disponible en el Nano X. Visita nuestra plataforma de soporte al cliente para saber cómo enviar NFTs con un Nano S."
    },
    "CantScanQRCode": {
      "title": "No fue posible escanear este código QR: esta dirección no es compatible con la verificación automática"
    },
    "FeeNotLoaded": {
      "title": "No fue posible cargar las tasas de tarifas. Configura las tarifas manualmente"
    },
    "FeeRequired": {
      "title": "Se requieren tarifas"
    },
    "GasLessThanEstimate": {
      "title": "Puede que sea demasiado bajo. Auméntalo"
    },
    "UnknownMCU": {
      "title": "Versión de MCU desconocida",
      "description": "Ponte en contacto con el Soporte de Ledger"
    },
    "MCUNotGenuineToDashboard": {
      "title": "Accede al Dashboard para actualizar",
      "description": "",
      "list": {
        "1": "Desconecta y vuelve a conectar el cable USB sin presionar ningún botón.",
        "2": "Presiona los dos botones al mismo tiempo tres veces para mostrar el Dashboard.",
        "3": "Abre el Manager y haz clic en Actualizar firmware."
      }
    },
    "UnavailableTezosOriginatedAccountReceive": {
      "title": "No es posible recibir en subcuentas",
      "description": "Si deseas recibir fondos, utiliza la cuenta principal"
    },
    "UnavailableTezosOriginatedAccountSend": {
      "title": "No es posible enviar aún desde subcuentas",
      "description": "Esta característica se agregará en una etapa posterior debido a los cambios introducidos recientemente por la actualización Babylon."
    },
    "RecommendUndelegation": {
      "title": "Desdelega la cuenta antes de vaciarla"
    },
    "RecommendSubAccountsToEmpty": {
      "title": "Primero vacía las subcuentas"
    },
    "NotSupportedLegacyAddress": {
      "title": "Este formato de dirección heredado ya no es compatible"
    },
    "BtcUnmatchedApp": {
      "title": "Esa es la aplicación incorrecta",
      "description": "Abre la aplicación '{{managerAppName}}' en tu dispositivo"
    },
    "DeviceNameInvalid": {
      "title": "Elige un nombre de dispositivo sin '{{invalidCharacters}}'"
    },
    "LedgerAPIErrorWithMessage": {
      "title": "{{message}}",
      "description": "Inténtalo de nuevo o ponte en contacto con el Soporte de Ledger."
    },
    "ManagerAppRelyOnBTC": {
      "title": "Son necesarias las aplicaciones de Bitcoin y Ethereum",
      "description": "Primero instala las aplicaciones de Bitcoin y de Ethereum más recientes."
    },
    "UserRefusedDeviceNameChange": {
      "title": "Cambio de nombre cancelado en el dispositivo",
      "description": "Inténtalo de nuevo y permite el cambio de nombre en tu dispositivo"
    },
    "SyncError": {
      "title": "Error de sincronización",
      "description": "No fue posible sincronizar algunas cuentas."
    },
    "TronNoFrozenForBandwidth": {
      "title": "No hay activos a desinmovilizar",
      "description": "No tienes activos que desinmovilizar asociados a Ancho de banda"
    },
    "TronNoFrozenForEnergy": {
      "title": "No hay activos a desinmovilizar",
      "description": "No tienes activos que desinmovilizar asociados a Energía"
    },
    "TronUnfreezeNotExpired": {
      "title": "La desinmovilización todavía no está disponible",
      "description": "Debes esperar 3 días después de la última operación de Inmovilización"
    },
    "TronVoteRequired": {
      "title": "Se necesita al menos 1 voto"
    },
    "TronInvalidVoteCount": {
      "title": "El formato de voto es incorrecto",
      "description": "Solo puedes votar usando números redondos"
    },
    "TronRewardNotAvailable": {
      "title": "No es posible reclamar la recompensa todavía",
      "description": "Debes esperar 24 horas entre reclamaciones"
    },
    "TronNoReward": {
      "title": "No hay recompensa que reclamar"
    },
    "TronInvalidFreezeAmount": {
      "title": "El importe a inmovilizar no puede ser inferior a 1"
    },
    "TronSendTrc20ToNewAccountForbidden": {
      "title": "Enviar TRC20 a una nueva cuenta no la activará",
      "description": "La cuenta del destinatario debe estar activa antes de enviarle TRC20. Envía TRX o TRC10 a una cuenta para activarla."
    },
    "TronUnexpectedFees": {
      "title": "Pueden aplicarse tarifas adicionales"
    },
    "TronNotEnoughTronPower": {
      "title": "No hay suficientes votos disponibles"
    },
    "TronTransactionExpired": {
      "title": "La transacción ha expirado",
      "description": "La firma debe realizarse dentro de un período de 30 segundos. Inténtalo de nuevo."
    },
    "TronNotEnoughEnergy": {
      "title": "No hay suficiente Energía para enviar este token"
    },
    "PairingFailed": {
      "title": "Emparejamiento fallido",
      "description": "Inténtalo de nuevo y contacta al Soporte de Ledger si tienes dudas."
    },
    "GenuineCheckFailed": {
      "title": "Fallo en la verificación de la autenticidad",
      "description": "Algo ha salido mal. Inténtalo de nuevo o contacta al Soporte de Ledger en caso de duda."
    },
    "EthAppPleaseEnableContractData": {
      "title": "Habilita los datos de contrato en los ajustes de la aplicación Ethereum"
    },
    "InvalidXRPTag": {
      "title": "Etiqueta de destino XRP no válida"
    },
    "NotEnoughBalanceToDelegate": {
      "title": "Saldo insuficiente para delegar"
    },
    "NotEnoughDelegationBalance": {
      "title": "Saldo insuficiente para delegar"
    },
    "NotEnoughBalanceInParentAccount": {
      "title": "Saldo insuficiente en la cuenta principal"
    },
    "quantityNeedsToBePositive": {
      "title": "La cantidad debe ser de al menos 1"
    },
    "NotEnoughSpendableBalance": {
      "title": "El saldo no puede ser inferior a {{minimumAmount}}"
    },
    "WrongAppForCurrency": {
      "title": "Abre la aplicación {{expected}}"
    },
    "FeeTooHigh": {
      "title": "Las tarifas de red superan el 10% del importe"
    },
<<<<<<< HEAD
    "StellarWrongMemoFormat": {
      "title": "El formato de Memo es incorrecto"
    },
    "SourceHasMultiSign": {
      "title": "Desactiva la multifirma para enviar {{currencyName}}"
    },
    "StellarMemoRecommended": {
      "title": "Es posible que sea necesario un Memo al enviar a este receptor"
    },
    "SwapExchangeRateAmountTooLow": {
      "title": "El importe debe ser de al menos {{minAmountFromFormatted}}"
=======
    "SourceHasMultiSign" : {
      "title" : "Desactiva la multifirma para enviar {{currencyName}}"
    },
    "SwapExchangeRateAmountTooLow" : {
      "title" : "El importe debe ser de al menos {{minAmountFromFormatted}}"
>>>>>>> ae290e27
    },
    "SwapExchangeRateAmountTooHigh": {
      "title": "El importe debe ser inferior a {{maxAmountFromFormatted}}"
    },
    "PolkadotElectionClosed": {
      "title": "La elección de los validadores debe estar cerrada"
    },
    "PolkadotNotValidator": {
      "title": "Algunas direcciones seleccionadas no son validadores"
    },
    "PolkadotLowBondedBalance": {
      "title": "Todos los activos vinculados se desvincularán si < 1 DOT"
    },
    "PolkadotNoUnlockedBalance": {
      "title": "No tienes activos desvinculados"
    },
    "PolkadotNoNominations": {
      "title": "No tienes nominaciones"
    },
    "PolkadotAllFundsWarning": {
      "title": "Asegúrate de que tienes un saldo restante suficiente para cubrir las tarifas de transacciones futuras"
    },
    "PolkadotDoMaxSendInstead": {
      "title": "El saldo no puede ser inferior a {{minimumBalance}} Envía el máximo a una cuenta vacía."
    },
    "PolkadotBondMinimumAmount": {
      "title": "Tienes que vincular al menos {{minimumBondAmount}}."
    },
    "PolkadotBondMinimumAmountWarning": {
      "title": "Tu saldo vinculado tiene que ser al menos de {{minimumBondBalance}}."
    },
    "PolkadotMaxUnbonding": {
      "title": "Has superado el límite de desvinculación"
    },
    "PolkadotValidatorsRequired": {
      "title": "Debes seleccionar al menos un validador"
    },
    "ServiceStatusWarning": {
      "title": "{{message}}",
      "description": ""
    },
    "TaprootNotActivated": {
      "title": "Los envíos a una dirección taproot antes de la activación de la red principal no son seguros"
    },
    "SolanaAccountNotFunded": {
      "title": "Cuenta sin fondos"
    },
    "SolanaMemoIsTooLong": {
      "title": "El Memo es demasiado largo. La longitud máxima es {{maxLength}}"
    },
    "SolanaAddressOfEd25519": {
      "title": "Dirección fuera de la curva ed25519"
    },
    "SolanaUseAllAmountStakeWarning": {
      "title": "Asegúrate de que tu saldo restante es suficiente para cubrir las tarifas de transacciones futuras"
    },
    "SolanaTxSimulationFailedWhilePendingOp": {
      "title": "Tu transacción anterior todavía no se ha procesado. Espera un momento y comprueba el historial de transacciones antes de intentarlo de nuevo."
    },
    "SolanaTxConfirmationTimeout": {
      "title": "Es posible que la transacción haya fallado. Espera un momento y comprueba el historial de transacciones antes de intentarlo de nuevo."
    },
<<<<<<< HEAD
    "NotEnoughNftOwned": {
      "title": "Has superado la cantidad de tokens disponibles"
=======
    "NotEnoughNftOwned" : {
      "title" : "Has superado la cantidad de tokens disponibles"
    },
    "CardanoMinAmountError" : {
      "title" : "Tienes que enviar un mínimo de {{amount}} ADA"
    },
    "CardanoNotEnoughFunds" : {
      "title" : "Asegúrate de tener fondos suficientes para pagar las tarifas"
    },
    "StellarWrongMemoFormat" : {
      "title" : "El formato de Memo es incorrecto"
    },
    "StellarMemoRecommended" : {
      "title" : "Es posible que sea necesario un Memo al enviar a este receptor"
    },
    "StellarAssetNotAccepted" : {
      "title" : "Este receptor aún no tiene ninguna trustline para {{assetCode}}."
    },
    "StellarAssetRequired" : {
      "title" : "Hay que seleccionar un activo Stellar para poder añadir una trustline."
    },
    "StellarAssetNotFound" : {
      "title" : "No se ha podido encontrar el activo Stellar seleccionado."
    },
    "StellarNotEnoughNativeBalance" : {
      "title" : "Fondos insuficientes",
      "description" : "Asegúrate de que la cuenta tenga fondos suficientes para cubrir la tarifa de transacción."
    },
    "StellarFeeSmallerThanRecommended" : {
      "title" : "La tarifa seleccionada es inferior a la tarifa recomendada."
    },
    "StellarFeeSmallerThanBase" : {
      "title" : "La tarifa mínima de transacción es de 0,00001 XLM."
    },
    "StellarNotEnoughNativeBalanceToAddTrustline" : {
      "title" : "Fondos insuficientes",
      "description" : "Asegúrate de que la cuenta tenga fondos suficientes para cubrir la nueva trustline."
    },
    "StellarMuxedAccountNotExist" : {
      "title" : "La cuenta de Stellar no existe."
    },
    "StellarSourceHasMultiSign" : {
      "title" : "Desactiva la multifirma para realizar transacciones de Stellar."
>>>>>>> ae290e27
    }
  },
  "cryptoOrg": {
    "account": {
      "subHeader": {
        "cardTitle": "Con tecnología desarrollada por Crypto.org",
        "moreInfo": "Más información",
        "drawerTitle": "Integración con Crypto.org",
        "title": "El token de Crypto.org (CRO) ya está disponible en Ledger Live",
        "description": "Ahora puedes gestionar tus tokens de Crypto.org (CRO) y protegerlos con Ledger Live.",
        "description2": "El token Crypto.org (CRO) es nativo de la cadena Crypto.org y se utiliza para todas las transacciones, puesta en participación y muchas características futuras.",
        "website": "Criptomonedas en todas las billeteras"
      }
    },
    "memo": "Memo",
    "memoPlaceholder": "Opcional",
    "memoWarningText": "Al utilizar un Memo, comprueba cuidadosamente la información con el receptor"
  },
<<<<<<< HEAD
  "hedera": {
    "name": "Hedera",
    "createHederaAccountHelp": {
      "text": "Consulta este artículo de soporte para aprender",
      "link": "a crear una cuenta de Hedera"
    },
    "currentAddress": {
      "messageIfVirtual": "No se puede confirmar tu dirección {{name}} en tu dispositivo Ledger. Si lo usas es bajo tu propio riesgo."
=======
  "hedera" : {
    "name" : "Hedera",
    "createHederaAccountHelp" : {
      "text" : "Consulta este artículo de soporte para aprender",
      "link" : "a crear una cuenta de Hedera"
    },
    "currentAddress" : {
      "messageIfVirtual" : "No se puede confirmar tu dirección {{name}} en tu dispositivo Ledger. Si lo usas es bajo tu propio riesgo."
    },
    "send" : {
      "memo" : {
        "label" : "Memo (opcional)",
        "characterCount" : "{{memoLength}}/{{memoMaxLength}}"
      }
    }
  },
  "drawers" : {
    "selectCurrency" : {
      "title" : "elige un activo"
    },
    "selectAccount" : {
      "title" : "elige una cuenta"
>>>>>>> ae290e27
    }
  }
}<|MERGE_RESOLUTION|>--- conflicted
+++ resolved
@@ -1334,24 +1334,6 @@
       }
     }
   },
-<<<<<<< HEAD
-  "tokensList": {
-    "title": "Tokens",
-    "cta": "Agregar token",
-    "placeholder": "Para añadir tokens, simplemente envíalos a tu dirección de {{currencyName}}.",
-    "link": "Más información",
-    "seeTokens": "Mostrar tokens ({{tokenCount}})",
-    "hideTokens": "Ocultar tokens ({{tokenCount}})",
-    "countTooltip": "1 token",
-    "countTooltip_plural": "{{count}} tokens",
-    "algorand": {
-      "title": "ASA (activos)",
-      "cta": "Agregar ASA",
-      "placeholder": "Puedes agregar activos a tu cuenta de {{currencyName}}.",
-      "link": "¿Cómo funcionan los activos (ASA)?",
-      "seeTokens": "Mostrar ASA ({{tokenCount}})",
-      "hideTokens": "Ocultar ASA ({{tokenCount}})"
-=======
   "tokensList" : {
     "title" : "Tokens",
     "cta" : "Agregar token",
@@ -1376,7 +1358,6 @@
       "link" : "Más información sobre los activos Stellar",
       "seeTokens" : "Mostrar activos ({{tokenCount}})",
       "hideTokens" : "Ocultar activos ({{tokenCount}})"
->>>>>>> ae290e27
     }
   },
   "subAccounts": {
@@ -2025,16 +2006,6 @@
       }
     }
   },
-<<<<<<< HEAD
-  "tron": {
-    "voting": {
-      "emptyState": {
-        "description": "Puedes recibir recompensas mediante el inmovilización y la votación.",
-        "info": "Cómo funciona la votación",
-        "votesDesc": "Vota a uno o más representantes para empezar a recibir recompensas de participación.",
-        "vote": "Votar",
-        "voteExisting": "Administrar votos"
-=======
   "cardano" : {
     "account" : {
       "subHeader" : {
@@ -2050,7 +2021,6 @@
         "votesDesc" : "Vota a uno o más representantes para empezar a recibir recompensas de participación.",
         "vote" : "Votar",
         "voteExisting" : "Administrar votos"
->>>>>>> ae290e27
       },
       "manageTP": "Administrar activos",
       "warnEarnRewards": "Necesitas al menos {{amount}} para empezar a recibir recompensas",
@@ -2631,14 +2601,6 @@
       }
     }
   },
-<<<<<<< HEAD
-  "solana": {
-    "common": {
-      "broadcastError": "Es posible que la transacción haya fallado. Espera un momento y comprueba el historial de transacciones antes de intentarlo de nuevo.",
-      "viewDetails": "Ver detalles",
-      "connectDevice": {
-        "title": "Dispositivo"
-=======
   "stellar" : {
     "addAsset" : {
       "title" : "Añadir activo",
@@ -2670,7 +2632,6 @@
       "viewDetails" : "Ver detalles",
       "connectDevice" : {
         "title" : "Dispositivo"
->>>>>>> ae290e27
       },
       "confirmation": {
         "title": "Confirmación"
@@ -3832,9 +3793,6 @@
         "MEMO_HASH": "Memo Hash",
         "MEMO_RETURN": "Devolución de memo"
       },
-<<<<<<< HEAD
-      "memoWarningText": "Al utilizar un Memo, confirma cuidadosamente con el receptor el tipo a utilizar"
-=======
       "memoWarningText" : "Al utilizar un Memo, confirma cuidadosamente con el receptor el tipo a utilizar",
       "fee" : "Tarifas",
       "feeInfoText" : "Las transacciones en la red de Stellar requieren una tarifa mínima de transacción de 0,00001 XLM.",
@@ -3849,7 +3807,6 @@
       },
       "assetCode" : "Código del activo",
       "assetIssuer" : "Emisor del activo"
->>>>>>> ae290e27
     },
     "cosmos": {
       "memo": "Memo",
@@ -4402,25 +4359,11 @@
     "FeeTooHigh": {
       "title": "Las tarifas de red superan el 10% del importe"
     },
-<<<<<<< HEAD
-    "StellarWrongMemoFormat": {
-      "title": "El formato de Memo es incorrecto"
-    },
-    "SourceHasMultiSign": {
-      "title": "Desactiva la multifirma para enviar {{currencyName}}"
-    },
-    "StellarMemoRecommended": {
-      "title": "Es posible que sea necesario un Memo al enviar a este receptor"
-    },
-    "SwapExchangeRateAmountTooLow": {
-      "title": "El importe debe ser de al menos {{minAmountFromFormatted}}"
-=======
     "SourceHasMultiSign" : {
       "title" : "Desactiva la multifirma para enviar {{currencyName}}"
     },
     "SwapExchangeRateAmountTooLow" : {
       "title" : "El importe debe ser de al menos {{minAmountFromFormatted}}"
->>>>>>> ae290e27
     },
     "SwapExchangeRateAmountTooHigh": {
       "title": "El importe debe ser inferior a {{maxAmountFromFormatted}}"
@@ -4483,10 +4426,6 @@
     "SolanaTxConfirmationTimeout": {
       "title": "Es posible que la transacción haya fallado. Espera un momento y comprueba el historial de transacciones antes de intentarlo de nuevo."
     },
-<<<<<<< HEAD
-    "NotEnoughNftOwned": {
-      "title": "Has superado la cantidad de tokens disponibles"
-=======
     "NotEnoughNftOwned" : {
       "title" : "Has superado la cantidad de tokens disponibles"
     },
@@ -4530,7 +4469,6 @@
     },
     "StellarSourceHasMultiSign" : {
       "title" : "Desactiva la multifirma para realizar transacciones de Stellar."
->>>>>>> ae290e27
     }
   },
   "cryptoOrg": {
@@ -4549,16 +4487,6 @@
     "memoPlaceholder": "Opcional",
     "memoWarningText": "Al utilizar un Memo, comprueba cuidadosamente la información con el receptor"
   },
-<<<<<<< HEAD
-  "hedera": {
-    "name": "Hedera",
-    "createHederaAccountHelp": {
-      "text": "Consulta este artículo de soporte para aprender",
-      "link": "a crear una cuenta de Hedera"
-    },
-    "currentAddress": {
-      "messageIfVirtual": "No se puede confirmar tu dirección {{name}} en tu dispositivo Ledger. Si lo usas es bajo tu propio riesgo."
-=======
   "hedera" : {
     "name" : "Hedera",
     "createHederaAccountHelp" : {
@@ -4581,7 +4509,6 @@
     },
     "selectAccount" : {
       "title" : "elige una cuenta"
->>>>>>> ae290e27
     }
   }
 }