--- conflicted
+++ resolved
@@ -1,2065 +1,2044 @@
 {
-  "calendar" : {
-    "today" : "오늘",
-    "tomorrow" : "내일",
-    "yesterday" : "어제",
-    "transactionDate" : "트랜잭션 날짜"
-  },
-  "platform" : {
-    "flows" : {
-      "requestAccount" : {
-        "title" : "계정 선택"
-      },
-      "broadcast" : {
-        "toast" : {
-          "title" : "트랜잭션 전송 완료!",
-          "text" : "여기를 클릭하여 거래 세부사항을 확인하세요"
-        }
-      }
-    },
-    "app" : {
-      "informations" : {
-        "title" : "정보",
-        "website" : "웹 사이트"
-      }
-    },
-    "catalog" : {
-      "title" : "탐색",
-      "branch" : {
-        "soon" : "곧 출시 예정",
-        "experimental" : "실험적",
-        "debug" : "디버그"
-      },
-      "banner" : {
-        "title" : "라이브 앱 카탈로그 살펴보기",
-        "description" : "Ledger Live를 통해 디파이와 NFT 등을 더욱 안전하게 이용할 수 있도록 노력하고 있습니다!"
-      },
-      "twitterBanner" : {
-        "description" : "Ledger Live에서 또 어떤 서비스를 만나고 싶은지 해시태그로 알려주세요",
-        "tweetText" : "다음으로 만나볼 수 있는 Ledger 앱은..."
-      },
-      "pollCTA" : {
-        "title" : "설문조사",
-        "description" : "Ledger Live에서 가장 만나고 싶은 서비스는 무엇인가요?",
-        "button" : "투표해주세요!"
-      },
-      "developerCTA" : {
-        "title" : "개발자용",
-        "description" : "Ledger Live로 애플리케이션을 통합하는 데 필요한 모든 정보입니다.",
-        "button" : "포털로 이동"
-      }
-    },
-    "disclaimer" : {
-      "title" : "외부 애플리케이션",
-      "description" : "Ledger에서 운영하지 않는 애플리케이션으로 곧 이동합니다.",
-      "legalAdvice" : "Ledger에서 운영하지 않는 애플리케이션입니다. Ledger는 해당 애플리케이션으로 인한 자금의 손실이나 서비스 품질에 대한 책임을 지지 않습니다.\n\n언제나 귀하의 장치에 표시된 정보를 신중하게 확인하세요.",
-      "checkbox" : "추가 알림을 보내지 마세요.",
-      "CTA" : "계속"
-    }
-  },
-  "common" : {
-    "never" : "절대",
-    "apply" : "적용",
-    "done" : "완료",
-    "confirm" : "확인",
-    "reject" : "거부",
-    "cancel" : "취소",
-    "getSupport" : "지원 받기",
-    "delete" : "포트폴리오에서 계정 제거",
-    "launch" : "실행",
-    "continue" : "계속",
-    "previous" : "이전",
-    "learnMore" : "자세히 알아보기",
-    "help" : "도움말",
-    "needHelp" : "도움이 필요하십니까?",
-    "areYouSure" : "확실합니까?",
-    "selectAccount" : "계정 선택",
-    "selectAccountNoOption" : "\"{{accountName}}\"와(과) 일치하는 계정 없음",
-    "selectCurrency" : "암호화폐 선택",
-    "selectCurrencyNoOption" : "암호화폐 \"{{currencyName}}\" 없음",
-    "selectCurrencyEmptyOption" : "암호화폐 없음",
-    "selectValidatorNoOption" : "'{{accountName}}'와/과 일치하는 검증인이 없습니다",
-    "selectNoResults" : "{{query}}와 일치하는 결과를 찾을 수 없습니다",
-    "sortBy" : "정렬 기준",
-    "save" : "Ledger Nano S를",
-    "lock" : "잠금",
-    "showMore" : "자세히 표시",
-    "back" : "뒤로",
-    "reset" : "재설정",
-    "retry" : "다시 시도",
-    "range" : "범위",
-    "stop" : "중지",
-    "updateNow" : "지금 업데이트",
-    "close" : "닫기",
-    "eastern" : "동부",
-    "western" : "서부",
-    "reverify" : "재확인",
-    "verify" : "확인",
-    "verifyMyAddress" : "내 주소 확인",
-    "copy" : "복사",
-    "copied" : "복사됨",
-    "addressCopied" : "주소 복사됨",
-    "addressCopiedSuspicious" : "복사된 주소와 클립보드 주소가 일치하지 않습니다.",
-    "experimentalFeature" : "실험",
-    "information" : "정보",
-    "search" : "검색 중...",
-    "searchWithoutEllipsis" : "검색",
-    "manage" : "관리",
-    "lockScreen" : {
-      "title" : "다시 돌아오신 것을 환영합니다.",
-      "subTitle" : null,
-      "description" : "계속하려면 암호를 입력하세요",
-      "inputPlaceholder" : "암호를 입력하세요",
-      "lostPassword" : "암호를 잊어버렸습니다"
-    },
-    "sync" : {
-      "syncing" : "동기화 중...",
-      "upToDate" : "동기화됨",
-      "outdated" : "일시 중지됨",
-      "needsMigration" : "클릭하여 계정 업데이트",
-      "error" : "동기화 오류",
-      "refresh" : "새로고침",
-      "devTools" : "개발자 도구"
-    },
-    "exchange" : "교환",
-    "info" : "정보",
-    "connectDevice" : "내 장치 연결하기"
-  },
-  "devices" : {
-    "nanoS" : "Nano S",
-    "nanoSP" : "Nano S Plus",
-    "nanoX" : "Nano X",
-    "blue" : "Blue"
-  },
-  "operation" : {
-    "type" : {
-      "IN" : "수령됨",
-      "OUT" : "전송됨",
-      "NFT_IN" : "NFT 수령됨",
-      "NFT_OUT" : "NFT 전송됨",
-      "CREATE" : "생성됨",
-      "REVEAL" : "숨김 해제",
-      "DELEGATE" : "위임됨",
-      "REDELEGATE" : "재위임됨",
-      "UNDELEGATE" : "위임 해제됨",
-      "SUPPLY" : "예치됨",
-      "REDEEM" : "출금됨",
-      "APPROVE" : "승인됨",
-      "VOTE" : "투표 완료",
-      "FREEZE" : "동결됨",
-      "UNFREEZE" : "동결 해제",
-      "REWARD" : "보상 수령됨",
-      "FEES" : "수수료",
-      "OPT_IN" : "참여",
-      "OPT_OUT" : "참여하지 않음",
-      "CLOSE_ACCOUNT" : "계정 닫기",
-      "BOND" : "본딩",
-      "UNBOND" : "언본딩",
-      "REWARD_PAYOUT" : "보상",
-      "SLASH" : "슬래시",
-      "WITHDRAW_UNBONDED" : "출금",
-      "NOMINATE" : "지명",
-      "CHILL" : "지명 해제",
-      "SET_CONTROLLER" : "관리자 설정"
-    }
-  },
-  "byteSize" : {
-    "bytes" : "{{size}} 바이트",
-    "kbUnit" : "{{size}} KB",
-    "mbUnit" : "{{size}} MB"
-  },
-  "time" : {
-    "minute" : "분",
-    "minute_plural" : "분",
-    "hour" : "시간",
-    "hour_plural" : "시",
-    "range" : {
-      "day" : "1일",
-      "week" : "1주",
-      "month" : "1달",
-      "year" : "1년",
-      "all" : "전체"
-    }
-  },
-  "fees" : {
-    "advanced" : "고급",
-    "custom" : "커스텀",
-    "fast" : "빠름",
-    "high" : "높음",
-    "low" : "낮음",
-    "slow" : "느림",
-    "standard" : "스탠다드",
-    "medium" : "Medium",
-    "feesAmount" : "수수료 비용"
-  },
-  "sidebar" : {
-    "card" : "카드",
-    "learn" : "알아보기",
-    "menu" : "메뉴",
-    "stars" : "즐겨찾는 계정",
-    "accounts" : "계정",
-    "manager" : "관리자",
-    "exchange" : "매수 / 매도",
-    "swap" : "스왑",
-    "lend" : "대출",
-    "catalog" : "탐색",
-    "market" : "마켓"
-  },
-  "stars" : {
-    "placeholder" : "계정을 즐겨찾기 하여 여기서 바로 확인하세요.",
-    "tooltip" : "계정 즐겨찾기"
-  },
-  "bridge" : {
-    "modalTitle" : "장치 브릿지 열기",
-    "openHeader" : "Websocket을 통해 장치 계정 노출하기",
-    "openDescription" : "브릿지를 열면 귀하의 모든 계정이 타사 애플리케이션에 노출됩니다.",
-    "openedHeader" : "{{appName}} 브릿지 열림",
-    "openedDescription" : "이제 타사 WebSocket을 통해 웹 애플리케이션의 {{appName}} 계정에 접근할 수 있습니다.",
-    "completeHeader" : "브릿지 세션 완료",
-    "completeDescription" : "이제 WebSocket 브릿지가 마감되었습니다.",
-    "openButton" : "열기",
-    "disconnectButton" : "연결 해제"
-  },
-  "swap2" : {
-    "title" : "스왑",
-    "tabs" : {
-      "exchange" : "교환",
-      "history" : "내역",
-      "kyc" : "고객확인제도"
-    },
-    "form" : {
-      "changeCTA" : "변경",
-      "ratesDrawer" : {
-        "title" : "요율",
-        "quote" : "호가",
-        "receive" : "수령"
-      },
-      "details" : {
-        "label" : {
-          "provider" : "공급자",
-          "rate" : "요율",
-          "fees" : "네트워크 수수료",
-          "target" : "보내는 계정"
-        },
-        "tooltip" : {
-          "provider" : "로렘 입숨",
-          "rate" : "로렘 입숨",
-          "fees" : "로렘 입숨"
-        },
-        "noAccount" : "{{name}}을 수령할 계정을 생성하세요",
-        "noAccountCTA" : "계정 추가"
-      },
-      "from" : {
-        "title" : "수신",
-        "max" : "최대치",
-        "accountPlaceholder" : "소스 선택",
-        "currencyDisabledTooltip" : "아직 스왑이 불가능한 통화입니다"
-      },
-      "to" : {
-        "title" : "발신"
-      },
-      "notAvailable" : {
-        "title" : "아직 스왑이 불가능한 지역입니다",
-        "content" : "조금만 기다려 주세요. <br/>조만간 해당 기능을 런칭을 앞두고 있습니다"
-      },
-      "providers" : {
-        "kyc" : {
-          "required" : "고객확인제도를 완료해야 합니다",
-          "complete" : "고객확인제도 완료",
-          "update" : "고객확인제도 업데이트",
-          "rejected" : "고객확인제도가 거부되었습니다. 인증을 다시 시작하세요",
-          "rejectedContactProviderSupport" : "고객확인제도가 거부되었습니다. {{providerName}}지원팀에 문의해 주세요.",
-          "updateRequired" : "고객확인제도를 완료하거나 업데이트하세요",
-          "status" : {
-            "pending" : "고객확인제도 대기 중",
-            "approved" : "고객확인제도 승인됨",
-            "closed" : "고객확인제도 거부됨",
-            "upgradeRequired" : "고객확인제도 불충분"
+  "calendar": {
+    "today": "오늘",
+    "tomorrow": "내일",
+    "yesterday": "어제",
+    "transactionDate": "트랜잭션 날짜"
+  },
+  "platform": {
+    "flows": {
+      "requestAccount": {
+        "title": "계정 선택"
+      },
+      "broadcast": {
+        "toast": {
+          "title": "트랜잭션 전송 완료!",
+          "text": "여기를 클릭하여 거래 세부사항을 확인하세요"
+        }
+      }
+    },
+    "app": {
+      "informations": {
+        "title": "정보",
+        "website": "웹 사이트"
+      }
+    },
+    "catalog": {
+      "title": "탐색",
+      "branch": {
+        "soon": "곧 출시 예정",
+        "experimental": "실험적",
+        "debug": "디버그"
+      },
+      "banner": {
+        "title": "라이브 앱 카탈로그 살펴보기",
+        "description": "Ledger Live를 통해 디파이와 NFT 등을 더욱 안전하게 이용할 수 있도록 노력하고 있습니다!"
+      },
+      "twitterBanner": {
+        "description": "Ledger Live에서 또 어떤 서비스를 만나고 싶은지 해시태그로 알려주세요",
+        "tweetText": "다음으로 만나볼 수 있는 Ledger 앱은..."
+      },
+      "pollCTA": {
+        "title": "설문조사",
+        "description": "Ledger Live에서 가장 만나고 싶은 서비스는 무엇인가요?",
+        "button": "투표해주세요!"
+      },
+      "developerCTA": {
+        "title": "개발자용",
+        "description": "Ledger Live로 애플리케이션을 통합하는 데 필요한 모든 정보입니다.",
+        "button": "포털로 이동"
+      }
+    },
+    "disclaimer": {
+      "title": "외부 애플리케이션",
+      "description": "Ledger에서 운영하지 않는 애플리케이션으로 곧 이동합니다.",
+      "legalAdvice": "Ledger에서 운영하지 않는 애플리케이션입니다. Ledger는 해당 애플리케이션으로 인한 자금의 손실이나 서비스 품질에 대한 책임을 지지 않습니다.\n\n언제나 귀하의 장치에 표시된 정보를 신중하게 확인하세요.",
+      "checkbox": "추가 알림을 보내지 마세요.",
+      "CTA": "계속"
+    }
+  },
+  "common": {
+    "never": "절대",
+    "apply": "적용",
+    "done": "완료",
+    "confirm": "확인",
+    "reject": "거부",
+    "cancel": "취소",
+    "getSupport": "지원 받기",
+    "delete": "포트폴리오에서 계정 제거",
+    "launch": "실행",
+    "continue": "계속",
+    "previous": "이전",
+    "learnMore": "자세히 알아보기",
+    "help": "도움말",
+    "needHelp": "도움이 필요하십니까?",
+    "areYouSure": "확실합니까?",
+    "selectAccount": "계정 선택",
+    "selectAccountNoOption": "\"{{accountName}}\"와(과) 일치하는 계정 없음",
+    "selectCurrency": "암호화폐 선택",
+    "selectCurrencyNoOption": "암호화폐 \"{{currencyName}}\" 없음",
+    "selectCurrencyEmptyOption": "암호화폐 없음",
+    "selectValidatorNoOption": "'{{accountName}}'와/과 일치하는 검증인이 없습니다",
+    "selectNoResults": "{{query}}와 일치하는 결과를 찾을 수 없습니다",
+    "sortBy": "정렬 기준",
+    "save": "Ledger Nano S를",
+    "lock": "잠금",
+    "showMore": "자세히 표시",
+    "back": "뒤로",
+    "reset": "재설정",
+    "retry": "다시 시도",
+    "range": "범위",
+    "stop": "중지",
+    "updateNow": "지금 업데이트",
+    "close": "닫기",
+    "eastern": "동부",
+    "western": "서부",
+    "reverify": "재확인",
+    "verify": "확인",
+    "verifyMyAddress": "내 주소 확인",
+    "copy": "복사",
+    "copied": "복사됨",
+    "addressCopied": "주소 복사됨",
+    "addressCopiedSuspicious": "복사된 주소와 클립보드 주소가 일치하지 않습니다.",
+    "experimentalFeature": "실험",
+    "information": "정보",
+    "search": "검색 중...",
+    "searchWithoutEllipsis": "검색",
+    "manage": "관리",
+    "lockScreen": {
+      "title": "다시 돌아오신 것을 환영합니다.",
+      "subTitle": null,
+      "description": "계속하려면 암호를 입력하세요",
+      "inputPlaceholder": "암호를 입력하세요",
+      "lostPassword": "암호를 잊어버렸습니다"
+    },
+    "sync": {
+      "syncing": "동기화 중...",
+      "upToDate": "동기화됨",
+      "outdated": "일시 중지됨",
+      "needsMigration": "클릭하여 계정 업데이트",
+      "error": "동기화 오류",
+      "refresh": "새로고침",
+      "devTools": "개발자 도구"
+    },
+    "exchange": "교환",
+    "info": "정보",
+    "connectDevice": "내 장치 연결하기"
+  },
+  "devices": {
+    "nanoS": "Nano S",
+    "nanoSP": "Nano S Plus",
+    "nanoX": "Nano X",
+    "blue": "Blue"
+  },
+  "operation": {
+    "type": {
+      "IN": "수령됨",
+      "OUT": "전송됨",
+      "NFT_IN": "NFT 수령됨",
+      "NFT_OUT": "NFT 전송됨",
+      "CREATE": "생성됨",
+      "REVEAL": "숨김 해제",
+      "DELEGATE": "위임됨",
+      "REDELEGATE": "재위임됨",
+      "UNDELEGATE": "위임 해제됨",
+      "SUPPLY": "예치됨",
+      "REDEEM": "출금됨",
+      "APPROVE": "승인됨",
+      "VOTE": "투표 완료",
+      "FREEZE": "동결됨",
+      "UNFREEZE": "동결 해제",
+      "REWARD": "보상 수령됨",
+      "FEES": "수수료",
+      "OPT_IN": "참여",
+      "OPT_OUT": "참여하지 않음",
+      "CLOSE_ACCOUNT": "계정 닫기",
+      "BOND": "본딩",
+      "UNBOND": "언본딩",
+      "REWARD_PAYOUT": "보상",
+      "SLASH": "슬래시",
+      "WITHDRAW_UNBONDED": "출금",
+      "NOMINATE": "지명",
+      "CHILL": "지명 해제",
+      "SET_CONTROLLER": "관리자 설정"
+    }
+  },
+  "byteSize": {
+    "bytes": "{{size}} 바이트",
+    "kbUnit": "{{size}} KB",
+    "mbUnit": "{{size}} MB"
+  },
+  "time": {
+    "minute": "분",
+    "minute_plural": "분",
+    "hour": "시간",
+    "hour_plural": "시",
+    "range": {
+      "day": "1일",
+      "week": "1주",
+      "month": "1달",
+      "year": "1년",
+      "all": "전체"
+    }
+  },
+  "fees": {
+    "advanced": "고급",
+    "custom": "커스텀",
+    "fast": "빠름",
+    "high": "높음",
+    "low": "낮음",
+    "slow": "느림",
+    "standard": "스탠다드",
+    "medium": "Medium",
+    "feesAmount": "수수료 비용"
+  },
+  "sidebar": {
+    "card": "카드",
+    "learn": "알아보기",
+    "menu": "메뉴",
+    "stars": "즐겨찾는 계정",
+    "accounts": "계정",
+    "manager": "관리자",
+    "exchange": "매수 / 매도",
+    "swap": "스왑",
+    "lend": "대출",
+    "catalog": "탐색",
+    "market": "마켓"
+  },
+  "stars": {
+    "placeholder": "계정을 즐겨찾기 하여 여기서 바로 확인하세요.",
+    "tooltip": "계정 즐겨찾기"
+  },
+  "bridge": {
+    "modalTitle": "장치 브릿지 열기",
+    "openHeader": "Websocket을 통해 장치 계정 노출하기",
+    "openDescription": "브릿지를 열면 귀하의 모든 계정이 타사 애플리케이션에 노출됩니다.",
+    "openedHeader": "{{appName}} 브릿지 열림",
+    "openedDescription": "이제 타사 WebSocket을 통해 웹 애플리케이션의 {{appName}} 계정에 접근할 수 있습니다.",
+    "completeHeader": "브릿지 세션 완료",
+    "completeDescription": "이제 WebSocket 브릿지가 마감되었습니다.",
+    "openButton": "열기",
+    "disconnectButton": "연결 해제"
+  },
+  "swap2": {
+    "title": "스왑",
+    "tabs": {
+      "exchange": "교환",
+      "history": "내역",
+      "kyc": "고객확인제도"
+    },
+    "form": {
+      "changeCTA": "변경",
+      "ratesDrawer": {
+        "title": "요율",
+        "quote": "호가",
+        "receive": "수령"
+      },
+      "details": {
+        "label": {
+          "provider": "공급자",
+          "rate": "요율",
+          "fees": "네트워크 수수료",
+          "target": "보내는 계정"
+        },
+        "tooltip": {
+          "provider": "로렘 입숨",
+          "rate": "로렘 입숨",
+          "fees": "로렘 입숨"
+        },
+        "noAccount": "{{name}}을 수령할 계정을 생성하세요",
+        "noAccountCTA": "계정 추가"
+      },
+      "from": {
+        "title": "수신",
+        "max": "최대치",
+        "accountPlaceholder": "소스 선택",
+        "currencyDisabledTooltip": "아직 스왑이 불가능한 통화입니다"
+      },
+      "to": {
+        "title": "발신"
+      },
+      "notAvailable": {
+        "title": "아직 스왑이 불가능한 지역입니다",
+        "content": "조금만 기다려 주세요. <br/>조만간 해당 기능을 런칭을 앞두고 있습니다"
+      },
+      "providers": {
+        "kyc": {
+          "required": "고객확인제도를 완료해야 합니다",
+          "complete": "고객확인제도 완료",
+          "update": "고객확인제도 업데이트",
+          "rejected": "고객확인제도가 거부되었습니다. 인증을 다시 시작하세요",
+          "rejectedContactProviderSupport": "고객확인제도가 거부되었습니다. {{providerName}}지원팀에 문의해 주세요.",
+          "updateRequired": "고객확인제도를 완료하거나 업데이트하세요",
+          "status": {
+            "pending": "고객확인제도 대기 중",
+            "approved": "고객확인제도 승인됨",
+            "closed": "고객확인제도 거부됨",
+            "upgradeRequired": "고객확인제도 불충분"
           }
         },
-        "login" : {
-          "required" : "이 공급자로 로그인해야 합니다.",
-          "complete" : "로그인"
-        },
-        "mfa" : {
-          "required" : "이 공급자와 다중인증(MFA)을 설정해야 합니다.",
-          "complete" : "다중인증(MFA) 설정"
-        },
-        "withdrawalsBlockedError" : {
-          "message" : "고객님의 출금이 {{providerName}}에 의해 차단되었습니다.\n\n 자세한 내용은 해당 지원팀에 문의하세요."
-        }
-      }
-    },
-    "history" : {
-      "disclaimer" : "스왑 데스크탑 트랜잭션이 Ledger Live 모바일 애플리케이션과 동기화되지 않았습니다",
-      "empty" : {
-        "title" : "과거 스왑 내역이 여기에 표시됩니다",
-        "description" : "아직 스왑을 하지 않았거나 그동안 Ledger Live가 리셋되었습니다."
-      },
-      "export" : "거래 내보내기",
-      "exporting" : "내보내기 중..."
-    },
-    "kyc" : {
-      "updateRequired" : "고객확인제도를 완료하려면 사용자가 애플리케이션을 업데이트해야 합니다",
-      "wyre" : {
-        "disclaimer" : "Ledger는 고객확인제도를 목적으로 Wyre를 대신하여 수집한 사용자 정보를 Wyre로 전송합니다. 자세한 정보는 ",
-        "policy" : "개인 정보 보호 정책",
-        "title" : "신원 인증",
-        "subtitle" : "Wyre로 스왑 하시려면 사용자 정보를 입력하세요.",
-        "cta" : "계속",
-        "pending" : {
-          "cta" : "계속",
-          "title" : "승인 요청을 위해 사용자 정보를 제출했습니다",
-          "subtitle" : "일반적으로 검토 완료까지 몇 분이 소요됩니다.",
-          "link" : "고객확인제도 자세히 알아보기",
-          "info" : "신원 인증: 제출 완료"
-        },
-        "closed" : {
-          "cta" : "고객확인제도 리셋",
-          "title" : "고객확인제도 신청 거부",
-          "subtitle" : "Wyre에서 고객확인제도를 위해 귀하가 제공한 데이터를 거부했습니다",
-          "link" : "고객확인제도 자세히 알아보기"
-        },
-        "form" : {
-          "firstName" : "이름",
-          "lastName" : "성",
-          "street1" : "주소 입력란 1",
-          "street2" : "주소 입력란 2",
-          "city" : "시",
-          "state" : "주",
-          "country" : "국가",
-          "postalCode" : "우편번호",
-          "dateOfBirth" : "생년월일",
-          "firstNamePlaceholder" : "이름을 입력하세요",
-          "lastNamePlaceholder" : "성을 입력하세요",
-          "street1Placeholder" : "예: 13, 메이플 스트리트",
-          "street2Placeholder" : "예: 13, 메이플 스트리트",
-          "cityPlaceholder" : "예: 산호세",
-          "postalCodePlaceholder" : "5자리 우편번호를 입력하세요",
-          "dateOfBirthPlaceholder" : "연도/월/일",
-          "firstNameError" : "계속 하려면 이름을 입력하세요",
-          "lastNameError" : "계속 하려면 성을 입력하세요",
-          "street1Error" : "주소를 입력하세요",
-          "cityError" : "미국 내 거주 도시를 입력하세요",
-          "postalCodeError" : "유효한 미국 우편번호를 입력하세요",
-          "dateOfBirthError" : "생년월일을 입력하세요",
-          "dateOfBirthValidationError" : "유효한 생년월일을 입력하세요"
-        }
-      }
-    },
-    "exchangeDrawer" : {
-      "title" : "교환을 확인해 주세요",
-      "completed" : {
-        "title" : "트랜잭션 브로드캐스트 성공",
-        "description" : "확인을 위해 귀하의 스왑 거래를 네트워크로 전송했습니다. 귀하의 스왑 작업이 확인을 위해 네트워크로 전송되었습니다. 거래가 확인되고 공급자가 귀하의 {{targetCurrency}}을 처리하고 보낼 때까지 기다려 주세요.",
-        "disclaimer" : "<0><0>{{provider}}</0> 지원</0>의 도움이 필요한 경우를 대비하여 스왑 ID 번호를 기록해 두세요.",
-        "seeDetails" : "세부사항 확인"
-      }
-    }
-  },
-  "swap" : {
-    "title" : "스왑",
-    "titleCrypto" : "{{currency}} 스왑",
-    "whatIsSwap" : "스왑이란",
-    "decentralizedSwapAvailable" : "일부 거래 경우 탈중앙화 스왑을 고려해볼 수 있습니다. <0>파라스왑</0>과 <1>1inch</1>에 대해 살펴보세요.",
-    "paraswap" : {
-      "cta" : " 확인해 보세요",
-      "description" : "Paraswap을 찾으세요? 찾기 탭으로 이동했습니다."
-    },
-    "tabs" : {
-      "exchange" : "교환",
-      "history" : "내역"
-    },
-    "history" : {
-      "disclaimer" : "스왑 데스크탑 트랜잭션이 Ledger Live 모바일 애플리케이션과 동기화되지 않았습니다",
-      "empty" : {
-        "title" : "과거 스왑 내역이 여기에 표시됩니다",
-        "description" : "아직 스왑을 하지 않았거나 그동안 Ledger Live가 리셋되었습니다."
-      }
-    },
-    "landing" : {
-      "title" : "자산을 스왑하세요",
-      "continue" : "계속",
-      "sorry" : "서비스가 잠시 이용 불가하거나 거주하시는 국가에서 이용할 수 없습니다"
-    },
-    "missingApp" : {
-      "title" : "장치에 {{appName}} 앱을 설치하세요",
-      "subtitle" : "관리자로 이동하고 {{appName}} 앱을 설치하여 자산을 스왑하세요.",
-      "cta" : "관리자로 이동"
-    },
-    "outdatedApp" : {
-      "title" : "장치에 {{appName}} 앱을 업데이트 하세요",
-      "subtitle" : "관리자로 이동하고 {{appName}} 앱을 업데이트 하여 자산을 스왑하세요.",
-      "cta" : "관리자로 이동"
-    },
-    "providers" : {
-      "title" : "암호화폐를 스왑할 공급자를 선택하세요",
-      "learnMore" : "스왑이란?",
-      "kycRequired" : "고객확인제도 필수",
-      "cta" : "계속",
-      "kyc" : {
-        "notAvailable" : "현재 위치에서 {{provider}}를 이용할 수 없습니다",
-        "status" : {
-          "required" : "고객확인제도 필수",
-          "pending" : "고객확인제도 대기 중",
-          "approved" : "고객확인제도 승인됨!",
-          "closed" : "고객확인제도 거부됨"
-        }
-      }
-    },
-    "ip" : {
-      "title" : "스왑 거래에 오신 것을 환영합니다",
-      "subtitle" : "나의 Ledger 장치에서 암호화폐를 바로 교환하세요.",
-      "disclaimer" : "계속함으로써 공급자의 고객확인제도 절차 준수를 위해 사용자의 위치 데이터가 제3자 서비스 공급자와 공유될 수 있음을 수락합니다."
-    },
-    "kyc" : {
-      "updateRequired" : "고객확인제도를 완료하려면 사용자가 애플리케이션을 업데이트해야 합니다",
-      "wyre" : {
-        "disclaimer" : "Ledger는 고객확인제도를 목적으로 Wyre를 대신하여 수집한 사용자 정보를 Wyre로 전송합니다. 자세한 정보는 ",
-        "policy" : "개인 정보 보호 정책",
-        "title" : "신원 인증",
-        "subtitle" : "Wyre로 스왑 하시려면 사용자 정보를 입력하세요.",
-        "pending" : {
-          "cta" : "계속",
-          "title" : "승인 대기 중",
-          "subtitle" : "사용자의 정보가 Wyre의 승인을 위해 제출되었습니다.",
-          "link" : "고객확인제도 자세히 알아보기"
-        },
-        "closed" : {
-          "cta" : "고객확인제도 리셋",
-          "title" : "고객확인제도 신청 거부",
-          "subtitle" : "Wyre에서 고객확인제도를 위해 귀하가 제공한 데이터를 거부했습니다",
-          "link" : "고객확인제도 자세히 알아보기"
-        },
-        "form" : {
-          "firstName" : "이름",
-          "lastName" : "성",
-          "street1" : "주소 입력란 1",
-          "street2" : "주소 입력란 2",
-          "city" : "시",
-          "state" : "주",
-          "country" : "국가",
-          "postalCode" : "우편번호",
-          "dateOfBirth" : "생년월일",
-          "firstNamePlaceholder" : "이름을 입력하세요",
-          "lastNamePlaceholder" : "성을 입력하세요",
-          "street1Placeholder" : "예: 13, 메이플 스트리트",
-          "street2Placeholder" : "예: 13, 메이플 스트리트",
-          "cityPlaceholder" : "예: 산호세",
-          "postalCodePlaceholder" : "5자리 우편번호를 입력하세요",
-          "dateOfBirthPlaceholder" : "연도/월/일",
-          "firstNameError" : "계속 하려면 이름을 입력하세요",
-          "lastNameError" : "계속 하려면 성을 입력하세요",
-          "street1Error" : "주소를 입력하세요",
-          "cityError" : "미국 내 거주 도시를 입력하세요",
-          "postalCodeError" : "유효한 미국 우편번호를 입력하세요",
-          "dateOfBirthError" : "생년월일을 입력하세요",
-          "dateOfBirthValidationError" : "유효한 생년월일을 입력하세요"
-        }
-      }
-    },
-    "form" : {
-      "resetKYC" : "Wyre로 스왑 하시려면 고객확인제도를 리셋하고 Live를 업데이트하세요",
-      "resetKYCCTA" : "고객확인제도 리셋",
-      "amount" : "금액",
-      "from" : {
-        "title" : "수신",
-        "account" : "계정",
-        "amount" : "전송 금액",
-        "currency" : "암호화폐"
-      },
-      "to" : {
-        "title" : "발신",
-        "account" : "계정",
-        "amount" : "수령 금액",
-        "currency" : "암호화폐",
-        "addAccountCTA" : "새 계정 추가"
-      },
-      "tradeMethod" : {
-        "title" : "요율",
-        "float" : "변동 이율",
-        "floatUnavailable" : "변동 이율을 지원하지 않는 페어입니다",
-        "fixed" : "고정 요율",
-        "fixedUnavailable" : "고정 요율을 지원하지 않는 페어입니다",
-        "floatDesc" : "시장 상황에 따라 금액에 변동이 있을 수 있습니다.",
-        "fixedDesc" : "시장 상황에 변화가 있더라도 금액은 변동되지 않습니다. 60초마다 업데이트",
-        "by" : "제공자"
-      },
-      "exchange" : "교환",
-      "helpCTA" : "스왑이란?",
-      "bubble" : "본사는 고정 요율을 사용하며, 이는 귀하가 받게 될 정확한 금액입니다.",
-      "noAccounts" : "잔액이 있는 {{currencyName}} 계정이 없습니다.",
-      "noApp" : "{{currencyName}} 앱이 설치되지 않았습니다.",
-      "outdatedApp" : "{{currencyName}} 앱 업데이트가 가능합니다.",
-      "loadingRates" : "요율 로딩중..."
-    },
-    "unauthorizedRatesModal" : {
-      "title" : "Ledger Live의 업데이트가 필요합니다",
-      "subtitle" : "Wyre로 스왑 하시려면 Ledger Live를 최신 버전으로 업데이트하고 다시 신원 인증을 해 주세요",
-      "cta" : "인증 리셋"
-    },
-    "resetThirdPartyDataModal" : {
-      "title" : "타사 로컬 데이터 삭제",
-      "subtitle" : "타사 로컬 데이터 삭제 고객확인제도를 다시 제출하거나 다시 로그인해야 파트너가 제공하는 서비스를 이용할 수 있습니다.",
-      "cta" : "확인"
-    },
-    "modal" : {
-      "title" : "스왑",
-      "steps" : {
-        "summary" : {
-          "title" : "요약",
-          "from" : "수신",
-          "to" : "발신",
-          "toExchange" : "전송 금액",
-          "toReceive" : "수신 금액",
-          "terms" : "이용약관",
-          "disclaimer" : {
-            "description" : "\"확인\"을 클릭함으로써 본인은 이 서비스가 <0>{{provider}}</0>에서 독점적으로 관리하는 서비스임을 인지하고 수락합니다",
-            "acceptedDescription" : "<0>{{provider}}</0>에서 독점적으로 관리하는 서비스입니다"
-          },
-          "details" : {
-            "provider" : "공급자",
-            "tradeMethod" : {
-              "title" : "유형",
-              "float" : "변동 이율",
-              "fixed" : "고정 요율"
-            },
-            "address" : "주소"
+        "login": {
+          "required": "이 공급자로 로그인해야 합니다.",
+          "complete": "로그인"
+        },
+        "mfa": {
+          "required": "이 공급자와 다중인증(MFA)을 설정해야 합니다.",
+          "complete": "다중인증(MFA) 설정"
+        },
+        "withdrawalsBlockedError": {
+          "message": "고객님의 출금이 {{providerName}}에 의해 차단되었습니다.\n\n 자세한 내용은 해당 지원팀에 문의하세요."
+        }
+      }
+    },
+    "history": {
+      "disclaimer": "스왑 데스크탑 트랜잭션이 Ledger Live 모바일 애플리케이션과 동기화되지 않았습니다",
+      "empty": {
+        "title": "과거 스왑 내역이 여기에 표시됩니다",
+        "description": "아직 스왑을 하지 않았거나 그동안 Ledger Live가 리셋되었습니다."
+      },
+      "export": "거래 내보내기",
+      "exporting": "내보내기 중..."
+    },
+    "kyc": {
+      "updateRequired": "고객확인제도를 완료하려면 사용자가 애플리케이션을 업데이트해야 합니다",
+      "wyre": {
+        "disclaimer": "Ledger는 고객확인제도를 목적으로 Wyre를 대신하여 수집한 사용자 정보를 Wyre로 전송합니다. 자세한 정보는 ",
+        "policy": "개인 정보 보호 정책",
+        "title": "신원 인증",
+        "subtitle": "Wyre로 스왑 하시려면 사용자 정보를 입력하세요.",
+        "cta": "계속",
+        "pending": {
+          "cta": "계속",
+          "title": "승인 요청을 위해 사용자 정보를 제출했습니다",
+          "subtitle": "일반적으로 검토 완료까지 몇 분이 소요됩니다.",
+          "link": "고객확인제도 자세히 알아보기",
+          "info": "신원 인증: 제출 완료"
+        },
+        "closed": {
+          "cta": "고객확인제도 리셋",
+          "title": "고객확인제도 신청 거부",
+          "subtitle": "Wyre에서 고객확인제도를 위해 귀하가 제공한 데이터를 거부했습니다",
+          "link": "고객확인제도 자세히 알아보기"
+        },
+        "form": {
+          "firstName": "이름",
+          "lastName": "성",
+          "street1": "주소 입력란 1",
+          "street2": "주소 입력란 2",
+          "city": "시",
+          "state": "주",
+          "country": "국가",
+          "postalCode": "우편번호",
+          "dateOfBirth": "생년월일",
+          "firstNamePlaceholder": "이름을 입력하세요",
+          "lastNamePlaceholder": "성을 입력하세요",
+          "street1Placeholder": "예: 13, 메이플 스트리트",
+          "street2Placeholder": "예: 13, 메이플 스트리트",
+          "cityPlaceholder": "예: 산호세",
+          "postalCodePlaceholder": "5자리 우편번호를 입력하세요",
+          "dateOfBirthPlaceholder": "연도/월/일",
+          "firstNameError": "계속 하려면 이름을 입력하세요",
+          "lastNameError": "계속 하려면 성을 입력하세요",
+          "street1Error": "주소를 입력하세요",
+          "cityError": "미국 내 거주 도시를 입력하세요",
+          "postalCodeError": "유효한 미국 우편번호를 입력하세요",
+          "dateOfBirthError": "생년월일을 입력하세요",
+          "dateOfBirthValidationError": "유효한 생년월일을 입력하세요"
+        }
+      }
+    },
+    "exchangeDrawer": {
+      "title": "교환을 확인해 주세요",
+      "completed": {
+        "title": "트랜잭션 브로드캐스트 성공",
+        "description": "확인을 위해 귀하의 스왑 거래를 네트워크로 전송했습니다. 귀하의 스왑 작업이 확인을 위해 네트워크로 전송되었습니다. 거래가 확인되고 공급자가 귀하의 {{targetCurrency}}을 처리하고 보낼 때까지 기다려 주세요.",
+        "disclaimer": "<0><0>{{provider}}</0> 지원</0>의 도움이 필요한 경우를 대비하여 스왑 ID 번호를 기록해 두세요.",
+        "seeDetails": "세부사항 확인"
+      }
+    }
+  },
+  "swap": {
+    "title": "스왑",
+    "titleCrypto": "{{currency}} 스왑",
+    "whatIsSwap": "스왑이란",
+    "decentralizedSwapAvailable": "일부 거래 경우 탈중앙화 스왑을 고려해볼 수 있습니다. <0>파라스왑</0>과 <1>1inch</1>에 대해 살펴보세요.",
+    "paraswap": {
+      "cta": " 확인해 보세요",
+      "description": "Paraswap을 찾으세요? 찾기 탭으로 이동했습니다."
+    },
+    "tabs": {
+      "exchange": "교환",
+      "history": "내역"
+    },
+    "history": {
+      "disclaimer": "스왑 데스크탑 트랜잭션이 Ledger Live 모바일 애플리케이션과 동기화되지 않았습니다",
+      "empty": {
+        "title": "과거 스왑 내역이 여기에 표시됩니다",
+        "description": "아직 스왑을 하지 않았거나 그동안 Ledger Live가 리셋되었습니다."
+      }
+    },
+    "landing": {
+      "title": "자산을 스왑하세요",
+      "continue": "계속",
+      "sorry": "서비스가 잠시 이용 불가하거나 거주하시는 국가에서 이용할 수 없습니다"
+    },
+    "missingApp": {
+      "title": "장치에 {{appName}} 앱을 설치하세요",
+      "subtitle": "관리자로 이동하고 {{appName}} 앱을 설치하여 자산을 스왑하세요.",
+      "cta": "관리자로 이동"
+    },
+    "outdatedApp": {
+      "title": "장치에 {{appName}} 앱을 업데이트 하세요",
+      "subtitle": "관리자로 이동하고 {{appName}} 앱을 업데이트 하여 자산을 스왑하세요.",
+      "cta": "관리자로 이동"
+    },
+    "providers": {
+      "title": "암호화폐를 스왑할 공급자를 선택하세요",
+      "learnMore": "스왑이란?",
+      "kycRequired": "고객확인제도 필수",
+      "cta": "계속",
+      "kyc": {
+        "notAvailable": "현재 위치에서 {{provider}}를 이용할 수 없습니다",
+        "status": {
+          "required": "고객확인제도 필수",
+          "pending": "고객확인제도 대기 중",
+          "approved": "고객확인제도 승인됨!",
+          "closed": "고객확인제도 거부됨"
+        }
+      }
+    },
+    "ip": {
+      "title": "스왑 거래에 오신 것을 환영합니다",
+      "subtitle": "나의 Ledger 장치에서 암호화폐를 바로 교환하세요.",
+      "disclaimer": "계속함으로써 공급자의 고객확인제도 절차 준수를 위해 사용자의 위치 데이터가 제3자 서비스 공급자와 공유될 수 있음을 수락합니다."
+    },
+    "kyc": {
+      "updateRequired": "고객확인제도를 완료하려면 사용자가 애플리케이션을 업데이트해야 합니다",
+      "wyre": {
+        "disclaimer": "Ledger는 고객확인제도를 목적으로 Wyre를 대신하여 수집한 사용자 정보를 Wyre로 전송합니다. 자세한 정보는 ",
+        "policy": "개인 정보 보호 정책",
+        "title": "신원 인증",
+        "subtitle": "Wyre로 스왑 하시려면 사용자 정보를 입력하세요.",
+        "pending": {
+          "cta": "계속",
+          "title": "승인 대기 중",
+          "subtitle": "사용자의 정보가 Wyre의 승인을 위해 제출되었습니다.",
+          "link": "고객확인제도 자세히 알아보기"
+        },
+        "closed": {
+          "cta": "고객확인제도 리셋",
+          "title": "고객확인제도 신청 거부",
+          "subtitle": "Wyre에서 고객확인제도를 위해 귀하가 제공한 데이터를 거부했습니다",
+          "link": "고객확인제도 자세히 알아보기"
+        },
+        "form": {
+          "firstName": "이름",
+          "lastName": "성",
+          "street1": "주소 입력란 1",
+          "street2": "주소 입력란 2",
+          "city": "시",
+          "state": "주",
+          "country": "국가",
+          "postalCode": "우편번호",
+          "dateOfBirth": "생년월일",
+          "firstNamePlaceholder": "이름을 입력하세요",
+          "lastNamePlaceholder": "성을 입력하세요",
+          "street1Placeholder": "예: 13, 메이플 스트리트",
+          "street2Placeholder": "예: 13, 메이플 스트리트",
+          "cityPlaceholder": "예: 산호세",
+          "postalCodePlaceholder": "5자리 우편번호를 입력하세요",
+          "dateOfBirthPlaceholder": "연도/월/일",
+          "firstNameError": "계속 하려면 이름을 입력하세요",
+          "lastNameError": "계속 하려면 성을 입력하세요",
+          "street1Error": "주소를 입력하세요",
+          "cityError": "미국 내 거주 도시를 입력하세요",
+          "postalCodeError": "유효한 미국 우편번호를 입력하세요",
+          "dateOfBirthError": "생년월일을 입력하세요",
+          "dateOfBirthValidationError": "유효한 생년월일을 입력하세요"
+        }
+      }
+    },
+    "form": {
+      "resetKYC": "Wyre로 스왑 하시려면 고객확인제도를 리셋하고 Live를 업데이트하세요",
+      "resetKYCCTA": "고객확인제도 리셋",
+      "amount": "금액",
+      "from": {
+        "title": "수신",
+        "account": "계정",
+        "amount": "전송 금액",
+        "currency": "암호화폐"
+      },
+      "to": {
+        "title": "발신",
+        "account": "계정",
+        "amount": "수령 금액",
+        "currency": "암호화폐",
+        "addAccountCTA": "새 계정 추가"
+      },
+      "tradeMethod": {
+        "title": "요율",
+        "float": "변동 이율",
+        "floatUnavailable": "변동 이율을 지원하지 않는 페어입니다",
+        "fixed": "고정 요율",
+        "fixedUnavailable": "고정 요율을 지원하지 않는 페어입니다",
+        "floatDesc": "시장 상황에 따라 금액에 변동이 있을 수 있습니다.",
+        "fixedDesc": "시장 상황에 변화가 있더라도 금액은 변동되지 않습니다. 60초마다 업데이트",
+        "by": "제공자"
+      },
+      "exchange": "교환",
+      "helpCTA": "스왑이란?",
+      "bubble": "본사는 고정 요율을 사용하며, 이는 귀하가 받게 될 정확한 금액입니다.",
+      "noAccounts": "잔액이 있는 {{currencyName}} 계정이 없습니다.",
+      "noApp": "{{currencyName}} 앱이 설치되지 않았습니다.",
+      "outdatedApp": "{{currencyName}} 앱 업데이트가 가능합니다.",
+      "loadingRates": "요율 로딩중..."
+    },
+    "unauthorizedRatesModal": {
+      "title": "Ledger Live의 업데이트가 필요합니다",
+      "subtitle": "Wyre로 스왑 하시려면 Ledger Live를 최신 버전으로 업데이트하고 다시 신원 인증을 해 주세요",
+      "cta": "인증 리셋"
+    },
+    "resetThirdPartyDataModal": {
+      "title": "타사 로컬 데이터 삭제",
+      "subtitle": "타사 로컬 데이터 삭제 고객확인제도를 다시 제출하거나 다시 로그인해야 파트너가 제공하는 서비스를 이용할 수 있습니다.",
+      "cta": "확인"
+    },
+    "modal": {
+      "title": "스왑",
+      "steps": {
+        "summary": {
+          "title": "요약",
+          "from": "수신",
+          "to": "발신",
+          "toExchange": "전송 금액",
+          "toReceive": "수신 금액",
+          "terms": "이용약관",
+          "disclaimer": {
+            "description": "\"확인\"을 클릭함으로써 본인은 이 서비스가 <0>{{provider}}</0>에서 독점적으로 관리하는 서비스임을 인지하고 수락합니다",
+            "acceptedDescription": "<0>{{provider}}</0>에서 독점적으로 관리하는 서비스입니다"
+          },
+          "details": {
+            "provider": "공급자",
+            "tradeMethod": {
+              "title": "유형",
+              "float": "변동 이율",
+              "fixed": "고정 요율"
+            },
+            "address": "주소"
           }
         },
-        "device" : {
-          "title" : "장치"
-        },
-        "dependencies" : {
-          "title" : "앱 확인"
-        },
-        "finished" : {
-          "title" : "대기 중",
-          "subtitle" : "스왑 브로드캐스트가 성공적으로 완료되었습니다 ",
-          "swap" : "사용자의 스왑 ID:",
-          "seeDetails" : "세부사항 확인",
-          "disclaimer" : "<0><0>{{provider}}</0> 지원</0>의 도움이 필요한 경우를 대비하여 스왑 ID 번호를 기록해 두세요.",
-          "description" : "확인을 위해 귀하의 스왑 거래를 네트워크로 전송했습니다. {{targetCurrency}}를 받기까지 최대 1시간이 소요될 수 있습니다."
-        }
-      }
-    },
-    "operationDetailsModal" : {
-      "title" : "스왑",
-      "provider" : "공급자",
-      "txid" : "스왑 ID",
-      "status" : "상태",
-      "statusTooltips" : {
-        "expired" : "자세한 정보를 확인하시려면 스왑 ID를 준비하여 스왑 제공자에게 연락하세요.",
-        "refunded" : "자세한 정보를 확인하시려면 스왑 ID를 준비하여 스왑 제공자에게 연락하세요.",
-        "pending" : "스왑 공급자가 트랜잭션을 처리하는 동안 기다려주세요.",
-        "onhold" : "상황을 해결하시려면 스왑 ID를 준비하여 스왑 제공자에게 연락하세요.",
-        "finished" : "스왑이 성공적으로 완료되었습니다."
-      },
-      "date" : "날짜",
-      "from" : "수신",
-      "fromAddress" : "발신 주소",
-      "fromAddress_plural" : "발신 주소",
-      "to" : "발신",
-      "toProvider" : "공급자 주소",
-      "initialAmount" : "초기 금액",
-      "creditedAmount" : "적립 금액"
-    }
-  },
-  "lottieDebugger" : {
-    "buttonTitle" : "테스트"
-  },
-  "fullNode" : {
-    "status" : "상태",
-    "connect" : "연결",
-    "disconnect" : "연결 해제",
-    "checkNodeSettings" : "노드 설정 인증",
-    "edit" : "편집",
-    "modal" : {
-      "title" : "비트코인 풀 노드 연결",
-      "disconnectTitle" : "풀 노드 연결 해제",
-      "steps" : {
-        "landing" : {
-          "header" : "풀 노드 시작. 믿지 말고, 검증하세요.",
-          "description" : "비트코인 풀 노드가 모든 트랜잭션과 블록을 검증하기 때문에 사용자는 비트코인을 무신뢰 방식으로 사용하며 비트코인 네트워크에 기여할 수 있습니다.",
-          "list" : {
-            "item1" : "비트코인 코어를 용량이 충분한 장치에 설정하세요.",
-            "item2" : "노드가 완전히 동기화될 때까지 기다려 주세요.",
-            "item3" : "노드 RPC 인증, IP 주소, 포트 번호를 기록해 두세요."
-          },
-          "disclaimer" : "풀 노드를 구동하려면 용량이 충분한 컴퓨터와 데이터 제한이 없는 브로드밴드 연결이 필요합니다."
-        },
-        "node" : {
-          "title" : "노드(Node)",
-          "connectionSteps" : {
-            "notConnected" : {
-              "header" : "노드 파라미터를 입력하세요",
-              "disclaimer" : "반드시 풀 노드 동기화가 완전히 완료된 후에 Ledger Live에 연결해야 합니다.",
-              "fields" : {
-                "nodeHost" : {
-                  "title" : "호스트",
-                  "tooltip" : "이 컴퓨터에 노드가 실행되면 디폴트로 유지하거나 노드 IP 주소와 포트 번호를 변경하세요."
+        "device": {
+          "title": "장치"
+        },
+        "dependencies": {
+          "title": "앱 확인"
+        },
+        "finished": {
+          "title": "대기 중",
+          "subtitle": "스왑 브로드캐스트가 성공적으로 완료되었습니다 ",
+          "swap": "사용자의 스왑 ID:",
+          "seeDetails": "세부사항 확인",
+          "disclaimer": "<0><0>{{provider}}</0> 지원</0>의 도움이 필요한 경우를 대비하여 스왑 ID 번호를 기록해 두세요.",
+          "description": "확인을 위해 귀하의 스왑 거래를 네트워크로 전송했습니다. {{targetCurrency}}를 받기까지 최대 1시간이 소요될 수 있습니다."
+        }
+      }
+    },
+    "operationDetailsModal": {
+      "title": "스왑",
+      "provider": "공급자",
+      "txid": "스왑 ID",
+      "status": "상태",
+      "statusTooltips": {
+        "expired": "자세한 정보를 확인하시려면 스왑 ID를 준비하여 스왑 제공자에게 연락하세요.",
+        "refunded": "자세한 정보를 확인하시려면 스왑 ID를 준비하여 스왑 제공자에게 연락하세요.",
+        "pending": "스왑 공급자가 트랜잭션을 처리하는 동안 기다려주세요.",
+        "onhold": "상황을 해결하시려면 스왑 ID를 준비하여 스왑 제공자에게 연락하세요.",
+        "finished": "스왑이 성공적으로 완료되었습니다."
+      },
+      "date": "날짜",
+      "from": "수신",
+      "fromAddress": "발신 주소",
+      "fromAddress_plural": "발신 주소",
+      "to": "발신",
+      "toProvider": "공급자 주소",
+      "initialAmount": "초기 금액",
+      "creditedAmount": "적립 금액"
+    }
+  },
+  "lottieDebugger": {
+    "buttonTitle": "테스트"
+  },
+  "fullNode": {
+    "status": "상태",
+    "connect": "연결",
+    "disconnect": "연결 해제",
+    "checkNodeSettings": "노드 설정 인증",
+    "edit": "편집",
+    "modal": {
+      "title": "비트코인 풀 노드 연결",
+      "disconnectTitle": "풀 노드 연결 해제",
+      "steps": {
+        "landing": {
+          "header": "풀 노드 시작. 믿지 말고, 검증하세요.",
+          "description": "비트코인 풀 노드가 모든 트랜잭션과 블록을 검증하기 때문에 사용자는 비트코인을 무신뢰 방식으로 사용하며 비트코인 네트워크에 기여할 수 있습니다.",
+          "list": {
+            "item1": "비트코인 코어를 용량이 충분한 장치에 설정하세요.",
+            "item2": "노드가 완전히 동기화될 때까지 기다려 주세요.",
+            "item3": "노드 RPC 인증, IP 주소, 포트 번호를 기록해 두세요."
+          },
+          "disclaimer": "풀 노드를 구동하려면 용량이 충분한 컴퓨터와 데이터 제한이 없는 브로드밴드 연결이 필요합니다."
+        },
+        "node": {
+          "title": "노드(Node)",
+          "connectionSteps": {
+            "notConnected": {
+              "header": "노드 파라미터를 입력하세요",
+              "disclaimer": "반드시 풀 노드 동기화가 완전히 완료된 후에 Ledger Live에 연결해야 합니다.",
+              "fields": {
+                "nodeHost": {
+                  "title": "호스트",
+                  "tooltip": "이 컴퓨터에 노드가 실행되면 디폴트로 유지하거나 노드 IP 주소와 포트 번호를 변경하세요."
                 },
-                "rpcCredentials" : {
-                  "title" : "RPC 인증",
-                  "tooltip" : "bitcoin.conf 파일에서 확인할 수 있는 원격 프로시저 호출 (RPC) 사용자명과 노드 패스워드를 입력하세요.",
-                  "usernamePlaceholder" : "사용자명",
-                  "passwordPlaceholder" : "패스워드"
+                "rpcCredentials": {
+                  "title": "RPC 인증",
+                  "tooltip": "bitcoin.conf 파일에서 확인할 수 있는 원격 프로시저 호출 (RPC) 사용자명과 노드 패스워드를 입력하세요.",
+                  "usernamePlaceholder": "사용자명",
+                  "passwordPlaceholder": "패스워드"
                 },
-                "tls" : {
-                  "title" : "TLS 사용",
-                  "tooltip" : "예를 들어, 호스트된 노드 솔루션을 사용할 때 전송 계층 보안을 활성화하세요."
+                "tls": {
+                  "title": "TLS 사용",
+                  "tooltip": "예를 들어, 호스트된 노드 솔루션을 사용할 때 전송 계층 보안을 활성화하세요."
                 }
               }
             },
-            "connecting" : {
-              "header" : "노드 연결 테스트 중",
-              "description" : "풀 노드 반응 여부를 확인할 때까지 기다려 주세요"
-            },
-            "success" : {
-              "header" : "풀 노드 연결이 성공적으로 완료되었습니다",
-              "description" : "이제 풀 노드설정을 변경하여 블록체인 상의 내 계정을 스캔할 수 있습니다."
-            },
-            "failure" : {
-              "header" : "풀 노드에 접속할 수 없습니다",
-              "description" : "노드가 완전히 동기화되었는지 확인하시고 연결 설정을 인증하세요."
+            "connecting": {
+              "header": "노드 연결 테스트 중",
+              "description": "풀 노드 반응 여부를 확인할 때까지 기다려 주세요"
+            },
+            "success": {
+              "header": "풀 노드 연결이 성공적으로 완료되었습니다",
+              "description": "이제 풀 노드설정을 변경하여 블록체인 상의 내 계정을 스캔할 수 있습니다."
+            },
+            "failure": {
+              "header": "풀 노드에 접속할 수 없습니다",
+              "description": "노드가 완전히 동기화되었는지 확인하시고 연결 설정을 인증하세요."
             }
           }
         },
-        "device" : {
-          "title" : "장치",
-          "connectionSteps" : {
-            "pending" : {
-              "header" : "장치에서 계정 가져오기",
-              "description" : "스캔할 계정이 노드 구성 파일에 추가될 때까지 기다려 주세요"
-            },
-            "success" : {
-              "header" : "노드 구성에 추가된 계정",
-              "description" : "사용자 데이터 폴더에 구성 파일이 저장되었습니다. Ledger SatStack이 풀 노드에 연결되어 블록체인에서 계정을 스캔합니다.",
-              "cta" : "사용자 데이터 보기"
+        "device": {
+          "title": "장치",
+          "connectionSteps": {
+            "pending": {
+              "header": "장치에서 계정 가져오기",
+              "description": "스캔할 계정이 노드 구성 파일에 추가될 때까지 기다려 주세요"
+            },
+            "success": {
+              "header": "노드 구성에 추가된 계정",
+              "description": "사용자 데이터 폴더에 구성 파일이 저장되었습니다. Ledger SatStack이 풀 노드에 연결되어 블록체인에서 계정을 스캔합니다.",
+              "cta": "사용자 데이터 보기"
             }
           }
         },
-        "accounts" : {
-          "title" : "계정",
-          "existing" : "스캔할 기존 계정",
-          "toScan" : "스캔할 계정",
-          "toScanDescription" : "주소 유형별 스캔할 계정",
-          "toScanTooltip" : "계정의 BTC가 10 이상인 경우에만 증가합니다.  첫 스캔은 속도가 느립니다. "
-        },
-        "satstack" : {
-          "title" : "SatStack",
-          "connectionSteps" : {
-            "notConnected" : {
-              "header" : "Ledger SatStack을 다운로드하여 실행하세요",
-              "description" : "Ledgger SatStack은 Ledger Live와 풀 노드의 소통을 가능하게 하는 소규모 애플리케이션입니다. 다운로드하여 실행한 후 계속하세요.",
-              "disclaimer" : "Ledger Live가 풀 노드에 연결되려면 SatStack이 실행 중 이어야 합니다.  컴퓨터 부팅 시 자동 실행되도록 설정해 보세요",
-              "cta" : "SatStack 다운로드"
-            },
-            "satstack-disconnected" : {
-              "header" : "SatStack에 접근할 수 없습니다",
-              "description" : "이 컴퓨터에 SatStack이 실행 중인지 확인하세요."
-            },
-            "satstack-outdated" : {
-              "header" : "SatStack을 업그레이드하세요",
-              "description" : "사용 중인 SatStack 버전이 오래되어 버그가 있거나 호환 되지 않는 버전입니다."
-            },
-            "node-disconnected" : {
-              "header" : "풀 노드에 접속할 수 없습니다",
-              "description" : "노드에 접속 가능하고 입력한 연결 설정이 올바른지 확인하세요."
-            },
-            "invalid-chain" : {
-              "header" : "유효하지 않은 체인 타이틀",
-              "description" : "툴팁의 유효하지 않은 체인 설명"
-            },
-            "initializing" : {
-              "header" : "로딩중",
-              "description" : ""
-            },
-            "ready" : {
-              "header" : "준비 완료",
-              "description" : "풀 노드가 완전히 동기화되었습니다. 비트코인 계정 잔금이 현재 올바르지 않습니다."
-            },
-            "syncing" : {
-              "header" : "노드 동기화 진행 중...",
-              "description" : "최근 트랜잭션이 아직 보이지 않아 비트코인 계정 잔액이 정확하지 않을 수 있습니다. 가능한 경우, 노드를 실행하여 계속 동기화하세요."
-            },
-            "scanning" : {
-              "header" : "계정 스캔 진행 중...",
-              "description" : "계정 스캔이 완료되면 계정을 추가할 수 있습니다. Ledger 탐색기로 앞서 추가되었던 모든 비트코인 계정이 제거되었습니다."
+        "accounts": {
+          "title": "계정",
+          "existing": "스캔할 기존 계정",
+          "toScan": "스캔할 계정",
+          "toScanDescription": "주소 유형별 스캔할 계정",
+          "toScanTooltip": "계정의 BTC가 10 이상인 경우에만 증가합니다.  첫 스캔은 속도가 느립니다. "
+        },
+        "satstack": {
+          "title": "SatStack",
+          "connectionSteps": {
+            "notConnected": {
+              "header": "Ledger SatStack을 다운로드하여 실행하세요",
+              "description": "Ledgger SatStack은 Ledger Live와 풀 노드의 소통을 가능하게 하는 소규모 애플리케이션입니다. 다운로드하여 실행한 후 계속하세요.",
+              "disclaimer": "Ledger Live가 풀 노드에 연결되려면 SatStack이 실행 중 이어야 합니다.  컴퓨터 부팅 시 자동 실행되도록 설정해 보세요",
+              "cta": "SatStack 다운로드"
+            },
+            "satstack-disconnected": {
+              "header": "SatStack에 접근할 수 없습니다",
+              "description": "이 컴퓨터에 SatStack이 실행 중인지 확인하세요."
+            },
+            "satstack-outdated": {
+              "header": "SatStack을 업그레이드하세요",
+              "description": "사용 중인 SatStack 버전이 오래되어 버그가 있거나 호환 되지 않는 버전입니다."
+            },
+            "node-disconnected": {
+              "header": "풀 노드에 접속할 수 없습니다",
+              "description": "노드에 접속 가능하고 입력한 연결 설정이 올바른지 확인하세요."
+            },
+            "invalid-chain": {
+              "header": "유효하지 않은 체인 타이틀",
+              "description": "툴팁의 유효하지 않은 체인 설명"
+            },
+            "initializing": {
+              "header": "로딩중",
+              "description": ""
+            },
+            "ready": {
+              "header": "준비 완료",
+              "description": "풀 노드가 완전히 동기화되었습니다. 비트코인 계정 잔금이 현재 올바르지 않습니다."
+            },
+            "syncing": {
+              "header": "노드 동기화 진행 중...",
+              "description": "최근 트랜잭션이 아직 보이지 않아 비트코인 계정 잔액이 정확하지 않을 수 있습니다. 가능한 경우, 노드를 실행하여 계속 동기화하세요."
+            },
+            "scanning": {
+              "header": "계정 스캔 진행 중...",
+              "description": "계정 스캔이 완료되면 계정을 추가할 수 있습니다. Ledger 탐색기로 앞서 추가되었던 모든 비트코인 계정이 제거되었습니다."
             }
           }
         },
-        "disconnect" : {
-          "cta" : "연결 해제",
-          "description" : "계속 진행할까요? 풀 노드를 해제하면 비트코인 계정이 삭제됩니다. Ledger 탐색기를 이용해서 계정을 다시 추가할 수 있습니다."
-        }
-      }
-    }
-  },
-  "account" : {
-    "subHeader" : {
-      "moreInfo" : "자세한 정보",
-      "cardTitle" : "{{team}} 기반",
-      "drawer" : {
-        "title" : "{{family}} 통합",
-        "subTitle" : "{{family}} 통합은 {{team}} 팀에서 수행했습니다.",
-        "description" : "Ledger Live는 오픈 소스 플랫폼입니다.",
-        "description2" : "전 세계 어디에서나 개발자가 Ledger Live와 통합할 수 있습니다.",
-        "description3" : "이 통합은 Ledger와 협력을 통해 {{team}} 에서 수행했습니다."
-      }
-    },
-    "lastOperations" : "최신 운영",
-    "contractAddress" : "계약:",
-    "openInExplorer" : "탐색기에서 열기",
-    "emptyState" : {
-      "title" : "아직 암호화폐가 없나요?",
-      "desc" : "<1><0>{{managerAppName}}</0></1> 앱이 설치되어 있는지 확인하고 수령하세요",
-      "descToken" : "<1><0>{{managerAppName}}</0></1> 앱이 설치되어 있는지 확인하고 <3><0>{{ticker}}</0></3> 및 <5><0>{{tokenList}}</0> 토큰</5> 수령을 시작합니다",
-      "buttons" : {
-        "receiveFunds" : "수령",
-        "buy" : "구매"
-      }
-    },
-    "settings" : {
-      "title" : "계정 편집",
-      "advancedLogs" : "고급",
-      "advancedTips" : "xpub은 개인 정보에 민감한 데이터입니다. 특히 제3자에게 공개할 때는 주의하여 사용하세요.",
-      "accountName" : {
-        "title" : "계정 이름",
-        "desc" : "계정 설명"
-      },
-      "unit" : {
-        "title" : "단위",
-        "desc" : "사용할 단위를 선택하세요"
-      }
-    },
-    "availableBalance" : "이용 가능 잔액",
-    "frozenAssets" : "동결 자산",
-    "bandwidth" : "대역폭",
-    "energy" : "에너지",
-    "stake" : "스테이킹",
-    "delegatedAssets" : "위임된 자산",
-    "undelegating" : "위임 해제",
-    "availableBalanceTooltip" : "가처분 금액입니다.",
-    "frozenAssetsTooltip" : "트론 투표 과정에 동결 자산이 사용되었습니다. 총 투표 수를 나타내는 숫자입니다.",
-    "bandwidthTooltip" : "자산을 동결하여 대역폭을 확보합니다",
-    "energyTooltip" : "자산을 동결하여 에너지를 확보합니다",
-    "delegatedTooltip" : "투표 과정에 위임 자산이 사용됩니다. 이는 총 투표 수를 나타내는 숫자입니다.",
-    "undelegatingTooltip" : "위임 해제 자산은 {{timelockInDays}}일 후 타임락이 해제되면 사용 가능합니다."
-  },
-  "exchange" : {
-    "chooseProvider" : "{{providerCount}} 제공자에서 선택",
-    "chooseProviders" : "{{providerCount}} 제공자에서 선택",
-    "title" : "암호화폐 매수 및 매도",
-    "reset" : "플로우 리셋",
-    "verifyAddress" : "장치에 표시된 주소와 정확히 일치하는지 확인하세요",
-    "buy" : {
-      "header" : "당사 파트너와 함께 암호화폐 구매",
-      "title" : "암호화폐를 구매할 공급자를 선택하세요",
-      "buyFrom" : "어디서나 구매 가능",
-      "cryptoSupported" : "지원되는 암호화폐",
-      "payWith" : "카드 또는 SEPA로 지불",
-      "tab" : "구매",
-      "coinify" : {
-        "header" : "{{provider}}로 암호화폐 구매",
-        "title" : "<0>{{provider}}</0>로 암호화폐 구매",
-        "selectCrypto" : "암호화폐 선택",
-        "selectAccount" : "계정 선택",
-        "continue" : "계속",
-        "addAccount" : "계정 추가"
-      }
-    },
-    "sell" : {
-      "header" : "당사 파트너와 함께 암호화폐 판매",
-      "title" : "<0>{{provider}}</0>로 암호화폐 판매",
-      "tab" : "판매",
-      "selectCrypto" : "암호화폐 선택",
-      "selectAccount" : "계정 선택",
-      "continue" : "계속"
-    }
-  },
-  "lend" : {
-    "title" : "암호화폐를 대출",
-    "tabs" : {
-      "dashboard" : "대시보드",
-      "opened" : "개설된 대출",
-      "closed" : "마감된 대출",
-      "history" : "내역"
-    },
-    "assets" : "대출 자산",
-    "active" : "승인된 계정",
-    "lendAsset" : "대출",
-    "account" : {
-      "amountSupplied" : "입금 금액",
-      "amountSuppliedTooltip" : "네트워크 대출 금액",
-      "currencyAPY" : "통화 APY",
-      "currencyAPYTooltip" : "계속 컴파운드가 적용되는 예치금 연간 수익율",
-      "accruedInterests" : "미지급 이자",
-      "accruedInterestsTooltip" : "대출 자산에 대한 발생 이자",
-      "interestEarned" : "발생 이자",
-      "interestEarnedTooltip" : "출금 후 발생한 이자",
-      "openLoans" : "개설된 대출",
-      "closedLoans" : "마감된 대출",
-      "amountRedeemed" : "출금된 금액",
-      "date" : "날짜",
-      "info" : "사용자의 {{currency}} 계정에서 자산을 바로 대출해 주고 이자를 받을 수 있습니다.",
-      "howCompoundWorks" : "컴파운드 대출은 어떻게 운영되나요?",
-      "lend" : "{{currency}} 예치"
-    },
-    "emptyState" : {
-      "active" : {
-        "title" : "대출",
-        "description" : "이더리움 계정에서 자산을 바로 대출해 주고 이자를 받을 수 있습니다.",
-        "cta" : "컴파운드 대출은 어떻게 운영되나요?"
-      },
-      "closed" : {
-        "title" : "마감된 대출이 여기에 표시됩니다",
-        "description" : "아직 대출을 하지 않았습니다",
-        "cta" : "예치금"
-      },
-      "opened" : {
-        "title" : "개시된 대출이 여기에 표시됩니다",
-        "description" : "아직 대출을 하지 않았습니다",
-        "cta" : "예치금"
-      },
-      "history" : {
-        "title" : "내역",
-        "description" : "모든 대출 트랜잭션 내역을 확인하세요.",
-        "cta" : "예치금"
-      }
-    },
-    "headers" : {
-      "active" : {
-        "accounts" : "계정",
-        "amountSupplied" : "대출 개시",
-        "amountSuppliedTooltip" : "네트워크 예치 금액",
-        "accruedInterests" : "이자 잔금",
-        "accruedInterestsTooltip" : "대출에 발생한 이자",
-        "status" : "계정 상태",
-        "actions" : "조치"
-      },
-      "status" : {
-        "enablingTooltip" : "트랜잭션을 브로드캐스팅하고 있습니다",
-        "toSupplyTooltip" : "이제 자산을 제공할 수 있습니다"
-      },
-      "types" : {
-        "enabling" : "활성화",
-        "inactive" : "비활성",
-        "supplying" : "공급",
-        "earning" : "소득"
-      },
-      "closed" : {
-        "assetLended" : "자산",
-        "amountRedeemed" : "출금 금액",
-        "interestsEarned" : "발생 이자",
-        "date" : "날짜"
-      },
-      "opened" : {
-        "assetLended" : "자산",
-        "amount" : "금액",
-        "accruedInterest" : "미지급 이자",
-        "date" : "날짜"
-      },
-      "rates" : {
-        "allAssets" : "자산",
-        "totalBalance" : "자산 잔금",
-        "totalBalanceTooltip" : "대출 가능 금액",
-        "currentAPY" : "APY 예치",
-        "currentAPYTooltip" : "계속 컴파운드가 적용되는 예치금 연간 수익율",
-        "actions" : "조치"
-      }
-    },
-    "manage" : {
-      "cta" : "대출 관리",
-      "title" : "대출 관리",
-      "enable" : {
-        "approve" : "승인",
-        "manageLimit" : "한도 관리",
-        "viewDetails" : "세부사항 보기",
-        "info" : "이 계정에서 <0>{{amount}}</0>를 승인했습니다. 수수료를 내고 금액을 낮출 수 있습니다.",
-        "infoNoLimit" : "이 계정을 완전히 승인했습니다. 수수료를 내고 금액을 낮출 수 있습니다.",
-        "approvedWithLimit" : "이 계정에서 <0>{{value}}</0>를 승인했습니다.",
-        "enabling" : "계정 승인이 확인되면 자산을 예치할 수 있습니다.",
-        "notEnabled" : "이 계정을 승인한 후에 자산을 대출해 줄 수 있습니다.",
-        "notEnoughApproved" : "자산을 대출해 주기 위해서는 귀하 계정의 승인 한도를 높여야 합니다."
-      },
-      "supply" : {
-        "title" : "예치금",
-        "description" : "프로토콜에 대출할 자산 금액을 입력하세요."
-      },
-      "withdraw" : {
-        "title" : "출금",
-        "description" : "프로토콜에서 귀하의 Ledger 계정으로 자산을 출금합니다."
-      }
-    },
-    "enable" : {
-      "title" : "계정 승인",
-      "steps" : {
-        "selectAccount" : {
-          "title" : "계정 선택",
-          "selectLabel" : "대출 계정 선택",
-          "cta" : "승인",
-          "alreadyEnabled" : "승인된 계정입니다"
-        },
-        "amount" : {
-          "title" : "금액",
-          "summary" : "본인은 <0>{{amount}}</0> 금액에 대한 내 계정 <0>{{accountName}}</0>의 <0>{{contractName}}</0> 스마트 계약에 대한 액세스 권한을 부여합니다",
-          "limit" : "제한된 {{amount}}",
-          "noLimit" : "미제한 {{assetName}}",
-          "contractName" : "{{currencyName}} 컴파운드",
-          "advanced" : "고급",
-          "amountLabel" : "승인 금액",
-          "amountLabelTooltip" : "스마트 계약이 가능한 금액이 제한됩니다."
-        },
-        "connectDevice" : {
-          "title" : "장치"
-        },
-        "confirmation" : {
-          "title" : "확인",
-          "success" : {
-            "title" : "거래 전송 완료",
-            "text" : "확인을 위해 승인 내역을 내트워크로 전송했습니다. 확인이 완료되면 대출을 발행할 수 있습니다.",
-            "done" : "닫기",
-            "info" : "트랜잭션이 탐색기에 표시되고 확인하는 데 시간이 소요됩니다."
-          },
-          "broadcastError" : "트랜잭션이 실패한 것 같습니다. 잠시 기다려 트랜잭션 내역을 확인한 후 다시 시도하세요."
-        }
-      }
-    },
-    "withdraw" : {
-      "title" : "자산 출금",
-      "steps" : {
-        "amount" : {
-          "title" : "금액",
-          "advanced" : "고급",
-          "amountToWithdraw" : "출금 금액",
-          "withdrawAll" : "최대치 출금",
-          "placeholder" : "최대치 출금",
-          "maxWithdrawble" : "최대 출금액"
-        },
-        "connectDevice" : {
-          "title" : "장치"
-        },
-        "confirmation" : {
-          "title" : "확인",
-          "success" : {
-            "title" : "출금이 전송되었습니다",
-            "text" : "네트워크가 출금을 확인하면 자산을 이용할 수 있습니다.",
-            "done" : "닫기",
-            "cta" : "세부사항 보기"
-          },
-          "broadcastError" : "트랜잭션이 실패한 것 같습니다. 잠시 기다려 트랜잭션 내역을 확인한 후 다시 시도하세요.",
-          "tooltip" : {
-            "amountWithdrawn" : "출금된 금액은 {{ tokenName }}에 표시됩니다. {{ tokenName }}는 자산 대출 후에 받은 ERC20 토큰입니다."
+        "disconnect": {
+          "cta": "연결 해제",
+          "description": "계속 진행할까요? 풀 노드를 해제하면 비트코인 계정이 삭제됩니다. Ledger 탐색기를 이용해서 계정을 다시 추가할 수 있습니다."
+        }
+      }
+    }
+  },
+  "account": {
+    "subHeader": {
+      "moreInfo": "자세한 정보",
+      "cardTitle": "{{team}} 기반",
+      "drawer": {
+        "title": "{{family}} 통합",
+        "subTitle": "{{family}} 통합은 {{team}} 팀에서 수행했습니다.",
+        "description": "Ledger Live는 오픈 소스 플랫폼입니다.",
+        "description2": "전 세계 어디에서나 개발자가 Ledger Live와 통합할 수 있습니다.",
+        "description3": "이 통합은 Ledger와 협력을 통해 {{team}} 에서 수행했습니다."
+      }
+    },
+    "lastOperations": "최신 운영",
+    "contractAddress": "계약:",
+    "openInExplorer": "탐색기에서 열기",
+    "emptyState": {
+      "title": "아직 암호화폐가 없나요?",
+      "desc": "<1><0>{{managerAppName}}</0></1> 앱이 설치되어 있는지 확인하고 수령하세요",
+      "descToken": "<1><0>{{managerAppName}}</0></1> 앱이 설치되어 있는지 확인하고 <3><0>{{ticker}}</0></3> 및 <5><0>{{tokenList}}</0> 토큰</5> 수령을 시작합니다",
+      "buttons": {
+        "receiveFunds": "수령",
+        "buy": "구매"
+      }
+    },
+    "settings": {
+      "title": "계정 편집",
+      "advancedLogs": "고급",
+      "advancedTips": "xpub은 개인 정보에 민감한 데이터입니다. 특히 제3자에게 공개할 때는 주의하여 사용하세요.",
+      "accountName": {
+        "title": "계정 이름",
+        "desc": "계정 설명"
+      },
+      "unit": {
+        "title": "단위",
+        "desc": "사용할 단위를 선택하세요"
+      }
+    },
+    "availableBalance": "이용 가능 잔액",
+    "frozenAssets": "동결 자산",
+    "bandwidth": "대역폭",
+    "energy": "에너지",
+    "stake": "스테이킹",
+    "delegatedAssets": "위임된 자산",
+    "undelegating": "위임 해제",
+    "availableBalanceTooltip": "가처분 금액입니다.",
+    "frozenAssetsTooltip": "트론 투표 과정에 동결 자산이 사용되었습니다. 총 투표 수를 나타내는 숫자입니다.",
+    "bandwidthTooltip": "자산을 동결하여 대역폭을 확보합니다",
+    "energyTooltip": "자산을 동결하여 에너지를 확보합니다",
+    "delegatedTooltip": "투표 과정에 위임 자산이 사용됩니다. 이는 총 투표 수를 나타내는 숫자입니다.",
+    "undelegatingTooltip": "위임 해제 자산은 {{timelockInDays}}일 후 타임락이 해제되면 사용 가능합니다."
+  },
+  "exchange": {
+    "chooseProvider": "{{providerCount}} 제공자에서 선택",
+    "chooseProviders": "{{providerCount}} 제공자에서 선택",
+    "title": "암호화폐 매수 및 매도",
+    "reset": "플로우 리셋",
+    "verifyAddress": "장치에 표시된 주소와 정확히 일치하는지 확인하세요",
+    "buy": {
+      "header": "당사 파트너와 함께 암호화폐 구매",
+      "title": "암호화폐를 구매할 공급자를 선택하세요",
+      "buyFrom": "어디서나 구매 가능",
+      "cryptoSupported": "지원되는 암호화폐",
+      "payWith": "카드 또는 SEPA로 지불",
+      "tab": "구매",
+      "coinify": {
+        "header": "{{provider}}로 암호화폐 구매",
+        "title": "<0>{{provider}}</0>로 암호화폐 구매",
+        "selectCrypto": "암호화폐 선택",
+        "selectAccount": "계정 선택",
+        "continue": "계속",
+        "addAccount": "계정 추가"
+      }
+    },
+    "sell": {
+      "header": "당사 파트너와 함께 암호화폐 판매",
+      "title": "<0>{{provider}}</0>로 암호화폐 판매",
+      "tab": "판매",
+      "selectCrypto": "암호화폐 선택",
+      "selectAccount": "계정 선택",
+      "continue": "계속"
+    }
+  },
+  "lend": {
+    "title": "암호화폐를 대출",
+    "tabs": {
+      "dashboard": "대시보드",
+      "opened": "개설된 대출",
+      "closed": "마감된 대출",
+      "history": "내역"
+    },
+    "assets": "대출 자산",
+    "active": "승인된 계정",
+    "lendAsset": "대출",
+    "account": {
+      "amountSupplied": "입금 금액",
+      "amountSuppliedTooltip": "네트워크 대출 금액",
+      "currencyAPY": "통화 APY",
+      "currencyAPYTooltip": "계속 컴파운드가 적용되는 예치금 연간 수익율",
+      "accruedInterests": "미지급 이자",
+      "accruedInterestsTooltip": "대출 자산에 대한 발생 이자",
+      "interestEarned": "발생 이자",
+      "interestEarnedTooltip": "출금 후 발생한 이자",
+      "openLoans": "개설된 대출",
+      "closedLoans": "마감된 대출",
+      "amountRedeemed": "출금된 금액",
+      "date": "날짜",
+      "info": "사용자의 {{currency}} 계정에서 자산을 바로 대출해 주고 이자를 받을 수 있습니다.",
+      "howCompoundWorks": "컴파운드 대출은 어떻게 운영되나요?",
+      "lend": "{{currency}} 예치"
+    },
+    "emptyState": {
+      "active": {
+        "title": "대출",
+        "description": "이더리움 계정에서 자산을 바로 대출해 주고 이자를 받을 수 있습니다.",
+        "cta": "컴파운드 대출은 어떻게 운영되나요?"
+      },
+      "closed": {
+        "title": "마감된 대출이 여기에 표시됩니다",
+        "description": "아직 대출을 하지 않았습니다",
+        "cta": "예치금"
+      },
+      "opened": {
+        "title": "개시된 대출이 여기에 표시됩니다",
+        "description": "아직 대출을 하지 않았습니다",
+        "cta": "예치금"
+      },
+      "history": {
+        "title": "내역",
+        "description": "모든 대출 트랜잭션 내역을 확인하세요.",
+        "cta": "예치금"
+      }
+    },
+    "headers": {
+      "active": {
+        "accounts": "계정",
+        "amountSupplied": "대출 개시",
+        "amountSuppliedTooltip": "네트워크 예치 금액",
+        "accruedInterests": "이자 잔금",
+        "accruedInterestsTooltip": "대출에 발생한 이자",
+        "status": "계정 상태",
+        "actions": "조치"
+      },
+      "status": {
+        "enablingTooltip": "트랜잭션을 브로드캐스팅하고 있습니다",
+        "toSupplyTooltip": "이제 자산을 제공할 수 있습니다"
+      },
+      "types": {
+        "enabling": "활성화",
+        "inactive": "비활성",
+        "supplying": "공급",
+        "earning": "소득"
+      },
+      "closed": {
+        "assetLended": "자산",
+        "amountRedeemed": "출금 금액",
+        "interestsEarned": "발생 이자",
+        "date": "날짜"
+      },
+      "opened": {
+        "assetLended": "자산",
+        "amount": "금액",
+        "accruedInterest": "미지급 이자",
+        "date": "날짜"
+      },
+      "rates": {
+        "allAssets": "자산",
+        "totalBalance": "자산 잔금",
+        "totalBalanceTooltip": "대출 가능 금액",
+        "currentAPY": "APY 예치",
+        "currentAPYTooltip": "계속 컴파운드가 적용되는 예치금 연간 수익율",
+        "actions": "조치"
+      }
+    },
+    "manage": {
+      "cta": "대출 관리",
+      "title": "대출 관리",
+      "enable": {
+        "approve": "승인",
+        "manageLimit": "한도 관리",
+        "viewDetails": "세부사항 보기",
+        "info": "이 계정에서 <0>{{amount}}</0>를 승인했습니다. 수수료를 내고 금액을 낮출 수 있습니다.",
+        "infoNoLimit": "이 계정을 완전히 승인했습니다. 수수료를 내고 금액을 낮출 수 있습니다.",
+        "approvedWithLimit": "이 계정에서 <0>{{value}}</0>를 승인했습니다.",
+        "enabling": "계정 승인이 확인되면 자산을 예치할 수 있습니다.",
+        "notEnabled": "이 계정을 승인한 후에 자산을 대출해 줄 수 있습니다.",
+        "notEnoughApproved": "자산을 대출해 주기 위해서는 귀하 계정의 승인 한도를 높여야 합니다."
+      },
+      "supply": {
+        "title": "예치금",
+        "description": "프로토콜에 대출할 자산 금액을 입력하세요."
+      },
+      "withdraw": {
+        "title": "출금",
+        "description": "프로토콜에서 귀하의 Ledger 계정으로 자산을 출금합니다."
+      }
+    },
+    "enable": {
+      "title": "계정 승인",
+      "steps": {
+        "selectAccount": {
+          "title": "계정 선택",
+          "selectLabel": "대출 계정 선택",
+          "cta": "승인",
+          "alreadyEnabled": "승인된 계정입니다"
+        },
+        "amount": {
+          "title": "금액",
+          "summary": "본인은 <0>{{amount}}</0> 금액에 대한 내 계정 <0>{{accountName}}</0>의 <0>{{contractName}}</0> 스마트 계약에 대한 액세스 권한을 부여합니다",
+          "limit": "제한된 {{amount}}",
+          "noLimit": "미제한 {{assetName}}",
+          "contractName": "{{currencyName}} 컴파운드",
+          "advanced": "고급",
+          "amountLabel": "승인 금액",
+          "amountLabelTooltip": "스마트 계약이 가능한 금액이 제한됩니다."
+        },
+        "connectDevice": {
+          "title": "장치"
+        },
+        "confirmation": {
+          "title": "확인",
+          "success": {
+            "title": "거래 전송 완료",
+            "text": "확인을 위해 승인 내역을 내트워크로 전송했습니다. 확인이 완료되면 대출을 발행할 수 있습니다.",
+            "done": "닫기",
+            "info": "트랜잭션이 탐색기에 표시되고 확인하는 데 시간이 소요됩니다."
+          },
+          "broadcastError": "트랜잭션이 실패한 것 같습니다. 잠시 기다려 트랜잭션 내역을 확인한 후 다시 시도하세요."
+        }
+      }
+    },
+    "withdraw": {
+      "title": "자산 출금",
+      "steps": {
+        "amount": {
+          "title": "금액",
+          "advanced": "고급",
+          "amountToWithdraw": "출금 금액",
+          "withdrawAll": "최대치 출금",
+          "placeholder": "최대치 출금",
+          "maxWithdrawble": "최대 출금액"
+        },
+        "connectDevice": {
+          "title": "장치"
+        },
+        "confirmation": {
+          "title": "확인",
+          "success": {
+            "title": "출금이 전송되었습니다",
+            "text": "네트워크가 출금을 확인하면 자산을 이용할 수 있습니다.",
+            "done": "닫기",
+            "cta": "세부사항 보기"
+          },
+          "broadcastError": "트랜잭션이 실패한 것 같습니다. 잠시 기다려 트랜잭션 내역을 확인한 후 다시 시도하세요.",
+          "tooltip": {
+            "amountWithdrawn": "출금된 금액은 {{ tokenName }}에 표시됩니다. {{ tokenName }}는 자산 대출 후에 받은 ERC20 토큰입니다."
           }
         }
       }
     },
-    "info" : {
-      "terms" : {
-        "title" : "암호화폐 대출",
-        "subtitle" : "컴파운드 프로토콜에서 자산 대출",
-        "description" : "컴파운드 프로토콜로 이더리움 네트워크에서 자산을 대출해 주거나 받을 수 있습니다. Ledger 계정에서 바로 자산을 대출해 주고 이자를 받을 수 있습니다.",
-        "switchLabel" : "<1></1><0>이용 약관</0><1>을 읽고 동의합니다.</1>"
-      },
-      "steps" : {
-        "title" : "단계 <0>{{step}} / {{total}}</0>",
-        "1" : {
-          "subtitle" : "계정에서 프로토콜이 향후",
-          "subtitle2" : "대출을 처리하도록 승인합니다.",
-          "description" : "일정 금액의 자산을 프로토콜로 전송하려면 컴파운드 스마트 계약을 승인해야 합니다. 계정을 승인하면 프로토콜에 미래 대출 처리 권한이 부여됩니다."
-        },
-        "2" : {
-          "subtitle" : "자산을 제공하고 이자를 받으세요",
-          "description" : "계정이 승인되면, 대출해 주려는 자산 금액을 선택하고 트랜잭션 프로토콜을 발행하세요. 트랜잭션이 확인되고 나면 이자가 자동 발생합니다."
-        },
-        "3" : {
-          "subtitle" : "언제든 자산을 출금하세요",
-          "description" : "언제든 자산의 일부, 또는 전부를 Ledger 계정에서 바로 출금하고 이자를 받을 수 있습니다."
-        }
-      }
-    },
-    "supply" : {
-      "title" : "자산 예치",
-      "steps" : {
-        "amount" : {
-          "title" : "금액",
-          "amountToSupply" : "예치 금액",
-          "maxSupply" : "대출 최대 금액"
-        },
-        "device" : {
-          "title" : "장치"
-        },
-        "confirmation" : {
-          "title" : "확인",
-          "success" : {
-            "title" : "예치금이 성공적으로 전송되었습니다",
-            "text" : "네트워크가 예치금을 확인하면 이자를 받을 수 있습니다.",
-            "done" : "닫기",
-            "cta" : "세부사항 보기",
-            "info" : "트랜잭션이 탐색기에 표시되고 확인하는 데 시간이 소요됩니다."
+    "info": {
+      "terms": {
+        "title": "암호화폐 대출",
+        "subtitle": "컴파운드 프로토콜에서 자산 대출",
+        "description": "컴파운드 프로토콜로 이더리움 네트워크에서 자산을 대출해 주거나 받을 수 있습니다. Ledger 계정에서 바로 자산을 대출해 주고 이자를 받을 수 있습니다.",
+        "switchLabel": "<1></1><0>이용 약관</0><1>을 읽고 동의합니다.</1>"
+      },
+      "steps": {
+        "title": "단계 <0>{{step}} / {{total}}</0>",
+        "1": {
+          "subtitle": "계정에서 프로토콜이 향후",
+          "subtitle2": "대출을 처리하도록 승인합니다.",
+          "description": "일정 금액의 자산을 프로토콜로 전송하려면 컴파운드 스마트 계약을 승인해야 합니다. 계정을 승인하면 프로토콜에 미래 대출 처리 권한이 부여됩니다."
+        },
+        "2": {
+          "subtitle": "자산을 제공하고 이자를 받으세요",
+          "description": "계정이 승인되면, 대출해 주려는 자산 금액을 선택하고 트랜잭션 프로토콜을 발행하세요. 트랜잭션이 확인되고 나면 이자가 자동 발생합니다."
+        },
+        "3": {
+          "subtitle": "언제든 자산을 출금하세요",
+          "description": "언제든 자산의 일부, 또는 전부를 Ledger 계정에서 바로 출금하고 이자를 받을 수 있습니다."
+        }
+      }
+    },
+    "supply": {
+      "title": "자산 예치",
+      "steps": {
+        "amount": {
+          "title": "금액",
+          "amountToSupply": "예치 금액",
+          "maxSupply": "대출 최대 금액"
+        },
+        "device": {
+          "title": "장치"
+        },
+        "confirmation": {
+          "title": "확인",
+          "success": {
+            "title": "예치금이 성공적으로 전송되었습니다",
+            "text": "네트워크가 예치금을 확인하면 이자를 받을 수 있습니다.",
+            "done": "닫기",
+            "cta": "세부사항 보기",
+            "info": "트랜잭션이 탐색기에 표시되고 확인하는 데 시간이 소요됩니다."
           }
         }
       }
     },
-    "noEthAccount" : {
-      "title" : "ETH 계정을 생성하세요",
-      "description" : "<0>{{ asset }}({{ ticker }})</0>는 이더리움 ERC-20 토큰입니다. {{ ticker }}의 대출을 서비스를 제공하려면, 이더리움 앱을 설치하고 이더리움 계정을 생성하세요.",
-      "cta" : "계정 추가"
-    },
-    "emptyAccountDeposit" : {
-      "title" : "{{ asset }} 계정이 없습니다.",
-      "description" : "자금을 예치하고 암호화폐를 대출하려면 {{ asset }} 계정이 필요합니다. 이더리움 주소로 자금을 수령하세요. 이더리움 주소로 자금을 수령하세요.",
-      "ctaBuy" : "{{ asset }} 구매",
-      "ctaReceive" : "{{ asset }} 수령"
-    }
-  },
-  "accounts" : {
-    "title" : "계정",
-    "noResultFound" : "계정이 발견되지 않습니다.",
-    "order" : {
-      "name|asc" : "이름 A-Z",
-      "name|desc" : "이름 Z-A",
-      "balance|asc" : "최저 잔액",
-      "balance|desc" : "최고 잔액"
-    },
-    "range" : {
-      "day" : "일",
-      "week" : "주",
-      "month" : "달",
-      "year" : "년",
-      "all" : "전체"
-    },
-    "optionsMenu" : {
-      "title" : "옵션",
-      "exportOperations" : "거래 내역 내보내기",
-      "exportToMobile" : "모바일로 내보내기"
-    },
-    "contextMenu" : {
-      "star" : "별표 표시",
-      "receive" : "수령",
-      "send" : "전송",
-      "swap" : "스왑",
-      "buy" : "구매",
-      "sell" : "판매",
-      "edit" : "계정 편집",
-      "hideToken" : "토큰 숨기기"
-    }
-  },
-  "help" : {
-    "title" : "도움말 및 지원",
-    "gettingStarted" : {
-      "title" : "시작하기",
-      "desc" : "여기에서 시작하세요"
-    },
-    "status" : {
-      "title" : "Ledger 상태",
-      "desc" : "시스템 상태를 확인하세요"
-    },
-    "helpCenter" : {
-      "title" : "Ledger 지원",
-      "desc" : "도움 받기"
-    },
-    "ledgerAcademy" : {
-      "title" : "Ledger 아카데미",
-      "desc" : "암호화폐 알아보기"
-    },
-    "facebook" : {
-      "title" : "페이스북",
-      "desc" : "페이지에서 '좋아요'를 눌러주세요"
-    },
-    "twitter" : {
-      "title" : "트위터",
-      "desc" : "팔로우"
-    },
-    "github" : {
-      "title" : "Github",
-      "desc" : "코드를 리뷰해주세요"
-    }
-  },
-  "blacklistToken" : {
-    "title" : "토큰 숨기기",
-    "desc" : "이 작업은 모든 <1><0>{{tokenName}}</0></1>의 계정을 숨기며 <3>설정</3>을 사용하여 다시 표시할 수 있습니다",
-    "hideCTA" : "토큰 숨기기"
-  },
-  "hideNftCollection" : {
-    "title" : "NFT 컬렉션 숨기기",
-    "desc" : "이 작업은 <1><0>{{collectionName}}</0></1> 컬렉션에서 모든 NFT를 숨기며 <3>설정</3>을 사용하여 다시 표시할 수 있습니다",
-    "hideCTA" : "NFT 컬렉션 숨기기"
-  },
-  "banners" : {
-    "cleanCache" : {
-      "title" : "실험적 설정을 변경하려면 캐시 삭제가 필요합니다",
-      "cta" : "캐시 삭제"
-    },
-    "migrate" : "Ledger Live 계정을 업데이트할 수 있습니다",
-    "genericTerminatedCrypto" : "{{coinName}}은(는) 더 이상 지원되지 않습니다",
-    "valentine" : {
-      "title" : "발렌타인 데이",
-      "description" : "감사의 표시로, Ledger에서 Ledger Live의 구매 및 판매 수수료를 인하합니다"
-    },
-    "ledgerAcademy" : {
-      "title" : "Ledger 아카데미",
-      "description" : "블록체인, 보안, 암호화폐, Ledger 장치에 대해 알아야 할 모든 것",
-      "cta" : "학습 시작"
-    },
-    "stakeCosmos" : {
-      "title" : "COSMOS(코스모스)로 스테이킹",
-      "description" : "오늘 계정 페이지를 통해 ATOM 코인을 위임하고 보상을 받아보세요",
-      "cta" : "지금 Cosmos(코스모스) 스테이킹하세요"
-    },
-    "buyCrypto" : {
-      "title" : "암호화폐 구매",
-      "description" : "본사 파트너를 통해 암호화폐를 구매하고 Ledger 계정으로 바로 받아보세요.",
-      "cta" : "지금 구매하기"
-    },
-    "familyPack" : {
-      "title" : "패밀리 팩",
-      "description" : "할인된 가격으로 3개의 Nano S로 가족과 친구들을 암호화 세상으로 초대하세요",
-      "cta" : "패밀리 팩 구매"
-    },
-    "polkaStake" : {
-      "title" : "Polkadot(폴카닷) 스테이킹",
-      "description" : "이제 Ledger Live에서 DOT을 곧바로 스테이킹, 보관, 관리할 수 있습니다 "
-    },
-    "sell" : {
-      "title" : "암호화폐 판매",
-      "description" : "본사 파트너와 함께 Ledger Live에서 비트코인을 판매하세요"
-    },
-    "stakeAlgorand" : {
-      "title" : "Algorand로 스테이킹",
-      "description" : "ALGO를 최대로 활용하기 오늘 계정에 자금을 추가하고 스테이킹 리워드를 받아보세요."
-    },
-    "swap" : {
-      "title" : "암호화폐 스왑",
-      "description" : "본사 파트너와 함께 Ledger Live에서 한 가지 암호화폐를 다른 종류로 교환해보세요"
-    },
-    "lending" : {
-      "title" : "암호화폐 대출",
-      "description" : "오늘 컴파운드 프로토콜에 스테이블코인을 대출해 주고 이자를 받아보세요"
-    },
-    "blackfriday" : {
-      "title" : "블랙 프라이데이 ",
-      "description" : "프로모션 코드(BLACKFRIDAY20)로 Ledger 하드웨어 지갑을 40% 할인가에 구매하세요"
-    }
-  },
-  "signmessage" : {
-    "title" : "서명 메시지",
-    "steps" : {
-      "summary" : {
-        "title" : "요약"
-      },
-      "sign" : {
-        "title" : "장치"
-      }
-    }
-  },
-  "walletconnect" : {
-    "titleAccount" : "지갑 연결",
-    "disconnect" : "연결 해제",
-    "disconnected" : "연결 해제",
-    "connected" : "연결됨",
-    "connecting" : "연결 중...",
-    "invalidAccount" : "잘못된 계정 ID",
-    "steps" : {
-      "paste" : {
-        "title" : "링크를 붙여넣으세요",
-        "label" : "지갑 연결 주소",
-        "placeholder" : "지갑 연결 링크를 붙여 넣기 하세요"
-      },
-      "confirm" : {
-        "title" : "연결",
-        "details" : "귀하의 지갑을 통해 다음 계정에 연결하고 싶다면:",
-        "deeplinkDetails" : "Ledger Live에 연결하고 싶습니다. 귀하의 계정을 선택하세요:",
-        "noAccount" : "호환되는 계정이 없습니다. Wallet Connect를 사용하려면 호환되는 계정을 추가하세요.",
-        "alreadyConnected" : "다른 dApp이 이미 연결된 상태에서 dApp에 연결하려고 합니다. Live를 새로운 dApp으로 다시 연결하기 전에 연결된 dApp에서 연결을 끊으세요."
-      }
-    },
-    "connectedscreen" : {
-      "info" : "이제 웹 브라우저에서 {{name}} 디앱을 이용할 수 있습니다.",
-      "warning" : "디앱에서 수신 주소를 공유하는 것은 안전하지 않습니다. 자금 수신을 위해 주소를 공유할 때는 언제나 Ledger Live를 이용하세요.",
-      "disconnected" : "디앱, WalletConnect, Ledger Live 사이에 연결 문제가 있습니다. 잠시 기다리거나 연결을 다시 시작하세요"
-    }
-  },
-  "dashboard" : {
-    "title" : "포트폴리오",
-    "emptyAccountTile" : {
-      "desc" : "계정을 추가하여 다른 암호화폐를 관리하세요",
-      "createAccount" : "계정 추가"
-    },
-    "recentActivity" : "최신 운영",
-    "totalBalance" : "총 잔액",
-    "transactionsPendingConfirmation" : "일부 트랜잭션이 아직 확인되지 않았습니다. 트랜잭션이 확인된 후 잔액에 반영되며 사용이 가능합니다."
-  },
-  "currentAddress" : {
-    "title" : "현재 주소",
-    "for" : "<1><0>{{name}}</0></1> 주소",
-    "messageIfUnverified" : "공유된 주소가 장치의 주소와 정확히 일치하는지 확인하세요.",
-    "messageIfSkipped" : "귀하의 {{name}} 주소가 Ledger 장치에서 확인되지 않았습니다. 보안을 위해 주소를 인증하세요.",
-    "showQrCode" : "QR 코드 보기",
-    "taprootWarning" : "발송자가 탭루트를 지원하는지 확인해 주세요"
-  },
-  "emptyState" : {
-    "dashboard" : {
-      "title" : "장치에 앱을 설치하세요",
-      "desc" : "관리자로 이동해 보유한 장치에 앱을 설치하세요. 장치에 앱이 설치되면 계정을 추가할 수 있습니다.",
-      "buttons" : {
-        "installApp" : "관리자로 이동",
-        "help" : "도움말"
-      }
-    },
-    "accounts" : {
-      "title" : "계정을 추가하고 시작해보세요",
-      "desc" : "계정을 추가해서 암호화폐를 관리하세요. 장치에 암호화 자산 앱이 설치되어 있어야 합니다",
-      "buttons" : {
-        "addAccount" : "계정 추가",
-        "installApp" : "관리자로 이동하여 앱 설치",
-        "help" : "도움말"
-      }
-    }
-  },
-  "genuinecheck" : {
-    "deviceInBootloader" : "Bootloader 모드 장치 <1>Continue<1>를 클릭하여 업데이트하세요."
-  },
-  "learn" : {
-    "title" : "알아보기",
-    "noConnection" : "연결 없음",
-    "noConnectionDesc" : "인터넷에 액세스할 수 없습니다. 연결을 확인하고 다시 시도하세요.",
-    "sectionShows" : "쇼",
-    "sectionVideo" : "동영상",
-    "sectionPodcast" : "팟캐스트",
-    "sectionArticles" : "기사"
-  },
-  "market" : {
-    "title" : "마켓",
-    "currency" : "통화",
-    "rangeLabel" : "시간",
-    "goBack" : "돌아가기",
-    "filters" : {
-      "title" : "필터",
-      "show" : "보기",
-      "all" : "전체",
-      "isLedgerCompatible" : "Ledger Live 호환",
-      "isFavorite" : "별표 표시된 자산",
-      "applyFilters" : "필터 적용",
-      "clearAll" : "모두 지우기"
-    },
-    "marketList" : {
-      "crypto" : "암호화폐",
-      "price" : "가격",
-      "change" : "변경",
-      "marketCap" : "시가총액",
-      "last7d" : "지난 7 일"
-    },
-    "detailsPage" : {
-      "priceStatistics" : "가격 통계",
-      "tradingVolume" : "거래량",
-      "24hLowHight" : "24시간 최저 / 24시간 최고",
-      "7dLowHigh" : "7일 최저 / 7일 최고",
-      "allTimeHigh" : "사상 최고치",
-      "allTimeLow" : "사상 최저치",
-      "marketCapRank" : "시가총액 순위",
-      "marketCapDominance" : "시가총액 도미넌스",
-      "supply" : "공급",
-      "circulatingSupply" : "유통량",
-      "totalSupply" : "총 공급량",
-      "maxSupply" : "최대 공급량",
-      "assetNotSupportedOnLedgerLive" : "이 자산은 Ledger Live에서 지원되지 않습니다.",
-      "supportedCoinsAndTokens" : "지원되는 코인 및 토큰"
-    },
-    "range" : {
-      "1H_label" : "1시간",
-      "1D_label" : "1일",
-      "1W_label" : "1주",
-      "1M_label" : "1달",
-      "1Y_label" : "1년",
-      "1h" : "1시간",
-      "24h" : "24시간",
-      "7d" : "7일",
-      "30d" : "30일",
-      "1y" : "1년",
-      "1H_selectorLabel" : "지난 1시간",
-      "1D_selectorLabel" : "지난 24시간",
-      "1W_selectorLabel" : "지난 주",
-      "1M_selectorLabel" : "지난 달",
-      "1Y_selectorLabel" : "지난 해"
-    },
-    "warnings" : {
-      "connectionError" : "연결 오류",
-      "ledgerUnableToRetrieveData" : "Ledger Live는 데이터를 검색할 수 없습니다.",
-      "checkInternetAndReload" : "인터넷 연결을 확인하고 이 페이지를 새로고침하세요.",
-      "reload" : "새로고침",
-      "noCryptosFound" : "발견된 코인이 없습니다",
-      "noSearchResultsFor" : "죄송합니다. <0>{{search}}</0>에 대한 코인을 찾지 못했습니다. 다른 키워드로 검색을 다시 시도해 주세요.",
-      "noSearchResults" : "죄송합니다. 검색 결과를 찾지 못했습니다.",
-      "retrySearchKeyword" : "다른 키워드로 검색을 다시 시도해 주세요.",
-      "retrySearchParams" : "다른 매개변수로 검색을 다시 시도해 주세요.",
-      "trackFavAssets" : "즐겨찾기를 찾아보세요",
-      "clickOnStarIcon" : "자산 옆에 있는 별 아이콘을 클릭하면 자산이 자동으로 즐겨찾기에 추가됩니다.",
-      "browseAssets" : "자산 찾기"
-    }
-  },
-  "NFT" : {
-    "viewer" : {
-      "actions" : {
-        "send" : "전송",
-        "open" : "{{viewer}}에서 열기"
-      },
-      "attributes" : {
-        "properties" : "속성",
-        "description" : "설명",
-        "tokenAddress" : "토큰 주소",
-        "tokenId" : "토큰 ID",
-        "quantity" : "수량",
-        "floorPrice" : "가격 하한선"
-      }
-    },
-    "collections" : {
-      "title" : "NFT(대체 불가능한 토큰) 컬렉션",
-      "receiveCTA" : "NFT 수령",
-      "galleryCTA" : "갤러리 보기",
-      "seeMore" : "더 많은 컬렉션 보기",
-      "seeAll" : "모든 컬렉션 보기",
-      "seeLess" : "줄이기",
-      "placeholder" : "NFT를 추가하려면 {{currency}} 주소로 보내면 됩니다."
-    },
-    "gallery" : {
-      "title" : "모든 NFT",
-      "collection" : {
-        "header" : {
-          "sendCTA" : "전송",
-          "contract" : "계약: {{contract}}"
-        },
-        "operationList" : {
-          "header" : "최신 운영",
-          "OUT" : "전송됨",
-          "IN" : "수령됨"
-        }
-      },
-      "tokensList" : {
-        "item" : {
-          "tokenId" : "ID: {{tokenId}}"
-        }
-      }
-    }
-  },
-  "tokensList" : {
-    "title" : "토큰",
-    "cta" : "토큰 추가",
-    "placeholder" : "토큰을 추가하려면, 해당 토큰을 귀하의 {{currencyName}} 주소로 전송하세요.",
-    "link" : "자세히 알아보기",
-    "seeTokens" : "토큰 보기 ({{tokenCount}})",
-    "hideTokens" : "토큰 숨기기 ({{tokenCount}})",
-    "countTooltip" : "1개의 토큰",
-    "countTooltip_plural" : "{{count}}개의 토큰",
-    "algorand" : {
-      "title" : "ASA(자산)",
-      "cta" : "ASA 추가",
-      "placeholder" : "{{currencyName}} 계정에 자산을 추가할 수 있습니다.",
-      "link" : "자산(ASA)은 어떻게 운영되나요?",
-      "seeTokens" : "ASA 보기 ({{tokenCount}})",
-      "hideTokens" : "ASA 숨기기 ({{tokenCount}})"
-    },
-    "stellar" : {
-      "title" : "자산",
-      "cta" : "자산 추가",
-      "placeholder" : "{{currencyName}} 계정에 자산을 추가할 수 있습니다.",
-      "link" : "스텔라 자산에 대해 자세히 알아보기",
-      "seeTokens" : "자산 표시({{tokenCount}})",
-      "hideTokens" : "자산 숨기기({{tokenCount}})"
-    }
-  },
-  "subAccounts" : {
-    "title" : "부계정",
-    "seeSubAccounts" : "부계정 보기 ({{tokenCount}})",
-    "hideSubAccounts" : "부계정 숨기기 ({{tokenCount}})",
-    "countTooltip" : "1개의 부계정",
-    "countTooltip_plural" : "{{count}} 부계정"
-  },
-  "migrateAccounts" : {
-    "overview" : {
-      "title" : "Ledger Live 계정 업데이트",
-      "successTitle" : "계정이 업데이트되었습니다",
-      "successDescPlu" : "사용자의 {{assets}} 계정이 이제 업데이트되어 바로 사용할 수 있습니다",
-      "successDesc" : "사용자의 {{assets}} 계정이 이제 업데이트되어 바로 사용할 수 있니다",
-      "mobileTitle" : "모바일로 계정 내보내기",
-      "mobileDesc" : "아래 버튼을 클릭해 업데이트된 계정을 Ledger Live 모바일 앱으로 내보내기하세요.",
-      "mobileCTA" : "모바일로 내보내기",
-      "description" : "Ledger Live의 새로운 기능을 이용하려면 업데이트가 필요합니다.",
-      "currency" : "1개의 {{currency}} 계정을 업데이트해야 합니다.",
-      "currency_plural" : "{{currency}} 계정 {{count}}개를 업데이트해야 합니다.",
-      "footer" : "업데이트를 완료하려면 Ledger 장치가 필요합니다",
-      "pendingDevices" : "1개의 계정을 업데이트할 수 없습니다. 아래 계정과 연계된 장치를 연결하세요",
-      "pendingDevices_plural" : "{{totalMigratableAccounts}} 계정을 업데이트할 수 없습니다. 아래 계정과 연계된 장치를 연결하세요",
-      "doItLaterBtn" : "나중에 다시 해주세요"
-    },
-    "progress" : {
-      "finished" : {
-        "title" : "{{currencyName}} 업데이트 완료됨",
-        "description" : ""
-      },
-      "scanning" : {
-        "title" : "{{currencyName}} 업데이트 진행 중...",
-        "description" : "계정이 업데이트될 때까지 기다려주세요"
-      },
-      "finished-empty" : {
-        "title" : "{{currencyName}} 업데이트 미완료",
-        "description" : "업데이트할 {{currencyName}} 계정 없음"
-      }
-    },
-    "cta" : {
-      "startUpdate" : "업데이트 시작",
-      "nextCurrency" : "{{currency}} 업데이트를 계속하세요"
-    }
-  },
-  "addAccounts" : {
-    "title" : "계정 추가",
-    "breadcrumb" : {
-      "informations" : "암호화폐",
-      "connectDevice" : "장치",
-      "import" : "계정",
-      "finish" : "확인"
-    },
-    "fullNodeReadyInfo" : "비트코인 풀 노드를 이용하여 계정을 추가할 것입니다.",
-    "fullNodeConfigure" : "노드 구성",
-    "tokensTip" : "{{token}} ({{ticker}})(은)는 {{tokenType}} 토큰입니다. {{currency}} 계정으로 직접 토큰을 받을 수 있습니다.",
-    "accountToImportSubtitle_plural" : "기존 계정 추가",
-    "selectAll" : "모든 ({{count}}) 선택",
-    "unselectAll" : "모든 ({{count}}) 선택 해제",
-    "noAccountToImport" : "추가할 기존 {{currencyName}} 계정이 없습니다",
-    "success" : "계정이 성공적으로 추가되었습니다",
-    "success_plural" : "계정이 성공적으로 추가되었습니다",
-    "successDescription" : "다른 계정을 추가하거나 포트폴리오로 돌아가세요",
-    "successDescription_plural" : "다른 계정을 추가하거나 포트폴리오로 돌아가세요",
-    "createNewAccount" : {
-      "noOperationOnLastAccount" : "<1><0>{{accountName}}</0></1> 계정으로 자산을 수령하기 전에는 새 계정을 추가할 수 없습니다",
-      "noAccountToCreate" : "<1><0>{{currencyName}}</0></1> 계정이 생성되지 않은 것 같습니다",
-      "showAllAddressTypes" : "모든 주소 유형을 표시하세요",
-      "showAllAddressTypesTooltip" : "다른 주소 형식으로 {{family}}를 수령하려면 주소 유형만 변경해 주세요."
-    },
-    "supportLinks" : {
-      "segwit_or_native_segwit" : "SegWit, 또는 Native SegWit?"
-    },
-    "cta" : {
-      "addMore" : "더 추가하기",
-      "add" : "계정 추가",
-      "add_plural" : "계정 추가",
-      "addAccountName" : "{{currencyName}} 계정 추가",
-      "receive" : "수령"
-    },
-    "sections" : {
-      "importable" : {
-        "title" : "기존 계정 추가"
-      },
-      "creatable" : {
-        "title" : "새 계정 추가"
-      },
-      "imported" : {
-        "title" : "계정이 이미 포트폴리오에 있습니다 {{count}}"
-      },
-      "migrate" : {
-        "title" : "업데이트할 계정"
-      }
-    }
-  },
-  "operationDetails" : {
-    "whatIsThis" : "어떤 거래인가요?",
-    "title" : "작업 세부 정보",
-    "type" : "유형",
-    "amount" : "금액",
-    "account" : "계정",
-    "date" : "날짜",
-    "currentValue" : "현재 가치",
-    "status" : "상태",
-    "confirmed" : "확인됨",
-    "failed" : "실패함",
-    "notConfirmed" : "확인되지 않음",
-    "fees" : "수수료",
-    "noFees" : "수수료 없음",
-    "from" : "수신",
-    "to" : "발신",
-    "identifier" : "트랜잭션 ID",
-    "viewOperation" : "탐색기에서 보기",
-    "showMore" : "{{recipients}} 자세히 표시",
-    "showLess" : "간단히 표시",
-    "tokenOperations" : "토큰 거래",
-    "subAccountOperations" : "부계정 거래",
-    "tokenTooltip" : "이 거래는 다음 토큰 거래와 관련이 있습니다",
-    "subAccountTooltip" : "이 거래는 다음 서브 계정 거래와 관련이 있습니다",
-    "internalOperations" : "내부 거래",
-    "internalOpTooltip" : "이 거래는 내부 거래입니다",
-    "details" : "{{ currency }} 세부정보",
-    "multipleAddresses" : "왜 주소가 여러 개인가요?",
-    "nft" : {
-      "name" : "토큰명",
-      "contract" : "토큰 계약",
-      "id" : "토큰 (NFT) ID",
-      "quantity" : "수량"
-    },
-    "extra" : {
-      "frozenAmount" : "동결 금액",
-      "unfreezeAmount" : "동결 해제 금액",
-      "votes" : "투표 ({{number}})",
-      "votesAddress" : "<2>{{name}}</2>에서 <0>{{votes}}</0>로",
-      "validators" : "검증인",
-      "redelegated" : "재위임됨",
-      "redelegatedFrom" : "다음으로부터 재위임됨",
-      "redelegatedTo" : "다음에게 재위임됨",
-      "redelegatedAmount" : "재위임된 금액",
-      "undelegated" : "위임 해제됨",
-      "undelegatedFrom" : "다음으로부터 위임 해제됨",
-      "undelegatedAmount" : "위임 해제 금액",
-      "rewardFrom" : "보상처",
-      "memo" : "메모",
-      "assetId" : "자산 ID",
-      "rewards" : "받은 보상",
-      "autoClaimedRewards" : "자동으로 청구된 보상",
-      "bondedAmount" : "본딩된 금액",
-      "unbondedAmount" : "언본딩된 금액",
-      "withdrawUnbondedAmount" : "출금된 금액",
-      "palletMethod" : "방법",
-      "transferAmount" : "이전 금액",
-      "validatorsCount" : "검증인 ({{number}})"
-    }
-  },
-  "operationList" : {
-    "noMoreOperations" : "모두 끝났습니다."
-  },
-  "DeviceAction" : {
-    "allowAppPermission" : "내 장치에서 {{wording}} 앱 열기",
-    "allowAppPermissionSubtitleToken" : "나의 {{token}} 토큰 관리",
-    "allowManagerPermission" : "장치에서 {{wording}} 허용",
-    "loading" : "로딩...",
-    "connectAndUnlockDevice" : "장치를 연결하고 잠금 해제하세요",
-    "unlockDevice" : "장치를 잠금 해제하세요",
-    "unlockDeviceAfterFirmwareUpdate" : "펌웨어 업데이트를 기다려 PIN으로 장치를 잠금 해제해 보세요",
-    "quitApp" : "장치에서 앱을 중단하세요",
-    "appNotInstalledTitle" : "필수 앱 없음",
-    "appNotInstalledTitle_plural" : "필수 앱 없음",
-    "appNotInstalled" : "이 조치를 완료하려면 {{appName}} 앱이 필요합니다. 관리자로 이동하여 장치에 앱을 설치하세요",
-    "appNotInstalled_plural" : "이 조치를 완료하려면 {{appName}} 앱이 필요합니다. 관리자로 이동해 장치에 앱을 설치하세요",
-    "openManager" : "관리자 열기",
-    "openOnboarding" : "장치 설정",
-    "outdated" : "앱 버전이 오래됨",
-    "outdatedDesc" : "장치의 {{appName}} 앱에 중요한 업데이트가 있습니다. 관리자로 이동하여 업데이트하세요.",
-    "installApp" : "{{appName}} 앱 설치",
-    "installAppDescription" : "설치가 완료될 때까지 기다려 주세요",
-    "listApps" : "앱 의존성 확인",
-    "listAppsDescription" : "모든 필수 앱이 설치되었는지 확인할 때까지 기다려 주세요",
-    "swap" : {
-      "notice" : "장치에서 스왑 세부사항을 확인한 후 전송하세요. 주소가 안전하게 교환되어 주소를 따로 인증할 필요 없습니다.",
-      "confirm" : "스왑 트랜잭션을 검증하세요",
-      "amountSent" : "전송 금액",
-      "amountReceived" : "수신 금액",
-      "amountReceivedFloat" : "서비스 수수료 부과 전 수신 금액",
-      "fees" : "수수료",
-      "provider" : "공급자",
-      "payoutNetworkFees" : "지불금 비용",
-      "payoutNetworkFeesTooltip" : "이 금액은 장치에 표시되지 않습니다",
-      "acceptTerms" : "By validating this transaction, I accept\n<0>{{provider}}'s terms of use</0>"
-    },
-    "swap2" : {
-      "amountSent" : "전송 금액",
-      "amountReceived" : "수신 금액",
-      "provider" : "공급자",
-      "fees" : "네트워크 수수료",
-      "sourceAccount" : "송신 계정",
-      "targetAccount" : "보내는 계정"
-    },
-    "sell" : {
-      "notice" : "장치에서 매도 세부사항을 확인한 후 전송하세요. 주소가 안전하게 교환되어 주소를 따로 인증할 필요 없습니다.",
-      "confirm" : "매도 트랜잭션을 확인하세요"
-    },
-    "fund" : {
-      "notice" : "장치에서 자금 세부사항을 확인한 후 전송하세요. 주소가 안전하게 교환되어 주소를 따로 인증할 필요 없습니다.",
-      "confirm" : "자금 트랜잭션을 확인하세요"
-    }
-  },
-  "manager" : {
-    "tabs" : {
-      "appCatalog" : "앱 카탈로그",
-      "appCatalogSearch" : "카탈로그 앱 검색...",
-      "appsOnDevice" : "앱 설치됨",
-      "appOnDeviceSearch" : "설치된 앱 검색..."
-    },
-    "disconnected" : {
-      "title" : "귀하의 장치에서 앱이 실행되고 있는 것 같습니다",
-      "subtitle" : "관리자를 다시 열면 장치에서 앱이 종료됩니다",
-      "ctaReopen" : "관리자 다시 열기",
-      "ctaPortfolio" : "포트폴리오로 돌아가기"
-    },
-    "deviceStorage" : {
-      "freeSpace" : "<0>{{space}}</0> 무료",
-      "noFreeSpace" : "남은 저장 공간 없음",
-      "installed" : "앱",
-      "capacity" : "용량",
-      "used" : "사용됨",
-      "firmwareAvailable" : "오래된 펌웨어:",
-      "firmwareUpToDate" : "펌웨어가 최신입니다:",
-      "genuine" : "정품 장치입니다",
-      "incomplete" : "일부 앱이 인식되지 않았습니다. 제거 후 다시 설치하세요."
-    },
-    "applist" : {
-      "placeholder" : "선택한 필터로 검색된 결과가 없습니다",
-      "placeholderNoAppsInstalled" : "장치에 설치된 앱이 없습니다",
-      "placeholderGoToCatalog" : "앱 카탈로그로 이동하여 앱을 설치하세요",
-      "noResultsFound" : "결과가 없습니다",
-      "noResultsDesc" : "철자를 확인하고 재시도하세요",
-      "filter" : {
-        "title" : "보기",
-        "all" : "전체",
-        "supported" : "Live에서 지원",
-        "installed" : "설치됨",
-        "not_installed" : "설치되지 않음"
-      },
-      "sort" : {
-        "title" : "분류",
-        "name_asc" : "이름 A-Z",
-        "name_desc" : "이름 Z-A",
-        "marketcap_desc" : "시가총액"
-      },
-      "installSuccess" : {
-        "title" : "앱이 성공적으로 설치되었습니다. 사용자의 {{app}} 계정을 추가할 수 있습니다",
-        "title_plural" : "앱이 설치되었습니다. 사용자의 계정을 추가할 수 있습니다",
-        "manageAccount" : "내 계정 관리"
-      },
-      "updatable" : {
-        "title" : "업데이트 이용 가능",
-        "title_plural" : "업데이트 이용 가능",
-        "progressTitle" : "{{number}} 앱 업데이트",
-        "progressTitle_plural" : "{{number}} 앱 업데이트",
-        "progressWarning" : "업데이트 중에 관리자를 중단하지 마세요.",
-        "progress" : "모두 업데이트 중..."
-      },
-      "item" : {
-        "version" : "버전 {{version}}",
-        "installing" : "설치 중...",
-        "uninstalling" : "제거 중...",
-        "updating" : "업데이트 중...",
-        "scheduled" : "대기",
-        "update" : "업데이트 이용 가능",
-        "updateAll" : "모두 업데이트",
-        "updateAllOutOfMemory" : "저장 용량이 부족합니다. 일부 앱을 제거하세요",
-        "install" : "설치",
-        "installed" : "설치됨",
-        "updated" : "업데이트됨",
-        "uninstall" : "제거",
-        "notEnoughSpace" : "저장 용량이 부족합니다",
-        "supported" : "Ledger Live 지원됨",
-        "not_supported" : "타사 지갑 필요",
-        "addAccount" : "계정 추가",
-        "addAccountTooltip" : "{{appName}} 계정 추가",
-        "addAccountWarn" : "처리가 완료될 때까지 기다려 주세요",
-        "learnMore" : "자세히 알아보기",
-        "learnMoreTooltip" : "{{appName}}에 대해 자세히 알아보기",
-        "removeTooltip" : "{{appName}} 제거",
-        "useAppForToken" : "{{tokenType}} 토큰을 관리하고 싶으신가요?",
-        "tokenAppDisclaimer" : "{{tokenName}} {{tokenType}} 토큰을 관리하려면, <1>{{appName}} 앱</1>을 설치하고 <1>{{tokenType}} 버전</1>인지 확인한 후 <3>귀하의 {{appName}} 계정</3>으로 전송하세요.",
-        "tokenAppDisclaimerInstalled" : "<1>{{tokenName}} {{tokenType}} 토큰</1>을 관리하려면, <1>{{tokenType}}</1> 버전인지 확인한 후 <3>귀하의 {{appName}} 계정</3>으로 전송하세요.",
-        "goToAccounts" : "계정으로 이동",
-        "intallParentApp" : "{{appName}} 앱 설치",
-        "plugin" : "앱으로 이동",
-        "swap" : "스왑",
-        "tool" : "자세히 알아보기",
-        "app" : "자세히 알아보기"
-      },
-      "uninstall" : {
-        "title" : "모두 제거",
-        "subtitle" : "모든 앱을 제거할까요?",
-        "description" : "걱정하지 마세요. 앱을 제거해도 암호화폐에는 영향을 주지 않습니다. 앱 카탈로그에서 앱을 재설치할 수 있습니다."
-      }
-    },
-    "apps" : {
-      "dependencyInstall" : {
-        "title" : "{{dependency}} 앱이 필요합니다",
-        "description" : "{{app}} 앱이 필요로 하기 때문에 {{dependency}} 앱도 설치되어야 합니다.",
-        "confirm" : "앱 설치하기"
-      },
-      "dependencyUninstall" : {
-        "title" : " {{app}} 앱과 관련 앱을 삭제할까요?",
-        "showAll" : "삭제할 모든 앱을 보여줍니다",
-        "description" : "설치된 일부 앱이 {{app}} 앱에 연결되어 있습니다.  해당 앱도 함께 삭제됩니다.",
-        "confirm" : "{{app}} 앱과 다른 앱을 삭제하세요"
-      }
-    },
-    "firmware" : {
-      "updateLater" : "취소",
-      "seedReady" : "복구 문구가 있습니다",
-      "dontHaveSeed" : "복구 문구가 없나요? ",
-      "followTheGuide" : "단계별 업데이트 가이드를 따르세요",
-      "removeApps" : "모든 앱을 삭제하고 업데이트하세요",
-      "update" : "펌웨어 업데이트",
-      "updateBtn" : "펌웨어를 업데이트하세요",
-      "banner" : {
-        "warning" : "펌웨어 {{latestFirmware}}으로 업데이트하실 수 있습니다",
-        "cta" : "관리자로 이동",
-        "old" : {
-          "warning" : "장치 펌웨어가 오래되어 업데이트가 불가능합니다. Leger 지원에 연락하여 교체를 요청하세요.",
-          "cta" : "지원 부서 연락"
-        },
-        "cta2" : "펌웨어를 업데이트하세요"
-      },
-      "latest" : "펌웨어 버전 {{version}}을 사용할 수 있습니다.",
-      "contactSupport" : "지원 부서 연락",
-      "deprecated" : "장치 펌웨어가 오래되어 업데이트가 불가능합니다. Leger 지원에 연락하여 교체를 요청하세요.",
-      "prepareSeed" : "만약을 대비하여 24개의 단어 복구 문구를 복구 시트에 반드시 기록해 두고 언제든 사용 가능한 상태로 준비해 두세요.",
-      "disclaimerTitle" : "곧 <1>펌웨어 버전 {{version}}</1> 설치가 시작됩니다.",
-      "downloadingUpdateDesc" : "업데이트 설치자가 다운로드될 때까지 기다려 주세요"
-    },
-    "modal" : {
-      "steps" : {
-        "downloadingUpdate" : "업데이트 다운로드 중",
-        "updateMCU" : "펌웨어 업데이트",
-        "updating" : "펌웨어 업데이트",
-        "reset" : "장치를 준비합니다",
-        "osu" : "OSU를 설치하는 중...",
-        "flash-mcu" : "MCU 업데이트 중...",
-        "flash-bootloader" : "부트로더 업데이트 중...",
-        "firmware" : "펌웨어 업데이트 중...",
-        "flash" : "장치 준비 중..."
-      },
-      "confirmIdentifier" : "식별자 확인",
-      "confirmIdentifierText" : "장치의 식별자가 아래 식별자와 동일한지 확인하세요. 요청 받은 경우 PIN 코드를 확인하여 입력하세요",
-      "identifier" : "식별자",
-      "preparation" : "준비",
-      "newFirmware" : "새 펌웨어 {{version}}",
-      "confirmUpdate" : "장치에서 업데이트를 확인하세요",
-      "mcuTitle" : "업데이트 마무리",
-      "mcuFirst" : "장치에서 USB 케이블 분리",
-      "mcuSecond" : "USB 케이블을 다시 연결하는 동안에 <1><0>{{repairProcessing}}</0></1>스크린이 표시될 때까지 왼쪽 버튼을 길게 누르세요",
-      "mcuPin" : "업데이트가 완료될 때까지 기다려 주세요",
-      "mcuSecondNanoX" : "<1><0>{{bootloaderOption}}</0></1>이 표시될 때까지 왼쪽 버튼을 길게 누르세요. 버튼 두 개를 모두 눌러 장치를 확인하고 재연결하세요.",
-      "mcuBlueFirst" : "측면 버튼을 10초간 길게 눌러 장치를 끄세요. 버튼에서 손을 떼세요.",
-      "mcuBlueSecond" : "부팅 옵션이 표시될 때까지 버튼을 5초 이상 누르세요. Bootloader 모드 탭",
-      "successTitle" : "펌웨어 업데이트됨",
-      "successTextApps" : "장치에 앱을 다시 설치하세요",
-      "successTextNoApps" : "이제 장치에 앱을 설치할 수 있습니다",
-      "sucessCTAApps" : "앱 재설치",
-      "SuccessCTANoApps" : "앱 설치하기",
-      "cancelReinstallCTA" : "업데이트 설치",
-      "resetSteps" : {
-        "first" : "1. 장치 리셋",
-        "connect" : "USB 케이블을 이용해서 컴퓨터에 {{deviceName}}(을)를 연결하세요.",
-        "turnOn" : "장치의 버튼을 눌러 켜 주세요.",
-        "falsePin" : "PIN을 3회 잘못 입력하면 해당 장치를 리셋해야 합니다.",
-        "turnOff" : "{{action}}(이)가 표시될 때까지 버튼을 길게 누르세요.",
-        "confirmTurnOff" : "{{action}}(을)를 탭하여 확인해 주세요.",
-        "second" : "2. {{mode}} 모드 부팅",
-        "boot" : "{{option}}(이)가 표시될 때까지 길게 누르세요",
-        "recoveryMode" : "{{mode}} 모드를 탭하세요. 대시보드가 나타날 때까지 기다려 주세요.",
-        "third" : "3. 모든 앱 제거",
-        "openLive" : "Leddger Live에서 관리자 열기",
-        "uninstall" : "회색 휴지통 아이콘을 설치하여 현재 {{deviceName}}에 설치된 모든 앱을 표시하세요. 그러면 펌웨어 설치자를 위한 공간이 생깁니다.",
-        "disclaimer" : "참고: 사용자의 자금은 이 거래의 영향을 받지 않으며, 블록체인의 사용자 암호화폐에 대한 접근 권한을 주는 개인 키는 복구 시트에 안전하게 있습니다."
-      }
-    }
-  },
-  "claimReward" : {
-    "title" : "보상 수령",
-    "steps" : {
-      "rewards" : {
-        "title" : "보상",
-        "description" : "축하합니다! 검증인을 투표로 선출하여 <1>{{amount}}</1>가 적립되었습니다.",
-        "info" : "24시간마다 한 번씩 보상을 수령할 수 있습니다."
-      },
-      "connectDevice" : {
-        "title" : "장치"
-      },
-      "confirmation" : {
-        "title" : "확인",
-        "success" : {
-          "title" : "보상 수령함",
-          "text" : "보상이 이용 가능 잔액에 추가됩니다.",
-          "cta" : "세부사항 보기",
-          "done" : "완료"
-        },
-        "broadcastError" : "트랜잭션이 실패한 것 같습니다. 잠시 기다려 트랜잭션 내역을 확인한 후 다시 시도하세요."
-      }
-    }
-  },
-  "freeze" : {
-    "title" : "자산 동결",
-    "steps" : {
-      "amount" : {
-        "title" : "금액",
-        "resourceInfo" : "대역폭 또는 에너지?",
-        "bandwidthDescription" : "네트워크 수수료로 TRX를 지불하지 않고 대역폭 포인트를 사용하여 트랜잭션을 처리합니다. 대역폭을 선택하여 일일 무료 트랜잭션 수를 늘려 주세요.",
-        "energyDescription" : "스마트 계약을 시행하려면 에너지 포인트가 필요합니다. 스마트 계약을 실행하지 않으면, 에너지 보상을 선택할 필요가 없습니다.",
-        "amountLabel" : "동결 금액",
-        "available" : "이용 가능: {{amountAvailable}}",
-        "info" : "동결 자산은 3일간 전송할 수 없습니다."
-      },
-      "connectDevice" : {
-        "title" : "장치"
-      },
-      "confirmation" : {
-        "tooltip" : {
-          "title" : "트랜잭션이 검증 대기 중입니다",
-          "desc" : "잠시 기다리시면 투표하실 수 있습니다"
-        },
-        "title" : "확인",
-        "success" : {
-          "title" : "",
-          "textNRG" : "네트워크가 동결을 확인하면 에너지 획득을 시작할 수 있습니다. 곧 슈퍼 대표를 투표하여 보상도 적립할 수 있습니다.",
-          "text" : "네트워크가 동결을 확인하면 대역폭 획득을 시작할 수 있습니다. 곧 슈퍼 대표를 투표하여 보상도 적립할 수 있습니다.",
-          "votePending" : "{{time}} 이내 투표",
-          "vote" : "투표",
-          "later" : "나중에 투표"
-        },
-        "broadcastError" : "트랜잭션이 실패한 것 같습니다. 잠시 기다려 트랜잭션 내역을 확인한 후 다시 시도하세요."
-      }
-    }
-  },
-  "unfreeze" : {
-    "title" : "자산 동결 해제",
-    "steps" : {
-      "amount" : {
-        "title" : "동결 해제",
-        "info" : "동결 해제하면 사용자의 {{resource}}(이)가 줄어들고 투표가 취소됩니다."
-      },
-      "connectDevice" : {
-        "title" : "장치"
-      },
-      "confirmation" : {
-        "title" : "확인",
-        "success" : {
-          "title" : "",
-          "text" : "자산이 성공적으로 동결 해제되었습니다. {{resource}} 포인트가 줄어들고 귀하의 표가 취소됩니다.",
-          "continue" : "계속"
-        },
-        "broadcastError" : "트랜잭션이 실패한 것 같습니다. 잠시 기다려 트랜잭션 내역을 확인한 후 다시 시도하세요."
-      }
-    }
-  },
-  "vote" : {
-    "title" : "투표하기",
-    "titleExisting" : "투표 관리",
-    "steps" : {
-      "castVotes" : {
-        "max" : "최대치",
-        "title" : "투표",
-        "search" : "이름 또는 주소로 검색",
-        "totalVotes" : "총 투표수: {{total}}",
-        "selected" : "선택됨: {{total}}",
-        "maxSelected" : "최대치 선택: {{total}}",
-        "allVotesAreUsed" : "모든 자산이 배포되었습니다",
-        "maxUsed" : "자산 부족",
-        "validators" : "검증인 ({{total}})",
-        "votes" : "이용 가능 자산: {{total}}",
-        "noResults" : "\"<0>{{search}}</0>\"에 대한 검증인이 없습니다."
-      },
-      "connectDevice" : {
-        "title" : "장치"
-      },
-      "confirmation" : {
-        "title" : "확인",
-        "success" : {
-          "title" : "귀하의 투표가 처리되었습니다",
-          "text" : "",
-          "cta" : "세부사항 보기"
-        },
-        "broadcastError" : "트랜잭션이 실패한 것 같습니다. 잠시 기다려 트랜잭션 내역을 확인한 후 다시 시도하세요."
-      }
-    }
-  },
-  "buy" : {
-    "title" : "구매",
-    "titleCrypto" : "{{currency}} 구매",
-    "buyCTA" : "{{currencyTicker}} 구매",
-    "withoutDevice" : "내 장치 없이 계속합니다",
-    "connectWithoutDevice" : "사용자의 장치를 사용하는 것이 보안 최적화에 좋습니다",
-    "skipConnect" : "내 장치 없이 계속합니다"
-  },
-  "sell" : {
-    "title" : "판매",
-    "titleCrypto" : "{{currency}} 매도"
-  },
-  "receive" : {
-    "title" : "수령",
-    "successTitle" : "주소가 안전하게 공유되었습니다",
-    "steps" : {
-      "chooseAccount" : {
-        "title" : "계정",
-        "label" : "입금할 계정",
-        "parentAccount" : "1. {{currencyName}} 계정을 선택하세요",
-        "token" : "2. 토큰을 선택하세요",
-        "verifyTokenType" : "<0>{{token}}</0>이 <0>{{tokenType}}</0> 토큰인지 확인하세요. 다른 암호화폐가 {{currency}} 계정으로 전송되면 소실될 수 있습니다.",
-        "warningTokenType" : "<0>{{ticker}}</0> 또는 <0>{{tokenType}}</0> 토큰은 {{currency}} 계정으로만 보내세요. 다른 암호화폐를 보내면 영구적인 자금 손실을 초래할 수 있습니다."
-      },
-      "connectDevice" : {
-        "title" : "장치",
-        "withoutDevice" : "장치가 없나요?"
-      },
-      "receiveFunds" : {
-        "title" : "수령"
-      },
-      "warning" : {
-        "tezos" : {
-          "text" : "위임된 계정으로 받은 금액은 총 스테이킹 금액에 추가됩니다. 원하지 않으시면 다른 계정을 선택하세요"
-        }
-      }
-    }
-  },
-  "send" : {
-    "title" : "전송",
-    "titleNft" : "NFT 보내기",
-    "totalSpent" : "입금할 총액",
-    "steps" : {
-      "recipient" : {
-        "title" : "수령인",
-        "nftRecipient" : "보낼 NFT"
-      },
-      "amount" : {
-        "title" : "금액",
-        "banner" : "최대 사용 가능 금액은",
-        "fees" : "수수료",
-        "standard" : "스탠다드",
-        "advanced" : "고급",
-        "nftQuantity" : "수량"
-      },
-      "summary" : {
-        "title" : "요약"
-      },
-      "device" : {
-        "title" : "장치"
-      },
-      "details" : {
-        "utxoLag" : "계정에 코인 수가 많아 트랜잭션 확인 및 서명에 시간이 오래 소요될 수 있습니다.",
-        "subaccountsWarning" : "이 계정의 토큰을 송신하려면 계정에 {{ currency }}(을)를 다시 채워야 합니다.",
-        "from" : "수신",
-        "to" : "발신",
-        "selectAccountDebit" : "출금 계정",
-        "recipientAddress" : "수령인 주소",
-        "amount" : "금액",
-        "fees" : "네트워크 수수료",
-        "useMax" : "최대치 송신",
-        "rippleTag" : "태그",
-        "rippleTagPlaceholder" : "선택 사항",
-        "ethereumGasLimit" : "가스 한도(Gas limit)",
-        "ethereumGasPrice" : "가스 가격(Gas price)",
-        "unitPerByte" : "바이트당 {{unit}}",
-        "nft" : "NFT",
-        "nftQuantity" : "수량"
-      },
-      "verification" : {
-        "streaming" : {
-          "accurate" : "로딩 중...({{percentage}})",
-          "inaccurate" : "로딩..."
-        }
-      },
-      "confirmation" : {
-        "title" : "확인",
-        "success" : {
-          "title" : "트랜잭션 전송 완료",
-          "text" : "블록체인이 트랜잭션을 확인하면 계정 잔금이 업데이트됩니다.",
-          "cta" : "세부사항 보기"
-        },
-        "pending" : {
-          "title" : "트랜잭션 브로드캐스팅 중..."
-        },
-        "broadcastError" : "트랜잭션이 실패한 것 같습니다. 잠시 기다려 트랜잭션 내역을 확인한 후 다시 시도하세요."
-      },
-      "warning" : {
-        "tezos" : {
-          "text" : "전송 금액은 위임된 계정의 잔금에서 공제합니다."
-        }
-      }
-    },
-    "footer" : {
-      "estimatedFees" : "네트워크 수수료"
-    }
-  },
-  "sign" : {
-    "title" : "트랜잭션 서명"
-  },
-  "releaseNotes" : {
-    "title" : "릴리즈 노트",
-    "version" : "Ledger Live {{versionNb}}"
-  },
-  "systemLanguageAvailable" : {
-    "title" : "앱의 언어를 변경하시겠습니까?",
-    "description" : {
-      "newSupport" : "좋은 소식입니다! 좋은 소식입니다! 당사 팀은 항상 최선을 다해 노력해왔으며 Ledger Live는 이제 {{language}}를 지원합니다.",
-      "advice" : "나중에 설정에서 언제든지 언어를 다시 변경할 수 있습니다."
-    },
-    "switchButton" : "{{language}}로 전환",
-    "no" : "다음을 선호하지 않습니다:"
-  },
-  "distribution" : {
-    "asset" : "자산",
-    "price" : "가격",
-    "distribution" : "할당",
-    "amount" : "금액",
-    "value" : "가치",
-    "showAll" : "모두 보기",
-    "showLess" : "간단히 표시",
-    "header" : "자산 배분 ({{count}})"
-  },
-<<<<<<< HEAD
-  "accountDistribution" : {
-    "account" : "계정",
-    "distribution" : "할당",
-    "amount" : "금액",
-    "value" : "가치",
-    "header" : "계정 배분 ({{count}})"
-  },
-  "cardano" : {
-    "account" : {
-      "stakingRewardsBanner" : {
-        "cardTitle" : "스테이킹 보상은 총 잔액에 포함되지 않습니다."
-=======
+    "noEthAccount": {
+      "title": "ETH 계정을 생성하세요",
+      "description": "<0>{{ asset }}({{ ticker }})</0>는 이더리움 ERC-20 토큰입니다. {{ ticker }}의 대출을 서비스를 제공하려면, 이더리움 앱을 설치하고 이더리움 계정을 생성하세요.",
+      "cta": "계정 추가"
+    },
+    "emptyAccountDeposit": {
+      "title": "{{ asset }} 계정이 없습니다.",
+      "description": "자금을 예치하고 암호화폐를 대출하려면 {{ asset }} 계정이 필요합니다. 이더리움 주소로 자금을 수령하세요. 이더리움 주소로 자금을 수령하세요.",
+      "ctaBuy": "{{ asset }} 구매",
+      "ctaReceive": "{{ asset }} 수령"
+    }
+  },
+  "accounts": {
+    "title": "계정",
+    "noResultFound": "계정이 발견되지 않습니다.",
+    "order": {
+      "name|asc": "이름 A-Z",
+      "name|desc": "이름 Z-A",
+      "balance|asc": "최저 잔액",
+      "balance|desc": "최고 잔액"
+    },
+    "range": {
+      "day": "일",
+      "week": "주",
+      "month": "달",
+      "year": "년",
+      "all": "전체"
+    },
+    "optionsMenu": {
+      "title": "옵션",
+      "exportOperations": "거래 내역 내보내기",
+      "exportToMobile": "모바일로 내보내기"
+    },
+    "contextMenu": {
+      "star": "별표 표시",
+      "receive": "수령",
+      "send": "전송",
+      "swap": "스왑",
+      "buy": "구매",
+      "sell": "판매",
+      "edit": "계정 편집",
+      "hideToken": "토큰 숨기기"
+    }
+  },
+  "help": {
+    "title": "도움말 및 지원",
+    "gettingStarted": {
+      "title": "시작하기",
+      "desc": "여기에서 시작하세요"
+    },
+    "status": {
+      "title": "Ledger 상태",
+      "desc": "시스템 상태를 확인하세요"
+    },
+    "helpCenter": {
+      "title": "Ledger 지원",
+      "desc": "도움 받기"
+    },
+    "ledgerAcademy": {
+      "title": "Ledger 아카데미",
+      "desc": "암호화폐 알아보기"
+    },
+    "facebook": {
+      "title": "페이스북",
+      "desc": "페이지에서 '좋아요'를 눌러주세요"
+    },
+    "twitter": {
+      "title": "트위터",
+      "desc": "팔로우"
+    },
+    "github": {
+      "title": "Github",
+      "desc": "코드를 리뷰해주세요"
+    }
+  },
+  "blacklistToken": {
+    "title": "토큰 숨기기",
+    "desc": "이 작업은 모든 <1><0>{{tokenName}}</0></1>의 계정을 숨기며 <3>설정</3>을 사용하여 다시 표시할 수 있습니다",
+    "hideCTA": "토큰 숨기기"
+  },
+  "hideNftCollection": {
+    "title": "NFT 컬렉션 숨기기",
+    "desc": "이 작업은 <1><0>{{collectionName}}</0></1> 컬렉션에서 모든 NFT를 숨기며 <3>설정</3>을 사용하여 다시 표시할 수 있습니다",
+    "hideCTA": "NFT 컬렉션 숨기기"
+  },
+  "banners": {
+    "cleanCache": {
+      "title": "실험적 설정을 변경하려면 캐시 삭제가 필요합니다",
+      "cta": "캐시 삭제"
+    },
+    "migrate": "Ledger Live 계정을 업데이트할 수 있습니다",
+    "genericTerminatedCrypto": "{{coinName}}은(는) 더 이상 지원되지 않습니다",
+    "valentine": {
+      "title": "발렌타인 데이",
+      "description": "감사의 표시로, Ledger에서 Ledger Live의 구매 및 판매 수수료를 인하합니다"
+    },
+    "ledgerAcademy": {
+      "title": "Ledger 아카데미",
+      "description": "블록체인, 보안, 암호화폐, Ledger 장치에 대해 알아야 할 모든 것",
+      "cta": "학습 시작"
+    },
+    "stakeCosmos": {
+      "title": "COSMOS(코스모스)로 스테이킹",
+      "description": "오늘 계정 페이지를 통해 ATOM 코인을 위임하고 보상을 받아보세요",
+      "cta": "지금 Cosmos(코스모스) 스테이킹하세요"
+    },
+    "buyCrypto": {
+      "title": "암호화폐 구매",
+      "description": "본사 파트너를 통해 암호화폐를 구매하고 Ledger 계정으로 바로 받아보세요.",
+      "cta": "지금 구매하기"
+    },
+    "familyPack": {
+      "title": "패밀리 팩",
+      "description": "할인된 가격으로 3개의 Nano S로 가족과 친구들을 암호화 세상으로 초대하세요",
+      "cta": "패밀리 팩 구매"
+    },
+    "polkaStake": {
+      "title": "Polkadot(폴카닷) 스테이킹",
+      "description": "이제 Ledger Live에서 DOT을 곧바로 스테이킹, 보관, 관리할 수 있습니다 "
+    },
+    "sell": {
+      "title": "암호화폐 판매",
+      "description": "본사 파트너와 함께 Ledger Live에서 비트코인을 판매하세요"
+    },
+    "stakeAlgorand": {
+      "title": "Algorand로 스테이킹",
+      "description": "ALGO를 최대로 활용하기 오늘 계정에 자금을 추가하고 스테이킹 리워드를 받아보세요."
+    },
+    "swap": {
+      "title": "암호화폐 스왑",
+      "description": "본사 파트너와 함께 Ledger Live에서 한 가지 암호화폐를 다른 종류로 교환해보세요"
+    },
+    "lending": {
+      "title": "암호화폐 대출",
+      "description": "오늘 컴파운드 프로토콜에 스테이블코인을 대출해 주고 이자를 받아보세요"
+    },
+    "blackfriday": {
+      "title": "블랙 프라이데이 ",
+      "description": "프로모션 코드(BLACKFRIDAY20)로 Ledger 하드웨어 지갑을 40% 할인가에 구매하세요"
+    }
+  },
+  "signmessage": {
+    "title": "서명 메시지",
+    "steps": {
+      "summary": {
+        "title": "요약"
+      },
+      "sign": {
+        "title": "장치"
+      }
+    }
+  },
+  "walletconnect": {
+    "titleAccount": "지갑 연결",
+    "disconnect": "연결 해제",
+    "disconnected": "연결 해제",
+    "connected": "연결됨",
+    "connecting": "연결 중...",
+    "invalidAccount": "잘못된 계정 ID",
+    "steps": {
+      "paste": {
+        "title": "링크를 붙여넣으세요",
+        "label": "지갑 연결 주소",
+        "placeholder": "지갑 연결 링크를 붙여 넣기 하세요"
+      },
+      "confirm": {
+        "title": "연결",
+        "details": "귀하의 지갑을 통해 다음 계정에 연결하고 싶다면:",
+        "deeplinkDetails": "Ledger Live에 연결하고 싶습니다. 귀하의 계정을 선택하세요:",
+        "noAccount": "호환되는 계정이 없습니다. Wallet Connect를 사용하려면 호환되는 계정을 추가하세요.",
+        "alreadyConnected": "다른 dApp이 이미 연결된 상태에서 dApp에 연결하려고 합니다. Live를 새로운 dApp으로 다시 연결하기 전에 연결된 dApp에서 연결을 끊으세요."
+      }
+    },
+    "connectedscreen": {
+      "info": "이제 웹 브라우저에서 {{name}} 디앱을 이용할 수 있습니다.",
+      "warning": "디앱에서 수신 주소를 공유하는 것은 안전하지 않습니다. 자금 수신을 위해 주소를 공유할 때는 언제나 Ledger Live를 이용하세요.",
+      "disconnected": "디앱, WalletConnect, Ledger Live 사이에 연결 문제가 있습니다. 잠시 기다리거나 연결을 다시 시작하세요"
+    }
+  },
+  "dashboard": {
+    "title": "포트폴리오",
+    "emptyAccountTile": {
+      "desc": "계정을 추가하여 다른 암호화폐를 관리하세요",
+      "createAccount": "계정 추가"
+    },
+    "recentActivity": "최신 운영",
+    "totalBalance": "총 잔액",
+    "transactionsPendingConfirmation": "일부 트랜잭션이 아직 확인되지 않았습니다. 트랜잭션이 확인된 후 잔액에 반영되며 사용이 가능합니다."
+  },
+  "currentAddress": {
+    "title": "현재 주소",
+    "for": "<1><0>{{name}}</0></1> 주소",
+    "messageIfUnverified": "공유된 주소가 장치의 주소와 정확히 일치하는지 확인하세요.",
+    "messageIfSkipped": "귀하의 {{name}} 주소가 Ledger 장치에서 확인되지 않았습니다. 보안을 위해 주소를 인증하세요.",
+    "showQrCode": "QR 코드 보기",
+    "taprootWarning": "발송자가 탭루트를 지원하는지 확인해 주세요"
+  },
+  "emptyState": {
+    "dashboard": {
+      "title": "장치에 앱을 설치하세요",
+      "desc": "관리자로 이동해 보유한 장치에 앱을 설치하세요. 장치에 앱이 설치되면 계정을 추가할 수 있습니다.",
+      "buttons": {
+        "installApp": "관리자로 이동",
+        "help": "도움말"
+      }
+    },
+    "accounts": {
+      "title": "계정을 추가하고 시작해보세요",
+      "desc": "계정을 추가해서 암호화폐를 관리하세요. 장치에 암호화 자산 앱이 설치되어 있어야 합니다",
+      "buttons": {
+        "addAccount": "계정 추가",
+        "installApp": "관리자로 이동하여 앱 설치",
+        "help": "도움말"
+      }
+    }
+  },
+  "genuinecheck": {
+    "deviceInBootloader": "Bootloader 모드 장치 <1>Continue<1>를 클릭하여 업데이트하세요."
+  },
+  "learn": {
+    "title": "알아보기",
+    "noConnection": "연결 없음",
+    "noConnectionDesc": "인터넷에 액세스할 수 없습니다. 연결을 확인하고 다시 시도하세요.",
+    "sectionShows": "쇼",
+    "sectionVideo": "동영상",
+    "sectionPodcast": "팟캐스트",
+    "sectionArticles": "기사"
+  },
+  "market": {
+    "title": "마켓",
+    "currency": "통화",
+    "rangeLabel": "시간",
+    "goBack": "돌아가기",
+    "filters": {
+      "title": "필터",
+      "show": "보기",
+      "all": "전체",
+      "isLedgerCompatible": "Ledger Live 호환",
+      "isFavorite": "별표 표시된 자산",
+      "applyFilters": "필터 적용",
+      "clearAll": "모두 지우기"
+    },
+    "marketList": {
+      "crypto": "암호화폐",
+      "price": "가격",
+      "change": "변경",
+      "marketCap": "시가총액",
+      "last7d": "지난 7 일"
+    },
+    "detailsPage": {
+      "priceStatistics": "가격 통계",
+      "tradingVolume": "거래량",
+      "24hLowHight": "24시간 최저 / 24시간 최고",
+      "7dLowHigh": "7일 최저 / 7일 최고",
+      "allTimeHigh": "사상 최고치",
+      "allTimeLow": "사상 최저치",
+      "marketCapRank": "시가총액 순위",
+      "marketCapDominance": "시가총액 도미넌스",
+      "supply": "공급",
+      "circulatingSupply": "유통량",
+      "totalSupply": "총 공급량",
+      "maxSupply": "최대 공급량",
+      "assetNotSupportedOnLedgerLive": "이 자산은 Ledger Live에서 지원되지 않습니다.",
+      "supportedCoinsAndTokens": "지원되는 코인 및 토큰"
+    },
+    "range": {
+      "1H_label": "1시간",
+      "1D_label": "1일",
+      "1W_label": "1주",
+      "1M_label": "1달",
+      "1Y_label": "1년",
+      "1h": "1시간",
+      "24h": "24시간",
+      "7d": "7일",
+      "30d": "30일",
+      "1y": "1년",
+      "1H_selectorLabel": "지난 1시간",
+      "1D_selectorLabel": "지난 24시간",
+      "1W_selectorLabel": "지난 주",
+      "1M_selectorLabel": "지난 달",
+      "1Y_selectorLabel": "지난 해"
+    },
+    "warnings": {
+      "connectionError": "연결 오류",
+      "ledgerUnableToRetrieveData": "Ledger Live는 데이터를 검색할 수 없습니다.",
+      "checkInternetAndReload": "인터넷 연결을 확인하고 이 페이지를 새로고침하세요.",
+      "reload": "새로고침",
+      "noCryptosFound": "발견된 코인이 없습니다",
+      "noSearchResultsFor": "죄송합니다. <0>{{search}}</0>에 대한 코인을 찾지 못했습니다. 다른 키워드로 검색을 다시 시도해 주세요.",
+      "noSearchResults": "죄송합니다. 검색 결과를 찾지 못했습니다.",
+      "retrySearchKeyword": "다른 키워드로 검색을 다시 시도해 주세요.",
+      "retrySearchParams": "다른 매개변수로 검색을 다시 시도해 주세요.",
+      "trackFavAssets": "즐겨찾기를 찾아보세요",
+      "clickOnStarIcon": "자산 옆에 있는 별 아이콘을 클릭하면 자산이 자동으로 즐겨찾기에 추가됩니다.",
+      "browseAssets": "자산 찾기"
+    }
+  },
+  "NFT": {
+    "viewer": {
+      "actions": {
+        "send": "전송",
+        "open": "{{viewer}}에서 열기"
+      },
+      "attributes": {
+        "properties": "속성",
+        "description": "설명",
+        "tokenAddress": "토큰 주소",
+        "tokenId": "토큰 ID",
+        "quantity": "수량",
+        "floorPrice": "가격 하한선"
+      }
+    },
+    "collections": {
+      "title": "NFT(대체 불가능한 토큰) 컬렉션",
+      "receiveCTA": "NFT 수령",
+      "galleryCTA": "갤러리 보기",
+      "seeMore": "더 많은 컬렉션 보기",
+      "seeAll": "모든 컬렉션 보기",
+      "seeLess": "줄이기",
+      "placeholder": "NFT를 추가하려면 {{currency}} 주소로 보내면 됩니다."
+    },
+    "gallery": {
+      "title": "모든 NFT",
+      "collection": {
+        "header": {
+          "sendCTA": "전송",
+          "contract": "계약: {{contract}}"
+        },
+        "operationList": {
+          "header": "최신 운영",
+          "OUT": "전송됨",
+          "IN": "수령됨"
+        }
+      },
+      "tokensList": {
+        "item": {
+          "tokenId": "ID: {{tokenId}}"
+        }
+      }
+    }
+  },
+  "tokensList": {
+    "title": "토큰",
+    "cta": "토큰 추가",
+    "placeholder": "토큰을 추가하려면, 해당 토큰을 귀하의 {{currencyName}} 주소로 전송하세요.",
+    "link": "자세히 알아보기",
+    "seeTokens": "토큰 보기 ({{tokenCount}})",
+    "hideTokens": "토큰 숨기기 ({{tokenCount}})",
+    "countTooltip": "1개의 토큰",
+    "countTooltip_plural": "{{count}}개의 토큰",
+    "algorand": {
+      "title": "ASA(자산)",
+      "cta": "ASA 추가",
+      "placeholder": "{{currencyName}} 계정에 자산을 추가할 수 있습니다.",
+      "link": "자산(ASA)은 어떻게 운영되나요?",
+      "seeTokens": "ASA 보기 ({{tokenCount}})",
+      "hideTokens": "ASA 숨기기 ({{tokenCount}})"
+    },
+    "stellar": {
+      "title": "자산",
+      "cta": "자산 추가",
+      "placeholder": "{{currencyName}} 계정에 자산을 추가할 수 있습니다.",
+      "link": "스텔라 자산에 대해 자세히 알아보기",
+      "seeTokens": "자산 표시({{tokenCount}})",
+      "hideTokens": "자산 숨기기({{tokenCount}})"
+    }
+  },
+  "subAccounts": {
+    "title": "부계정",
+    "seeSubAccounts": "부계정 보기 ({{tokenCount}})",
+    "hideSubAccounts": "부계정 숨기기 ({{tokenCount}})",
+    "countTooltip": "1개의 부계정",
+    "countTooltip_plural": "{{count}} 부계정"
+  },
+  "migrateAccounts": {
+    "overview": {
+      "title": "Ledger Live 계정 업데이트",
+      "successTitle": "계정이 업데이트되었습니다",
+      "successDescPlu": "사용자의 {{assets}} 계정이 이제 업데이트되어 바로 사용할 수 있습니다",
+      "successDesc": "사용자의 {{assets}} 계정이 이제 업데이트되어 바로 사용할 수 있니다",
+      "mobileTitle": "모바일로 계정 내보내기",
+      "mobileDesc": "아래 버튼을 클릭해 업데이트된 계정을 Ledger Live 모바일 앱으로 내보내기하세요.",
+      "mobileCTA": "모바일로 내보내기",
+      "description": "Ledger Live의 새로운 기능을 이용하려면 업데이트가 필요합니다.",
+      "currency": "1개의 {{currency}} 계정을 업데이트해야 합니다.",
+      "currency_plural": "{{currency}} 계정 {{count}}개를 업데이트해야 합니다.",
+      "footer": "업데이트를 완료하려면 Ledger 장치가 필요합니다",
+      "pendingDevices": "1개의 계정을 업데이트할 수 없습니다. 아래 계정과 연계된 장치를 연결하세요",
+      "pendingDevices_plural": "{{totalMigratableAccounts}} 계정을 업데이트할 수 없습니다. 아래 계정과 연계된 장치를 연결하세요",
+      "doItLaterBtn": "나중에 다시 해주세요"
+    },
+    "progress": {
+      "finished": {
+        "title": "{{currencyName}} 업데이트 완료됨",
+        "description": ""
+      },
+      "scanning": {
+        "title": "{{currencyName}} 업데이트 진행 중...",
+        "description": "계정이 업데이트될 때까지 기다려주세요"
+      },
+      "finished-empty": {
+        "title": "{{currencyName}} 업데이트 미완료",
+        "description": "업데이트할 {{currencyName}} 계정 없음"
+      }
+    },
+    "cta": {
+      "startUpdate": "업데이트 시작",
+      "nextCurrency": "{{currency}} 업데이트를 계속하세요"
+    }
+  },
+  "addAccounts": {
+    "title": "계정 추가",
+    "breadcrumb": {
+      "informations": "암호화폐",
+      "connectDevice": "장치",
+      "import": "계정",
+      "finish": "확인"
+    },
+    "fullNodeReadyInfo": "비트코인 풀 노드를 이용하여 계정을 추가할 것입니다.",
+    "fullNodeConfigure": "노드 구성",
+    "tokensTip": "{{token}} ({{ticker}})(은)는 {{tokenType}} 토큰입니다. {{currency}} 계정으로 직접 토큰을 받을 수 있습니다.",
+    "accountToImportSubtitle_plural": "기존 계정 추가",
+    "selectAll": "모든 ({{count}}) 선택",
+    "unselectAll": "모든 ({{count}}) 선택 해제",
+    "noAccountToImport": "추가할 기존 {{currencyName}} 계정이 없습니다",
+    "success": "계정이 성공적으로 추가되었습니다",
+    "success_plural": "계정이 성공적으로 추가되었습니다",
+    "successDescription": "다른 계정을 추가하거나 포트폴리오로 돌아가세요",
+    "successDescription_plural": "다른 계정을 추가하거나 포트폴리오로 돌아가세요",
+    "createNewAccount": {
+      "noOperationOnLastAccount": "<1><0>{{accountName}}</0></1> 계정으로 자산을 수령하기 전에는 새 계정을 추가할 수 없습니다",
+      "noAccountToCreate": "<1><0>{{currencyName}}</0></1> 계정이 생성되지 않은 것 같습니다",
+      "showAllAddressTypes": "모든 주소 유형을 표시하세요",
+      "showAllAddressTypesTooltip": "다른 주소 형식으로 {{family}}를 수령하려면 주소 유형만 변경해 주세요."
+    },
+    "supportLinks": {
+      "segwit_or_native_segwit": "SegWit, 또는 Native SegWit?"
+    },
+    "cta": {
+      "addMore": "더 추가하기",
+      "add": "계정 추가",
+      "add_plural": "계정 추가",
+      "addAccountName": "{{currencyName}} 계정 추가",
+      "receive": "수령"
+    },
+    "sections": {
+      "importable": {
+        "title": "기존 계정 추가"
+      },
+      "creatable": {
+        "title": "새 계정 추가"
+      },
+      "imported": {
+        "title": "계정이 이미 포트폴리오에 있습니다 {{count}}"
+      },
+      "migrate": {
+        "title": "업데이트할 계정"
+      }
+    }
+  },
+  "operationDetails": {
+    "whatIsThis": "어떤 거래인가요?",
+    "title": "작업 세부 정보",
+    "type": "유형",
+    "amount": "금액",
+    "account": "계정",
+    "date": "날짜",
+    "currentValue": "현재 가치",
+    "status": "상태",
+    "confirmed": "확인됨",
+    "failed": "실패함",
+    "notConfirmed": "확인되지 않음",
+    "fees": "수수료",
+    "noFees": "수수료 없음",
+    "from": "수신",
+    "to": "발신",
+    "identifier": "트랜잭션 ID",
+    "viewOperation": "탐색기에서 보기",
+    "showMore": "{{recipients}} 자세히 표시",
+    "showLess": "간단히 표시",
+    "tokenOperations": "토큰 거래",
+    "subAccountOperations": "부계정 거래",
+    "tokenTooltip": "이 거래는 다음 토큰 거래와 관련이 있습니다",
+    "subAccountTooltip": "이 거래는 다음 서브 계정 거래와 관련이 있습니다",
+    "internalOperations": "내부 거래",
+    "internalOpTooltip": "이 거래는 내부 거래입니다",
+    "details": "{{ currency }} 세부정보",
+    "multipleAddresses": "왜 주소가 여러 개인가요?",
+    "nft": {
+      "name": "토큰명",
+      "contract": "토큰 계약",
+      "id": "토큰 (NFT) ID",
+      "quantity": "수량"
+    },
+    "extra": {
+      "frozenAmount": "동결 금액",
+      "unfreezeAmount": "동결 해제 금액",
+      "votes": "투표 ({{number}})",
+      "votesAddress": "<2>{{name}}</2>에서 <0>{{votes}}</0>로",
+      "validators": "검증인",
+      "redelegated": "재위임됨",
+      "redelegatedFrom": "다음으로부터 재위임됨",
+      "redelegatedTo": "다음에게 재위임됨",
+      "redelegatedAmount": "재위임된 금액",
+      "undelegated": "위임 해제됨",
+      "undelegatedFrom": "다음으로부터 위임 해제됨",
+      "undelegatedAmount": "위임 해제 금액",
+      "rewardFrom": "보상처",
+      "memo": "메모",
+      "assetId": "자산 ID",
+      "rewards": "받은 보상",
+      "autoClaimedRewards": "자동으로 청구된 보상",
+      "bondedAmount": "본딩된 금액",
+      "unbondedAmount": "언본딩된 금액",
+      "withdrawUnbondedAmount": "출금된 금액",
+      "palletMethod": "방법",
+      "transferAmount": "이전 금액",
+      "validatorsCount": "검증인 ({{number}})"
+    }
+  },
+  "operationList": {
+    "noMoreOperations": "모두 끝났습니다."
+  },
+  "DeviceAction": {
+    "allowAppPermission": "내 장치에서 {{wording}} 앱 열기",
+    "allowAppPermissionSubtitleToken": "나의 {{token}} 토큰 관리",
+    "allowManagerPermission": "장치에서 {{wording}} 허용",
+    "loading": "로딩...",
+    "connectAndUnlockDevice": "장치를 연결하고 잠금 해제하세요",
+    "unlockDevice": "장치를 잠금 해제하세요",
+    "unlockDeviceAfterFirmwareUpdate": "펌웨어 업데이트를 기다려 PIN으로 장치를 잠금 해제해 보세요",
+    "quitApp": "장치에서 앱을 중단하세요",
+    "appNotInstalledTitle": "필수 앱 없음",
+    "appNotInstalledTitle_plural": "필수 앱 없음",
+    "appNotInstalled": "이 조치를 완료하려면 {{appName}} 앱이 필요합니다. 관리자로 이동하여 장치에 앱을 설치하세요",
+    "appNotInstalled_plural": "이 조치를 완료하려면 {{appName}} 앱이 필요합니다. 관리자로 이동해 장치에 앱을 설치하세요",
+    "openManager": "관리자 열기",
+    "openOnboarding": "장치 설정",
+    "outdated": "앱 버전이 오래됨",
+    "outdatedDesc": "장치의 {{appName}} 앱에 중요한 업데이트가 있습니다. 관리자로 이동하여 업데이트하세요.",
+    "installApp": "{{appName}} 앱 설치",
+    "installAppDescription": "설치가 완료될 때까지 기다려 주세요",
+    "listApps": "앱 의존성 확인",
+    "listAppsDescription": "모든 필수 앱이 설치되었는지 확인할 때까지 기다려 주세요",
+    "swap": {
+      "notice": "장치에서 스왑 세부사항을 확인한 후 전송하세요. 주소가 안전하게 교환되어 주소를 따로 인증할 필요 없습니다.",
+      "confirm": "스왑 트랜잭션을 검증하세요",
+      "amountSent": "전송 금액",
+      "amountReceived": "수신 금액",
+      "amountReceivedFloat": "서비스 수수료 부과 전 수신 금액",
+      "fees": "수수료",
+      "provider": "공급자",
+      "payoutNetworkFees": "지불금 비용",
+      "payoutNetworkFeesTooltip": "이 금액은 장치에 표시되지 않습니다",
+      "acceptTerms": "By validating this transaction, I accept\n<0>{{provider}}'s terms of use</0>"
+    },
+    "swap2": {
+      "amountSent": "전송 금액",
+      "amountReceived": "수신 금액",
+      "provider": "공급자",
+      "fees": "네트워크 수수료",
+      "sourceAccount": "송신 계정",
+      "targetAccount": "보내는 계정"
+    },
+    "sell": {
+      "notice": "장치에서 매도 세부사항을 확인한 후 전송하세요. 주소가 안전하게 교환되어 주소를 따로 인증할 필요 없습니다.",
+      "confirm": "매도 트랜잭션을 확인하세요"
+    },
+    "fund": {
+      "notice": "장치에서 자금 세부사항을 확인한 후 전송하세요. 주소가 안전하게 교환되어 주소를 따로 인증할 필요 없습니다.",
+      "confirm": "자금 트랜잭션을 확인하세요"
+    }
+  },
+  "manager": {
+    "tabs": {
+      "appCatalog": "앱 카탈로그",
+      "appCatalogSearch": "카탈로그 앱 검색...",
+      "appsOnDevice": "앱 설치됨",
+      "appOnDeviceSearch": "설치된 앱 검색..."
+    },
+    "disconnected": {
+      "title": "귀하의 장치에서 앱이 실행되고 있는 것 같습니다",
+      "subtitle": "관리자를 다시 열면 장치에서 앱이 종료됩니다",
+      "ctaReopen": "관리자 다시 열기",
+      "ctaPortfolio": "포트폴리오로 돌아가기"
+    },
+    "deviceStorage": {
+      "freeSpace": "<0>{{space}}</0> 무료",
+      "noFreeSpace": "남은 저장 공간 없음",
+      "installed": "앱",
+      "capacity": "용량",
+      "used": "사용됨",
+      "firmwareAvailable": "오래된 펌웨어:",
+      "firmwareUpToDate": "펌웨어가 최신입니다:",
+      "genuine": "정품 장치입니다",
+      "incomplete": "일부 앱이 인식되지 않았습니다. 제거 후 다시 설치하세요."
+    },
+    "applist": {
+      "placeholder": "선택한 필터로 검색된 결과가 없습니다",
+      "placeholderNoAppsInstalled": "장치에 설치된 앱이 없습니다",
+      "placeholderGoToCatalog": "앱 카탈로그로 이동하여 앱을 설치하세요",
+      "noResultsFound": "결과가 없습니다",
+      "noResultsDesc": "철자를 확인하고 재시도하세요",
+      "filter": {
+        "title": "보기",
+        "all": "전체",
+        "supported": "Live에서 지원",
+        "installed": "설치됨",
+        "not_installed": "설치되지 않음"
+      },
+      "sort": {
+        "title": "분류",
+        "name_asc": "이름 A-Z",
+        "name_desc": "이름 Z-A",
+        "marketcap_desc": "시가총액"
+      },
+      "installSuccess": {
+        "title": "앱이 성공적으로 설치되었습니다. 사용자의 {{app}} 계정을 추가할 수 있습니다",
+        "title_plural": "앱이 설치되었습니다. 사용자의 계정을 추가할 수 있습니다",
+        "manageAccount": "내 계정 관리"
+      },
+      "updatable": {
+        "title": "업데이트 이용 가능",
+        "title_plural": "업데이트 이용 가능",
+        "progressTitle": "{{number}} 앱 업데이트",
+        "progressTitle_plural": "{{number}} 앱 업데이트",
+        "progressWarning": "업데이트 중에 관리자를 중단하지 마세요.",
+        "progress": "모두 업데이트 중..."
+      },
+      "item": {
+        "version": "버전 {{version}}",
+        "installing": "설치 중...",
+        "uninstalling": "제거 중...",
+        "updating": "업데이트 중...",
+        "scheduled": "대기",
+        "update": "업데이트 이용 가능",
+        "updateAll": "모두 업데이트",
+        "updateAllOutOfMemory": "저장 용량이 부족합니다. 일부 앱을 제거하세요",
+        "install": "설치",
+        "installed": "설치됨",
+        "updated": "업데이트됨",
+        "uninstall": "제거",
+        "notEnoughSpace": "저장 용량이 부족합니다",
+        "supported": "Ledger Live 지원됨",
+        "not_supported": "타사 지갑 필요",
+        "addAccount": "계정 추가",
+        "addAccountTooltip": "{{appName}} 계정 추가",
+        "addAccountWarn": "처리가 완료될 때까지 기다려 주세요",
+        "learnMore": "자세히 알아보기",
+        "learnMoreTooltip": "{{appName}}에 대해 자세히 알아보기",
+        "removeTooltip": "{{appName}} 제거",
+        "useAppForToken": "{{tokenType}} 토큰을 관리하고 싶으신가요?",
+        "tokenAppDisclaimer": "{{tokenName}} {{tokenType}} 토큰을 관리하려면, <1>{{appName}} 앱</1>을 설치하고 <1>{{tokenType}} 버전</1>인지 확인한 후 <3>귀하의 {{appName}} 계정</3>으로 전송하세요.",
+        "tokenAppDisclaimerInstalled": "<1>{{tokenName}} {{tokenType}} 토큰</1>을 관리하려면, <1>{{tokenType}}</1> 버전인지 확인한 후 <3>귀하의 {{appName}} 계정</3>으로 전송하세요.",
+        "goToAccounts": "계정으로 이동",
+        "intallParentApp": "{{appName}} 앱 설치",
+        "plugin": "앱으로 이동",
+        "swap": "스왑",
+        "tool": "자세히 알아보기",
+        "app": "자세히 알아보기"
+      },
+      "uninstall": {
+        "title": "모두 제거",
+        "subtitle": "모든 앱을 제거할까요?",
+        "description": "걱정하지 마세요. 앱을 제거해도 암호화폐에는 영향을 주지 않습니다. 앱 카탈로그에서 앱을 재설치할 수 있습니다."
+      }
+    },
+    "apps": {
+      "dependencyInstall": {
+        "title": "{{dependency}} 앱이 필요합니다",
+        "description": "{{app}} 앱이 필요로 하기 때문에 {{dependency}} 앱도 설치되어야 합니다.",
+        "confirm": "앱 설치하기"
+      },
+      "dependencyUninstall": {
+        "title": " {{app}} 앱과 관련 앱을 삭제할까요?",
+        "showAll": "삭제할 모든 앱을 보여줍니다",
+        "description": "설치된 일부 앱이 {{app}} 앱에 연결되어 있습니다.  해당 앱도 함께 삭제됩니다.",
+        "confirm": "{{app}} 앱과 다른 앱을 삭제하세요"
+      }
+    },
+    "firmware": {
+      "updateLater": "취소",
+      "seedReady": "복구 문구가 있습니다",
+      "dontHaveSeed": "복구 문구가 없나요? ",
+      "followTheGuide": "단계별 업데이트 가이드를 따르세요",
+      "removeApps": "모든 앱을 삭제하고 업데이트하세요",
+      "update": "펌웨어 업데이트",
+      "updateBtn": "펌웨어를 업데이트하세요",
+      "banner": {
+        "warning": "펌웨어 {{latestFirmware}}으로 업데이트하실 수 있습니다",
+        "cta": "관리자로 이동",
+        "old": {
+          "warning": "장치 펌웨어가 오래되어 업데이트가 불가능합니다. Leger 지원에 연락하여 교체를 요청하세요.",
+          "cta": "지원 부서 연락"
+        },
+        "cta2": "펌웨어를 업데이트하세요"
+      },
+      "latest": "펌웨어 버전 {{version}}을 사용할 수 있습니다.",
+      "contactSupport": "지원 부서 연락",
+      "deprecated": "장치 펌웨어가 오래되어 업데이트가 불가능합니다. Leger 지원에 연락하여 교체를 요청하세요.",
+      "prepareSeed": "만약을 대비하여 24개의 단어 복구 문구를 복구 시트에 반드시 기록해 두고 언제든 사용 가능한 상태로 준비해 두세요.",
+      "disclaimerTitle": "곧 <1>펌웨어 버전 {{version}}</1> 설치가 시작됩니다.",
+      "downloadingUpdateDesc": "업데이트 설치자가 다운로드될 때까지 기다려 주세요"
+    },
+    "modal": {
+      "steps": {
+        "downloadingUpdate": "업데이트 다운로드 중",
+        "updateMCU": "펌웨어 업데이트",
+        "updating": "펌웨어 업데이트",
+        "reset": "장치를 준비합니다",
+        "osu": "OSU를 설치하는 중...",
+        "flash-mcu": "MCU 업데이트 중...",
+        "flash-bootloader": "부트로더 업데이트 중...",
+        "firmware": "펌웨어 업데이트 중...",
+        "flash": "장치 준비 중..."
+      },
+      "confirmIdentifier": "식별자 확인",
+      "confirmIdentifierText": "장치의 식별자가 아래 식별자와 동일한지 확인하세요. 요청 받은 경우 PIN 코드를 확인하여 입력하세요",
+      "identifier": "식별자",
+      "preparation": "준비",
+      "newFirmware": "새 펌웨어 {{version}}",
+      "confirmUpdate": "장치에서 업데이트를 확인하세요",
+      "mcuTitle": "업데이트 마무리",
+      "mcuFirst": "장치에서 USB 케이블 분리",
+      "mcuSecond": "USB 케이블을 다시 연결하는 동안에 <1><0>{{repairProcessing}}</0></1>스크린이 표시될 때까지 왼쪽 버튼을 길게 누르세요",
+      "mcuPin": "업데이트가 완료될 때까지 기다려 주세요",
+      "mcuSecondNanoX": "<1><0>{{bootloaderOption}}</0></1>이 표시될 때까지 왼쪽 버튼을 길게 누르세요. 버튼 두 개를 모두 눌러 장치를 확인하고 재연결하세요.",
+      "mcuBlueFirst": "측면 버튼을 10초간 길게 눌러 장치를 끄세요. 버튼에서 손을 떼세요.",
+      "mcuBlueSecond": "부팅 옵션이 표시될 때까지 버튼을 5초 이상 누르세요. Bootloader 모드 탭",
+      "successTitle": "펌웨어 업데이트됨",
+      "successTextApps": "장치에 앱을 다시 설치하세요",
+      "successTextNoApps": "이제 장치에 앱을 설치할 수 있습니다",
+      "sucessCTAApps": "앱 재설치",
+      "SuccessCTANoApps": "앱 설치하기",
+      "cancelReinstallCTA": "업데이트 설치",
+      "resetSteps": {
+        "first": "1. 장치 리셋",
+        "connect": "USB 케이블을 이용해서 컴퓨터에 {{deviceName}}(을)를 연결하세요.",
+        "turnOn": "장치의 버튼을 눌러 켜 주세요.",
+        "falsePin": "PIN을 3회 잘못 입력하면 해당 장치를 리셋해야 합니다.",
+        "turnOff": "{{action}}(이)가 표시될 때까지 버튼을 길게 누르세요.",
+        "confirmTurnOff": "{{action}}(을)를 탭하여 확인해 주세요.",
+        "second": "2. {{mode}} 모드 부팅",
+        "boot": "{{option}}(이)가 표시될 때까지 길게 누르세요",
+        "recoveryMode": "{{mode}} 모드를 탭하세요. 대시보드가 나타날 때까지 기다려 주세요.",
+        "third": "3. 모든 앱 제거",
+        "openLive": "Leddger Live에서 관리자 열기",
+        "uninstall": "회색 휴지통 아이콘을 설치하여 현재 {{deviceName}}에 설치된 모든 앱을 표시하세요. 그러면 펌웨어 설치자를 위한 공간이 생깁니다.",
+        "disclaimer": "참고: 사용자의 자금은 이 거래의 영향을 받지 않으며, 블록체인의 사용자 암호화폐에 대한 접근 권한을 주는 개인 키는 복구 시트에 안전하게 있습니다."
+      }
+    }
+  },
+  "claimReward": {
+    "title": "보상 수령",
+    "steps": {
+      "rewards": {
+        "title": "보상",
+        "description": "축하합니다! 검증인을 투표로 선출하여 <1>{{amount}}</1>가 적립되었습니다.",
+        "info": "24시간마다 한 번씩 보상을 수령할 수 있습니다."
+      },
+      "connectDevice": {
+        "title": "장치"
+      },
+      "confirmation": {
+        "title": "확인",
+        "success": {
+          "title": "보상 수령함",
+          "text": "보상이 이용 가능 잔액에 추가됩니다.",
+          "cta": "세부사항 보기",
+          "done": "완료"
+        },
+        "broadcastError": "트랜잭션이 실패한 것 같습니다. 잠시 기다려 트랜잭션 내역을 확인한 후 다시 시도하세요."
+      }
+    }
+  },
+  "freeze": {
+    "title": "자산 동결",
+    "steps": {
+      "amount": {
+        "title": "금액",
+        "resourceInfo": "대역폭 또는 에너지?",
+        "bandwidthDescription": "네트워크 수수료로 TRX를 지불하지 않고 대역폭 포인트를 사용하여 트랜잭션을 처리합니다. 대역폭을 선택하여 일일 무료 트랜잭션 수를 늘려 주세요.",
+        "energyDescription": "스마트 계약을 시행하려면 에너지 포인트가 필요합니다. 스마트 계약을 실행하지 않으면, 에너지 보상을 선택할 필요가 없습니다.",
+        "amountLabel": "동결 금액",
+        "available": "이용 가능: {{amountAvailable}}",
+        "info": "동결 자산은 3일간 전송할 수 없습니다."
+      },
+      "connectDevice": {
+        "title": "장치"
+      },
+      "confirmation": {
+        "tooltip": {
+          "title": "트랜잭션이 검증 대기 중입니다",
+          "desc": "잠시 기다리시면 투표하실 수 있습니다"
+        },
+        "title": "확인",
+        "success": {
+          "title": "",
+          "textNRG": "네트워크가 동결을 확인하면 에너지 획득을 시작할 수 있습니다. 곧 슈퍼 대표를 투표하여 보상도 적립할 수 있습니다.",
+          "text": "네트워크가 동결을 확인하면 대역폭 획득을 시작할 수 있습니다. 곧 슈퍼 대표를 투표하여 보상도 적립할 수 있습니다.",
+          "votePending": "{{time}} 이내 투표",
+          "vote": "투표",
+          "later": "나중에 투표"
+        },
+        "broadcastError": "트랜잭션이 실패한 것 같습니다. 잠시 기다려 트랜잭션 내역을 확인한 후 다시 시도하세요."
+      }
+    }
+  },
+  "unfreeze": {
+    "title": "자산 동결 해제",
+    "steps": {
+      "amount": {
+        "title": "동결 해제",
+        "info": "동결 해제하면 사용자의 {{resource}}(이)가 줄어들고 투표가 취소됩니다."
+      },
+      "connectDevice": {
+        "title": "장치"
+      },
+      "confirmation": {
+        "title": "확인",
+        "success": {
+          "title": "",
+          "text": "자산이 성공적으로 동결 해제되었습니다. {{resource}} 포인트가 줄어들고 귀하의 표가 취소됩니다.",
+          "continue": "계속"
+        },
+        "broadcastError": "트랜잭션이 실패한 것 같습니다. 잠시 기다려 트랜잭션 내역을 확인한 후 다시 시도하세요."
+      }
+    }
+  },
+  "vote": {
+    "title": "투표하기",
+    "titleExisting": "투표 관리",
+    "steps": {
+      "castVotes": {
+        "max": "최대치",
+        "title": "투표",
+        "search": "이름 또는 주소로 검색",
+        "totalVotes": "총 투표수: {{total}}",
+        "selected": "선택됨: {{total}}",
+        "maxSelected": "최대치 선택: {{total}}",
+        "allVotesAreUsed": "모든 자산이 배포되었습니다",
+        "maxUsed": "자산 부족",
+        "validators": "검증인 ({{total}})",
+        "votes": "이용 가능 자산: {{total}}",
+        "noResults": "\"<0>{{search}}</0>\"에 대한 검증인이 없습니다."
+      },
+      "connectDevice": {
+        "title": "장치"
+      },
+      "confirmation": {
+        "title": "확인",
+        "success": {
+          "title": "귀하의 투표가 처리되었습니다",
+          "text": "",
+          "cta": "세부사항 보기"
+        },
+        "broadcastError": "트랜잭션이 실패한 것 같습니다. 잠시 기다려 트랜잭션 내역을 확인한 후 다시 시도하세요."
+      }
+    }
+  },
+  "buy": {
+    "title": "구매",
+    "titleCrypto": "{{currency}} 구매",
+    "buyCTA": "{{currencyTicker}} 구매",
+    "withoutDevice": "내 장치 없이 계속합니다",
+    "connectWithoutDevice": "사용자의 장치를 사용하는 것이 보안 최적화에 좋습니다",
+    "skipConnect": "내 장치 없이 계속합니다"
+  },
+  "sell": {
+    "title": "판매",
+    "titleCrypto": "{{currency}} 매도"
+  },
+  "receive": {
+    "title": "수령",
+    "successTitle": "주소가 안전하게 공유되었습니다",
+    "steps": {
+      "chooseAccount": {
+        "title": "계정",
+        "label": "입금할 계정",
+        "parentAccount": "1. {{currencyName}} 계정을 선택하세요",
+        "token": "2. 토큰을 선택하세요",
+        "verifyTokenType": "<0>{{token}}</0>이 <0>{{tokenType}}</0> 토큰인지 확인하세요. 다른 암호화폐가 {{currency}} 계정으로 전송되면 소실될 수 있습니다.",
+        "warningTokenType": "<0>{{ticker}}</0> 또는 <0>{{tokenType}}</0> 토큰은 {{currency}} 계정으로만 보내세요. 다른 암호화폐를 보내면 영구적인 자금 손실을 초래할 수 있습니다."
+      },
+      "connectDevice": {
+        "title": "장치",
+        "withoutDevice": "장치가 없나요?"
+      },
+      "receiveFunds": {
+        "title": "수령"
+      },
+      "warning": {
+        "tezos": {
+          "text": "위임된 계정으로 받은 금액은 총 스테이킹 금액에 추가됩니다. 원하지 않으시면 다른 계정을 선택하세요"
+        }
+      }
+    }
+  },
+  "send": {
+    "title": "전송",
+    "titleNft": "NFT 보내기",
+    "totalSpent": "입금할 총액",
+    "steps": {
+      "recipient": {
+        "title": "수령인",
+        "nftRecipient": "보낼 NFT"
+      },
+      "amount": {
+        "title": "금액",
+        "banner": "최대 사용 가능 금액은",
+        "fees": "수수료",
+        "standard": "스탠다드",
+        "advanced": "고급",
+        "nftQuantity": "수량"
+      },
+      "summary": {
+        "title": "요약"
+      },
+      "device": {
+        "title": "장치"
+      },
+      "details": {
+        "utxoLag": "계정에 코인 수가 많아 트랜잭션 확인 및 서명에 시간이 오래 소요될 수 있습니다.",
+        "subaccountsWarning": "이 계정의 토큰을 송신하려면 계정에 {{ currency }}(을)를 다시 채워야 합니다.",
+        "from": "수신",
+        "to": "발신",
+        "selectAccountDebit": "출금 계정",
+        "recipientAddress": "수령인 주소",
+        "amount": "금액",
+        "fees": "네트워크 수수료",
+        "useMax": "최대치 송신",
+        "rippleTag": "태그",
+        "rippleTagPlaceholder": "선택 사항",
+        "ethereumGasLimit": "가스 한도(Gas limit)",
+        "ethereumGasPrice": "가스 가격(Gas price)",
+        "unitPerByte": "바이트당 {{unit}}",
+        "nft": "NFT",
+        "nftQuantity": "수량"
+      },
+      "verification": {
+        "streaming": {
+          "accurate": "로딩 중...({{percentage}})",
+          "inaccurate": "로딩..."
+        }
+      },
+      "confirmation": {
+        "title": "확인",
+        "success": {
+          "title": "트랜잭션 전송 완료",
+          "text": "블록체인이 트랜잭션을 확인하면 계정 잔금이 업데이트됩니다.",
+          "cta": "세부사항 보기"
+        },
+        "pending": {
+          "title": "트랜잭션 브로드캐스팅 중..."
+        },
+        "broadcastError": "트랜잭션이 실패한 것 같습니다. 잠시 기다려 트랜잭션 내역을 확인한 후 다시 시도하세요."
+      },
+      "warning": {
+        "tezos": {
+          "text": "전송 금액은 위임된 계정의 잔금에서 공제합니다."
+        }
+      }
+    },
+    "footer": {
+      "estimatedFees": "네트워크 수수료"
+    }
+  },
+  "sign": {
+    "title": "트랜잭션 서명"
+  },
+  "releaseNotes": {
+    "title": "릴리즈 노트",
+    "version": "Ledger Live {{versionNb}}"
+  },
+  "systemLanguageAvailable": {
+    "title": "앱의 언어를 변경하시겠습니까?",
+    "description": {
+      "newSupport": "좋은 소식입니다! 좋은 소식입니다! 당사 팀은 항상 최선을 다해 노력해왔으며 Ledger Live는 이제 {{language}}를 지원합니다.",
+      "advice": "나중에 설정에서 언제든지 언어를 다시 변경할 수 있습니다."
+    },
+    "switchButton": "{{language}}로 전환",
+    "no": "다음을 선호하지 않습니다:"
+  },
+  "distribution": {
+    "asset": "자산",
+    "price": "가격",
+    "distribution": "할당",
+    "amount": "금액",
+    "value": "가치",
+    "showAll": "모두 보기",
+    "showLess": "간단히 표시",
+    "header": "자산 배분 ({{count}})"
+  },
   "cardano": {
     "account": {
       "stakingRewardsBanner": {
         "cardTitle": "스테이킹 보상은 총 잔액에 포함되지 않습니다."
->>>>>>> c86db991
-      }
-    }
-  },
-  "tron" : {
-    "voting" : {
-      "emptyState" : {
-        "description" : "이제 동결 및 투표를 통해 보상을 획득할 수 있습니다.",
-        "info" : "투표는 어떤 원리인가요?",
-        "votesDesc" : "투표로 1인 이상의 대표를 선출하고 스테이킹 보상으로 소득을 올려보세요.",
-        "vote" : "투표하기",
-        "voteExisting" : "투표 관리"
-      },
-      "manageTP" : "자산 관리",
-      "warnEarnRewards" : "보상 수령을 시작하시려면 {{amount}} 이상이 필요합니다",
-      "claimRewards" : "보상 수령",
-      "nextRewardsDate" : "보상 수령일은 {{date}}입니다",
-      "claimAvailableRewards" : "{{amount}} 수령",
-      "header" : "투표",
-      "percentageTP" : "% 투표 완료",
-      "noRewards" : "이용 가능한 보상이 없습니다",
-      "remainingVotes" : {
-        "title" : "현재 {{amount}} 투표가 남아 있습니다",
-        "description" : "나머지 투표를 통해 더 많은 보상을 받을 수 있습니다.",
-        "button" : "지금 투표하기"
-      },
-      "flow" : {
-        "steps" : {
-          "starter" : {
-            "description" : "TRX를 동결하여 리워드를 받으면서 자산에 대한 보안과 권한도 계속 유지할 수 있습니다.",
-            "bullet" : {
-              "delegate" : "위임된 자산의 소유권은 사용자에게 있습니다.",
-              "access" : "3일 후 자산을 동결 해제할 수 있습니다.",
-              "ledger" : "Ledger 장치로 자산을 동결하고 안전하게 투표하세요."
-            },
-            "help" : "투표는 어떤 원리인가요?",
-            "termsAndPrivacy" : "투표권 위임은 슈퍼 대표로부터 어떠한 보상도 보장하지 않습니다."
+      }
+    }
+  },
+  "tron": {
+    "voting": {
+      "emptyState": {
+        "description": "이제 동결 및 투표를 통해 보상을 획득할 수 있습니다.",
+        "info": "투표는 어떤 원리인가요?",
+        "votesDesc": "투표로 1인 이상의 대표를 선출하고 스테이킹 보상으로 소득을 올려보세요.",
+        "vote": "투표하기",
+        "voteExisting": "투표 관리"
+      },
+      "manageTP": "자산 관리",
+      "warnEarnRewards": "보상 수령을 시작하시려면 {{amount}} 이상이 필요합니다",
+      "claimRewards": "보상 수령",
+      "nextRewardsDate": "보상 수령일은 {{date}}입니다",
+      "claimAvailableRewards": "{{amount}} 수령",
+      "header": "투표",
+      "percentageTP": "% 투표 완료",
+      "noRewards": "이용 가능한 보상이 없습니다",
+      "remainingVotes": {
+        "title": "현재 {{amount}} 투표가 남아 있습니다",
+        "description": "나머지 투표를 통해 더 많은 보상을 받을 수 있습니다.",
+        "button": "지금 투표하기"
+      },
+      "flow": {
+        "steps": {
+          "starter": {
+            "description": "TRX를 동결하여 리워드를 받으면서 자산에 대한 보안과 권한도 계속 유지할 수 있습니다.",
+            "bullet": {
+              "delegate": "위임된 자산의 소유권은 사용자에게 있습니다.",
+              "access": "3일 후 자산을 동결 해제할 수 있습니다.",
+              "ledger": "Ledger 장치로 자산을 동결하고 안전하게 투표하세요."
+            },
+            "help": "투표는 어떤 원리인가요?",
+            "termsAndPrivacy": "투표권 위임은 슈퍼 대표로부터 어떠한 보상도 보장하지 않습니다."
           }
         }
       }
     },
-<<<<<<< HEAD
-    "manage" : {
-      "title" : "자산 관리",
-      "freeze" : {
-        "title" : "동결",
-        "description" : "TRX를 동결하여 대역폭이나 에너지를 받으세요. 투표를 통해 슈퍼 대표를 선출할 수도 있습니다."
-=======
     "undelegation": {
       "header": "위임 해제",
       "headerTooltip": "21일 타임 락이 끝나면 이용할 수 있습니다",
@@ -2084,32 +2063,31 @@
       "freeze": {
         "title": "동결",
         "description": "TRX를 동결하여 대역폭이나 에너지를 받으세요. 투표를 통해 슈퍼 대표를 선출할 수도 있습니다."
->>>>>>> c86db991
-      },
-      "unfreeze" : {
-        "title" : "동결 해제",
-        "description" : "TRX 동결을 해제하여 가용 잔금에 다시 추가하세요. 이제는 보상을 적립하지 못합니다."
-      },
-      "vote" : {
-        "title" : "투표",
-        "description" : "투표를 통해 슈퍼 대표를 선출하여 보상을 받을 수 있습니다.",
-        "steps" : {
-          "vote" : {
-            "title" : "투표하기",
-            "description" : "투표로 1인 이상의 슈퍼 대표를 선출하여 보상 소득을 올려보세요.",
-            "footer" : {
-              "doNotShowAgain" : "다시 보지 않기",
-              "next" : "투표하기"
-            },
-            "info" : {
-              "message" : "SR, 또는 후보자?",
-              "superRepresentative" : {
-                "title" : "슈퍼 대표(SR)",
-                "description" : "슈퍼 대표는 블록 생성과 원장 기록 같은 기본 기능을 보장하며 TRON 커뮤니티를 관리하는 중요한 역할을 합니다."
+      },
+      "unfreeze": {
+        "title": "동결 해제",
+        "description": "TRX 동결을 해제하여 가용 잔금에 다시 추가하세요. 이제는 보상을 적립하지 못합니다."
+      },
+      "vote": {
+        "title": "투표",
+        "description": "투표를 통해 슈퍼 대표를 선출하여 보상을 받을 수 있습니다.",
+        "steps": {
+          "vote": {
+            "title": "투표하기",
+            "description": "투표로 1인 이상의 슈퍼 대표를 선출하여 보상 소득을 올려보세요.",
+            "footer": {
+              "doNotShowAgain": "다시 보지 않기",
+              "next": "투표하기"
+            },
+            "info": {
+              "message": "SR, 또는 후보자?",
+              "superRepresentative": {
+                "title": "슈퍼 대표(SR)",
+                "description": "슈퍼 대표는 블록 생성과 원장 기록 같은 기본 기능을 보장하며 TRON 커뮤니티를 관리하는 중요한 역할을 합니다."
               },
-              "candidates" : {
-                "title" : "후보자",
-                "description" : "전체 토큰 홀더 커뮤니티의 투표로 127명의 개인이 선출되었습니다. 6시간마다 투표가 업데이트됩니다."
+              "candidates": {
+                "title": "후보자",
+                "description": "전체 토큰 홀더 커뮤니티의 투표로 127명의 개인이 선출되었습니다. 6시간마다 투표가 업데이트됩니다."
               }
             }
           }
@@ -2117,344 +2095,222 @@
       }
     }
   },
-  "bitcoin" : {
-    "inputSelected" : "선택됨",
-    "toSpend" : "소비할 코인",
-    "toReturn" : "변경하여 돌아가기",
-    "modalTitle" : "코인 제어",
-    "coincontrol" : "코인 제어",
-    "advanced" : "고급 옵션",
-    "ctaDisabled" : "이 계정에는 UTXO가 없습니다",
-    "whatIs" : "코인 선택이란?",
-    "rbf" : "대체할 트랜잭션을 허용하세요(수수료 대체).",
-    "strategy" : "코인 선택 전략",
-    "selected" : "전략을 위해 선택된 코인",
-    "amount" : "전송 금액",
-    "replaceable" : "대체 가능",
-    "cannotSelect" : {
-      "unconfirmed" : "대체 가능한 미검증 트랜잭션의 코인은 선택할 수 없습니다.",
-      "pending" : "트랜잭션이 보류 중인 코인을 선택할 수 없습니다. (출력 값을 변경하는 경우 제외)",
-      "last" : "하나 이상을 선택해야 합니다"
-    },
-    "pending" : "대기 중",
-    "pickingStrategy" : "UTXO 선정 전략",
-    "pickingStrategyLabels" : {
-      "DEEP_OUTPUTS_FIRST" : "가장 오래된 코인 먼저(FIFO)",
-      "OPTIMIZE_SIZE" : "수수료 최소화 (사이즈 최적화)",
-      "MERGE_OUTPUTS" : "미래 수수료 최소화 (코인 머지)"
-    }
-  },
-  "cosmos" : {
-    "delegation" : {
-      "emptyState" : {
-        "description" : "자산을 위임하여 ATOM 보상을 받을 수 있습니다.",
-        "info" : "위임은 어떤 원리인가요?",
-        "delegation" : "보상 받기"
-      },
-      "commission" : "커미션",
-      "totalStake" : "총 스테이킹",
-      "claimRewards" : "보상 수령",
-      "header" : "위임",
-      "noRewards" : "이용 가능한 보상이 없습니다",
-      "delegate" : "추가",
-      "undelegate" : "위임 해제",
-      "redelegate" : "재위임",
-      "redelegateDisabledTooltip" : "<0>{{days}}</0>에 재위임할 수 있습니다",
-      "redelegateMaxDisabledTooltip" : "한 번에 <0>7</0>명 이상의 검증인을 재위임할 수 없습니다",
-      "undelegateDisabledTooltip" : "한 번에 <0>7</0>명 이상의 검증인을 위임 해제할 수 없습니다",
-      "reward" : "보상 수령",
-      "currentDelegation" : "위임됨: <0>{{amount}}</0>",
-      "estYield" : "추산 수익",
-      "activeTooltip" : "위임된 금액이 보상을 생성합니다",
-      "inactiveTooltip" : "위임되지 않은 금액은 보상을 생성하지 않습니다",
-      "minSafeWarning" : "자금이 부족합니다",
-      "flow" : {
-        "title" : "위임하기",
-        "steps" : {
-          "starter" : {
-            "description" : "ATOM 자산을 검증인에게 위임하여 보상을 받을 수 있습니다.",
-            "bullet" : ["위임된 자산의 소유권은 귀하가 갖습니다", "Ledger 장치를 이용하여 위임하세요", "자산은 위임 해제 21일 후에 이용 가능합니다"],
-            "warning" : {
-              "description" : "검증인을 현명하게 선택하세요. 검증인이 부적절한 행동을 하는 경우 위임된 자산의 일부가 영구 손실될 수 있습니다."
+  "bitcoin": {
+    "inputSelected": "선택됨",
+    "toSpend": "소비할 코인",
+    "toReturn": "변경하여 돌아가기",
+    "modalTitle": "코인 제어",
+    "coincontrol": "코인 제어",
+    "advanced": "고급 옵션",
+    "ctaDisabled": "이 계정에는 UTXO가 없습니다",
+    "whatIs": "코인 선택이란?",
+    "rbf": "대체할 트랜잭션을 허용하세요(수수료 대체).",
+    "strategy": "코인 선택 전략",
+    "selected": "전략을 위해 선택된 코인",
+    "amount": "전송 금액",
+    "replaceable": "대체 가능",
+    "cannotSelect": {
+      "unconfirmed": "대체 가능한 미검증 트랜잭션의 코인은 선택할 수 없습니다.",
+      "pending": "트랜잭션이 보류 중인 코인을 선택할 수 없습니다. (출력 값을 변경하는 경우 제외)",
+      "last": "하나 이상을 선택해야 합니다"
+    },
+    "pending": "대기 중",
+    "pickingStrategy": "UTXO 선정 전략",
+    "pickingStrategyLabels": {
+      "DEEP_OUTPUTS_FIRST": "가장 오래된 코인 먼저(FIFO)",
+      "OPTIMIZE_SIZE": "수수료 최소화 (사이즈 최적화)",
+      "MERGE_OUTPUTS": "미래 수수료 최소화 (코인 머지)"
+    }
+  },
+  "cosmos": {
+    "delegation": {
+      "emptyState": {
+        "description": "자산을 위임하여 ATOM 보상을 받을 수 있습니다.",
+        "info": "위임은 어떤 원리인가요?",
+        "delegation": "보상 받기"
+      },
+      "commission": "커미션",
+      "totalStake": "총 스테이킹",
+      "claimRewards": "보상 수령",
+      "header": "위임",
+      "noRewards": "이용 가능한 보상이 없습니다",
+      "delegate": "추가",
+      "undelegate": "위임 해제",
+      "redelegate": "재위임",
+      "redelegateDisabledTooltip": "<0>{{days}}</0>에 재위임할 수 있습니다",
+      "redelegateMaxDisabledTooltip": "한 번에 <0>7</0>명 이상의 검증인을 재위임할 수 없습니다",
+      "undelegateDisabledTooltip": "한 번에 <0>7</0>명 이상의 검증인을 위임 해제할 수 없습니다",
+      "reward": "보상 수령",
+      "currentDelegation": "위임됨: <0>{{amount}}</0>",
+      "estYield": "추산 수익",
+      "activeTooltip": "위임된 금액이 보상을 생성합니다",
+      "inactiveTooltip": "위임되지 않은 금액은 보상을 생성하지 않습니다",
+      "minSafeWarning": "자금이 부족합니다",
+      "flow": {
+        "title": "위임하기",
+        "steps": {
+          "starter": {
+            "description": "ATOM 자산을 검증인에게 위임하여 보상을 받을 수 있습니다.",
+            "bullet": [
+              "위임된 자산의 소유권은 귀하가 갖습니다",
+              "Ledger 장치를 이용하여 위임하세요",
+              "자산은 위임 해제 21일 후에 이용 가능합니다"
+            ],
+            "warning": {
+              "description": "검증인을 현명하게 선택하세요. 검증인이 부적절한 행동을 하는 경우 위임된 자산의 일부가 영구 손실될 수 있습니다."
             }
           },
-          "amount" : {
-            "title" : "금액"
-          },
-          "validator" : {
-            "title" : "검증인"
-          },
-          "connectDevice" : {
-            "title" : "장치"
-          },
-          "confirmation" : {
-            "title" : "확인",
-            "success" : {
-              "title" : "자산을 성공적으로 위임했습니다",
-              "text" : "블록체인이 트랜잭션 검증을 완료하면 계정 잔금이 업데이트됩니다.",
-              "cta" : "세부사항 보기"
-            },
-            "broadcastError" : "트랜잭션이 실패한 것 같습니다. 잠시 기다려 트랜잭션 내역을 확인한 후 다시 시도하세요."
+          "amount": {
+            "title": "금액"
+          },
+          "validator": {
+            "title": "검증인"
+          },
+          "connectDevice": {
+            "title": "장치"
+          },
+          "confirmation": {
+            "title": "확인",
+            "success": {
+              "title": "자산을 성공적으로 위임했습니다",
+              "text": "블록체인이 트랜잭션 검증을 완료하면 계정 잔금이 업데이트됩니다.",
+              "cta": "세부사항 보기"
+            },
+            "broadcastError": "트랜잭션이 실패한 것 같습니다. 잠시 기다려 트랜잭션 내역을 확인한 후 다시 시도하세요."
           }
         }
       }
     },
-    "claimRewards" : {
-      "flow" : {
-        "title" : "보상 수령",
-        "steps" : {
-          "claimRewards" : {
-            "title" : "보상",
-            "compound" : "컴파운드(Compound)",
-            "claim" : "현금화",
-            "compoundOrClaim" : "컴파운드 또는 현금화",
-            "compoundDescription" : "위임된 금액에 보상이 추가됩니다",
-            "claimDescription" : "보상이 이용 가능 잔금에 추가됩니다",
-            "compoundInfo" : "<0>{{amount}}</0>의 보상을 획득했습니다. '계속'을 클릭하면, 바로 보상을 수령하고 동일한 검증인에게 자동 위임합니다.",
-            "claimInfo" : "아래 검증인으로부터 <0>{{amount}}</0>의 수익을 획득했습니다. '계속'을 클릭하면, 바로 보상을 수령하고 이용 가능 잔액에 자동 추가됩니다.",
-            "selectLabel" : "위임 선택"
-          },
-          "connectDevice" : {
-            "title" : "장치"
-          },
-          "confirmation" : {
-            "title" : "확인",
-            "label" : "확인",
-            "success" : {
-              "title" : "보상을 성공적으로 현금화 했습니다",
-              "titleCompound" : "성공적으로 보상에 복리를 적용했습니다.",
-              "text" : "보상이 가용 잔금에 추가되었습니다",
-              "textCompound" : "귀하의 보상이 <0>{{amount}}</0>자동으로 <0>{{validator}}</0>에게 위임되었습니다",
-              "cta" : "세부사항 보기"
-            },
-            "pending" : {
-              "title" : "트랜잭션 브로드캐스팅 중..."
-            },
-            "broadcastError" : "트랜잭션이 실패한 것 같습니다. 잠시 기다려 트랜잭션 내역을 확인한 후 다시 시도하세요."
+    "claimRewards": {
+      "flow": {
+        "title": "보상 수령",
+        "steps": {
+          "claimRewards": {
+            "title": "보상",
+            "compound": "컴파운드(Compound)",
+            "claim": "현금화",
+            "compoundOrClaim": "컴파운드 또는 현금화",
+            "compoundDescription": "위임된 금액에 보상이 추가됩니다",
+            "claimDescription": "보상이 이용 가능 잔금에 추가됩니다",
+            "compoundInfo": "<0>{{amount}}</0>의 보상을 획득했습니다. '계속'을 클릭하면, 바로 보상을 수령하고 동일한 검증인에게 자동 위임합니다.",
+            "claimInfo": "아래 검증인으로부터 <0>{{amount}}</0>의 수익을 획득했습니다. '계속'을 클릭하면, 바로 보상을 수령하고 이용 가능 잔액에 자동 추가됩니다.",
+            "selectLabel": "위임 선택"
+          },
+          "connectDevice": {
+            "title": "장치"
+          },
+          "confirmation": {
+            "title": "확인",
+            "label": "확인",
+            "success": {
+              "title": "보상을 성공적으로 현금화 했습니다",
+              "titleCompound": "성공적으로 보상에 복리를 적용했습니다.",
+              "text": "보상이 가용 잔금에 추가되었습니다",
+              "textCompound": "귀하의 보상이 <0>{{amount}}</0>자동으로 <0>{{validator}}</0>에게 위임되었습니다",
+              "cta": "세부사항 보기"
+            },
+            "pending": {
+              "title": "트랜잭션 브로드캐스팅 중..."
+            },
+            "broadcastError": "트랜잭션이 실패한 것 같습니다. 잠시 기다려 트랜잭션 내역을 확인한 후 다시 시도하세요."
           }
         }
       }
     },
-    "redelegation" : {
-      "flow" : {
-        "title" : "자산 재위임",
-        "steps" : {
-          "starter" : {
-            "title" : "재위임",
-            "description" : "재위임 기능을 이용하여 손쉽게 검증인을 변경하세요. 하지만 재위임 시 21일 타임 락이 적용되기 때문에, 다시 변경을 원하는 경우 21일을 기다려야 합니다.",
-            "warning" : "검증인을 현명하게 선택하세요. 검증인이 부적절한 행동을 하는 경우 위임된 자산의 일부가 영구 손실될 수 있습니다. 최대 <0>7개의 대기 중 재위임</0>이 있을 수 있습니다.",
-            "howDelegationWorks" : "위임은 어떤 원리인가요?"
-          },
-          "validators" : {
-            "title" : "검증인",
-            "currentDelegation" : "현재 위임",
-            "newDelegation" : "새로운 위임",
-            "chooseValidator" : "검증인 선택",
-            "warning" : "다시 마음이 바뀌어 새로운 검증인 교체하고 재위임하려면 <0>21 days</0>일을 기다려야 합니다",
-            "amountLabel" : "재위임할 금액"
-          },
-          "device" : {
-            "title" : "장치"
-          },
-          "confirmation" : {
-            "title" : "확인",
-            "success" : {
-              "title" : "귀하의 자산을 성공적으로 재위임했습니다",
-              "text" : "블록체인이 트랜잭션 확인을 마치고 나면 재위임이 업데이트됩니다.",
-              "cta" : "세부사항 보기"
-            },
-            "broadcastError" : "트랜잭션이 실패한 것 같습니다. 잠시 기다려 트랜잭션 내역을 확인한 후 다시 시도하세요."
+    "redelegation": {
+      "flow": {
+        "title": "자산 재위임",
+        "steps": {
+          "starter": {
+            "title": "재위임",
+            "description": "재위임 기능을 이용하여 손쉽게 검증인을 변경하세요. 하지만 재위임 시 21일 타임 락이 적용되기 때문에, 다시 변경을 원하는 경우 21일을 기다려야 합니다.",
+            "warning": "검증인을 현명하게 선택하세요. 검증인이 부적절한 행동을 하는 경우 위임된 자산의 일부가 영구 손실될 수 있습니다. 최대 <0>7개의 대기 중 재위임</0>이 있을 수 있습니다.",
+            "howDelegationWorks": "위임은 어떤 원리인가요?"
+          },
+          "validators": {
+            "title": "검증인",
+            "currentDelegation": "현재 위임",
+            "newDelegation": "새로운 위임",
+            "chooseValidator": "검증인 선택",
+            "warning": "다시 마음이 바뀌어 새로운 검증인 교체하고 재위임하려면 <0>21 days</0>일을 기다려야 합니다",
+            "amountLabel": "재위임할 금액"
+          },
+          "device": {
+            "title": "장치"
+          },
+          "confirmation": {
+            "title": "확인",
+            "success": {
+              "title": "귀하의 자산을 성공적으로 재위임했습니다",
+              "text": "블록체인이 트랜잭션 확인을 마치고 나면 재위임이 업데이트됩니다.",
+              "cta": "세부사항 보기"
+            },
+            "broadcastError": "트랜잭션이 실패한 것 같습니다. 잠시 기다려 트랜잭션 내역을 확인한 후 다시 시도하세요."
           }
         }
       }
     },
-    "undelegation" : {
-      "header" : "위임 해제",
-      "headerTooltip" : "21일 타임 락이 끝나면 이용할 수 있습니다",
-      "inactiveTooltip" : "위임되지 않은 금액은 보상을 생성하지 않습니다",
-      "flow" : {
-        "title" : "위임 해제 자산",
-        "steps" : {
-          "amount" : {
-            "title" : "금액",
-            "subtitle" : "위임 해제 절차 완료까지 <0>21일</0>이 소요됩니다.",
-            "warning" : "보상은 즉시 현금화할 수 있습니다. 위임 해제 금액은 <0>21일 시간 잠금</0> 후에 가용 잔금으로 되돌아옵니다.",
-            "fields" : {
-              "validator" : "검증인",
-              "amount" : "위임 해제 금액"
+    "undelegation": {
+      "header": "위임 해제",
+      "headerTooltip": "21일 타임 락이 끝나면 이용할 수 있습니다",
+      "inactiveTooltip": "위임되지 않은 금액은 보상을 생성하지 않습니다",
+      "flow": {
+        "title": "위임 해제 자산",
+        "steps": {
+          "amount": {
+            "title": "금액",
+            "subtitle": "위임 해제 절차 완료까지 <0>21일</0>이 소요됩니다.",
+            "warning": "보상은 즉시 현금화할 수 있습니다. 위임 해제 금액은 <0>21일 시간 잠금</0> 후에 가용 잔금으로 되돌아옵니다.",
+            "fields": {
+              "validator": "검증인",
+              "amount": "위임 해제 금액"
             }
           },
-          "device" : {
-            "title" : "장치"
-          },
-          "confirmation" : {
-            "title" : "확인",
-            "success" : {
-              "title" : "귀하의 자산을 성공적으로 위임 해제했습니다.",
-              "description" : "<0>{{amount}}</0>가 <0>{{validator}}</0>로부터 위임 해제되었습니다",
-              "cta" : "세부사항 보기"
-            },
-            "broadcastError" : "트랜잭션이 실패한 것 같습니다. 잠시 기다려 트랜잭션 내역을 확인한 후 다시 시도하세요."
+          "device": {
+            "title": "장치"
+          },
+          "confirmation": {
+            "title": "확인",
+            "success": {
+              "title": "귀하의 자산을 성공적으로 위임 해제했습니다.",
+              "description": "<0>{{amount}}</0>가 <0>{{validator}}</0>로부터 위임 해제되었습니다",
+              "cta": "세부사항 보기"
+            },
+            "broadcastError": "트랜잭션이 실패한 것 같습니다. 잠시 기다려 트랜잭션 내역을 확인한 후 다시 시도하세요."
           }
         }
       }
     }
   },
-  "algorand" : {
-    "operationHasRewards" : "획득한 보상",
-    "operationEarnedRewards" : "<0>{{amount}}</0>의 보상을 획득했습니다.",
-    "operationDetailsAmountBreakDown" : "{{initialAmount}} (<0>+{{reward}}</0> 획득한 보상)",
-    "optIn" : {
-      "flow" : {
-        "title" : "ASA(자산) 추가",
-        "steps" : {
-          "assets" : {
-            "title" : "ASA(자산)",
-            "info" : "자산을 추가하려면 최소 수수료로 트랜잭션을 전송해야 합니다. 이 트랜잭션은 사용자의 트랜잭션 내역에 표시됩니다.",
-            "selectLabel" : "ASA(자산) 선택",
-            "disabledTooltip" : "이미 귀하의 알고랜드 계정에 이 ASA(자산)가 있습니다"
-          },
-          "connectDevice" : {
-            "title" : "장치"
-          },
-          "confirmation" : {
-            "title" : "확인",
-            "success" : {
-              "title" : "{{token}} 자산이 추가되었습니다",
-              "text" : "이제 알고랜드 계정에서 <0>{{token}}</0> 자산을 보내고 받을 수 있습니다.",
-              "cta" : "세부사항 보기"
-            },
-            "broadcastError" : "트랜잭션이 실패한 것 같습니다. 잠시 기다려 트랜잭션 내역을 확인한 후 다시 시도하세요."
+  "algorand": {
+    "operationHasRewards": "획득한 보상",
+    "operationEarnedRewards": "<0>{{amount}}</0>의 보상을 획득했습니다.",
+    "operationDetailsAmountBreakDown": "{{initialAmount}} (<0>+{{reward}}</0> 획득한 보상)",
+    "optIn": {
+      "flow": {
+        "title": "ASA(자산) 추가",
+        "steps": {
+          "assets": {
+            "title": "ASA(자산)",
+            "info": "자산을 추가하려면 최소 수수료로 트랜잭션을 전송해야 합니다. 이 트랜잭션은 사용자의 트랜잭션 내역에 표시됩니다.",
+            "selectLabel": "ASA(자산) 선택",
+            "disabledTooltip": "이미 귀하의 알고랜드 계정에 이 ASA(자산)가 있습니다"
+          },
+          "connectDevice": {
+            "title": "장치"
+          },
+          "confirmation": {
+            "title": "확인",
+            "success": {
+              "title": "{{token}} 자산이 추가되었습니다",
+              "text": "이제 알고랜드 계정에서 <0>{{token}}</0> 자산을 보내고 받을 수 있습니다.",
+              "cta": "세부사항 보기"
+            },
+            "broadcastError": "트랜잭션이 실패한 것 같습니다. 잠시 기다려 트랜잭션 내역을 확인한 후 다시 시도하세요."
           }
         }
       }
     },
-<<<<<<< HEAD
-    "claimRewards" : {
-      "header" : "보상",
-      "tooltip" : "알고랜드 보상은 주기적으로 배포되며 트랜잭션 시 보상을 자동으로 수령하게 됩니다.",
-      "cta" : "보상 수령",
-      "rewardsDisabledTooltip" : "보유한 보상이 없습니다. 알고랜드 보상은 사용자가 트랜잭션을 수행할 때 자동으로 적립됩니다. ALGO를 받아 보상을 적립하세요.",
-      "flow" : {
-        "title" : "보상 수령",
-        "steps" : {
-          "starter" : {
-            "description" : "Algorand로 자산 관리를 하는 것만으로도 Algorand 보상을 받을 수 있습니다.",
-            "bullet" : {
-              "delegate" : "보상을 받으려면 최소 잔금(1 ALGO)이 필요합니다.",
-              "access" : "계정 잔금을 늘려 더 많은 보상을 받아보세요.",
-              "ledger" : "계정에서 트랜잭션을 수행하여 보상을 수령하세요."
-            },
-            "learnMore" : "Algorand 보상은 어떤 원리인가요?",
-            "button" : {
-              "cta" : "ALGO 받기"
-            }
-          },
-          "info" : {
-            "title" : "보상",
-            "description" : "축하합니다! {{amount}}를 획득했습니다. 클릭하여 계속해서 보상을 수령하세요",
-            "info" : "계정에 빈 트랜잭션을 생성하라는 안내가 표시됩니다. 그렇게 할 경우, 최소 트랜잭션 수수료로 계정 잔금에 현재 보상이 추가됩니다."
-          },
-          "connectDevice" : {
-            "title" : "장치"
-          },
-          "confirmation" : {
-            "title" : "확인",
-            "success" : {
-              "title" : "보상을 성공적으로 수령했습니다!",
-              "text" : "보상이 가용 잔금에 추가되었습니다",
-              "cta" : "세부사항 보기"
-            },
-            "broadcastError" : "트랜잭션이 실패한 것 같습니다. 잠시 기다려 트랜잭션 내역을 확인한 후 다시 시도하세요."
-          }
-        }
-      }
-    }
-  },
-  "osmosis" : {
-    "account" : {
-      "subHeader" : {
-        "cardTitle" : "Figment 기반",
-        "moreInfo" : "자세한 정보",
-        "drawerTitle" : "Figment 기반",
-        "title" : "이제 Ledger Live에서 OSMO 토큰을 사용할 수 있습니다.",
-        "description" : "이제 Ledger Live로 OSMO 토큰을 관리하고 안전하게 보호할 수 있습니다.",
-        "description2" : "OSMO 토큰은 OSMO 체인의 네이티브 토큰이며 트랜잭션과 스테이킹을 비롯하여 앞으로 공개될 다양한 기능에 사용됩니다.",
-        "website" : "Figment 기반"
-      }
-    },
-    "memo" : "메모",
-    "memoPlaceholder" : "선택 사항",
-    "memoWarningText" : "메모 기능을 사용할 때는 관련 정보를 수령인과 신중하게 확인하세요",
-    "delegation" : {
-      "emptyState" : {
-        "description" : "자산을 위임하여 OSMO 보상을 받을 수 있습니다.",
-        "info" : "위임은 어떤 원리인가요?",
-        "delegation" : "보상 받기"
-      },
-      "commission" : "커미션",
-      "totalStake" : "총 스테이킹",
-      "claimRewards" : "보상 수령",
-      "header" : "위임",
-      "noRewards" : "이용 가능한 보상이 없습니다",
-      "delegate" : "추가",
-      "undelegate" : "위임 해제",
-      "redelegate" : "재위임",
-      "redelegateDisabledTooltip" : "<0>{{days}}</0>에 재위임할 수 있습니다",
-      "redelegateMaxDisabledTooltip" : "한 번에 <0>7</0>명 이상의 검증인을 재위임할 수 없습니다",
-      "undelegateDisabledTooltip" : "한 번에 <0>7</0>명 이상의 검증인을 위임 해제할 수 없습니다",
-      "reward" : "보상 수령",
-      "currentDelegation" : "위임됨: <0>{{amount}}</0>",
-      "estYield" : "추산 수익",
-      "activeTooltip" : "위임된 금액이 보상을 생성합니다",
-      "inactiveTooltip" : "위임되지 않은 금액은 보상을 생성하지 않습니다",
-      "minSafeWarning" : "자금이 부족합니다",
-      "flow" : {
-        "title" : "위임하기",
-        "steps" : {
-          "starter" : {
-            "description" : "OSMO 암호화폐를 검증인에게 위임하여 보상을 받을 수 있습니다.",
-            "bullet" : ["위임된 자산의 소유권은 귀하가 갖습니다", "Ledger 장치를 이용하여 위임하세요", "자산은 위임 해제 14일 후에 이용 가능합니다"],
-            "warning" : {
-              "description" : "검증인을 현명하게 선택하세요. 검증인이 부적절한 행동을 하는 경우 위임된 자산의 일부가 영구 손실될 수 있습니다."
-            }
-          },
-          "amount" : {
-            "title" : "금액"
-          },
-          "validator" : {
-            "title" : "검증인"
-          },
-          "connectDevice" : {
-            "title" : "장치"
-          },
-          "confirmation" : {
-            "title" : "확인",
-            "success" : {
-              "title" : "자산을 성공적으로 위임했습니다",
-              "text" : "블록체인이 트랜잭션 검증을 완료하면 계정 잔금이 업데이트됩니다.",
-              "cta" : "세부사항 보기"
-            },
-            "broadcastError" : "트랜잭션이 실패한 것 같습니다. 잠시 기다려 트랜잭션 내역을 확인한 후 다시 시도하세요."
-          }
-        }
-      }
-    },
-    "claimRewards" : {
-      "flow" : {
-        "title" : "보상 수령",
-        "steps" : {
-          "claimRewards" : {
-            "title" : "보상",
-            "compound" : "컴파운드",
-            "claim" : "현금화",
-            "compoundOrClaim" : "컴파운드 또는 현금화",
-            "compoundDescription" : "위임된 금액에 보상이 추가됩니다",
-            "claimDescription" : "보상이 이용 가능 잔금에 추가됩니다",
-            "compoundInfo" : "<0>{{amount}}</0>의 보상을 획득했습니다. '계속'을 클릭하면, 바로 보상을 수령하고 동일한 검증인에게 자동 위임합니다.",
-            "claimInfo" : "아래 검증인으로부터 <0>{{amount}}</0>의 수익을 획득했습니다. '계속'을 클릭하면, 바로 보상을 수령하고 이용 가능 잔액에 자동 추가됩니다.",
-            "selectLabel" : "위임 선택"
-=======
     "claimRewards": {
       "flow": {
         "title": "보상 수령",
@@ -2469,82 +2325,77 @@
             "compoundInfo": "<0>{{amount}}</0>의 보상을 획득했습니다. '계속'을 클릭하면, 바로 보상을 수령하고 동일한 검증인에게 자동 위임합니다.",
             "claimInfo": "아래 검증인으로부터 <0>{{amount}}</0>의 수익을 획득했습니다. '계속'을 클릭하면, 바로 보상을 수령하고 이용 가능 잔액에 자동 추가됩니다.",
             "selectLabel": "위임 선택"
->>>>>>> c86db991
-          },
-          "connectDevice" : {
-            "title" : "장치"
-          },
-          "confirmation" : {
-            "title" : "확인",
-            "label" : "확인",
-            "success" : {
-              "title" : "보상을 성공적으로 현금화 했습니다",
-              "titleCompound" : "성공적으로 보상에 복리를 적용했습니다.",
-              "text" : "보상이 이용 가능 잔액에 추가되었습니다",
-              "textCompound" : "귀하의 보상이 <0>{{amount}}</0>자동으로 <0>{{validator}}</0>에게 위임되었습니다",
-              "cta" : "세부사항 보기"
-            },
-            "pending" : {
-              "title" : "트랜잭션 브로드캐스팅 중..."
-            },
-            "broadcastError" : "트랜잭션이 실패한 것 같습니다. 잠시 기다려 트랜잭션 내역을 확인한 후 다시 시도하세요."
+          },
+          "connectDevice": {
+            "title": "장치"
+          },
+          "confirmation": {
+            "title": "확인",
+            "label": "확인",
+            "success": {
+              "title": "보상을 성공적으로 현금화 했습니다",
+              "titleCompound": "성공적으로 보상에 복리를 적용했습니다.",
+              "text": "보상이 이용 가능 잔액에 추가되었습니다",
+              "textCompound": "귀하의 보상이 <0>{{amount}}</0>자동으로 <0>{{validator}}</0>에게 위임되었습니다",
+              "cta": "세부사항 보기"
+            },
+            "pending": {
+              "title": "트랜잭션 브로드캐스팅 중..."
+            },
+            "broadcastError": "트랜잭션이 실패한 것 같습니다. 잠시 기다려 트랜잭션 내역을 확인한 후 다시 시도하세요."
           }
         }
       }
     },
-    "redelegation" : {
-      "flow" : {
-        "title" : "자산 재위임",
-        "steps" : {
-          "starter" : {
-            "title" : "재위임",
-            "description" : "재위임 기능을 이용해 손쉽게 검증인을 변경하세요. 하지만 재위임 시 14일 타임 락이 적용되기 때문에, 다시 변경을 원하는 경우 14일을 기다려야 합니다.",
-            "warning" : "검증인을 현명하게 선택하세요. 검증인이 부적절한 행동을 하는 경우 위임된 자산의 일부가 영구 손실될 수 있습니다. 최대 <0>7개의 대기 중 재위임</0>이 있을 수 있습니다.",
-            "howDelegationWorks" : "위임은 어떤 원리인가요?"
-          },
-          "validators" : {
-            "title" : "검증인",
-            "currentDelegation" : "현재 위임",
-            "newDelegation" : "새로운 위임",
-            "chooseValidator" : "검증인 선택",
-            "warning" : "다시 마음이 바뀌어 새로운 검증인 교체하고 재위임하려면 <0>14일</0>을 기다려야 합니다",
-            "amountLabel" : "재위임할 금액"
-          },
-          "device" : {
-            "title" : "장치"
-          },
-          "confirmation" : {
-            "title" : "확인",
-            "success" : {
-              "title" : "귀하의 자산을 성공적으로 재위임했습니다",
-              "text" : "블록체인이 트랜잭션 확인을 마치고 나면 재위임이 업데이트됩니다.",
-              "cta" : "세부사항 보기"
-            },
-            "broadcastError" : "트랜잭션이 실패한 것 같습니다. 잠시 기다려 트랜잭션 내역을 확인한 후 다시 시도하세요."
+    "redelegation": {
+      "flow": {
+        "title": "자산 재위임",
+        "steps": {
+          "starter": {
+            "title": "재위임",
+            "description": "재위임 기능을 이용해 손쉽게 검증인을 변경하세요. 하지만 재위임 시 14일 타임 락이 적용되기 때문에, 다시 변경을 원하는 경우 14일을 기다려야 합니다.",
+            "warning": "검증인을 현명하게 선택하세요. 검증인이 부적절한 행동을 하는 경우 위임된 자산의 일부가 영구 손실될 수 있습니다. 최대 <0>7개의 대기 중 재위임</0>이 있을 수 있습니다.",
+            "howDelegationWorks": "위임은 어떤 원리인가요?"
+          },
+          "validators": {
+            "title": "검증인",
+            "currentDelegation": "현재 위임",
+            "newDelegation": "새로운 위임",
+            "chooseValidator": "검증인 선택",
+            "warning": "다시 마음이 바뀌어 새로운 검증인 교체하고 재위임하려면 <0>14일</0>을 기다려야 합니다",
+            "amountLabel": "재위임할 금액"
+          },
+          "device": {
+            "title": "장치"
+          },
+          "confirmation": {
+            "title": "확인",
+            "success": {
+              "title": "귀하의 자산을 성공적으로 재위임했습니다",
+              "text": "블록체인이 트랜잭션 확인을 마치고 나면 재위임이 업데이트됩니다.",
+              "cta": "세부사항 보기"
+            },
+            "broadcastError": "트랜잭션이 실패한 것 같습니다. 잠시 기다려 트랜잭션 내역을 확인한 후 다시 시도하세요."
           }
         }
       }
     },
-    "undelegation" : {
-      "header" : "위임 해제",
-      "headerTooltip" : "141일 타임 락이 끝나면 이용할 수 있습니다",
-      "inactiveTooltip" : "위임되지 않은 금액은 보상을 생성하지 않습니다",
-      "flow" : {
-        "title" : "위임 해제 자산",
-        "steps" : {
-          "amount" : {
-            "title" : "금액",
-            "subtitle" : "위임 해제 절차 완료까지 <0>14일</0>이 소요됩니다.",
-            "warning" : "보상은 즉시 현금화할 수 있습니다. 위임 해제 금액은 <0>14일 시간 잠금 후에 가용 잔금으로 되돌아옵니다.",
-            "fields" : {
-              "validator" : "검증인",
-              "amount" : "위임 해제 금액"
+    "undelegation": {
+      "header": "위임 해제",
+      "headerTooltip": "141일 타임 락이 끝나면 이용할 수 있습니다",
+      "inactiveTooltip": "위임되지 않은 금액은 보상을 생성하지 않습니다",
+      "flow": {
+        "title": "위임 해제 자산",
+        "steps": {
+          "amount": {
+            "title": "금액",
+            "subtitle": "위임 해제 절차 완료까지 <0>14일</0>이 소요됩니다.",
+            "warning": "보상은 즉시 현금화할 수 있습니다. 위임 해제 금액은 <0>14일 시간 잠금 후에 가용 잔금으로 되돌아옵니다.",
+            "fields": {
+              "validator": "검증인",
+              "amount": "위임 해제 금액"
             }
           },
-<<<<<<< HEAD
-          "device" : {
-            "title" : "장치"
-=======
           "osmosis": {
             "account": {
               "subHeader": {
@@ -2721,401 +2572,404 @@
           },
           "device": {
             "title": "장치"
->>>>>>> c86db991
-          },
-          "confirmation" : {
-            "title" : "확인",
-            "success" : {
-              "title" : "귀하의 자산을 성공적으로 위임 해제했습니다.",
-              "description" : "<0>{{amount}}</0>가 <0>{{validator}}</0>로부터 위임 해제되었습니다",
-              "cta" : "세부사항 보기"
-            },
-            "broadcastError" : "트랜잭션이 실패한 것 같습니다. 잠시 기다려 트랜잭션 내역을 확인한 후 다시 시도하세요."
+          },
+          "confirmation": {
+            "title": "확인",
+            "success": {
+              "title": "귀하의 자산을 성공적으로 위임 해제했습니다.",
+              "description": "<0>{{amount}}</0>가 <0>{{validator}}</0>로부터 위임 해제되었습니다",
+              "cta": "세부사항 보기"
+            },
+            "broadcastError": "트랜잭션이 실패한 것 같습니다. 잠시 기다려 트랜잭션 내역을 확인한 후 다시 시도하세요."
           }
         }
       }
     }
   },
-  "polkadot" : {
-    "lockedBalance" : "본딩됨",
-    "lockedTooltip" : "자산을 본딩 하여 검증인을 지정해야 보상을 받을 수 있습니다.",
-    "unlockingBalance" : "본딩 해제",
-    "unlockingTooltip" : "언본딩 자산은 28일 동안 잠금 상태를 유지한 후 출금이 가능합니다.",
-    "unlockedBalance" : "언본딩된",
-    "unlockedTooltip" : "언본딩된 자산은 출금 거래를 통해 이동할 수 있습니다.",
-    "networkFees" : "네트워크 수수료는 폴카닷 컨센서스에 의해 자동으로 설정되며, 사용자는 장치에서 네트워크 수수료를 검토할 수 없습니다",
-    "bondedBalanceBelowMinimum" : "본딩된 잔액이 현재 최소 금액 {{minimumBondBalance}} 미만입니다. 사용자가 지명한 검증인이 제거될 위험이 있습니다.",
-    "nomination" : {
-      "emptyState" : {
-        "description" : "자산을 본딩하고 검증인을 지명하여 보상을 받을 수 있습니다.",
-        "info" : "지명이 어떻게 이루어지는지"
-      },
-      "header" : "지명",
-      "nominate" : "지명",
-      "setController" : "관리자 변경",
-      "chill" : "지명 해제",
-      "totalStake" : "총 스테이킹",
-      "amount" : "본딩된 금액",
-      "commission" : "커미션",
-      "active" : "활성",
-      "activeTooltip" : "검증인이 선출되어 귀하의 본딩된 자산에 대한 보상을 받고 있습니다.",
-      "inactive" : "비활성",
-      "inactiveTooltip" : "검증인이 선출되었으나 귀하의 본딩된 자산에 대한 보상을 받고 있지는 않습니다.",
-      "waiting" : "선출되지 않음",
-      "waitingTooltip" : "선출된 검증인이 아니기 때문에 보상을 받지 않습니다.",
-      "notValidator" : "검증인이 아님",
-      "notValidatorTooltip" : "이 주소는 더 이상 검증인이 아닙니다",
-      "elected" : "선출됨",
-      "nominatorsCount" : "{{nominatorsCount}} 지명자",
-      "nominatorsTooltip" : "현재 검증인은 지명자 ({{count}})명이 선출합니다.",
-      "oversubscribed" : "초과 신청된 ({{nominatorsCount}})",
-      "oversubscribedTooltip" : "{{maxNominatorRewardedPerValidator}} 본딩된(Bonded) 금액이 가장 높은 지명자만 보상을 받습니다",
-      "hasPendingBondOperation" : "본딩 거래가 아직 확인 대기 중입니다",
-      "electionOpen" : "현재 새 검증인 선출이 진행 중입니다. 따라서 약 15분 동안 스테이킹 거래를 이용할 수 없습니다.",
-      "electionOpenTooltip" : "검증인 선출 중에는 이 거래를 이용할 수 없습니다.",
-      "externalControllerTooltip" : "이 계정은 다른 계정에서 관리됩니다.",
-      "externalControllerUnsupported" : "<0>이 스태시 계정은 별도의 계정(주소: <0>{{controllerAddress}}</0>에 관리됩니다. </0><1>Ledger Live로 스테이킹 하려면, 이 스태시 계정을 관리자로 설정해야 합니다.</1>",
-      "externalStashTooltip" : "이 계정은 다른 계정을 관리합니다.",
-      "externalStashUnsupported" : "<0>이 계정은 별도 스태시 계정(주소: <0>{{stashAddress}}</0>의 관리자입니다. </0><1>Ledger Live로 스테이킹 하려면, 이 스태시 계정을 관리자로 설정해야 합니다.</1>",
-      "showInactiveNominations" : "모든 지명자를 보여줍니다 ({{count}})",
-      "hideInactiveNominations" : "활성 지명만 보여주기",
-      "noActiveNominations" : "활성 지명이 없습니다.",
-      "showAllUnlockings" : "전체 언본딩 금액을 보여줍니다 ({{count}})",
-      "hideAllUnlockings" : "언본딩 금액을 숨깁니다"
-    },
-    "unlockings" : {
-      "header" : "본딩 해제",
-      "headerTooltip" : "28일의 언본딩 기간이 지난 후 이용 가능합니다.",
-      "withdrawUnbonded" : "({{amount}}) 출금",
-      "withdrawTooltip" : "언본딩한 금액이 가용 잔금에 추가됩니다.",
-      "noUnlockedWarning" : "아직 출금할 언본딩된 잔금이 없습니다.",
-      "rebond" : "재본딩",
-      "unbonded" : "언본딩된"
-    },
-    "manage" : {
-      "title" : "자산 관리",
-      "bond" : {
-        "title" : "본딩",
-        "description" : "보상을 받으려면 우선 금액을 본딩하세요. 그 다음에 검증인을 지명해야 합니다."
-      },
-      "unbond" : {
-        "title" : "언본딩",
-        "description" : "본딩된 금액을 다시 이용하려면 우선 언본딩해야 합니다. 28일의 언본딩 기간이 지난 후 출금할 수 있습니다."
-      },
-      "withdrawUnbonded" : {
-        "title" : "출금",
-        "description" : "언본딩된 금액을 다시 가용 잔금으로 가져오려면 직접 출금해야 합니다."
-      },
-      "nominate" : {
-        "title" : "지명",
-        "description" : "최대 16명의 검증인을 선택하세요. 지명을 활성 상태를 유지하여 보상을 받으세요."
-      },
-      "chill" : {
-        "title" : "지명 해제",
-        "description" : "모든 지명을 제거하세요. 보상 적립이 중지됩니다. 귀하의 본딩된 금액은 본딩된 상태를 유지합니다."
-      }
-    },
-    "nominate" : {
-      "title" : "지명",
-      "steps" : {
-        "validators" : {
-          "title" : "검증인",
-          "notValidatorsRemoved" : "지명한 주소{{count}}는 더 이상 검증인이 아닙니다. 지명 트랜잭션에서 주소가 자동으로 삭제됩니다.",
-          "maybeChill" : "대신, 지명을 제거하세요"
-        },
-        "connectDevice" : {
-          "title" : "장치"
-        },
-        "confirmation" : {
-          "title" : "확인",
-          "label" : "확인",
-          "success" : {
-            "title" : "성공적으로 검증인 지명을 마쳤습니다",
-            "text" : "선출된 검증인에게 귀하의 자산이 본딩될 때부터 보상을 받을 수 있습니다.",
-            "cta" : "세부사항 보기"
-          },
-          "pending" : {
-            "title" : "트랜잭션 브로드캐스팅 중..."
-          },
-          "broadcastError" : "트랜잭션이 실패한 것 같습니다. 잠시 기다려 트랜잭션 내역을 확인한 후 다시 시도하세요."
-        }
-      }
-    },
-    "bond" : {
-      "title" : "자산 본딩",
-      "rewardDestination" : {
-        "label" : "보상 데스티네이션",
-        "stash" : "이용 가능 잔금",
-        "stashDescription" : "보상이 사용자의 가용 잔금에 입금됩니다.",
-        "staked" : "본딩된 잔금",
-        "stakedDescription" : "본딩된 잔금에 보상이 입금되고 컴파운드 수입이 들어옵니다.",
-        "optionTitle" : "주의",
-        "optionDescription" : "옵션을 한 번 설정하고 나면 해당 본딩 만료 시점까지 고정됩니다. 마음이 바뀌었을 경우, 아래 글을 읽어보세요"
-      },
-      "steps" : {
-        "starter" : {
-          "description" : "자산을 본딩하여 보상을 받고 검증인을 지명하세요.",
-          "bullet" : ["본딩된 자산의 소유권은 여전히 귀하에게 있습니다", "Ledger 장치를 이용해 지명하세요", "언본딩한지 28일이 지나면 다시 자산을 이용할 수 있습니다"],
-          "help" : "지명이 어떻게 이루어지는지",
-          "warning" : "검증인을 현명하게 선택하세요. 검증인이 부적절하게 행동하는 경우 일부 본딩된 자산이 영구 손실될 수 있습니다."
-        },
-        "amount" : {
-          "title" : "금액",
-          "amountLabel" : "본딩 금액",
-          "availableLabel" : "이용 가능",
-          "maxLabel" : "최대치",
-          "info" : "본딩된 자산은 언제든지 언본드할 수 있지만, 언본딩에는 28일이 소요됩니다.",
-          "learnMore" : "자세히 알아보기"
-        },
-        "connectDevice" : {
-          "title" : "장치"
-        },
-        "confirmation" : {
-          "tooltip" : {
-            "title" : "트랜잭션이 승인 대기 중입니다",
-            "desc" : "지명하시려면 잠시 대기해 주세요"
-          },
-          "title" : "확인",
-          "success" : {
-            "title" : "자산이 성공적으로 본딩되었습니다",
-            "text" : "사용자는 네트워크가 트랜잭션을 확인한 후에 검증인을 지명할 수 있습니다.",
-            "textNominate" : "사용자는 네트워크가 트랜잭션을 확인한 후에 검증인을 지명할 수 있습니다.",
-            "nominate" : "지명",
-            "later" : "나중에 지명하기"
-          },
-          "pending" : {
-            "title" : "자산 본딩 중..."
-          },
-          "broadcastError" : "트랜잭션이 실패한 것 같습니다. 잠시 기다려 트랜잭션 내역을 확인한 후 다시 시도하세요."
-        }
-      }
-    },
-    "rebond" : {
-      "title" : "자산 재본딩",
-      "steps" : {
-        "amount" : {
-          "title" : "금액",
-          "amountLabel" : "재본딩 금액",
-          "availableLabel" : "본딩 해제",
-          "maxLabel" : "최대치",
-          "info" : "재본딩 자산은 즉시 본딩된 금액에 추가됩니다.",
-          "learnMore" : "자세히 알아보기"
-        },
-        "connectDevice" : {
-          "title" : "장치"
-        },
-        "confirmation" : {
-          "title" : "확인",
-          "label" : "확인",
-          "success" : {
-            "title" : "자산이 성공적으로 재본딩 되었습니다",
-            "text" : "네트워크가 트랜잭션을 확인한 후에 계정 잔금이 업데이트됩니다.",
-            "cta" : "세부사항 보기"
-          },
-          "pending" : {
-            "title" : "자산 재본딩 중..."
-          },
-          "broadcastError" : "트랜잭션이 실패한 것 같습니다. 잠시 기다려 트랜잭션 내역을 확인한 후 다시 시도하세요."
-        }
-      }
-    },
-    "unbond" : {
-      "title" : "자산 언본딩",
-      "steps" : {
-        "amount" : {
-          "title" : "금액",
-          "amountLabel" : "언본딩할 금액",
-          "availableLabel" : "본딩됨",
-          "maxLabel" : "최대치",
-          "info" : "언본딩된 자산은 28일의 언본딩 기간이 지난 후 출금할 수 있습니다.",
-          "learnMore" : "자세히 알아보기"
-        },
-        "connectDevice" : {
-          "title" : "장치"
-        },
-        "confirmation" : {
-          "title" : "확인",
-          "label" : "확인",
-          "success" : {
-            "title" : "언본딩 트랜잭션이 성공적으로 전송되었습니다",
-            "text" : "언본딩된 자산은 28일 후 출금할 수 있습니다.",
-            "cta" : "세부사항 보기"
-          },
-          "pending" : {
-            "title" : "자산 언본딩 중..."
-          },
-          "broadcastError" : "트랜잭션이 실패한 것 같습니다. 잠시 기다려 트랜잭션 내역을 확인한 후 다시 시도하세요."
-        }
-      }
-    },
-    "simpleOperation" : {
-      "modes" : {
-        "withdrawUnbonded" : {
-          "title" : "출금",
-          "description" : "28일의 언본딩 기간이 지나면 언본딩된 자산을 출금할 수 있습니다.",
-          "info" : "그런 다음 언본딩한 자산을 이용 가능한 잔액으로 출금할 수 있습니다."
-        },
-        "chill" : {
-          "title" : "지명 해제",
-          "description" : "모든 지명을 해제하고 보상 받기를 중단합니다.",
-          "info" : "본딩된 자산은 본딩 상태를 유지합니다. 자산을 언본딩 할 경우, 해당 자산은 28일 후에 이용할 수 있습니다."
-        },
-        "setController" : {
-          "title" : "관리자 변경",
-          "description" : "Ledger 계정을 관리자로 설정하세요",
-          "info" : "Ledger Live는 별도 스태시 계정과 관리 계정의 거래를 지원하지 않습니다."
-        }
-      },
-      "steps" : {
-        "info" : {
-          "title" : "정보"
-        },
-        "connectDevice" : {
-          "title" : "장치"
-        },
-        "confirmation" : {
-          "title" : "확인",
-          "label" : "확인",
-          "success" : {
-            "title" : "트랜잭션이 성공적으로 전송되었습니다",
-            "text" : "곧 내역에서 거래를 확인할 수 있습니다.",
-            "cta" : "세부사항 보기"
-          },
-          "pending" : {
-            "title" : "트랜잭션 브로드캐스팅 중..."
-          },
-          "broadcastError" : "트랜잭션이 실패한 것 같습니다. 잠시 기다려 트랜잭션 내역을 확인한 후 다시 시도하세요."
-        }
-      }
-    }
-  },
-  "stellar" : {
-    "addAsset" : {
-      "title" : "자산 추가",
-      "steps" : {
-        "assets" : {
-          "title" : "자산",
-          "info" : "자산을 추가하려면 최소 수수료로 트랜잭션을 전송해야 합니다. 이 사항은 사용자의 트랜잭션 내역에 표시됩니다.",
-          "selectLabel" : "자산 선택",
-          "disabledTooltip" : "이미 스텔라 계정에 있는 자산입니다."
-        },
-        "connectDevice" : {
-          "title" : "장치"
-        },
-        "confirmation" : {
-          "title" : "확인",
-          "success" : {
-            "title" : "{{token}} 자산이 추가되었습니다",
-            "text" : "이제 스텔라 계정에서 <0>{{token}}</0> 자산을 보내고 받을 수 있습니다.",
-            "cta" : "세부사항 보기"
-          },
-          "broadcastError" : "트랜잭션이 실패한 것 같습니다. 잠시 기다려 트랜잭션 내역을 확인한 후 다시 시도하세요."
-        }
-      }
-    }
-  },
-  "solana" : {
-    "common" : {
-      "broadcastError" : "트랜잭션이 실패한 것 같습니다. 잠시 기다려 트랜잭션 내역을 확인한 후 다시 시도하세요.",
-      "viewDetails" : "세부사항 보기",
-      "connectDevice" : {
-        "title" : "장치"
-      },
-      "confirmation" : {
-        "title" : "확인"
-      }
-    },
-    "delegation" : {
-      "totalStake" : "총 스테이킹",
-      "commission" : "커미션",
-      "delegate" : "추가",
-      "listHeader" : "위임",
-      "availableBalance" : "출금 가능",
-      "active" : "활성",
-      "activeTooltip" : "활성 금액은 보상을 창출합니다",
-      "inactiveTooltip" : "비활성 금액은 보상을 창출하지 않습니다",
-      "delegatedInfoTooltip" : "검증인에게 위임된 총 금액입니다.",
-      "withdrawableInfoTooltip" : "위임자로부터 인출할 수 있는 총액입니다.",
-      "withdrawableTitle" : "출금 가능",
-      "statusUpdateNotice" : "거래 확인 후 위임 상태가 업데이트됩니다.",
-      "ledgerByFigmentTC" : "Ledger by Figment 이용약관",
-      "emptyState" : {
-        "description" : "자산을 위임하여 SOL 보상을 받을 수 있습니다.",
-        "info" : "위임은 어떤 원리인가요?",
-        "delegation" : "보상 받기"
-      },
-      "earnRewards" : {
-        "description" : "SOL 암호화폐를 검증인에게 위임하여 보상을 받을 수 있습니다.",
-        "bullet" : {
-          "0" : "위임된 자산의 소유권은 귀하가 갖습니다",
-          "1" : "Ledger 장치를 이용하여 위임하세요",
-          "2" : "자산은 위임 취소 후 사용 가능합니다"
-        },
-        "warning" : "검증인을 현명하게 선택하세요. 검증인이 부적절한 행동을 하는 경우 위임된 자산의 일부가 영구 손실될 수 있습니다."
-      },
-      "flow" : {
-        "title" : "위임하기",
-        "steps" : {
-          "validator" : {
-            "title" : "검증인"
-          },
-          "amount" : {
-            "title" : "금액"
-          },
-          "confirmation" : {
-            "success" : {
-              "title" : "자산을 성공적으로 위임했습니다"
+  "polkadot": {
+    "lockedBalance": "본딩됨",
+    "lockedTooltip": "자산을 본딩 하여 검증인을 지정해야 보상을 받을 수 있습니다.",
+    "unlockingBalance": "본딩 해제",
+    "unlockingTooltip": "언본딩 자산은 28일 동안 잠금 상태를 유지한 후 출금이 가능합니다.",
+    "unlockedBalance": "언본딩된",
+    "unlockedTooltip": "언본딩된 자산은 출금 거래를 통해 이동할 수 있습니다.",
+    "networkFees": "네트워크 수수료는 폴카닷 컨센서스에 의해 자동으로 설정되며, 사용자는 장치에서 네트워크 수수료를 검토할 수 없습니다",
+    "bondedBalanceBelowMinimum": "본딩된 잔액이 현재 최소 금액 {{minimumBondBalance}} 미만입니다. 사용자가 지명한 검증인이 제거될 위험이 있습니다.",
+    "nomination": {
+      "emptyState": {
+        "description": "자산을 본딩하고 검증인을 지명하여 보상을 받을 수 있습니다.",
+        "info": "지명이 어떻게 이루어지는지"
+      },
+      "header": "지명",
+      "nominate": "지명",
+      "setController": "관리자 변경",
+      "chill": "지명 해제",
+      "totalStake": "총 스테이킹",
+      "amount": "본딩된 금액",
+      "commission": "커미션",
+      "active": "활성",
+      "activeTooltip": "검증인이 선출되어 귀하의 본딩된 자산에 대한 보상을 받고 있습니다.",
+      "inactive": "비활성",
+      "inactiveTooltip": "검증인이 선출되었으나 귀하의 본딩된 자산에 대한 보상을 받고 있지는 않습니다.",
+      "waiting": "선출되지 않음",
+      "waitingTooltip": "선출된 검증인이 아니기 때문에 보상을 받지 않습니다.",
+      "notValidator": "검증인이 아님",
+      "notValidatorTooltip": "이 주소는 더 이상 검증인이 아닙니다",
+      "elected": "선출됨",
+      "nominatorsCount": "{{nominatorsCount}} 지명자",
+      "nominatorsTooltip": "현재 검증인은 지명자 ({{count}})명이 선출합니다.",
+      "oversubscribed": "초과 신청된 ({{nominatorsCount}})",
+      "oversubscribedTooltip": "{{maxNominatorRewardedPerValidator}} 본딩된(Bonded) 금액이 가장 높은 지명자만 보상을 받습니다",
+      "hasPendingBondOperation": "본딩 거래가 아직 확인 대기 중입니다",
+      "electionOpen": "현재 새 검증인 선출이 진행 중입니다. 따라서 약 15분 동안 스테이킹 거래를 이용할 수 없습니다.",
+      "electionOpenTooltip": "검증인 선출 중에는 이 거래를 이용할 수 없습니다.",
+      "externalControllerTooltip": "이 계정은 다른 계정에서 관리됩니다.",
+      "externalControllerUnsupported": "<0>이 스태시 계정은 별도의 계정(주소: <0>{{controllerAddress}}</0>에 관리됩니다. </0><1>Ledger Live로 스테이킹 하려면, 이 스태시 계정을 관리자로 설정해야 합니다.</1>",
+      "externalStashTooltip": "이 계정은 다른 계정을 관리합니다.",
+      "externalStashUnsupported": "<0>이 계정은 별도 스태시 계정(주소: <0>{{stashAddress}}</0>의 관리자입니다. </0><1>Ledger Live로 스테이킹 하려면, 이 스태시 계정을 관리자로 설정해야 합니다.</1>",
+      "showInactiveNominations": "모든 지명자를 보여줍니다 ({{count}})",
+      "hideInactiveNominations": "활성 지명만 보여주기",
+      "noActiveNominations": "활성 지명이 없습니다.",
+      "showAllUnlockings": "전체 언본딩 금액을 보여줍니다 ({{count}})",
+      "hideAllUnlockings": "언본딩 금액을 숨깁니다"
+    },
+    "unlockings": {
+      "header": "본딩 해제",
+      "headerTooltip": "28일의 언본딩 기간이 지난 후 이용 가능합니다.",
+      "withdrawUnbonded": "({{amount}}) 출금",
+      "withdrawTooltip": "언본딩한 금액이 가용 잔금에 추가됩니다.",
+      "noUnlockedWarning": "아직 출금할 언본딩된 잔금이 없습니다.",
+      "rebond": "재본딩",
+      "unbonded": "언본딩된"
+    },
+    "manage": {
+      "title": "자산 관리",
+      "bond": {
+        "title": "본딩",
+        "description": "보상을 받으려면 우선 금액을 본딩하세요. 그 다음에 검증인을 지명해야 합니다."
+      },
+      "unbond": {
+        "title": "언본딩",
+        "description": "본딩된 금액을 다시 이용하려면 우선 언본딩해야 합니다. 28일의 언본딩 기간이 지난 후 출금할 수 있습니다."
+      },
+      "withdrawUnbonded": {
+        "title": "출금",
+        "description": "언본딩된 금액을 다시 가용 잔금으로 가져오려면 직접 출금해야 합니다."
+      },
+      "nominate": {
+        "title": "지명",
+        "description": "최대 16명의 검증인을 선택하세요. 지명을 활성 상태를 유지하여 보상을 받으세요."
+      },
+      "chill": {
+        "title": "지명 해제",
+        "description": "모든 지명을 제거하세요. 보상 적립이 중지됩니다. 귀하의 본딩된 금액은 본딩된 상태를 유지합니다."
+      }
+    },
+    "nominate": {
+      "title": "지명",
+      "steps": {
+        "validators": {
+          "title": "검증인",
+          "notValidatorsRemoved": "지명한 주소{{count}}는 더 이상 검증인이 아닙니다. 지명 트랜잭션에서 주소가 자동으로 삭제됩니다.",
+          "maybeChill": "대신, 지명을 제거하세요"
+        },
+        "connectDevice": {
+          "title": "장치"
+        },
+        "confirmation": {
+          "title": "확인",
+          "label": "확인",
+          "success": {
+            "title": "성공적으로 검증인 지명을 마쳤습니다",
+            "text": "선출된 검증인에게 귀하의 자산이 본딩될 때부터 보상을 받을 수 있습니다.",
+            "cta": "세부사항 보기"
+          },
+          "pending": {
+            "title": "트랜잭션 브로드캐스팅 중..."
+          },
+          "broadcastError": "트랜잭션이 실패한 것 같습니다. 잠시 기다려 트랜잭션 내역을 확인한 후 다시 시도하세요."
+        }
+      }
+    },
+    "bond": {
+      "title": "자산 본딩",
+      "rewardDestination": {
+        "label": "보상 데스티네이션",
+        "stash": "이용 가능 잔금",
+        "stashDescription": "보상이 사용자의 가용 잔금에 입금됩니다.",
+        "staked": "본딩된 잔금",
+        "stakedDescription": "본딩된 잔금에 보상이 입금되고 컴파운드 수입이 들어옵니다.",
+        "optionTitle": "주의",
+        "optionDescription": "옵션을 한 번 설정하고 나면 해당 본딩 만료 시점까지 고정됩니다. 마음이 바뀌었을 경우, 아래 글을 읽어보세요"
+      },
+      "steps": {
+        "starter": {
+          "description": "자산을 본딩하여 보상을 받고 검증인을 지명하세요.",
+          "bullet": [
+            "본딩된 자산의 소유권은 여전히 귀하에게 있습니다",
+            "Ledger 장치를 이용해 지명하세요",
+            "언본딩한지 28일이 지나면 다시 자산을 이용할 수 있습니다"
+          ],
+          "help": "지명이 어떻게 이루어지는지",
+          "warning": "검증인을 현명하게 선택하세요. 검증인이 부적절하게 행동하는 경우 일부 본딩된 자산이 영구 손실될 수 있습니다."
+        },
+        "amount": {
+          "title": "금액",
+          "amountLabel": "본딩 금액",
+          "availableLabel": "이용 가능",
+          "maxLabel": "최대치",
+          "info": "본딩된 자산은 언제든지 언본드할 수 있지만, 언본딩에는 28일이 소요됩니다.",
+          "learnMore": "자세히 알아보기"
+        },
+        "connectDevice": {
+          "title": "장치"
+        },
+        "confirmation": {
+          "tooltip": {
+            "title": "트랜잭션이 승인 대기 중입니다",
+            "desc": "지명하시려면 잠시 대기해 주세요"
+          },
+          "title": "확인",
+          "success": {
+            "title": "자산이 성공적으로 본딩되었습니다",
+            "text": "사용자는 네트워크가 트랜잭션을 확인한 후에 검증인을 지명할 수 있습니다.",
+            "textNominate": "사용자는 네트워크가 트랜잭션을 확인한 후에 검증인을 지명할 수 있습니다.",
+            "nominate": "지명",
+            "later": "나중에 지명하기"
+          },
+          "pending": {
+            "title": "자산 본딩 중..."
+          },
+          "broadcastError": "트랜잭션이 실패한 것 같습니다. 잠시 기다려 트랜잭션 내역을 확인한 후 다시 시도하세요."
+        }
+      }
+    },
+    "rebond": {
+      "title": "자산 재본딩",
+      "steps": {
+        "amount": {
+          "title": "금액",
+          "amountLabel": "재본딩 금액",
+          "availableLabel": "본딩 해제",
+          "maxLabel": "최대치",
+          "info": "재본딩 자산은 즉시 본딩된 금액에 추가됩니다.",
+          "learnMore": "자세히 알아보기"
+        },
+        "connectDevice": {
+          "title": "장치"
+        },
+        "confirmation": {
+          "title": "확인",
+          "label": "확인",
+          "success": {
+            "title": "자산이 성공적으로 재본딩 되었습니다",
+            "text": "네트워크가 트랜잭션을 확인한 후에 계정 잔금이 업데이트됩니다.",
+            "cta": "세부사항 보기"
+          },
+          "pending": {
+            "title": "자산 재본딩 중..."
+          },
+          "broadcastError": "트랜잭션이 실패한 것 같습니다. 잠시 기다려 트랜잭션 내역을 확인한 후 다시 시도하세요."
+        }
+      }
+    },
+    "unbond": {
+      "title": "자산 언본딩",
+      "steps": {
+        "amount": {
+          "title": "금액",
+          "amountLabel": "언본딩할 금액",
+          "availableLabel": "본딩됨",
+          "maxLabel": "최대치",
+          "info": "언본딩된 자산은 28일의 언본딩 기간이 지난 후 출금할 수 있습니다.",
+          "learnMore": "자세히 알아보기"
+        },
+        "connectDevice": {
+          "title": "장치"
+        },
+        "confirmation": {
+          "title": "확인",
+          "label": "확인",
+          "success": {
+            "title": "언본딩 트랜잭션이 성공적으로 전송되었습니다",
+            "text": "언본딩된 자산은 28일 후 출금할 수 있습니다.",
+            "cta": "세부사항 보기"
+          },
+          "pending": {
+            "title": "자산 언본딩 중..."
+          },
+          "broadcastError": "트랜잭션이 실패한 것 같습니다. 잠시 기다려 트랜잭션 내역을 확인한 후 다시 시도하세요."
+        }
+      }
+    },
+    "simpleOperation": {
+      "modes": {
+        "withdrawUnbonded": {
+          "title": "출금",
+          "description": "28일의 언본딩 기간이 지나면 언본딩된 자산을 출금할 수 있습니다.",
+          "info": "그런 다음 언본딩한 자산을 이용 가능한 잔액으로 출금할 수 있습니다."
+        },
+        "chill": {
+          "title": "지명 해제",
+          "description": "모든 지명을 해제하고 보상 받기를 중단합니다.",
+          "info": "본딩된 자산은 본딩 상태를 유지합니다. 자산을 언본딩 할 경우, 해당 자산은 28일 후에 이용할 수 있습니다."
+        },
+        "setController": {
+          "title": "관리자 변경",
+          "description": "Ledger 계정을 관리자로 설정하세요",
+          "info": "Ledger Live는 별도 스태시 계정과 관리 계정의 거래를 지원하지 않습니다."
+        }
+      },
+      "steps": {
+        "info": {
+          "title": "정보"
+        },
+        "connectDevice": {
+          "title": "장치"
+        },
+        "confirmation": {
+          "title": "확인",
+          "label": "확인",
+          "success": {
+            "title": "트랜잭션이 성공적으로 전송되었습니다",
+            "text": "곧 내역에서 거래를 확인할 수 있습니다.",
+            "cta": "세부사항 보기"
+          },
+          "pending": {
+            "title": "트랜잭션 브로드캐스팅 중..."
+          },
+          "broadcastError": "트랜잭션이 실패한 것 같습니다. 잠시 기다려 트랜잭션 내역을 확인한 후 다시 시도하세요."
+        }
+      }
+    }
+  },
+  "stellar": {
+    "addAsset": {
+      "title": "자산 추가",
+      "steps": {
+        "assets": {
+          "title": "자산",
+          "info": "자산을 추가하려면 최소 수수료로 트랜잭션을 전송해야 합니다. 이 사항은 사용자의 트랜잭션 내역에 표시됩니다.",
+          "selectLabel": "자산 선택",
+          "disabledTooltip": "이미 스텔라 계정에 있는 자산입니다."
+        },
+        "connectDevice": {
+          "title": "장치"
+        },
+        "confirmation": {
+          "title": "확인",
+          "success": {
+            "title": "{{token}} 자산이 추가되었습니다",
+            "text": "이제 스텔라 계정에서 <0>{{token}}</0> 자산을 보내고 받을 수 있습니다.",
+            "cta": "세부사항 보기"
+          },
+          "broadcastError": "트랜잭션이 실패한 것 같습니다. 잠시 기다려 트랜잭션 내역을 확인한 후 다시 시도하세요."
+        }
+      }
+    }
+  },
+  "solana": {
+    "common": {
+      "broadcastError": "트랜잭션이 실패한 것 같습니다. 잠시 기다려 트랜잭션 내역을 확인한 후 다시 시도하세요.",
+      "viewDetails": "세부사항 보기",
+      "connectDevice": {
+        "title": "장치"
+      },
+      "confirmation": {
+        "title": "확인"
+      }
+    },
+    "delegation": {
+      "totalStake": "총 스테이킹",
+      "commission": "커미션",
+      "delegate": "추가",
+      "listHeader": "위임",
+      "availableBalance": "출금 가능",
+      "active": "활성",
+      "activeTooltip": "활성 금액은 보상을 창출합니다",
+      "inactiveTooltip": "비활성 금액은 보상을 창출하지 않습니다",
+      "delegatedInfoTooltip": "검증인에게 위임된 총 금액입니다.",
+      "withdrawableInfoTooltip": "위임자로부터 인출할 수 있는 총액입니다.",
+      "withdrawableTitle": "출금 가능",
+      "statusUpdateNotice": "거래 확인 후 위임 상태가 업데이트됩니다.",
+      "ledgerByFigmentTC": "Ledger by Figment 이용약관",
+      "emptyState": {
+        "description": "자산을 위임하여 SOL 보상을 받을 수 있습니다.",
+        "info": "위임은 어떤 원리인가요?",
+        "delegation": "보상 받기"
+      },
+      "earnRewards": {
+        "description": "SOL 암호화폐를 검증인에게 위임하여 보상을 받을 수 있습니다.",
+        "bullet": {
+          "0": "위임된 자산의 소유권은 귀하가 갖습니다",
+          "1": "Ledger 장치를 이용하여 위임하세요",
+          "2": "자산은 위임 취소 후 사용 가능합니다"
+        },
+        "warning": "검증인을 현명하게 선택하세요. 검증인이 부적절한 행동을 하는 경우 위임된 자산의 일부가 영구 손실될 수 있습니다."
+      },
+      "flow": {
+        "title": "위임하기",
+        "steps": {
+          "validator": {
+            "title": "검증인"
+          },
+          "amount": {
+            "title": "금액"
+          },
+          "confirmation": {
+            "success": {
+              "title": "자산을 성공적으로 위임했습니다"
             }
           }
         }
       },
-      "withdraw" : {
-        "flow" : {
-          "title" : "출금",
-          "steps" : {
-            "amount" : {
-              "title" : "금액"
-            },
-            "confirmation" : {
-              "success" : {
-                "title" : "자산을 성공적으로 출금했습니다.",
-                "text" : "거래가 확인되면 계정 잔액이 업데이트됩니다."
+      "withdraw": {
+        "flow": {
+          "title": "출금",
+          "steps": {
+            "amount": {
+              "title": "금액"
+            },
+            "confirmation": {
+              "success": {
+                "title": "자산을 성공적으로 출금했습니다.",
+                "text": "거래가 확인되면 계정 잔액이 업데이트됩니다."
               }
             }
           }
         }
       },
-      "activate" : {
-        "flow" : {
-          "title" : "활성화",
-          "steps" : {
-            "confirmation" : {
-              "success" : {
-                "title" : "위임을 성공적으로 활성화했습니다."
+      "activate": {
+        "flow": {
+          "title": "활성화",
+          "steps": {
+            "confirmation": {
+              "success": {
+                "title": "위임을 성공적으로 활성화했습니다."
               }
             }
           }
         }
       },
-      "reactivate" : {
-        "flow" : {
-          "title" : "재활성화",
-          "steps" : {
-            "confirmation" : {
-              "success" : {
-                "title" : "위임을 성공적으로 재활성화했습니다."
+      "reactivate": {
+        "flow": {
+          "title": "재활성화",
+          "steps": {
+            "confirmation": {
+              "success": {
+                "title": "위임을 성공적으로 재활성화했습니다."
               }
             }
           }
         }
       },
-      "deactivate" : {
-        "flow" : {
-          "title" : "비활성화",
-          "steps" : {
-            "confirmation" : {
-              "success" : {
-                "title" : "위임을 성공적으로 비활성화했습니다."
+      "deactivate": {
+        "flow": {
+          "title": "비활성화",
+          "steps": {
+            "confirmation": {
+              "success": {
+                "title": "위임을 성공적으로 비활성화했습니다."
               }
             }
           }
@@ -3123,1768 +2977,1771 @@
       }
     }
   },
-  "delegation" : {
-    "title" : "보상 받기",
-    "header" : "위임",
-    "validator" : "검증인",
-    "yield" : "추정 수익",
-    "address" : "주소",
-    "transactionID" : "트랜잭션 ID",
-    "value" : "가치",
-    "amount" : "금액",
-    "delegated" : "위임됨",
-    "completionDate" : "완료 날짜",
-    "rewards" : "보상",
-    "duration" : "기간",
-    "durationJustStarted" : "시작됨",
-    "durationDays" : "({{count}})일",
-    "durationDays_plural" : "({{count}})일",
-    "howItWorks" : "위임은 어떤 원리인가요?",
-    "delegationEarn" : "이제 계정을 위임하여 {{name}} 스테이킹 보상을 받을 수 있습니다.",
-    "earnRewards" : "보상 받기",
-    "overdelegated" : "과다 위임됨",
-    "status" : "상태",
-    "flow" : {
-      "steps" : {
-        "starter" : {
-          "title" : "스테이킹 보상 받기",
-          "description" : "테조스(XTZ) 계정을 제3자 검증인에게 위임하여 스테이킹 보상을 받으면서 자산에 대한 보안과 통제 권한도 유지하세요",
-          "bullet" : {
-            "delegate" : "위임된 계정의 소유권은 귀하에게 있습니다.",
-            "access" : "귀하의 자산에 언제든 접근할 수 있습니다.",
-            "ledger" : "Ledger 장치로 안전하게 위임하세요."
-          },
-          "button" : {
-            "cta" : "위임 하고 보상를 받으세요"
+  "delegation": {
+    "title": "보상 받기",
+    "header": "위임",
+    "validator": "검증인",
+    "yield": "추정 수익",
+    "address": "주소",
+    "transactionID": "트랜잭션 ID",
+    "value": "가치",
+    "amount": "금액",
+    "delegated": "위임됨",
+    "completionDate": "완료 날짜",
+    "rewards": "보상",
+    "duration": "기간",
+    "durationJustStarted": "시작됨",
+    "durationDays": "({{count}})일",
+    "durationDays_plural": "({{count}})일",
+    "howItWorks": "위임은 어떤 원리인가요?",
+    "delegationEarn": "이제 계정을 위임하여 {{name}} 스테이킹 보상을 받을 수 있습니다.",
+    "earnRewards": "보상 받기",
+    "overdelegated": "과다 위임됨",
+    "status": "상태",
+    "flow": {
+      "steps": {
+        "starter": {
+          "title": "스테이킹 보상 받기",
+          "description": "테조스(XTZ) 계정을 제3자 검증인에게 위임하여 스테이킹 보상을 받으면서 자산에 대한 보안과 통제 권한도 유지하세요",
+          "bullet": {
+            "delegate": "위임된 계정의 소유권은 귀하에게 있습니다.",
+            "access": "귀하의 자산에 언제든 접근할 수 있습니다.",
+            "ledger": "Ledger 장치로 안전하게 위임하세요."
+          },
+          "button": {
+            "cta": "위임 하고 보상를 받으세요"
           }
         },
-        "account" : {
-          "title" : "계정 위임",
-          "label" : "계정",
-          "toDelegate" : "위임할 계정"
-        },
-        "summary" : {
-          "title" : "계정 위임",
-          "label" : "요약",
-          "toDelegate" : "위임할 계정",
-          "toUndelegate" : "위임 해제할 계정",
-          "validator" : "검증인",
-          "select" : "선택",
-          "yield" : "추정 수익: {{amount}}",
-          "randomly" : "임의로 선택된 검증인",
-          "termsAndPrivacy" : "투표권 위임은 검증인으로부터 어떠한 보상도 보장하지 않습니다."
-        },
-        "validator" : {
-          "title" : "검증인 선택",
-          "description" : "추정된 보상율을 비교하여 검증인을 선택할 수 있습니다",
-          "customValidator" : "커스텀 검증인",
-          "providedBy" : "<1><0>{{name}}</0></1> 제공 수익률"
-        },
-        "custom" : {
-          "title" : "커스텀 검증인",
-          "text" : "계정을 위임할 커스텀 검증인의 주소를 입력하세요.",
-          "button" : "검증인 사용"
-        },
-        "undelegate" : {
-          "title" : "계정 위임 해제"
-        },
-        "confirmation" : {
-          "title" : "확인",
-          "label" : "확인",
-          "success" : {
-            "title" : "위임 전송",
-            "titleUndelegated" : "위임 종료",
-            "text" : "위임 트랜잭션이 성공적으로 브로드캐스팅되었습니다. 검증인에 따라 다를 수 있으나, 약 40일 이내에 첫 보상이 받게 됩니다.",
-            "textUndelegated" : "거래가 확인되면 계정 위임이 종료됩니다. 계정을 언제든 다시 위임할 수 있습니다."
-          },
-          "broadcastError" : "트랜잭션이 실패한 것 같습니다. 잠시 기다려 트랜잭션 내역을 확인한 후 다시 시도하세요."
-        }
-      }
-    },
-    "contextMenu" : {
-      "topUp" : "추가로 받기",
-      "redelegate" : "검증인 변경",
-      "stopDelegation" : "위임 종료"
-    }
-  },
-  "asset" : {
-    "notice" : "모든 {{currency}} 계정 요약"
-  },
-  "carousel" : {
-    "hidden" : {
-      "close" : "확인",
-      "undo" : "다시 보기",
-      "disclaimer" : "새로운 발표가 있을 때까지 이 배너는 다시 보이지 않습니다"
-    }
-  },
-  "settings" : {
-    "title" : "설정",
-    "discreet" : "토글 디스크리트 모드",
-    "helpButton" : "도움말",
-    "tabs" : {
-      "display" : "일반",
-      "currencies" : "암호화폐",
-      "help" : "도움말",
-      "about" : "소개",
-      "experimental" : "실험적 특징",
-      "accounts" : "계정",
-      "developer" : "개발자"
-    },
-    "export" : {
-      "accounts" : {
-        "title" : "계정 내보내기",
-        "desc" : "Ledger Live 모바일에 계정을 추가하세요. 모바일 및 데스크탑 앱이 아닌 블록체인에 한해 계정이 동기화됩니다.",
-        "button" : "내보내기"
-      },
-      "operations" : {
-        "title" : "거래 내역",
-        "desc" : "컴퓨터에 계정 거래와 관련한 CSV 파일을 저장하세요."
-      },
-      "modal" : {
-        "button" : "완료",
-        "title" : "모바일로 내보내려면 스캔해주세요",
-        "listTitle" : "Ledger Live 모바일 앱에서:",
-        "step1" : "<highlight><icon>+</icon></highlight> 버튼을 <highlight>계정</highlight>에서 누르십시오.",
-        "step2" : "<highlight>데스크탑 계정 가져오기</highlight>를 탭하세요",
-        "step3" : "100% 로딩될 때까지 <highlight>LiveQR 코드</highlight> 를 스캔하세요"
-      }
-    },
-    "display" : {
-      "language" : "언어 표시하기",
-      "languageDesc" : "Ledger Live에 표시되는 언어를 설정하세요.",
-      "theme" : "테마",
-      "themeDesc" : "테마를 선택하세요.",
-      "counterValue" : "선호 통화",
-      "counterValueDesc" : "잔액 및 작업 옆에 표시할 통화를 선택합니다.",
-      "region" : "지역",
-      "regionDesc" : "날짜, 시간 및 통화 형식을 업데이트하려면 지역을 선택해 주세요.",
-      "stock" : "지역 시장 지표",
-      "stockDesc" : "서부를 선택하면 파란색, 동부를 선택하면 빨간색으로 시장 증가율이 표시됩니다.",
-      "carouselVisibility" : "슬라이드 활성화",
-      "carouselVisibilityDesc" : "포트폴리오 화면에서 슬라이드 기능을 활성화합니다."
-    },
-    "developer" : {
-      "toast" : {
-        "title" : "개발자 등록이 완료되었습니다!",
-        "text" : "환영합니다"
-      },
-      "debugApps" : "디버그 앱 허용",
-      "debugAppsDesc" : "디버그 태그된 플랫폼 앱 열기를 표시하고 허용하세요.",
-      "experimentalApps" : "실험적 앱 허용",
-      "experimentalAppsDesc" : "실험적이라 태그 된 플랫폼 앱을 표시하고 허용하세요.",
-      "catalogServer" : "카탈로그 공급자 설정",
-      "catalogServerDesc" : "다중 플랫폼 앱 소스 간 전환",
-      "enablePlatformDevTools" : "플랫폼 개발자 도구 사용",
-      "enablePlatformDevToolsDesc" : "개방형 플랫폼 앱 개발자 도구 창 사용",
-      "addLocalApp" : "로컬 앱 추가",
-      "addLocalAppDesc" : "로컬 매니페스트 기능으로 로컬 파일을 둘러보고 로컬 앱 추가하기",
-      "addLocalAppButton" : "둘러보기",
-      "runLocalAppDeleteButton" : "삭제",
-      "runLocalAppOpenButton" : "열기",
-      "enableLearnStagingUrl" : "페이지 스테이징 URL 알아보기",
-      "enableLearnStagingUrlDesc" : "학습 페이지의 스테이징 URL을 활성화합니다."
-    },
-    "currencies" : {
-      "selectPlaceholder" : "암호화 자산 선택",
-      "desc" : "암호화 자산을 선택하여 관련 설정을 수정하세요.",
-      "placeholder" : "이 자산 관련 설정 값이 없음",
-      "confirmationsNb" : "확인 수",
-      "confirmationsNbDesc" : "트랜잭션이 확인된 것으로 표시되는 네트워크 컨펌 수를 설정합니다."
-    },
-    "profile" : {
-      "password" : "패스워드 잠금",
-      "passwordDesc" : "패스워드를 설정해 계정 이름, 잔금, 트랜잭션, 공개 주소를 포함한 Ledger Live 데이터를 컴퓨터에 안전하게 보관하세요.",
-      "passwordAutoLock" : "자동 잠금",
-      "passwordAutoLockDesc" : "활성화 상태가 아닐 때 Ledger Live가 자동 잠깁니다.",
-      "changePassword" : "암호 변경",
-      "softResetTitle" : "캐시 삭제",
-      "softResetDesc" : "블록 체인과 강제로 동기화하려면 Ledger Live 캐시를 지우세요.",
-      "softReset" : "제거",
-      "resetThirdPartyData" : "타사 데이터 재설정",
-      "resetThirdPartyDataDesc" : "타사 트랜잭션 공급자에 액세스하는 데 사용되는 모든 타사 로컬 데이터를 삭제합니다.",
-      "hardResetTitle" : "Ledger Live 리셋",
-      "hardResetDesc" : "계정, 트랜잭션 내역, 설정을 포함하여 컴퓨터에 저장된 모든 Ledger Live 데이터를 삭제합니다.",
-      "hardReset" : "재설정",
-      "analytics" : "애널리틱스",
-      "analyticsDesc" : "Ledger가 사용자 경험을 개선할 수 있도록 애널리틱스 기능을 활성화하세요. 해당 기능에는 클릭, 페이지 방문, 페이지 이동, 조치(전송, 수령, 잠금 등), 페이지 스크롤 종료, 설치 (삭제), 앱 버전, 계정 수, 암호화 자산 및 거래, 세션 시간, Ledger 장치 유형, 펌웨어가 포함됩니다.",
-      "reportErrors" : "버그 리포트",
-      "reportErrorsDesc" : "Ledger의 제품 개선을 위해 자동으로 보고서를 보냅니다.",
-      "launchOnboarding" : "장치 설정",
-      "launchOnboardingDesc" : "새 장치를 설정거나 기존 장치를 복원합니다. 계정과 설정은 유지됮니다."
-    },
-    "help" : {
-      "version" : "버전",
-      "releaseNotesBtn" : "세부 사항",
-      "termsBtn" : "읽기",
-      "faq" : "Ledger 지원",
-      "faqDesc" : "문제가 있다면, 하드웨어 지갑으로 Ledger Live 이용 방법에 관한 도움을 받으세요.",
-      "terms" : "이용 약관",
-      "termsDesc" : "Ledger Live를 사용함으로써 귀하는 당사 이용 약관에 동의하는 것으로 간주됩니다.",
-      "privacy" : "개인 정보 보호 정책",
-      "privacyDesc" : "당사가 수집하는 개인 정보, 수집 이유 및 이용 방식에 관한 자세한 내용은 개인 정보 보호 정책을 참고하세요."
-    },
-    "experimental" : {
-      "disclaimer" : "이는 기술적 관심과 지식이 풍부한 당사 커뮤니티에 \"있는 그대로\" 제공하는 실험적 기능으로, 언제든지 변경, 중단 또는 제거할 수 있습니다. 기능을 활성화할 경우, 온전히 귀하의 책임 하에 해당 기능을 사용한다는 사실에 동의하게 됩니다.",
-      "features" : {
-        "apiTrongridProxy" : {
-          "title" : "TronGrid.io 사용",
-          "description" : "원장 프록시 없이 트론 그리드 바로 사용하기"
-        },
-        "experimentalCurrencies" : {
-          "title" : "실험 통합",
-          "description" : "사용 가능한 실험 암호화폐 통합을 사용합니다."
-        },
-        "experimentalLanguages" : {
-          "title" : "번역 테스팅",
-          "description" : "일반 설정 탭의 언어 목록에 미공개 언어를 추가합니다."
-        },
-        "managerDevMode" : {
-          "title" : "개발자 모드",
-          "description" : "관리자에 개발자 및 테스트넷 앱을 보여줍니다."
-        },
-        "scanForInvalidPaths" : {
-          "title" : "확장 계정 검색",
-          "description" : "잘못된 파생 경로가 있는 계정을 스캔합니다. 잠재적으로 찾은 자산을 일반 계정으로 보내세요."
-        },
-        "experimentalExplorers" : {
-          "title" : "실험적 탐색기 API",
-          "description" : "Ledger 블록체인 탐색기 새 버전을 사용해 보세요. 이 설정을 변경하면 계정 잔금과 동기화, 전송 기능이 영향을 받을 수 있습니다.\n(<0>)"
-        },
-        "keychainObservableRange" : {
-          "title" : "맞춤형 갭 한도",
-          "description" : "모든 계정에 대한 맞춤형 갭 한도입니다. 기본값(20) 이상으로 이 값을 올리면 더 많은 미사용 공용 주소에서 코인을 스캔합니다. 숙련된 사용자만 이용하세요. 계정 복원 시 호환성 문제가 발생할 수 있습니다."
-        },
-        "forceProvider" : {
-          "title" : "관리자 공급자",
-          "description" : "관리자에서 앱 공급자를 변경하면 Ledger 기기에서 앱 설치 또는 삭제가 불가능해질 수 있습니다."
-        },
-        "testAnimations" : {
-          "title" : "테스트 로티 애니메이션",
-          "description" : "Ledger Live에서 사용되는 모든 애니메이션 테스트"
-        }
-      }
-    },
-    "hardResetModal" : {
-      "title" : "Ledger Live 리셋",
-      "desc" : "사용자 컴퓨터의 모든 설정과 계정을 삭제하시려면 Ledger Live를 리셋하세요. 그런 다음 원하는 패스워드를 선택하고 Ledger 장치로 계정을 다시 추가할 수 있습니다. 암호화 자산에 액세스 할 수 있는 개인 키는 Ledger 장치에 안전하게 보관되며 복구 문구로 백업됩니다.",
-      "warning" : "Ledger Live를 리셋하면 계정의 스왑 트랜잭션 내역이 삭제됩니다."
-    },
-    "softResetModal" : {
-      "title" : "캐시 삭제",
-      "desc" : "캐시를 삭제하면 네트워크 재동기화가 강제로 실행됩니다. 귀하의 설정과 계정은 그대로 보존되며, 귀하의 암호화 자산에 액세스 할 수 있는 개인 키 역시 Ledger 장치와 복구 시트에 안전하게 남아 있습니다."
-    },
-    "resetFallbackModal" : {
-      "title" : "사용자 조치 필요",
-      "part1" : "캐시 폴더를 삭제할 수 없습니다. 폴더를 수동으로 삭제하세요:",
-      "part2" : "폴더 열기 버튼을 클릭 ",
-      "part3" : "앱이 종료됩니다",
-      "part4" : ", 그리고 \"sqlite\" 폴더를 수동으로 삭제하세요.",
-      "part5" : "그런 다음 앱을 정상적으로 다시 시작할 수 있습니다."
-    },
-    "removeAccountModal" : {
-      "title" : "계정 제거",
-      "desc" : "귀하의 암호화 자산에는 영향을 주지 않습니다. 기존 계정은 언제든 추가 가능합니다.",
-      "delete" : "포트폴리오에서 제거",
-      "warning" : "이 계정을 제거하면 연결된 스왑 거래 내역이 지워집니다."
-    },
-    "openUserDataDirectory" : {
-      "title" : "사용자 데이터 보기",
-      "desc" : "계정, 캐시, 설정 등 컴퓨터에 저장된 사용자 데이터를 살펴봅니다.",
-      "btn" : "보기"
-    },
-    "repairDevice" : {
-      "title" : "Ledger 장치 복구",
-      "descSettings" : "펌웨어 업데이트 중 Ledger 장치가 멈추면 이 기능으로 장치를 복구하세요.",
-      "desc" : "Ledger Nano S 사용자 경우, 장치에 표시된 상태를 선택하세요. Nano X 및 Blue 사용자는 지원 센터를 참고하세요.",
-      "button" : "복구"
-    },
-    "exportLogs" : {
-      "title" : "로그 저장",
-      "desc" : "문제 해결을 위해 Ledger Live 로그가 필요할 수 있습니다.",
-      "btn" : "Ledger Nano S를"
-    },
-    "accounts" : {
-      "hideEmptyTokens" : {
-        "title" : "빈 토큰 계정 숨기기",
-        "desc" : "계정 페이지에서 잔금이 0인 토큰 계정을 숨기세요."
-      },
-      "tokenBlacklist" : {
-        "title" : "숨겨진 토큰",
-        "desc" : "상위 계정으로 이동한 후 토큰을 오른쪽 마우스 클릭하여 '토큰 숨기기'를 선택하면 토큰을 숨길 수 있습니다.",
-        "count" : "({{count}}) 토큰",
-        "count_plural" : "{{count}}개의 토큰"
-      },
-      "hiddenNftCollections" : {
-        "title" : "숨겨진 NFT 컬렉션",
-        "desc" : "컬렉션 이름을 마우스 오른쪽 버튼으로 클릭하고 'NFT 컬렉션 숨기기'를 선택하여 NFT 컬렉션을 숨길 수 있습니다.",
-        "count" : "{{count}}개의 컬렉션",
-        "count_plural" : "{{count}}개의 컬렉션"
-      },
-      "fullNode" : {
-        "title" : "비트코인 풀 노드 연결",
-        "desc" : "비트코인 풀 노드를 설정해 Ledger의 탐색기를 사용하지 않고 트랜잭션을 동기화하고 전송하세요."
-      }
-    }
-  },
-  "password" : {
-    "inputFields" : {
-      "newPassword" : {
-        "label" : "새 암호"
-      },
-      "confirmPassword" : {
-        "label" : "패스워드 확인"
-      },
-      "currentPassword" : {
-        "label" : "현재 암호"
-      }
-    },
-    "changePassword" : {
-      "title" : "패스워드 잠금",
-      "subTitle" : "암호 변경"
-    },
-    "setPassword" : {
-      "title" : "패스워드 잠금",
-      "subTitle" : "패스워드 설정",
-      "desc" : "패스워드를 안전하게 보호하세요. 패스워드를 분실하면 Ledger Live를 리셋하고 계정을 다시 추가해야 합니다."
-    },
-    "disablePassword" : {
-      "title" : "암호 잠금 비활성화",
-      "desc" : "Ledger Live 데이터가 암호화되지 않고 컴퓨터에 저장됩니다. 여기에는 계정 이름, 거래 및 공용 주소가 포함됩니다."
-    }
-  },
-  "update" : {
-    "downloadInProgress" : "업데이트 다운로드 중...",
-    "downloadProgress" : "{{progress}}% 완료됨",
-    "checking" : "업데이트 확인 중...",
-    "checkSuccess" : "업데이트 설치 준비 완료",
-    "quitAndInstall" : "지금 설치",
-    "updateAvailable" : "Ledger Live {{version}} 버전을 업데이트할 수 있습니다",
-    "error" : "업데이트 중 오류가 발생했습니다. 다시 다운로드하세요",
-    "reDownload" : "다시 다운로드",
-    "nightlyWarning" : "이 버전은 자동 업데이트되지 않습니다. 최신 버전을 수동으로 설치하세요",
-    "downloadNow" : "업데이트 다운로드"
-  },
-  "crash" : {
-    "title" : "문제가 발생했습니다",
-    "description" : "지원 관련 글에서 가능한 해결책을 찾아보세요. 문제가 지속될 경우, 아래 버튼을 이용해 로그를 저장하고 Ledger 지원 부서로 보내주세요.",
-    "troubleshooting" : "여기를 클릭하여 해결책을 찾아보세요",
-    "logs" : "로그 저장",
-    "dataFolder" : "사용자 데이터 보기"
-  },
-  "exportOperationsModal" : {
-    "title" : "거래 내역",
-    "desc" : "거래 내역을 저장하려는 계정을 선택하세요",
-    "descSuccess" : "거래 내역 CSV 파일이 선택된 폴더에 저장되었습니다",
-    "titleSuccess" : "거래 내역이 성공적으로 저장되었습니다",
-    "cta" : "Ledger Nano S를",
-    "ctaSuccess" : "완료",
-    "noAccounts" : "내보낼 계정 없음",
-    "selectedAccounts" : "포함할 계정",
-    "selectedAccounts_plural" : "포함할 계정 {{count}}",
-    "disclaimer" : "내보내기의 등가 가치는 정보 목적으로만 제공됩니다. 당사 서비스 공급자(Kaiko)의 가치 평가 방법에 따라 트랜잭션이나 내보내기 시점의 자산 가격을 추산한 값이므로, 회계, 세금, 규제 및 법률상의 목적으로 이러한 데이터를 활용하지 마시기 바랍니다."
-  },
-  "language" : {
-    "system" : "시스템 언어 사용",
-    "switcher" : {
-      "en" : "영어",
-      "fr" : "프랑스어",
-      "ru" : "러시아어",
-      "es" : "스페인어",
-      "zh" : "중국어",
-      "de" : "독일어"
-    }
-  },
-  "theme" : {
-    "system" : "시스템 테마 선택",
-    "light" : "밝은",
-    "dusk" : "새벽",
-    "dark" : "어두운"
-  },
-  "toastOverlay" : {
-    "toastType" : {
-      "announcement" : "뉴스",
-      "operation" : "거래",
-      "achievement" : "달성 내역 잠금 해제됨"
-    },
-    "groupedToast" : {
-      "text" : "읽지 않은 {{count}}개의 알림이 있습니다",
-      "cta" : "세부사항 확인"
-    }
-  },
-  "informationCenter" : {
-    "tooltip" : "정보 센터",
-    "ongoingIncidentsTooltip" : "현재 진행 중인 ({{count}})개의 사건이 있습니다",
-    "ongoingIncidentsTooltip_plural" : "현재 진행 중인 ({{count}})개의 사건이 있습니다",
-    "tabs" : {
-      "announcements" : "뉴스",
-      "announcementsUnseen" : "뉴스 ({{unseenCount}})",
-      "serviceStatus" : "상태",
-      "serviceStatusIncidentsOngoing" : "상태 ({{incidentCount}})"
-    },
-    "serviceStatus" : {
-      "statusOk" : {
-        "title" : "Ledger Live가 실행 중입니다",
-        "description" : "문제가 있나요? <0>지원 페이지</0>로 이동"
-      },
-      "statusNotOk" : {
-        "title" : "Ledger Live에 문제가 있습니다",
-        "learnMore" : "자세히 알아보기"
-      }
-    },
-    "announcement" : {
-      "emptyState" : {
-        "title" : "새로운 뉴스 없음",
-        "desc" : "Ledger 및 Ledger Live와 관련된 모든 뉴스를 여기에서 확인할 수 있습니다"
-      }
-    }
-  },
-  "onboarding" : {
-    "drawers" : {
-      "pinHelp" : {
-        "title" : "PIN 코드 보호하기",
-        "intro" : "설정 과정에서 Pin 코드를 선택했습니다.",
-        "rules" : {
-          "1" : "Pin 코드는 <0>항상</0> 직접 선택하세요.",
-          "2" : "<0>항상<0> Pin 코드는 눈에 띄지 않는 곳에 두세요.",
-          "3" : "필요한 경우, Pin 코드를 변경할 수 있습니다.",
-          "4" : "Pin 코드를 연속으로 잘못 입력하면 장치가 리셋됩니다.",
-          "5" : "<0>절대</0> 쉬운 Pin 코드(0000, 123456, 55555555 등)를 사용하지 마세요.",
-          "6" : "<0>절대</0> Pin 코드를 타인과 공유하지 마세요. Ledger도 예외는 아닙니다.",
-          "7" : "<0>절대</0> 귀하가 직접 선택하지 않은 Pin 코드를 이용하지 마세요.",
-          "8" : "<0>절대</0> 컴퓨터나 휴대폰에 Pin 코드를 저장하지 마세요."
-        }
-      },
-      "recoverySeed" : {
-        "title1" : "복구 문구는 어떤 원리인가요?",
-        "paragraph1" : "복구 문구는 고유의 마스터 키 역할을 합니다. Ledger 장치는 사용자 소유의 모든 암호화 자산에 대한 개인 키를 계산하는 데 복구 문구를 사용합니다.",
-        "paragraph2" : "모든 지갑이 귀하의 복구 문구에서 동일한 개인 키를 산출할 수 있어, 암호화폐에 대한 액세스 권한을 복원할 수 있습니다.",
-        "link" : "복구 문구에 대해 자세히 알아보기",
-        "title2" : "Nano 접근 권한을 잃어버리면 어떻게 되나요?",
-        "paragraph3" : "걱정하지 말고 다음 단계를 따르세요",
-        "points" : {
-          "1" : "새 하드웨어 지갑을 구합니다.",
-          "2" : "Ledger 앱에서 \"새 장치에서 복구 문구 복원하기\"를 선택합니다.",
-          "3" : "새 장치에 복구 문구를 입력하여 귀하의 암호화폐에 대한 액세스 권한을 되찾습니다."
-        }
-      },
-      "whereToHide" : {
-        "title" : "복구 문구를 어디에 보관해야 하나요?",
-        "points" : {
-          "1" : "<0>절대</0> 복구 문구를 컴퓨터나 스마트폰, 기타 장치에 저장하지 마세요. 사진을 찍어서도 안 됩니다.",
-          "2" : "<0>절대</0> 24개의 단어를 다른 사람과 공유하지 마세요.",
-          "3" : "<0>항상</0> 다른 사람의 눈에 띄지 않는 안전한 곳에 보관하세요.",
-          "4" : "Ledger는 사용자에게 복구 문구를 요청하지 않습니다.",
-          "5" : "어떤 사람이나 앱에서 복구 문구를 요청하면, 스캠이라고 생각하세요!"
-        }
-      }
-    },
-    "modals" : {
-      "recoverySeedWarning" : {
-        "contactSupportCTA" : "지원 부서 문의",
-        "continueCTA" : "계속",
-        "title" : "박스 내용물을 확인하세요",
-        "description" : "{{device}}의 Pin 코드 또는 복구 문구가 이미 지정된 경우, 사용하기에 안전하지 않으며 Ledger 지원 부서에 문의해야 합니다.",
-        "alert" : "장치 설정 시에 화면에 표시된 복구 문구만 사용하세요"
-      }
-    },
-    "alerts" : {
-      "beCareful" : {
-        "title" : "조심해 주세요",
-        "descr" : "과정의 모든 단계에서 반드시 앱의 지침을 따라주세요.",
-        "gotIt" : "알겠습니다"
-      },
-      "useLedgerSeeds" : {
-        "title" : "Ledger 복구 문구만 사용하는 것을 권장합니다",
-        "descr" : "Ledger는 외부 복구 문구의 보안성을 보장하지 않습니다. Ledger가 생성한 복구 문구가 아닌 경우, Nano를 새 장치로 설정할 것을 권장합니다.",
-        "gotIt" : "알겠습니다"
-      }
-    },
-    "screens" : {
-      "welcome" : {
-        "title" : "Ledger에 오신 것을 환영합니다",
-        "description" : "컴퓨터에서 암호화폐를 안전하게 관리하세요.",
-        "cta" : "시작하기",
-        "noDevice" : "장치가 없으세요? <0>Ledger Nano X 구매하기</0>",
-        "languageWarning" : {
-          "title" : "{{language}}로 시작하기",
-          "desc" : "신규 사용자가 원활하게 Ledger 제품을 시작할 수 있도록 새로운 언어를 추가했습니다. 현재 Ledger의 나머지 기능은 영어로만 이용 가능합니다.",
-          "cta" : "알겠습니다"
-        }
-      },
-      "selectDevice" : {
-        "title" : "어떤 장치를 이용 중인가요?"
-      },
-      "selectUseCase" : {
-        "greetings" : "안녕하세요!",
-        "hasNoRecovery" : "{{deviceName}}를 처음 사용하세요?",
-        "hasRecovery" : "이미 복구 문구가 있나요?",
-        "separator" : "또는",
-        "switchDevice" : "장치 전환",
-        "options" : {
-          "1" : {
-            "heading" : "첫 사용",
-            "title" : "새 {{deviceName}} 설정",
-            "description" : "지금 시작하고 장치를 설정하세요!"
-          },
-          "2" : {
-            "heading" : "장치 연결",
-            "title" : "{{deviceName}}를 연결하세요",
-            "description" : "장치를 이미 설정했나요? 앱에 연결하세요!"
-          },
-          "3" : {
-            "heading" : "장치 복구",
-            "title" : "새 장치에서 복구 문구를 복원하세요",
-            "description" : "기존 복구 문구를 사용하여 새 {{deviceName}}에서 개인 키를 복구하세요!"
+        "account": {
+          "title": "계정 위임",
+          "label": "계정",
+          "toDelegate": "위임할 계정"
+        },
+        "summary": {
+          "title": "계정 위임",
+          "label": "요약",
+          "toDelegate": "위임할 계정",
+          "toUndelegate": "위임 해제할 계정",
+          "validator": "검증인",
+          "select": "선택",
+          "yield": "추정 수익: {{amount}}",
+          "randomly": "임의로 선택된 검증인",
+          "termsAndPrivacy": "투표권 위임은 검증인으로부터 어떠한 보상도 보장하지 않습니다."
+        },
+        "validator": {
+          "title": "검증인 선택",
+          "description": "추정된 보상율을 비교하여 검증인을 선택할 수 있습니다",
+          "customValidator": "커스텀 검증인",
+          "providedBy": "<1><0>{{name}}</0></1> 제공 수익률"
+        },
+        "custom": {
+          "title": "커스텀 검증인",
+          "text": "계정을 위임할 커스텀 검증인의 주소를 입력하세요.",
+          "button": "검증인 사용"
+        },
+        "undelegate": {
+          "title": "계정 위임 해제"
+        },
+        "confirmation": {
+          "title": "확인",
+          "label": "확인",
+          "success": {
+            "title": "위임 전송",
+            "titleUndelegated": "위임 종료",
+            "text": "위임 트랜잭션이 성공적으로 브로드캐스팅되었습니다. 검증인에 따라 다를 수 있으나, 약 40일 이내에 첫 보상이 받게 됩니다.",
+            "textUndelegated": "거래가 확인되면 계정 위임이 종료됩니다. 계정을 언제든 다시 위임할 수 있습니다."
+          },
+          "broadcastError": "트랜잭션이 실패한 것 같습니다. 잠시 기다려 트랜잭션 내역을 확인한 후 다시 시도하세요."
+        }
+      }
+    },
+    "contextMenu": {
+      "topUp": "추가로 받기",
+      "redelegate": "검증인 변경",
+      "stopDelegation": "위임 종료"
+    }
+  },
+  "asset": {
+    "notice": "모든 {{currency}} 계정 요약"
+  },
+  "carousel": {
+    "hidden": {
+      "close": "확인",
+      "undo": "다시 보기",
+      "disclaimer": "새로운 발표가 있을 때까지 이 배너는 다시 보이지 않습니다"
+    }
+  },
+  "settings": {
+    "title": "설정",
+    "discreet": "토글 디스크리트 모드",
+    "helpButton": "도움말",
+    "tabs": {
+      "display": "일반",
+      "currencies": "암호화폐",
+      "help": "도움말",
+      "about": "소개",
+      "experimental": "실험적 특징",
+      "accounts": "계정",
+      "developer": "개발자"
+    },
+    "export": {
+      "accounts": {
+        "title": "계정 내보내기",
+        "desc": "Ledger Live 모바일에 계정을 추가하세요. 모바일 및 데스크탑 앱이 아닌 블록체인에 한해 계정이 동기화됩니다.",
+        "button": "내보내기"
+      },
+      "operations": {
+        "title": "거래 내역",
+        "desc": "컴퓨터에 계정 거래와 관련한 CSV 파일을 저장하세요."
+      },
+      "modal": {
+        "button": "완료",
+        "title": "모바일로 내보내려면 스캔해주세요",
+        "listTitle": "Ledger Live 모바일 앱에서:",
+        "step1": "<highlight><icon>+</icon></highlight> 버튼을 <highlight>계정</highlight>에서 누르십시오.",
+        "step2": "<highlight>데스크탑 계정 가져오기</highlight>를 탭하세요",
+        "step3": "100% 로딩될 때까지 <highlight>LiveQR 코드</highlight> 를 스캔하세요"
+      }
+    },
+    "display": {
+      "language": "언어 표시하기",
+      "languageDesc": "Ledger Live에 표시되는 언어를 설정하세요.",
+      "theme": "테마",
+      "themeDesc": "테마를 선택하세요.",
+      "counterValue": "선호 통화",
+      "counterValueDesc": "잔액 및 작업 옆에 표시할 통화를 선택합니다.",
+      "region": "지역",
+      "regionDesc": "날짜, 시간 및 통화 형식을 업데이트하려면 지역을 선택해 주세요.",
+      "stock": "지역 시장 지표",
+      "stockDesc": "서부를 선택하면 파란색, 동부를 선택하면 빨간색으로 시장 증가율이 표시됩니다.",
+      "carouselVisibility": "슬라이드 활성화",
+      "carouselVisibilityDesc": "포트폴리오 화면에서 슬라이드 기능을 활성화합니다."
+    },
+    "developer": {
+      "toast": {
+        "title": "개발자 등록이 완료되었습니다!",
+        "text": "환영합니다"
+      },
+      "debugApps": "디버그 앱 허용",
+      "debugAppsDesc": "디버그 태그된 플랫폼 앱 열기를 표시하고 허용하세요.",
+      "experimentalApps": "실험적 앱 허용",
+      "experimentalAppsDesc": "실험적이라 태그 된 플랫폼 앱을 표시하고 허용하세요.",
+      "catalogServer": "카탈로그 공급자 설정",
+      "catalogServerDesc": "다중 플랫폼 앱 소스 간 전환",
+      "enablePlatformDevTools": "플랫폼 개발자 도구 사용",
+      "enablePlatformDevToolsDesc": "개방형 플랫폼 앱 개발자 도구 창 사용",
+      "addLocalApp": "로컬 앱 추가",
+      "addLocalAppDesc": "로컬 매니페스트 기능으로 로컬 파일을 둘러보고 로컬 앱 추가하기",
+      "addLocalAppButton": "둘러보기",
+      "runLocalAppDeleteButton": "삭제",
+      "runLocalAppOpenButton": "열기",
+      "enableLearnStagingUrl": "페이지 스테이징 URL 알아보기",
+      "enableLearnStagingUrlDesc": "학습 페이지의 스테이징 URL을 활성화합니다."
+    },
+    "currencies": {
+      "selectPlaceholder": "암호화 자산 선택",
+      "desc": "암호화 자산을 선택하여 관련 설정을 수정하세요.",
+      "placeholder": "이 자산 관련 설정 값이 없음",
+      "confirmationsNb": "확인 수",
+      "confirmationsNbDesc": "트랜잭션이 확인된 것으로 표시되는 네트워크 컨펌 수를 설정합니다."
+    },
+    "profile": {
+      "password": "패스워드 잠금",
+      "passwordDesc": "패스워드를 설정해 계정 이름, 잔금, 트랜잭션, 공개 주소를 포함한 Ledger Live 데이터를 컴퓨터에 안전하게 보관하세요.",
+      "passwordAutoLock": "자동 잠금",
+      "passwordAutoLockDesc": "활성화 상태가 아닐 때 Ledger Live가 자동 잠깁니다.",
+      "changePassword": "암호 변경",
+      "softResetTitle": "캐시 삭제",
+      "softResetDesc": "블록 체인과 강제로 동기화하려면 Ledger Live 캐시를 지우세요.",
+      "softReset": "제거",
+      "resetThirdPartyData": "타사 데이터 재설정",
+      "resetThirdPartyDataDesc": "타사 트랜잭션 공급자에 액세스하는 데 사용되는 모든 타사 로컬 데이터를 삭제합니다.",
+      "hardResetTitle": "Ledger Live 리셋",
+      "hardResetDesc": "계정, 트랜잭션 내역, 설정을 포함하여 컴퓨터에 저장된 모든 Ledger Live 데이터를 삭제합니다.",
+      "hardReset": "재설정",
+      "analytics": "애널리틱스",
+      "analyticsDesc": "Ledger가 사용자 경험을 개선할 수 있도록 애널리틱스 기능을 활성화하세요. 해당 기능에는 클릭, 페이지 방문, 페이지 이동, 조치(전송, 수령, 잠금 등), 페이지 스크롤 종료, 설치 (삭제), 앱 버전, 계정 수, 암호화 자산 및 거래, 세션 시간, Ledger 장치 유형, 펌웨어가 포함됩니다.",
+      "reportErrors": "버그 리포트",
+      "reportErrorsDesc": "Ledger의 제품 개선을 위해 자동으로 보고서를 보냅니다.",
+      "launchOnboarding": "장치 설정",
+      "launchOnboardingDesc": "새 장치를 설정거나 기존 장치를 복원합니다. 계정과 설정은 유지됮니다."
+    },
+    "help": {
+      "version": "버전",
+      "releaseNotesBtn": "세부 사항",
+      "termsBtn": "읽기",
+      "faq": "Ledger 지원",
+      "faqDesc": "문제가 있다면, 하드웨어 지갑으로 Ledger Live 이용 방법에 관한 도움을 받으세요.",
+      "terms": "이용 약관",
+      "termsDesc": "Ledger Live를 사용함으로써 귀하는 당사 이용 약관에 동의하는 것으로 간주됩니다.",
+      "privacy": "개인 정보 보호 정책",
+      "privacyDesc": "당사가 수집하는 개인 정보, 수집 이유 및 이용 방식에 관한 자세한 내용은 개인 정보 보호 정책을 참고하세요."
+    },
+    "experimental": {
+      "disclaimer": "이는 기술적 관심과 지식이 풍부한 당사 커뮤니티에 \"있는 그대로\" 제공하는 실험적 기능으로, 언제든지 변경, 중단 또는 제거할 수 있습니다. 기능을 활성화할 경우, 온전히 귀하의 책임 하에 해당 기능을 사용한다는 사실에 동의하게 됩니다.",
+      "features": {
+        "apiTrongridProxy": {
+          "title": "TronGrid.io 사용",
+          "description": "원장 프록시 없이 트론 그리드 바로 사용하기"
+        },
+        "experimentalCurrencies": {
+          "title": "실험 통합",
+          "description": "사용 가능한 실험 암호화폐 통합을 사용합니다."
+        },
+        "experimentalLanguages": {
+          "title": "번역 테스팅",
+          "description": "일반 설정 탭의 언어 목록에 미공개 언어를 추가합니다."
+        },
+        "managerDevMode": {
+          "title": "개발자 모드",
+          "description": "관리자에 개발자 및 테스트넷 앱을 보여줍니다."
+        },
+        "scanForInvalidPaths": {
+          "title": "확장 계정 검색",
+          "description": "잘못된 파생 경로가 있는 계정을 스캔합니다. 잠재적으로 찾은 자산을 일반 계정으로 보내세요."
+        },
+        "experimentalExplorers": {
+          "title": "실험적 탐색기 API",
+          "description": "Ledger 블록체인 탐색기 새 버전을 사용해 보세요. 이 설정을 변경하면 계정 잔금과 동기화, 전송 기능이 영향을 받을 수 있습니다.\n(<0>)"
+        },
+        "keychainObservableRange": {
+          "title": "맞춤형 갭 한도",
+          "description": "모든 계정에 대한 맞춤형 갭 한도입니다. 기본값(20) 이상으로 이 값을 올리면 더 많은 미사용 공용 주소에서 코인을 스캔합니다. 숙련된 사용자만 이용하세요. 계정 복원 시 호환성 문제가 발생할 수 있습니다."
+        },
+        "forceProvider": {
+          "title": "관리자 공급자",
+          "description": "관리자에서 앱 공급자를 변경하면 Ledger 기기에서 앱 설치 또는 삭제가 불가능해질 수 있습니다."
+        },
+        "testAnimations": {
+          "title": "테스트 로티 애니메이션",
+          "description": "Ledger Live에서 사용되는 모든 애니메이션 테스트"
+        }
+      }
+    },
+    "hardResetModal": {
+      "title": "Ledger Live 리셋",
+      "desc": "사용자 컴퓨터의 모든 설정과 계정을 삭제하시려면 Ledger Live를 리셋하세요. 그런 다음 원하는 패스워드를 선택하고 Ledger 장치로 계정을 다시 추가할 수 있습니다. 암호화 자산에 액세스 할 수 있는 개인 키는 Ledger 장치에 안전하게 보관되며 복구 문구로 백업됩니다.",
+      "warning": "Ledger Live를 리셋하면 계정의 스왑 트랜잭션 내역이 삭제됩니다."
+    },
+    "softResetModal": {
+      "title": "캐시 삭제",
+      "desc": "캐시를 삭제하면 네트워크 재동기화가 강제로 실행됩니다. 귀하의 설정과 계정은 그대로 보존되며, 귀하의 암호화 자산에 액세스 할 수 있는 개인 키 역시 Ledger 장치와 복구 시트에 안전하게 남아 있습니다."
+    },
+    "resetFallbackModal": {
+      "title": "사용자 조치 필요",
+      "part1": "캐시 폴더를 삭제할 수 없습니다. 폴더를 수동으로 삭제하세요:",
+      "part2": "폴더 열기 버튼을 클릭 ",
+      "part3": "앱이 종료됩니다",
+      "part4": ", 그리고 \"sqlite\" 폴더를 수동으로 삭제하세요.",
+      "part5": "그런 다음 앱을 정상적으로 다시 시작할 수 있습니다."
+    },
+    "removeAccountModal": {
+      "title": "계정 제거",
+      "desc": "귀하의 암호화 자산에는 영향을 주지 않습니다. 기존 계정은 언제든 추가 가능합니다.",
+      "delete": "포트폴리오에서 제거",
+      "warning": "이 계정을 제거하면 연결된 스왑 거래 내역이 지워집니다."
+    },
+    "openUserDataDirectory": {
+      "title": "사용자 데이터 보기",
+      "desc": "계정, 캐시, 설정 등 컴퓨터에 저장된 사용자 데이터를 살펴봅니다.",
+      "btn": "보기"
+    },
+    "repairDevice": {
+      "title": "Ledger 장치 복구",
+      "descSettings": "펌웨어 업데이트 중 Ledger 장치가 멈추면 이 기능으로 장치를 복구하세요.",
+      "desc": "Ledger Nano S 사용자 경우, 장치에 표시된 상태를 선택하세요. Nano X 및 Blue 사용자는 지원 센터를 참고하세요.",
+      "button": "복구"
+    },
+    "exportLogs": {
+      "title": "로그 저장",
+      "desc": "문제 해결을 위해 Ledger Live 로그가 필요할 수 있습니다.",
+      "btn": "Ledger Nano S를"
+    },
+    "accounts": {
+      "hideEmptyTokens": {
+        "title": "빈 토큰 계정 숨기기",
+        "desc": "계정 페이지에서 잔금이 0인 토큰 계정을 숨기세요."
+      },
+      "tokenBlacklist": {
+        "title": "숨겨진 토큰",
+        "desc": "상위 계정으로 이동한 후 토큰을 오른쪽 마우스 클릭하여 '토큰 숨기기'를 선택하면 토큰을 숨길 수 있습니다.",
+        "count": "({{count}}) 토큰",
+        "count_plural": "{{count}}개의 토큰"
+      },
+      "hiddenNftCollections": {
+        "title": "숨겨진 NFT 컬렉션",
+        "desc": "컬렉션 이름을 마우스 오른쪽 버튼으로 클릭하고 'NFT 컬렉션 숨기기'를 선택하여 NFT 컬렉션을 숨길 수 있습니다.",
+        "count": "{{count}}개의 컬렉션",
+        "count_plural": "{{count}}개의 컬렉션"
+      },
+      "fullNode": {
+        "title": "비트코인 풀 노드 연결",
+        "desc": "비트코인 풀 노드를 설정해 Ledger의 탐색기를 사용하지 않고 트랜잭션을 동기화하고 전송하세요."
+      }
+    }
+  },
+  "password": {
+    "inputFields": {
+      "newPassword": {
+        "label": "새 암호"
+      },
+      "confirmPassword": {
+        "label": "패스워드 확인"
+      },
+      "currentPassword": {
+        "label": "현재 암호"
+      }
+    },
+    "changePassword": {
+      "title": "패스워드 잠금",
+      "subTitle": "암호 변경"
+    },
+    "setPassword": {
+      "title": "패스워드 잠금",
+      "subTitle": "패스워드 설정",
+      "desc": "패스워드를 안전하게 보호하세요. 패스워드를 분실하면 Ledger Live를 리셋하고 계정을 다시 추가해야 합니다."
+    },
+    "disablePassword": {
+      "title": "암호 잠금 비활성화",
+      "desc": "Ledger Live 데이터가 암호화되지 않고 컴퓨터에 저장됩니다. 여기에는 계정 이름, 거래 및 공용 주소가 포함됩니다."
+    }
+  },
+  "update": {
+    "downloadInProgress": "업데이트 다운로드 중...",
+    "downloadProgress": "{{progress}}% 완료됨",
+    "checking": "업데이트 확인 중...",
+    "checkSuccess": "업데이트 설치 준비 완료",
+    "quitAndInstall": "지금 설치",
+    "updateAvailable": "Ledger Live {{version}} 버전을 업데이트할 수 있습니다",
+    "error": "업데이트 중 오류가 발생했습니다. 다시 다운로드하세요",
+    "reDownload": "다시 다운로드",
+    "nightlyWarning": "이 버전은 자동 업데이트되지 않습니다. 최신 버전을 수동으로 설치하세요",
+    "downloadNow": "업데이트 다운로드"
+  },
+  "crash": {
+    "title": "문제가 발생했습니다",
+    "description": "지원 관련 글에서 가능한 해결책을 찾아보세요. 문제가 지속될 경우, 아래 버튼을 이용해 로그를 저장하고 Ledger 지원 부서로 보내주세요.",
+    "troubleshooting": "여기를 클릭하여 해결책을 찾아보세요",
+    "logs": "로그 저장",
+    "dataFolder": "사용자 데이터 보기"
+  },
+  "exportOperationsModal": {
+    "title": "거래 내역",
+    "desc": "거래 내역을 저장하려는 계정을 선택하세요",
+    "descSuccess": "거래 내역 CSV 파일이 선택된 폴더에 저장되었습니다",
+    "titleSuccess": "거래 내역이 성공적으로 저장되었습니다",
+    "cta": "Ledger Nano S를",
+    "ctaSuccess": "완료",
+    "noAccounts": "내보낼 계정 없음",
+    "selectedAccounts": "포함할 계정",
+    "selectedAccounts_plural": "포함할 계정 {{count}}",
+    "disclaimer": "내보내기의 등가 가치는 정보 목적으로만 제공됩니다. 당사 서비스 공급자(Kaiko)의 가치 평가 방법에 따라 트랜잭션이나 내보내기 시점의 자산 가격을 추산한 값이므로, 회계, 세금, 규제 및 법률상의 목적으로 이러한 데이터를 활용하지 마시기 바랍니다."
+  },
+  "language": {
+    "system": "시스템 언어 사용",
+    "switcher": {
+      "en": "영어",
+      "fr": "프랑스어",
+      "ru": "러시아어",
+      "es": "스페인어",
+      "zh": "중국어",
+      "de": "독일어"
+    }
+  },
+  "theme": {
+    "system": "시스템 테마 선택",
+    "light": "밝은",
+    "dusk": "새벽",
+    "dark": "어두운"
+  },
+  "toastOverlay": {
+    "toastType": {
+      "announcement": "뉴스",
+      "operation": "거래",
+      "achievement": "달성 내역 잠금 해제됨"
+    },
+    "groupedToast": {
+      "text": "읽지 않은 {{count}}개의 알림이 있습니다",
+      "cta": "세부사항 확인"
+    }
+  },
+  "informationCenter": {
+    "tooltip": "정보 센터",
+    "ongoingIncidentsTooltip": "현재 진행 중인 ({{count}})개의 사건이 있습니다",
+    "ongoingIncidentsTooltip_plural": "현재 진행 중인 ({{count}})개의 사건이 있습니다",
+    "tabs": {
+      "announcements": "뉴스",
+      "announcementsUnseen": "뉴스 ({{unseenCount}})",
+      "serviceStatus": "상태",
+      "serviceStatusIncidentsOngoing": "상태 ({{incidentCount}})"
+    },
+    "serviceStatus": {
+      "statusOk": {
+        "title": "Ledger Live가 실행 중입니다",
+        "description": "문제가 있나요? <0>지원 페이지</0>로 이동"
+      },
+      "statusNotOk": {
+        "title": "Ledger Live에 문제가 있습니다",
+        "learnMore": "자세히 알아보기"
+      }
+    },
+    "announcement": {
+      "emptyState": {
+        "title": "새로운 뉴스 없음",
+        "desc": "Ledger 및 Ledger Live와 관련된 모든 뉴스를 여기에서 확인할 수 있습니다"
+      }
+    }
+  },
+  "onboarding": {
+    "drawers": {
+      "pinHelp": {
+        "title": "PIN 코드 보호하기",
+        "intro": "설정 과정에서 Pin 코드를 선택했습니다.",
+        "rules": {
+          "1": "Pin 코드는 <0>항상</0> 직접 선택하세요.",
+          "2": "<0>항상<0> Pin 코드는 눈에 띄지 않는 곳에 두세요.",
+          "3": "필요한 경우, Pin 코드를 변경할 수 있습니다.",
+          "4": "Pin 코드를 연속으로 잘못 입력하면 장치가 리셋됩니다.",
+          "5": "<0>절대</0> 쉬운 Pin 코드(0000, 123456, 55555555 등)를 사용하지 마세요.",
+          "6": "<0>절대</0> Pin 코드를 타인과 공유하지 마세요. Ledger도 예외는 아닙니다.",
+          "7": "<0>절대</0> 귀하가 직접 선택하지 않은 Pin 코드를 이용하지 마세요.",
+          "8": "<0>절대</0> 컴퓨터나 휴대폰에 Pin 코드를 저장하지 마세요."
+        }
+      },
+      "recoverySeed": {
+        "title1": "복구 문구는 어떤 원리인가요?",
+        "paragraph1": "복구 문구는 고유의 마스터 키 역할을 합니다. Ledger 장치는 사용자 소유의 모든 암호화 자산에 대한 개인 키를 계산하는 데 복구 문구를 사용합니다.",
+        "paragraph2": "모든 지갑이 귀하의 복구 문구에서 동일한 개인 키를 산출할 수 있어, 암호화폐에 대한 액세스 권한을 복원할 수 있습니다.",
+        "link": "복구 문구에 대해 자세히 알아보기",
+        "title2": "Nano 접근 권한을 잃어버리면 어떻게 되나요?",
+        "paragraph3": "걱정하지 말고 다음 단계를 따르세요",
+        "points": {
+          "1": "새 하드웨어 지갑을 구합니다.",
+          "2": "Ledger 앱에서 \"새 장치에서 복구 문구 복원하기\"를 선택합니다.",
+          "3": "새 장치에 복구 문구를 입력하여 귀하의 암호화폐에 대한 액세스 권한을 되찾습니다."
+        }
+      },
+      "whereToHide": {
+        "title": "복구 문구를 어디에 보관해야 하나요?",
+        "points": {
+          "1": "<0>절대</0> 복구 문구를 컴퓨터나 스마트폰, 기타 장치에 저장하지 마세요. 사진을 찍어서도 안 됩니다.",
+          "2": "<0>절대</0> 24개의 단어를 다른 사람과 공유하지 마세요.",
+          "3": "<0>항상</0> 다른 사람의 눈에 띄지 않는 안전한 곳에 보관하세요.",
+          "4": "Ledger는 사용자에게 복구 문구를 요청하지 않습니다.",
+          "5": "어떤 사람이나 앱에서 복구 문구를 요청하면, 스캠이라고 생각하세요!"
+        }
+      }
+    },
+    "modals": {
+      "recoverySeedWarning": {
+        "contactSupportCTA": "지원 부서 문의",
+        "continueCTA": "계속",
+        "title": "박스 내용물을 확인하세요",
+        "description": "{{device}}의 Pin 코드 또는 복구 문구가 이미 지정된 경우, 사용하기에 안전하지 않으며 Ledger 지원 부서에 문의해야 합니다.",
+        "alert": "장치 설정 시에 화면에 표시된 복구 문구만 사용하세요"
+      }
+    },
+    "alerts": {
+      "beCareful": {
+        "title": "조심해 주세요",
+        "descr": "과정의 모든 단계에서 반드시 앱의 지침을 따라주세요.",
+        "gotIt": "알겠습니다"
+      },
+      "useLedgerSeeds": {
+        "title": "Ledger 복구 문구만 사용하는 것을 권장합니다",
+        "descr": "Ledger는 외부 복구 문구의 보안성을 보장하지 않습니다. Ledger가 생성한 복구 문구가 아닌 경우, Nano를 새 장치로 설정할 것을 권장합니다.",
+        "gotIt": "알겠습니다"
+      }
+    },
+    "screens": {
+      "welcome": {
+        "title": "Ledger에 오신 것을 환영합니다",
+        "description": "컴퓨터에서 암호화폐를 안전하게 관리하세요.",
+        "cta": "시작하기",
+        "noDevice": "장치가 없으세요? <0>Ledger Nano X 구매하기</0>",
+        "languageWarning": {
+          "title": "{{language}}로 시작하기",
+          "desc": "신규 사용자가 원활하게 Ledger 제품을 시작할 수 있도록 새로운 언어를 추가했습니다. 현재 Ledger의 나머지 기능은 영어로만 이용 가능합니다.",
+          "cta": "알겠습니다"
+        }
+      },
+      "selectDevice": {
+        "title": "어떤 장치를 이용 중인가요?"
+      },
+      "selectUseCase": {
+        "greetings": "안녕하세요!",
+        "hasNoRecovery": "{{deviceName}}를 처음 사용하세요?",
+        "hasRecovery": "이미 복구 문구가 있나요?",
+        "separator": "또는",
+        "switchDevice": "장치 전환",
+        "options": {
+          "1": {
+            "heading": "첫 사용",
+            "title": "새 {{deviceName}} 설정",
+            "description": "지금 시작하고 장치를 설정하세요!"
+          },
+          "2": {
+            "heading": "장치 연결",
+            "title": "{{deviceName}}를 연결하세요",
+            "description": "장치를 이미 설정했나요? 앱에 연결하세요!"
+          },
+          "3": {
+            "heading": "장치 복구",
+            "title": "새 장치에서 복구 문구를 복원하세요",
+            "description": "기존 복구 문구를 사용하여 새 {{deviceName}}에서 개인 키를 복구하세요!"
           }
         }
       },
-      "tutorial" : {
-        "steps" : {
-          "getStarted" : "시작하기",
-          "pinCode" : "Pin 코드",
-          "recoveryPhrase" : "복구 문구",
-          "hideRecoveryPhrase" : "복구 문구 숨기기",
-          "pairNano" : "Nano 연결하기"
-        },
-        "screens" : {
-          "importYourRecoveryPhrase" : {
-            "title" : "복구 문구로 복원하기",
-            "paragraph1" : "복구 문구로 Nano를 복원하고, Ledger 하드웨어 지갑을 교체하거나 백업해 주세요.",
-            "paragraph2" : "Nano가 귀하의 개인 키를 복원하여, 다시 암호화폐 접근과 관리가 가능해집니다.",
-            "buttons" : {
-              "next" : "네, 준비되었습니다!",
-              "prev" : "이전 단계",
-              "help" : "도움 요청"
+      "tutorial": {
+        "steps": {
+          "getStarted": "시작하기",
+          "pinCode": "Pin 코드",
+          "recoveryPhrase": "복구 문구",
+          "hideRecoveryPhrase": "복구 문구 숨기기",
+          "pairNano": "Nano 연결하기"
+        },
+        "screens": {
+          "importYourRecoveryPhrase": {
+            "title": "복구 문구로 복원하기",
+            "paragraph1": "복구 문구로 Nano를 복원하고, Ledger 하드웨어 지갑을 교체하거나 백업해 주세요.",
+            "paragraph2": "Nano가 귀하의 개인 키를 복원하여, 다시 암호화폐 접근과 관리가 가능해집니다.",
+            "buttons": {
+              "next": "네, 준비되었습니다!",
+              "prev": "이전 단계",
+              "help": "도움 요청"
             }
           },
-          "howToGetStarted" : {
-            "title" : "가장 좋은 시작 방법:",
-            "rules" : {
-              "1" : "30분을 계획하고 천천히 시작해 보세요.",
-              "2" : "기록할 펜을 들어주세요.",
-              "3" : "혼자 있을 수 있는 안전하고 조용한 환경을 선택하세요."
-            },
-            "buttons" : {
-              "next" : "네, 준비되었습니다!",
-              "prev" : "이전 단계"
+          "howToGetStarted": {
+            "title": "가장 좋은 시작 방법:",
+            "rules": {
+              "1": "30분을 계획하고 천천히 시작해 보세요.",
+              "2": "기록할 펜을 들어주세요.",
+              "3": "혼자 있을 수 있는 안전하고 조용한 환경을 선택하세요."
+            },
+            "buttons": {
+              "next": "네, 준비되었습니다!",
+              "prev": "이전 단계"
             }
           },
-          "deviceHowTo" : {
-            "turnOn" : {
-              "title" : "Nano 켜기",
-              "descr" : "USB 케이블로 컴퓨터에 장치를 연결하세요."
-            },
-            "browse" : {
-              "title" : "둘러보기",
-              "descr" : "스크린 상의 지시를 읽어보며 다양한 장치 활용 방법을 알아보세요."
-            },
-            "select" : {
-              "title" : "\"새 장치로 설정\"을 선택하세요",
-              "descr" : "두 버튼을 동시에 눌러 선택한 항목을 승인해주세요."
-            },
-            "follow" : {
-              "title" : "지시를 따라주세요",
-              "descr" : "여기로 다시 돌아와서 PIN 코드에 대한 지시 사항을 따라주세요."
-            },
-            "buttons" : {
-              "next" : "다음 단계",
-              "prev" : "이전 단계",
-              "help" : "도움 요청"
+          "deviceHowTo": {
+            "turnOn": {
+              "title": "Nano 켜기",
+              "descr": "USB 케이블로 컴퓨터에 장치를 연결하세요."
+            },
+            "browse": {
+              "title": "둘러보기",
+              "descr": "스크린 상의 지시를 읽어보며 다양한 장치 활용 방법을 알아보세요."
+            },
+            "select": {
+              "title": "\"새 장치로 설정\"을 선택하세요",
+              "descr": "두 버튼을 동시에 눌러 선택한 항목을 승인해주세요."
+            },
+            "follow": {
+              "title": "지시를 따라주세요",
+              "descr": "여기로 다시 돌아와서 PIN 코드에 대한 지시 사항을 따라주세요."
+            },
+            "buttons": {
+              "next": "다음 단계",
+              "prev": "이전 단계",
+              "help": "도움 요청"
             }
           },
-          "deviceHowTo2" : {
-            "turnOn" : {
-              "title" : "Nano 켜기",
-              "descr" : "USB 케이블로 컴퓨터에 장치를 연결하세요."
-            },
-            "browse" : {
-              "title" : "둘러보기",
-              "descr" : "스크린 상의 지시를 읽어보며 다양한 장치 활용 방법을 알아보세요."
-            },
-            "select" : {
-              "title" : "\"복구 문구 입력\"을 선택하세요",
-              "descr" : "두 버튼을 동시에 눌러 선택한 항목을 승인해주세요."
-            },
-            "follow" : {
-              "title" : "지시를 따라주세요",
-              "descr" : "여기로 다시 돌아와서 PIN 코드에 대한 지시 사항을 따라주세요."
-            },
-            "buttons" : {
-              "next" : "다음 단계",
-              "prev" : "이전 단계",
-              "help" : "도움 요청"
+          "deviceHowTo2": {
+            "turnOn": {
+              "title": "Nano 켜기",
+              "descr": "USB 케이블로 컴퓨터에 장치를 연결하세요."
+            },
+            "browse": {
+              "title": "둘러보기",
+              "descr": "스크린 상의 지시를 읽어보며 다양한 장치 활용 방법을 알아보세요."
+            },
+            "select": {
+              "title": "\"복구 문구 입력\"을 선택하세요",
+              "descr": "두 버튼을 동시에 눌러 선택한 항목을 승인해주세요."
+            },
+            "follow": {
+              "title": "지시를 따라주세요",
+              "descr": "여기로 다시 돌아와서 PIN 코드에 대한 지시 사항을 따라주세요."
+            },
+            "buttons": {
+              "next": "다음 단계",
+              "prev": "이전 단계",
+              "help": "도움 요청"
             }
           },
-          "pinCode" : {
-            "title" : "PIN 코드",
-            "paragraph" : "PIN 코드는 첫 번째 보안 단계입니다. 개인 키와 Nano에 대한 접근을 물리적으로 안전하게 지킵니다. PIN 코드는 4-8자리여야 합니다.",
-            "disclaimer" : "나의 PIN 코드를 직접 선택하고 공유하지 않아야 한다는 것을 이해합니다.",
-            "buttons" : {
-              "next" : "PIN 코드 설정",
-              "prev" : "이전 단계",
-              "help" : "도움 요청"
+          "pinCode": {
+            "title": "PIN 코드",
+            "paragraph": "PIN 코드는 첫 번째 보안 단계입니다. 개인 키와 Nano에 대한 접근을 물리적으로 안전하게 지킵니다. PIN 코드는 4-8자리여야 합니다.",
+            "disclaimer": "나의 PIN 코드를 직접 선택하고 공유하지 않아야 한다는 것을 이해합니다.",
+            "buttons": {
+              "next": "PIN 코드 설정",
+              "prev": "이전 단계",
+              "help": "도움 요청"
             }
           },
-          "quizSuccess" : {
-            "title" : "이미 전문가네요!",
-            "paragraph" : "이제 안전하게 암호화폐를 관리할 준비가 되었습니다.\n\n간단한 단계 하나만 남았어요!",
-            "buttons" : {
-              "next" : "다음 단계",
-              "prev" : "이전 단계",
-              "help" : "도움 요청"
+          "quizSuccess": {
+            "title": "이미 전문가네요!",
+            "paragraph": "이제 안전하게 암호화폐를 관리할 준비가 되었습니다.\n\n간단한 단계 하나만 남았어요!",
+            "buttons": {
+              "next": "다음 단계",
+              "prev": "이전 단계",
+              "help": "도움 요청"
             }
           },
-          "quizFailure" : {
-            "title" : "금방 전문가처럼 사용하게 될 거예요...",
-            "paragraph" : "걱정 마세요, Ledger가 언제나 함께합니다. 암호화폐의 안전에 대해서라면, 곧 안심하게 될 거예요.\n\n이제 간단한 단계 하나만 남았네요!",
-            "buttons" : {
-              "next" : "다음 단계",
-              "prev" : "이전 단계"
+          "quizFailure": {
+            "title": "금방 전문가처럼 사용하게 될 거예요...",
+            "paragraph": "걱정 마세요, Ledger가 언제나 함께합니다. 암호화폐의 안전에 대해서라면, 곧 안심하게 될 거예요.\n\n이제 간단한 단계 하나만 남았네요!",
+            "buttons": {
+              "next": "다음 단계",
+              "prev": "이전 단계"
             }
           },
-          "pinCodeHowTo" : {
-            "setUp" : {
-              "title" : "Pin 코드 선택",
-              "descr" : "왼쪽이나 오른쪽 버튼을 눌러 숫자를 변경하세요. 양쪽 버튼을 눌러 숫자를 확인하세요. <0></0>(을)를 선택하여 Pin 코드를 확인하세요. <1></1>(을)를 선택하여 숫자를 삭제하세요."
-            },
-            "confirm" : {
-              "title" : "Pin 코드를 승인해 주세요",
-              "descr" : "Pin 코드를 재입력하여 확인해 주세요."
-            },
-            "buttons" : {
-              "next" : "다음 단계",
-              "prev" : "이전 단계",
-              "help" : "도움 요청"
+          "pinCodeHowTo": {
+            "setUp": {
+              "title": "Pin 코드 선택",
+              "descr": "왼쪽이나 오른쪽 버튼을 눌러 숫자를 변경하세요. 양쪽 버튼을 눌러 숫자를 확인하세요. <0></0>(을)를 선택하여 Pin 코드를 확인하세요. <1></1>(을)를 선택하여 숫자를 삭제하세요."
+            },
+            "confirm": {
+              "title": "Pin 코드를 승인해 주세요",
+              "descr": "Pin 코드를 재입력하여 확인해 주세요."
+            },
+            "buttons": {
+              "next": "다음 단계",
+              "prev": "이전 단계",
+              "help": "도움 요청"
             }
           },
-          "existingRecoveryPhrase" : {
-            "title" : "복구 문구를 입력하세요",
-            "paragraph1" : "복구 문구는 귀하가 처음 지갑을 설정할 때 백업해 둔 시크릿 단어 리스트입니다.",
-            "paragraph2" : "Ledger는 귀하의 복구 문구 복사본을 보관하지 않습니다.",
-            "disclaimer" : "복구 문구를 분실할 경우, Nano에 액세스 할 수 없을 때 내 암호 화폐에 대한 액세스도 불가능함을 잘 인지하고 있습니다.",
-            "buttons" : {
-              "next" : "복구 문구 입력",
-              "prev" : "이전 단계",
-              "help" : "도움 요청"
-            },
-            "warning" : {
-              "title" : "본인이 생성하지 않은 복구 문구를 사용하지 마세요.",
-              "desc" : "Ledger 하드웨어 지갑의 Pin 코드와 복구 문구는 본인이 직접 초기화해야 합니다. 기존 시드 단어가 있는 장치나 이미 초기화된 Pin 코드가 존재하는 장치를 수령한 경우, 제품을 사용하지 말고 고객 지원 부서로 문의 주시기 바랍니다.",
-              "supportLink" : "고객 지원 문의"
+          "existingRecoveryPhrase": {
+            "title": "복구 문구를 입력하세요",
+            "paragraph1": "복구 문구는 귀하가 처음 지갑을 설정할 때 백업해 둔 시크릿 단어 리스트입니다.",
+            "paragraph2": "Ledger는 귀하의 복구 문구 복사본을 보관하지 않습니다.",
+            "disclaimer": "복구 문구를 분실할 경우, Nano에 액세스 할 수 없을 때 내 암호 화폐에 대한 액세스도 불가능함을 잘 인지하고 있습니다.",
+            "buttons": {
+              "next": "복구 문구 입력",
+              "prev": "이전 단계",
+              "help": "도움 요청"
+            },
+            "warning": {
+              "title": "본인이 생성하지 않은 복구 문구를 사용하지 마세요.",
+              "desc": "Ledger 하드웨어 지갑의 Pin 코드와 복구 문구는 본인이 직접 초기화해야 합니다. 기존 시드 단어가 있는 장치나 이미 초기화된 Pin 코드가 존재하는 장치를 수령한 경우, 제품을 사용하지 말고 고객 지원 부서로 문의 주시기 바랍니다.",
+              "supportLink": "고객 지원 문의"
             }
           },
-          "useRecoverySheet" : {
-            "takeYourRecoverySheet" : {
-              "title" : "복구 시트를 준비하세요",
-              "descr" : "Nano 제품에 포함된 빈 복구 시트를 준비합니다. 복구 시트가 비어있는 상태로 배송되지 않았다면 Ledger 지원 부서로 연락하세요."
-            },
-            "writeDownWords" : {
-              "title" : "24개의 단어를 적으세요",
-              "descr" : "Nano에 표시된 단어 #1을 복구 시트 1에 기록하세요. 그런 다음 Nano의 오른쪽을 눌러 단어 #2가 화면에 표시되면 2에 기록하세요.\n\n 단어의 순서와 철자에 주의하며 모든 단어에 대해 같은 과정을 반복합니다. Nano의 왼쪽을 눌러 실수가 있는지 확인하세요."
-            },
-            "buttons" : {
-              "next" : "다음 단계",
-              "prev" : "이전 단계",
-              "help" : "도움 요청"
+          "useRecoverySheet": {
+            "takeYourRecoverySheet": {
+              "title": "복구 시트를 준비하세요",
+              "descr": "Nano 제품에 포함된 빈 복구 시트를 준비합니다. 복구 시트가 비어있는 상태로 배송되지 않았다면 Ledger 지원 부서로 연락하세요."
+            },
+            "writeDownWords": {
+              "title": "24개의 단어를 적으세요",
+              "descr": "Nano에 표시된 단어 #1을 복구 시트 1에 기록하세요. 그런 다음 Nano의 오른쪽을 눌러 단어 #2가 화면에 표시되면 2에 기록하세요.\n\n 단어의 순서와 철자에 주의하며 모든 단어에 대해 같은 과정을 반복합니다. Nano의 왼쪽을 눌러 실수가 있는지 확인하세요."
+            },
+            "buttons": {
+              "next": "다음 단계",
+              "prev": "이전 단계",
+              "help": "도움 요청"
             }
           },
-          "newRecoveryPhrase" : {
-            "title" : "복구 문구",
-            "paragraph1" : "복구 문구는 24개의 단어로 이루어진 시크릿 리스트로, 개인 키 백업에 사용됩니다.",
-            "paragraph2" : "Nano는 고유한 복구 문구를 생성합니다. Ledger는 복구 문구의 복사본을 보관하지 않습니다.",
-            "disclaimer" : "복구 문구를 분실할 경우, Nano에 액세스 할 수 없을 때 내 암호 화폐에 대한 액세스도 불가능함을 잘 인지하고 있습니다.",
-            "buttons" : {
-              "next" : "복구 문구",
-              "prev" : "이전 단계",
-              "help" : "도움 요청"
+          "newRecoveryPhrase": {
+            "title": "복구 문구",
+            "paragraph1": "복구 문구는 24개의 단어로 이루어진 시크릿 리스트로, 개인 키 백업에 사용됩니다.",
+            "paragraph2": "Nano는 고유한 복구 문구를 생성합니다. Ledger는 복구 문구의 복사본을 보관하지 않습니다.",
+            "disclaimer": "복구 문구를 분실할 경우, Nano에 액세스 할 수 없을 때 내 암호 화폐에 대한 액세스도 불가능함을 잘 인지하고 있습니다.",
+            "buttons": {
+              "next": "복구 문구",
+              "prev": "이전 단계",
+              "help": "도움 요청"
             }
           },
-          "recoveryHowTo" : {
-            "grabRecovery" : {
-              "title" : "복구 문구를 준비하세요"
-            },
-            "selectLength" : {
-              "title" : "복구 문구 길이를 선택하세요",
-              "descr" : "복구 문구는 12, 18, 혹은 24개의 단어로 구성할 수 있습니다. 암호화폐에 접근하려면 모든 단어를 입력해야 합니다. "
-            },
-            "enterWord" : {
-              "title" : "단어 #1 입력...",
-              "descr" : "왼쪽 또는 오른쪽 버튼으로 단어 #1의 첫 문자를 선택하여 입력하세요. 양쪽 버튼을 눌러 각 문자를 승인하세요."
-            },
-            "validateWord" : {
-              "title" : "단어 #1 인증...",
-              "descr" : "제안에서 단어 #1를 선택하세요. 양쪽 버튼을 눌러 인증하세요."
-            },
-            "andNext" : {
-              "title" : "모든 단어에 반복하세요!"
-            },
-            "buttons" : {
-              "next" : "다음 단계",
-              "prev" : "이전 단계",
-              "help" : "도움 요청"
+          "recoveryHowTo": {
+            "grabRecovery": {
+              "title": "복구 문구를 준비하세요"
+            },
+            "selectLength": {
+              "title": "복구 문구 길이를 선택하세요",
+              "descr": "복구 문구는 12, 18, 혹은 24개의 단어로 구성할 수 있습니다. 암호화폐에 접근하려면 모든 단어를 입력해야 합니다. "
+            },
+            "enterWord": {
+              "title": "단어 #1 입력...",
+              "descr": "왼쪽 또는 오른쪽 버튼으로 단어 #1의 첫 문자를 선택하여 입력하세요. 양쪽 버튼을 눌러 각 문자를 승인하세요."
+            },
+            "validateWord": {
+              "title": "단어 #1 인증...",
+              "descr": "제안에서 단어 #1를 선택하세요. 양쪽 버튼을 눌러 인증하세요."
+            },
+            "andNext": {
+              "title": "모든 단어에 반복하세요!"
+            },
+            "buttons": {
+              "next": "다음 단계",
+              "prev": "이전 단계",
+              "help": "도움 요청"
             }
           },
-          "recoveryHowTo3" : {
-            "reEnterWord" : {
-              "title" : "복구 문구를 확인하세요",
-              "descr" : "오른쪽 버튼을 눌러 단어를 스크롤하며 단어 #1을 찾으세요. 양쪽 버튼을 함께 눌러 승인해 주세요."
-            },
-            "repeat" : {
-              "title" : "모든 단어에 반복하세요!"
-            },
-            "buttons" : {
-              "next" : "다음 단계",
-              "prev" : "이전 단계",
-              "help" : "도움 요청"
+          "recoveryHowTo3": {
+            "reEnterWord": {
+              "title": "복구 문구를 확인하세요",
+              "descr": "오른쪽 버튼을 눌러 단어를 스크롤하며 단어 #1을 찾으세요. 양쪽 버튼을 함께 눌러 승인해 주세요."
+            },
+            "repeat": {
+              "title": "모든 단어에 반복하세요!"
+            },
+            "buttons": {
+              "next": "다음 단계",
+              "prev": "이전 단계",
+              "help": "도움 요청"
             }
           },
-          "genuineCheck" : {
-            "success" : {
-              "title" : "좋습니다!",
-              "desc" : "사용자의 Ledger {{deviceName}}는 정품이며 Ledger Live와 바로 사용할 수 있습니다"
-            },
-            "buttons" : {
-              "next" : "계속",
-              "prev" : "이전 단계",
-              "help" : "도움 요청"
+          "genuineCheck": {
+            "success": {
+              "title": "좋습니다!",
+              "desc": "사용자의 Ledger {{deviceName}}는 정품이며 Ledger Live와 바로 사용할 수 있습니다"
+            },
+            "buttons": {
+              "next": "계속",
+              "prev": "이전 단계",
+              "help": "도움 요청"
             }
           },
-          "hideRecoveryPhrase" : {
-            "title" : "복구 문구를 숨겨두세요",
-            "paragraph" : "Nano를 이용할 수 없는 경우, 복구 문구는 귀하의 암호 화폐에 액세스할 수 있는 유일한 방법이기에, 반드시 안전한 곳에 보관해야 합니다.",
-            "keepItOffline" : "복구 문구는 컴퓨터나 스마트폰이 아닌 하드웨어 지갑에만 입력하세요.",
-            "neverShowToAnyone" : "24개의 단어는 Ledger를 포함하는 누구와도 절대 공유하지 마세요.",
-            "buttons" : {
-              "next" : "모두 완료했습니다!",
-              "prev" : "이전 단계",
-              "help" : "도움 요청",
-              "learn" : "숨겨두는 방법 알아보기"
+          "hideRecoveryPhrase": {
+            "title": "복구 문구를 숨겨두세요",
+            "paragraph": "Nano를 이용할 수 없는 경우, 복구 문구는 귀하의 암호 화폐에 액세스할 수 있는 유일한 방법이기에, 반드시 안전한 곳에 보관해야 합니다.",
+            "keepItOffline": "복구 문구는 컴퓨터나 스마트폰이 아닌 하드웨어 지갑에만 입력하세요.",
+            "neverShowToAnyone": "24개의 단어는 Ledger를 포함하는 누구와도 절대 공유하지 마세요.",
+            "buttons": {
+              "next": "모두 완료했습니다!",
+              "prev": "이전 단계",
+              "help": "도움 요청",
+              "learn": "숨겨두는 방법 알아보기"
             }
           },
-          "pairMyNano" : {
-            "title" : "정품 확인",
-            "paragraph" : "사용자 Nano 장치의 정품 여부를 확인하겠습니다. 빠르고 간단한 절차입니다!",
-            "buttons" : {
-              "next" : "내 Nano 확인하기",
-              "prev" : "이전 단계",
-              "help" : "도움 요청"
+          "pairMyNano": {
+            "title": "정품 확인",
+            "paragraph": "사용자 Nano 장치의 정품 여부를 확인하겠습니다. 빠르고 간단한 절차입니다!",
+            "buttons": {
+              "next": "내 Nano 확인하기",
+              "prev": "이전 단계",
+              "help": "도움 요청"
             }
           }
         }
       }
     },
-    "pedagogy" : {
-      "heading" : "기본",
-      "screens" : {
-        "accessYourCoins" : {
-          "title" : "내 암호화폐에 액세스 하세요",
-          "description" : "귀하의 암호화 자산은 블록체인에 저장됩니다. 암호화폐에 액세스하고 관리하려면 개인 키가 필요합니다."
-        },
-        "ownYourPrivateKey" : {
-          "title" : "나만의 개인 키를 보유하세요",
-          "description" : "귀하의 개인 키는 Nano에 저장됩니다. 자산을 통제하려면 귀하가 개인 키의 유일한 소유권자여야 합니다."
-        },
-        "stayOffline" : {
-          "title" : "오프라인 상태를 유지하세요",
-          "description" : "Nano는 '콜드 스토리지' 지갑 역할을 합니다. 즉, 앱을 사용할 때도 온라인에 개인 키를 노출하지 않습니다."
-        },
-        "validateTransactions" : {
-          "title" : "트랜잭션 검증",
-          "description" : "Ledger Live로 암호화폐를 안전하게 구매, 판매, 교환, 취득할 수 있습니다. Nano로 모든 암호화폐 트랜잭션을 검증하세요."
-        },
-        "setUpNanoWallet" : {
-          "title" : "귀하의 Nano 설정을 시작합시다!",
-          "description" : "Nano 보안 설정부터 시작하겠습니다.",
-          "CTA" : "시작해 봅시다!"
-        }
-      }
-    },
-    "quizz" : {
-      "heading" : "퀴즈",
-      "title" : "이제 게임을 시작합시다!",
-      "descr" : "3가지 간단한 질문에 답하며 사람들이 흔히 잘못 알고 있는 하드웨어 지갑 상식을 알아보세요.",
-      "buttons" : {
-        "start" : "퀴즈를 풀어보세요",
-        "next" : "다음 문제",
-        "finish" : "퀴즈 완료"
-      },
-      "questions" : {
-        "1" : {
-          "text" : "Ledger 사용자로서, 내 암호화폐가 저장된 곳은:",
-          "answers" : {
-            "1" : "내 Nano 장치",
-            "2" : "블록체인에서"
-          },
-          "results" : {
-            "success" : {
-              "title" : "축하합니다!",
-              "text" : "사용자의 암호화폐는 언제나 블록체인에 저장됩니다. 사용자의 하드웨어 지갑은 개인 키만을 저장하고, 이 개인 키로 암호화폐에 액세스 할 수 있습니다."
-            },
-            "fail" : {
-              "title" : "오답!",
-              "text" : "사용자의 암호화폐는 언제나 블록체인에 저장됩니다. 사용자의 하드웨어 지갑은 개인 키만을 저장하고, 이 개인 키로 암호화폐에 액세스 할 수 있습니다."
+    "pedagogy": {
+      "heading": "기본",
+      "screens": {
+        "accessYourCoins": {
+          "title": "내 암호화폐에 액세스 하세요",
+          "description": "귀하의 암호화 자산은 블록체인에 저장됩니다. 암호화폐에 액세스하고 관리하려면 개인 키가 필요합니다."
+        },
+        "ownYourPrivateKey": {
+          "title": "나만의 개인 키를 보유하세요",
+          "description": "귀하의 개인 키는 Nano에 저장됩니다. 자산을 통제하려면 귀하가 개인 키의 유일한 소유권자여야 합니다."
+        },
+        "stayOffline": {
+          "title": "오프라인 상태를 유지하세요",
+          "description": "Nano는 '콜드 스토리지' 지갑 역할을 합니다. 즉, 앱을 사용할 때도 온라인에 개인 키를 노출하지 않습니다."
+        },
+        "validateTransactions": {
+          "title": "트랜잭션 검증",
+          "description": "Ledger Live로 암호화폐를 안전하게 구매, 판매, 교환, 취득할 수 있습니다. Nano로 모든 암호화폐 트랜잭션을 검증하세요."
+        },
+        "setUpNanoWallet": {
+          "title": "귀하의 Nano 설정을 시작합시다!",
+          "description": "Nano 보안 설정부터 시작하겠습니다.",
+          "CTA": "시작해 봅시다!"
+        }
+      }
+    },
+    "quizz": {
+      "heading": "퀴즈",
+      "title": "이제 게임을 시작합시다!",
+      "descr": "3가지 간단한 질문에 답하며 사람들이 흔히 잘못 알고 있는 하드웨어 지갑 상식을 알아보세요.",
+      "buttons": {
+        "start": "퀴즈를 풀어보세요",
+        "next": "다음 문제",
+        "finish": "퀴즈 완료"
+      },
+      "questions": {
+        "1": {
+          "text": "Ledger 사용자로서, 내 암호화폐가 저장된 곳은:",
+          "answers": {
+            "1": "내 Nano 장치",
+            "2": "블록체인에서"
+          },
+          "results": {
+            "success": {
+              "title": "축하합니다!",
+              "text": "사용자의 암호화폐는 언제나 블록체인에 저장됩니다. 사용자의 하드웨어 지갑은 개인 키만을 저장하고, 이 개인 키로 암호화폐에 액세스 할 수 있습니다."
+            },
+            "fail": {
+              "title": "오답!",
+              "text": "사용자의 암호화폐는 언제나 블록체인에 저장됩니다. 사용자의 하드웨어 지갑은 개인 키만을 저장하고, 이 개인 키로 암호화폐에 액세스 할 수 있습니다."
             }
           }
         },
-        "2" : {
-          "text" : "복구 문구가 더 이상 안전하지 않거나 노출되었다면...",
-          "answers" : {
-            "1" : "Ledger가 제게 복사본을 보내줄 수 있으니 괜찮습니다",
-            "2" : "현재 제 암호화폐가 안전하지 않아서 안전한 곳으로 전송해야 합니다"
-          },
-          "results" : {
-            "success" : {
-              "title" : "축하합니다!",
-              "text" : "복구 문구를 알고 있는 사람이라면 누구나 귀하의 암호화 자산을 가져갈 수 있습니다.\n복구 문구를 분실한 경우, 암호화폐를 안전한 장소로 신속하게 전송해야 합니다."
-            },
-            "fail" : {
-              "title" : "오답!",
-              "text" : "복구 문구를 알고 있는 사람이라면 누구나 귀하의 암호화 자산을 가져갈 수 있습니다.\n복구 문구를 분실한 경우, 암호화폐를 안전한 장소로 신속하게 전송해야 합니다."
+        "2": {
+          "text": "복구 문구가 더 이상 안전하지 않거나 노출되었다면...",
+          "answers": {
+            "1": "Ledger가 제게 복사본을 보내줄 수 있으니 괜찮습니다",
+            "2": "현재 제 암호화폐가 안전하지 않아서 안전한 곳으로 전송해야 합니다"
+          },
+          "results": {
+            "success": {
+              "title": "축하합니다!",
+              "text": "복구 문구를 알고 있는 사람이라면 누구나 귀하의 암호화 자산을 가져갈 수 있습니다.\n복구 문구를 분실한 경우, 암호화폐를 안전한 장소로 신속하게 전송해야 합니다."
+            },
+            "fail": {
+              "title": "오답!",
+              "text": "복구 문구를 알고 있는 사람이라면 누구나 귀하의 암호화 자산을 가져갈 수 있습니다.\n복구 문구를 분실한 경우, 암호화폐를 안전한 장소로 신속하게 전송해야 합니다."
             }
           }
         },
-        "3" : {
-          "text" : "Nano를 Ledger 앱에 연결할 때, 내 개인 키는...",
-          "answers" : {
-            "1" : "여전히 오프라인 상태입니다",
-            "2" : "잠시 인터넷에 연결됩니다"
-          },
-          "results" : {
-            "success" : {
-              "title" : "축하합니다!",
-              "text" : "개인 키는 언제나 하드웨어 지갑에 오프라인으로 저장됩니다. Nano에 연결되어 있을 때도 Ledger 앱은 개인 키에 접근할 수 없습니다. 귀하는 장치에서 모든 트랜잭션을 물리적으로 승인해야 합니다."
-            },
-            "fail" : {
-              "title" : "오답!",
-              "text" : "개인 키는 언제나 하드웨어 지갑에 오프라인으로 저장됩니다. Nano에 연결되어 있을 때도 Ledger 앱은 개인 키에 접근할 수 없습니다. 귀하는 장치에서 모든 트랜잭션을 물리적으로 승인해야 합니다."
+        "3": {
+          "text": "Nano를 Ledger 앱에 연결할 때, 내 개인 키는...",
+          "answers": {
+            "1": "여전히 오프라인 상태입니다",
+            "2": "잠시 인터넷에 연결됩니다"
+          },
+          "results": {
+            "success": {
+              "title": "축하합니다!",
+              "text": "개인 키는 언제나 하드웨어 지갑에 오프라인으로 저장됩니다. Nano에 연결되어 있을 때도 Ledger 앱은 개인 키에 접근할 수 없습니다. 귀하는 장치에서 모든 트랜잭션을 물리적으로 승인해야 합니다."
+            },
+            "fail": {
+              "title": "오답!",
+              "text": "개인 키는 언제나 하드웨어 지갑에 오프라인으로 저장됩니다. Nano에 연결되어 있을 때도 Ledger 앱은 개인 키에 접근할 수 없습니다. 귀하는 장치에서 모든 트랜잭션을 물리적으로 승인해야 합니다."
             }
           }
         }
       }
     }
   },
-  "connectTroubleshooting" : {
-    "desc" : "장치 연결에 문제가 있나요?",
-    "cta" : "해결하세요",
-    "solution" : "해결책 #{{number}}",
-    "applesInstructions" : "Apple 지침",
-    "nextSolution" : "다음 해결책",
-    "previousSolution" : "이전 해결책",
-    "followSteps" : "이 단계를 따르세요",
-    "supportArticle" : "참조 기사",
-    "connecting" : "연결 중...",
-    "connected" : "연결됨",
-    "backToPortfolio" : "포트폴리오로 돌아가기",
-    "steps" : {
-      "entry" : {
-        "title" : "USB 연결 문제 해결",
-        "desc" : "장치 연결에 문제가 있는 것 같습니다. 걱정 마세요. 장치가 무사히 연결될 때까지 다양한 해결책을 하나씩 시도해볼 수 있습니다!",
-        "cta" : "해결해 봅시다!",
-        "back" : "돌아가기"
-      },
-      "1" : {
-        "windows" : {
-          "title" : "Ledger Live를 관리자로 실행하기",
-          "bullets" : {
-            "0" : "Ledger Live 중단하기",
-            "1" : "Ledger Live 앱을 오른쪽 클릭하세요.",
-            "2" : "'관리자로 실행'을 선택하세요.",
-            "3" : "장치 연결 후 잠금 해제하여 검색이 되는지 확인하세요."
+  "connectTroubleshooting": {
+    "desc": "장치 연결에 문제가 있나요?",
+    "cta": "해결하세요",
+    "solution": "해결책 #{{number}}",
+    "applesInstructions": "Apple 지침",
+    "nextSolution": "다음 해결책",
+    "previousSolution": "이전 해결책",
+    "followSteps": "이 단계를 따르세요",
+    "supportArticle": "참조 기사",
+    "connecting": "연결 중...",
+    "connected": "연결됨",
+    "backToPortfolio": "포트폴리오로 돌아가기",
+    "steps": {
+      "entry": {
+        "title": "USB 연결 문제 해결",
+        "desc": "장치 연결에 문제가 있는 것 같습니다. 걱정 마세요. 장치가 무사히 연결될 때까지 다양한 해결책을 하나씩 시도해볼 수 있습니다!",
+        "cta": "해결해 봅시다!",
+        "back": "돌아가기"
+      },
+      "1": {
+        "windows": {
+          "title": "Ledger Live를 관리자로 실행하기",
+          "bullets": {
+            "0": "Ledger Live 중단하기",
+            "1": "Ledger Live 앱을 오른쪽 클릭하세요.",
+            "2": "'관리자로 실행'을 선택하세요.",
+            "3": "장치 연결 후 잠금 해제하여 검색이 되는지 확인하세요."
           }
         },
-        "linux" : {
-          "title" : "리눅스에서 udev 규칙을 업데이트하세요",
-          "desc" : "아래 버튼을 클릭해서 udev 규칙을 추가하세요. 장치를 연결하고 잠금 해제하여 검색되는지 확인하세요.",
-          "cta" : "규칙 설정",
-          "bullets" : {
-            "0" : "터미널에서 다음 명령어를 입력하여 규칙을 자동 추가하고 udev를 다시 로드하세요.",
-            "1" : "장치 연결 후 잠금 해제하여 검색이 되는지 확인하세요."
+        "linux": {
+          "title": "리눅스에서 udev 규칙을 업데이트하세요",
+          "desc": "아래 버튼을 클릭해서 udev 규칙을 추가하세요. 장치를 연결하고 잠금 해제하여 검색되는지 확인하세요.",
+          "cta": "규칙 설정",
+          "bullets": {
+            "0": "터미널에서 다음 명령어를 입력하여 규칙을 자동 추가하고 udev를 다시 로드하세요.",
+            "1": "장치 연결 후 잠금 해제하여 검색이 되는지 확인하세요."
           }
         }
       },
-      "2" : {
-        "usbPort" : {
-          "title" : "다른 USB 포트로 시도하세요",
-          "bullets" : {
-            "0" : "컴퓨터에 사용된 USB 포트를 변경하세요.",
-            "1" : "모든 USB 동글을 제거하세요.",
-            "2" : "장치 연결 후 잠금 해제하여 검색이 되는지 확인하세요."
+      "2": {
+        "usbPort": {
+          "title": "다른 USB 포트로 시도하세요",
+          "bullets": {
+            "0": "컴퓨터에 사용된 USB 포트를 변경하세요.",
+            "1": "모든 USB 동글을 제거하세요.",
+            "2": "장치 연결 후 잠금 해제하여 검색이 되는지 확인하세요."
           }
         },
-        "usbCable" : {
-          "title" : "USB 케이블을 변경하세요",
-          "bullets" : {
-            "0" : "가능하면 기존 USB 케이블을 이용하세요.",
-            "1" : "다른 USB 케이블을 시도하되 해당 케이블이 데이터 전송을 지원하는지 확인하세요.",
-            "2" : "장치 연결 후 잠금 해제하여 검색이 되는지 확인하세요."
+        "usbCable": {
+          "title": "USB 케이블을 변경하세요",
+          "bullets": {
+            "0": "가능하면 기존 USB 케이블을 이용하세요.",
+            "1": "다른 USB 케이블을 시도하되 해당 케이블이 데이터 전송을 지원하는지 확인하세요.",
+            "2": "장치 연결 후 잠금 해제하여 검색이 되는지 확인하세요."
           }
         },
-        "restart" : {
-          "title" : "컴퓨터를 재시작하세요.",
-          "bullets" : {
-            "0" : "컴퓨터를 재시작하세요.",
-            "1" : "Ledger Live를 시작하세요.",
-            "2" : "장치 연결 후 잠금 해제하여 검색이 되는지 확인하세요."
+        "restart": {
+          "title": "컴퓨터를 재시작하세요.",
+          "bullets": {
+            "0": "컴퓨터를 재시작하세요.",
+            "1": "Ledger Live를 시작하세요.",
+            "2": "장치 연결 후 잠금 해제하여 검색이 되는지 확인하세요."
           }
         },
-        "antiVirus" : {
-          "title" : "안티바이러스와 VPN 끄기",
-          "bullets" : {
-            "0" : "모든 안티바이러스, 방화벽, VPN 소프트웨어를 꺼 주세요.",
-            "1" : "장치 연결 후 잠금 해제하여 검색이 되는지 확인하세요.",
-            "2" : "제대로 작동한다면 Ledger Live를 화이트리스트에 추가해주세요."
+        "antiVirus": {
+          "title": "안티바이러스와 VPN 끄기",
+          "bullets": {
+            "0": "모든 안티바이러스, 방화벽, VPN 소프트웨어를 꺼 주세요.",
+            "1": "장치 연결 후 잠금 해제하여 검색이 되는지 확인하세요.",
+            "2": "제대로 작동한다면 Ledger Live를 화이트리스트에 추가해주세요."
           }
         },
-        "anotherComputer" : {
-          "title" : "다른 컴퓨터에서 시도하세요",
-          "bullets" : {
-            "0" : "다른 컴퓨터에서 <0>{{link}}</0>로 이동하여 Ledger Live를 다운로드하고 설치하세요.",
-            "1" : "장치 연결 후 잠금 해제하여 검색이 되는지 확인하세요."
+        "anotherComputer": {
+          "title": "다른 컴퓨터에서 시도하세요",
+          "bullets": {
+            "0": "다른 컴퓨터에서 <0>{{link}}</0>로 이동하여 Ledger Live를 다운로드하고 설치하세요.",
+            "1": "장치 연결 후 잠금 해제하여 검색이 되는지 확인하세요."
           }
         }
       },
-      "3" : {
-        "windows" : {
-          "title" : "USB 장치 드라이버를 업데이트하세요",
-          "bullets" : {
-            "0" : "<0>{{link}}를 방문하세요",
-            "1" : "USB 장치 드라이버 업데이트 지침을 따르세요.",
-            "2" : "장치를 연결하고 잠금 해제하여 검색되는지 확인하세요."
+      "3": {
+        "windows": {
+          "title": "USB 장치 드라이버를 업데이트하세요",
+          "bullets": {
+            "0": "<0>{{link}}를 방문하세요",
+            "1": "USB 장치 드라이버 업데이트 지침을 따르세요.",
+            "2": "장치를 연결하고 잠금 해제하여 검색되는지 확인하세요."
           }
         },
-        "mac" : {
-          "0" : {
-            "title" : "전체 디스크 액세스를 허용하세요",
-            "bullets" : {
-              "0" : "\"시스템 환경설정\"을 열어주세요.",
-              "1" : "\"보안 및 프라이버시\"로 이동하세요.",
-              "2" : "\"프라이버시\" 탭 왼쪽 줄의 \"전체 디스크 액세스\"로 이동하세요.",
-              "3" : "\"Ledger Live\"를 추가하세요.",
-              "4" : "장치 연결 후 잠금 해제하여 검색이 되는지 확인하세요."
+        "mac": {
+          "0": {
+            "title": "전체 디스크 액세스를 허용하세요",
+            "bullets": {
+              "0": "\"시스템 환경설정\"을 열어주세요.",
+              "1": "\"보안 및 프라이버시\"로 이동하세요.",
+              "2": "\"프라이버시\" 탭 왼쪽 줄의 \"전체 디스크 액세스\"로 이동하세요.",
+              "3": "\"Ledger Live\"를 추가하세요.",
+              "4": "장치 연결 후 잠금 해제하여 검색이 되는지 확인하세요."
             }
           },
-          "1" : {
-            "title" : "VRAM 리셋",
-            "link" : "Apple 지침",
-            "bullets" : {
-              "0" : "Mac에 인텔 프로세서가 장착되었다면, <0>{{link}}</0>에 따라 NVRAM을 리셋하세요.",
-              "1" : "장치 연결 후 잠금 해제하여 검색이 되는지 확인하세요."
+          "1": {
+            "title": "VRAM 리셋",
+            "link": "Apple 지침",
+            "bullets": {
+              "0": "Mac에 인텔 프로세서가 장착되었다면, <0>{{link}}</0>에 따라 NVRAM을 리셋하세요.",
+              "1": "장치 연결 후 잠금 해제하여 검색이 되는지 확인하세요."
             }
           }
         }
       },
-      "4" : {
-        "deviceSelection" : {
-          "title" : "어떤 장치를 이용 중인가요?",
-          "desc" : "Nano S를 이용 중이라면, 장치 펌웨어 복구를 시도하세요. Nano X와 Blue 사용자는 Ledger 지원 부서에 연락하시기 바랍니다"
-        },
-        "notFixed" : {
-          "title" : " USB 연결 문제가 여전히 해결되지 않았나요?",
-          "desc" : "모든 해결책을 이미 시도해 보았다면, Ledger 지원 부서에 문의해주세요. 그렇지 않은 경우, 아직 시도해 보지 않은 해결책의 지침을 따라보세요.",
-          "back" : "포트폴리오로 돌아가기",
-          "cta" : "지원 부서 문의"
-        },
-        "repair" : {
-          "title" : "Nano S 복구",
-          "desc" : "장치에 어떤 메시지가 표시되나요?",
-          "mcuOutdated" : "MCU 펌웨어가 오래되었습니다",
-          "mcuNotGenuine" : "정품 MCU 펌웨어가 아닙니다",
-          "repairInstructions" : "장치 복구 안내를 따르세요",
-          "updateInstructions" : "장치 업데이트 지침을 따르세요",
-          "somethingElse" : "다른 항목"
-        }
-      }
-    }
-  },
-  "SignMessageConfirm" : {
-    "stringHash" : "메시지 해시",
-    "domainHash" : "도메인 해시",
-    "messageHash" : "메시지 해시",
-    "message" : "메시지"
-  },
-  "TransactionConfirm" : {
-    "title" : "거래를 장치에서 확인하고 완료하세요",
-    "warning" : "장치에 표시된 주소가 {{recipientWording}}의 주소와 정확히 일치하는지 항상 확인하세요.",
-    "secureContract" : "장치의 예치금 세부사항을 확인한 후 전송하세요. 연락처 주소는 안전하게 제공되어 따로 인증할 필요 없습니다.",
-    "verifyData" : "언제나 거래 세부사항을 장치에서 확인하세요.",
-    "warningWording" : {
-    },
-    "titleWording" : {
-      "send" : "거래를 장치에서 확인하고 완료하세요",
-      "claimReward" : "거래를 장치에서 확인하고 완료하세요",
-      "freeze" : "거래를 장치에서 확인하고 완료하세요",
-      "unfreeze" : "거래를 장치에서 확인하고 완료하세요",
-      "vote" : "거래를 장치에서 확인하고 완료하세요",
-      "delegate" : "거래를 장치에서 확인하고 완료하세요",
-      "undelegate" : "거래를 장치에서 확인하고 완료하세요",
-      "redelegate" : "거래를 장치에서 확인하고 완료하세요",
-      "claimRewardCompound" : "거래를 장치에서 확인하고 완료하세요",
-      "nominate" : "거래를 장치에서 확인하고 완료하세요",
-      "chill" : "거래를 장치에서 확인하고 완료하세요",
-      "bond" : "거래를 장치에서 확인하고 완료하세요",
-      "unbond" : "거래를 장치에서 확인하고 완료하세요",
-      "rebond" : "거래를 장치에서 확인하고 완료하세요",
-      "withdrawUnbonded" : "거래를 장치에서 확인하고 완료하세요",
-      "setController" : "거래를 장치에서 확인하고 완료하세요"
-    },
-    "recipientWording" : {
-      "send" : "수령인",
-      "delegate" : "검증인",
-      "redelegate" : "검증인",
-      "undelegate" : "검증인",
-      "claimReward" : "보상 수령인",
-      "claimRewardCompound" : "보상을 받을 검증인",
-      "optIn" : "수령인",
-      "nominate" : "검증인",
-      "erc721" : {
-        "transfer" : "수령인"
-      },
-      "erc1155" : {
-        "transfer" : "수령인"
-      }
-    },
-    "votes" : "투표 ({{count}})"
-  },
-  "RecipientField" : {
-    "placeholder" : "{{currencyName}} 주소를 입력하세요"
-  },
-  "Terms" : {
-    "title" : "이용 약관",
-    "description" : "시간을 내어 이용 약관과 개인 정보 보호 정책을 살펴보세요",
-    "termsLabel" : "이용 약관",
-    "privacyLabel" : "개인 정보 보호 정책",
-    "switchLabel" : "이용 약관과 개인 정보 보호 정책을 읽었으며 이에 동의합니다",
-    "cta" : "Ledger 앱 입력"
-  },
-  "updatedTerms" : {
-    "title" : "이용약관 업데이트",
-    "body" : {
-      "intro" : "안녕하세요! 보다 Ledger Live 이용약관을 제공하고 새롭게 선보이는 Ledger Live의 서비스 및 기능을 반영하기 위해 Ledger Live 이용약관이 업데이트되었습니다. 다음 사항을 중심으로 업데이트가 이루어졌습니다.",
-      "bulletPoints" : ["이용 가능한 서비스와 그 작동 방법의 명확한 설명", "서비스 수수료 운영 방식 설명", "공지 프로세스를 개선하여 이용약관의 새로운 변경 사항을 사용자에게 적절하게 알림"],
-      "agreement" : "\"계속\"을 클릭하면 아래 이용약관을 읽고 동의하는 것으로 간주합니다."
-    },
-    "link" : "이용 약관",
-    "cta" : "계속"
-  },
-  "families" : {
-    "cardano" : {
-      "memoPlaceholder" : "선택 사항",
-      "memo" : "메모"
-    },
-    "stellar" : {
-      "memo" : "메모",
-      "memoType" : {
-        "MEMO_TEXT" : "메모 텍스트",
-        "NO_MEMO" : "메모 없음",
-        "MEMO_ID" : "메모 ID",
-        "MEMO_HASH" : "메모 해시",
-        "MEMO_RETURN" : "메모 반환"
-      },
-      "memoWarningText" : "메모 기능을 사용할 때는 사용한 메모 유형을 수령인과 확인하세요",
-      "fee" : "수수료",
-      "feeInfoText" : "스텔라 네트워크 상의 트랜잭션에는 최소 거래 수수료 0.00001 XLM이 필요합니다",
-      "suggested" : "추천",
-      "recommendedFee" : "권장 수수료",
-      "recommenndedFeeInfo" : "권장 수수료보다 낮은 수수료로도 여전히 트랜잭션 제출이 가능하지만 거래가 체결되지 않을 수 있습니다.",
-      "networkCongestion" : "네트워크 혼잡",
-      "networkCongestionLevel" : {
-        "LOW" : "낮음",
-        "MEDIUM" : "Medium",
-        "HIGH" : "높음"
-      },
-      "assetCode" : "자산 코드",
-      "assetIssuer" : "자산 발행인"
-    },
-    "cosmos" : {
-      "memo" : "메모",
-      "memoPlaceholder" : "선택 사항",
-      "memoWarningText" : "메모 기능을 사용할 때는 해당 정보를 수령인과 신중하게 확인하세요"
-    },
-    "solana" : {
-      "memo" : "메모",
-      "memoPlaceholder" : "선택 사항"
-    }
-  },
-  "errors" : {
-    "NoSuchAppOnProvider" : {
-      "title" : "특정 구성에 대한 {{appName}} 앱을 찾을 수 없습니다.",
-      "description" : "관리자에서 앱을 다시 설치해 보세요"
-    },
-    "countervaluesUnavailable" : {
-      "title" : "현재 이 자산에 대한 등가를 제공할 수 없습니다"
-    },
-    "generic" : {
-      "title" : "{{message}}",
-      "description" : "문제가 발생했습니다. 재시도하거나 Ledger 지원 부서에 연락하세요."
-    },
-    "AccountAwaitingSendPendingOperations" : {
-      "title" : "이 계정에 대기 중인 거래가 있습니다",
-      "description" : "거래가 완료될 때까지 기다려 주세요."
-    },
-    "AccountNameRequired" : {
-      "title" : "계정 이름이 필요합니다",
-      "description" : "계정 이름을 입력하세요"
-    },
-    "AccountNeedResync" : {
-      "title" : "다시 시도해주세요",
-      "description" : "오래된 계정입니다. 동기화가 필요합니다."
-    },
-    "AccountNotSupported" : {
-      "title" : "지원되지 않는 계정입니다.",
-      "description" : "재시도하거나 지원 부서로 문의하세요 ({{reason}})"
-    },
-    "AlgorandASANotOptInInRecipient" : {
-      "title" : "선택한 ASA에서 수령인 계정을 선택하지 않았습니다."
-    },
-    "AmountRequired" : {
-      "title" : "필요 금액"
-    },
-    "NoAccessToCamera" : {
-      "title" : "귀하의 시스템에 다른 애플리케이션에서 사용되지 않는 카메라가 있는지 확인하시고 Ledger Live가 해당 카메라를 사용할 수 있도록 허용해주세요.",
-      "description" : ""
-    },
-    "ClaimRewardsFeesWarning" : {
-      "title" : "추정된 수수료보다 수령하는 보상액이 적습니다",
-      "description" : ""
-    },
-    "CompoundLowerAllowanceOfActiveAccountError" : {
-      "title" : "활성 예치금이 있을 때는 승인된 금액을 낮출 수 없습니다."
-    },
-    "CosmosBroadcastCodeInternal" : {
-      "title" : "문제가 발생했습니다(오류 #1)",
-      "description" : "Ledger 지원 부서로 문의하세요"
-    },
-    "CosmosBroadcastCodeTxDecode" : {
-      "title" : "문제가 발생했습니다(오류 #2)",
-      "description" : "Ledger 지원 부서로 문의하세요"
-    },
-    "CosmosBroadcastCodeInvalidSequence" : {
-      "title" : "유효하지 않은 시퀀스",
-      "description" : "거래를 다시 시도해 주세요"
-    },
-    "CosmosBroadcastCodeUnauthorized" : {
-      "title" : "승인되지 않은 서명",
-      "description" : "이 트랜잭션의 서명 권한이 없는 계정입니다."
-    },
-    "CosmosBroadcastCodeInsufficientFunds" : {
-      "title" : "자금이 부족합니다",
-      "description" : "계정에 자금이 충분한지 확인하고 다시 시도해 주세요"
-    },
-    "CosmosBroadcastCodeUnknownRequest" : {
-      "title" : "문제가 발생했습니다(오류 #6)",
-      "description" : "Ledger 지원 부서로 문의하세요"
-    },
-    "CosmosBroadcastCodeInvalidAddress" : {
-      "title" : "유효하지 않은 주소",
-      "description" : "주소를 확인하고 재시도하세요"
-    },
-    "CosmosBroadcastCodeInvalidPubKey" : {
-      "title" : "문제가 발생했습니다(오류 #8)",
-      "description" : "Ledger 지원 부서로 문의하세요"
-    },
-    "CosmosBroadcastCodeUnknownAddress" : {
-      "title" : "알려지지 않은 주소",
-      "description" : "주소를 확인하고 재시도하세요"
-    },
-    "CosmosBroadcastCodeInsufficientCoins" : {
-      "title" : "코인이 부족합니다",
-      "description" : "계정에 자금이 충분한지 확인하고 다시 시도해 주세요"
-    },
-    "CosmosBroadcastCodeInvalidCoins" : {
-      "title" : "문제가 발생했습니다(오류 #11)",
-      "description" : "Ledger 지원 부서로 문의하세요"
-    },
-    "CosmosBroadcastCodeOutOfGas" : {
-      "title" : "문제가 발생했습니다(오류 #12)",
-      "description" : "Ledger 지원 부서로 문의하세요"
-    },
-    "CosmosBroadcastCodeMemoTooLarge" : {
-      "title" : "메모 필드가 너무 깁니다",
-      "description" : "메모 텍스트의 사이즈를 줄이고 다시 시도해 주세요."
-    },
-    "CosmosBroadcastCodeInsufficientFee" : {
-      "title" : "문제가 발생했습니다(오류 #14)",
-      "description" : "Ledger 지원 부서로 문의하세요"
-    },
-    "CosmosBroadcastCodeTooManySignatures" : {
-      "title" : "문제가 발생했습니다(오류 #15)",
-      "description" : "Ledger 지원 부서로 문의하세요"
-    },
-    "CosmosBroadcastCodeGasOverflow" : {
-      "title" : "문제가 발생했습니다(오류 #16)",
-      "description" : "Ledger 지원 부서로 문의하세요"
-    },
-    "CosmosBroadcastCodeNoSignatures" : {
-      "title" : "문제가 발생했습니다(오류 #17)",
-      "description" : "Ledger 지원 부서로 문의하세요"
-    },
-    "CosmosDelegateAllFundsWarning" : {
-      "title" : "향후 트랜잭션 수수료 지불에 필요한 잔액을 충분히 남겨 두세요"
-    },
-    "CurrencyNotSupported" : {
-      "title" : "{{currencyName}}(은)는 지원되지 않습니다",
-      "description" : "아직 지원되지 않는 암호화 자산입니다. Ledger 지원 부서로 문의하세요"
-    },
-    "DeviceNotGenuine" : {
-      "title" : "정품이 아닐 수 있습니다.",
-      "description" : "Ledger 지원 부서로 도움을 요청하세요"
-    },
-    "DeviceGenuineSocketEarlyClose" : {
-      "title" : "죄송하지만 다시 시도해 주세요 (genuine-close)",
-      "description" : null
-    },
-    "DeviceInOSUExpected" : {
-      "title" : "죄송하지만, 업데이트에 실패했습니다",
-      "description" : "재시도하거나 Ledger 지원 부서로 문의하세요."
-    },
-    "DeviceHalted" : {
-      "title" : "Ledger 장치를 재시작하고 다시 시도해 주세요",
-      "description" : "예상하지 못한 오류가 발생했습니다. 다시 시도해주세요"
-    },
-    "DeviceNotOnboarded" : {
-      "title" : "귀하의 장치가 아직 사용될 준비가 되지 않았습니다",
-      "description" : "Ledger Live와 함께 사용하기 전에 장치를 설정하세요."
-    },
-    "DeviceSocketFail" : {
-      "title" : "Ledger 장치를 재시작하고 다시 시도해 주세요",
-      "description" : "예상하지 못한 오류가 발생했습니다. 다시 시도해주세요. ({{message}})"
-    },
-    "DeviceSocketNoBulkStatus" : {
-      "title" : "연결이 실패했습니다",
-      "description" : "다시 시도해 주세요."
-    },
-    "DisconnectedDevice" : {
-      "title" : "죄송하지만 장치 연결이 해제된 것 같습니다",
-      "description" : "다시 연결하여 재시도해주세요."
-    },
-    "DisconnectedDeviceDuringOperation" : {
-      "title" : "죄송하지만 장치 연결이 해제된 것 같습니다",
-      "description" : "다시 연결하여 재시도해주세요."
-    },
-    "EnpointConfig" : {
-      "title" : "잘못된 엔드포인트",
-      "description" : "유효한 엔드포인트를 입력하세요"
-    },
-    "FeeEstimationFailed" : {
-      "title" : "죄송합니다, 수수료 추정에 실패했습니다",
-      "description" : "맞춤 수수료 설정을 시도해주세요 (status: {{status}})"
-    },
-    "FirmwareOrAppUpdateRequired" : {
-      "title" : "펌웨어나 앱 업데이트가 필요합니다",
-      "description" : "관리자를 사용하여 모든 앱을 삭제하고 펌웨어 업데이트가 가능한지 확인한 뒤 재설치하세요"
-    },
-    "LatestFirmwareVersionRequired" : {
-      "title" : "Nano 펌웨어 업데이트",
-      "description" : "이 기능을 이용하려면 장치 펌웨어를 최신 버전으로 업데이트하세요"
-    },
-    "FirmwareNotRecognized" : {
-      "title" : "장치 펌웨어가 인식되지 않습니다",
-      "description" : "Ledger 지원 부서로 문의하세요"
-    },
-    "HardResetFail" : {
-      "title" : "죄송하지만 리셋할 수 없습니다",
-      "description" : "문제가 지속되면 다시 시도하거나 Ledger 지원 부서에 연락하세요."
-    },
-    "LatestMCUInstalledError" : {
-      "title" : "죄송하지만 업데이트가 필요한 항목이 없습니다",
-      "description" : "장치를 사용할 수 없다면 Ledger 지원 부서에 문의하세요."
-    },
-    "LedgerAPI4xx" : {
-      "title" : "{{message}}",
-      "description" : "연결을 확인하고 다시 시도하거나 Ledger 지원 부서에 연락하세요."
-    },
-    "LedgerAPI5xx" : {
-      "title" : "죄송하지만 다시 시도하세요.",
-      "description" : "서버가 요청을 처리할 수 없습니다. 나중에 다시 시도하거나 Ledger 지원 부서에 연락하세요. {{message}}"
-    },
-    "LedgerAPINotAvailable" : {
-      "title" : "죄송하지만 {{currencyName}} 서비스를 이용할 수 없습니다",
-      "description" : "재시도하거나 Ledger 지원 부서로 문의하세요."
-    },
-    "ManagerAppAlreadyInstalled" : {
-      "title" : "죄송하지만 이미 설치되었습니다",
-      "description" : "장치에 이미 설치된 앱이 무엇인지 확인하세요."
-    },
-    "ManagerAppDepInstallRequired" : {
-      "title" : "{{dependency}} 앱이 필요합니다",
-      "description" : "{{dependency}} 앱이 이미 설치된 경우, 최신 버전으로 재설치하세요"
-    },
-    "ManagerAppDepUninstallRequired" : {
-      "title" : "죄송하지만 반드시 필요한 앱입니다",
-      "description" : "우선 {{appName}} 앱이 필요한 모든 앱을 삭제해야 합니다"
-    },
-    "ManagerDeviceLocked" : {
-      "title" : "장치가 잠금 상태입니다",
-      "description" : "장치를 잠금 해제하세요"
-    },
-    "ManagerFirmwareNotEnoughSpace" : {
-      "title" : "장치에서 모든 앱 삭제",
-      "description" : "암호화 자산에 액세스 할 수 있는 개인 키는 장치에 안전하게 보관되며 사용자의 복구 시트에 백업해 두어야 합니다."
-    },
-    "ManagerNotEnoughSpace" : {
-      "title" : "죄송하지만 남아 있는 저장 공간이 충분하지 않습니다",
-      "description" : "일부 앱을 삭제하여 공간을 확보하세요. 암호화 자산 접근에 사용되는 개인 키는 장치에 안전하게 보관됩니다."
-    },
-    "ManagerQuitPage" : {
-      "install" : {
-        "title" : "진행 중인 앱 설치를 완료할까요?",
-        "description" : "관리자를 중단하면 앱 설치가 종료됩니다. 설치를 완료하여 대기 중인 앱을 설치하세요.",
-        "stay" : "설치 완료"
-      },
-      "uninstall" : {
-        "title" : "진행 중인 앱 삭제를 완료할까요?",
-        "description" : "관리자를 중단하면 진행 중인 앱 삭제가 종료됩니다.",
-        "stay" : "삭제 완료"
-      },
-      "update" : {
-        "title" : "진행 중인 앱 업데이트를 완료할까요?",
-        "description" : "관리자를 중단하면 진행 중인 앱 업데이트가 종료됩니다.",
-        "stay" : "업데이트 완료"
-      },
-      "quit" : "관리자 종료"
-    },
-    "ManagerUninstallBTCDep" : {
-      "title" : "죄송하지만 반드시 필요한 앱입니다",
-      "description" : "비트코인 또는 이더리움 앱을 마지막으로 제거하세요"
-    },
-    "NetworkDown" : {
-      "title" : "죄송하지만 인터넷이 끊긴 것 같습니다",
-      "description" : "인터넷 연결을 확인하세요."
-    },
-    "NoAddressesFound" : {
-      "title" : "죄송하지만 발견된 계정이 없습니다",
-      "description" : "주소 계산에 문제가 발생했습니다. 재시도하거나 Ledger 지원 부서에 연락하세요"
-    },
-    "NotEnoughBalance" : {
-      "title" : "죄송하지만 자금이 부족합니다",
-      "description" : "계정에 자금이 충분한지 확인해 주세요."
-    },
-    "NotEnoughBalanceBecauseDestinationNotCreated" : {
-      "title" : "수취인 주소가 비활성화되어 있습니다. 활성화하려면 최소 {{minimalAmount}}를 보내주세요"
-    },
-    "NotEnoughGas" : {
-      "title" : "상위 계정 잔액이 네트워크 수수료에 충분하지 않습니다"
-    },
-    "PasswordsDontMatch" : {
-      "title" : "패스워드가 일치하지 않습니다",
-      "description" : "다시 시도해주세요"
-    },
-    "PasswordIncorrect" : {
-      "title" : "입력한 패스워드가 올바르지 않습니다",
-      "description" : "다시 시도해주세요"
-    },
-    "QuantityNeedsToBePositive" : {
-      "title" : "수량은 0보다 커야 합니다."
-    },
-    "RPCHostRequired" : {
-      "title" : "호스트가 필요합니다."
-    },
-    "RPCHostInvalid" : {
-      "title" : "유효한 호스트를 입력하세요."
-    },
-    "RPCUserRequired" : {
-      "title" : "원격 프로시저 호출(RPC) 사용자명이 필요합니다"
-    },
-    "RPCPassRequired" : {
-      "title" : "원격 프로시저 호출(RPC) 패스워드가 필요합니다"
-    },
-    "SatStackAccessDown" : {
-      "title" : "풀 노드에 접속할 수 없습니다",
-      "description" : "SatStack과 노드가 실행 중인지 확인하세요. 문제가 지속되면 설정에서 풀 노드를 확인하세요."
-    },
-    "SatStackStillSyncing" : {
-      "title" : "노드 동기화 진행 중...",
-      "description" : "노드가 동기화될 때까지 기다려 주세요 비트코인 계정 잔금이 올바르지 않아 전송할 수 없습니다"
-    },
-    "SatStackVersionTooOld" : {
-      "title" : "SatStack을 업그레이드하세요",
-      "description" : "사용 중인 SatStack 버전이 오래되어 버그가 있거나 호환 되지 않는 버전입니다."
-    },
-    "SatStackDescriptorNotImported" : {
-      "title" : "풀 노드로 계정을 스캔하지 않았습니다",
-      "description" : "이 장치에 연결된 계정을 스캔하도록 풀 노드를 구성하세요. 우선 귀하의 풀 노드로 이 계정을 위한 블록체인을 스캔한 후 포트폴리오에 계정을 추가할 수 있습니다."
-    },
-    "SwapGenericAPIError" : {
-      "title" : "문제가 발생했습니다",
-      "description" : "교환 트랜잭션이 완료되지 않았습니다. 다시 시도하거나 지원에 연락하세요."
-    },
-    "TimeoutError" : {
-      "title" : "죄송하지만 서버 응답에 너무 많은 시간이 소요되었습니다",
-      "description" : "다시 시도해 주세요."
-    },
-    "TimeoutTagged" : {
-      "title" : "죄송하지만 서버 응답에 너무 많은 시간이 소요되었습니다 ({{tag}})",
-      "description" : "타임아웃이 발생했습니다."
-    },
-    "TransportError" : {
-      "title" : "문제가 발생했습니다. 장치를 다시 연결하세요",
-      "description" : "{{message}}"
-    },
-    "TransportRaceCondition" : {
-      "title" : "문제가 발생했습니다. 장치를 다시 연결하세요",
-      "description" : "{{message}}"
-    },
-    "TransportStatusError" : {
-      "title" : "문제가 발생했습니다. 장치를 다시 연결하세요",
-      "description" : "{{message}}"
-    },
-    "DeviceShouldStayInApp" : {
-      "title" : "{{appName}} 앱을 실행해주세요",
-      "description" : "계정을 찾는 동안 {{appName}} 앱을 열어두세요"
-    },
-    "UnexpectedBootloader" : {
-      "title" : "죄송하지만 귀하의 장치가 Bootloader 모드가 아니어야 합니다",
-      "description" : "로고가 나타나면 버튼을 누르지 말고 장치를 재시작하세요. 문제가 지속되면 Ledger 고객 지원에 문의해주세요."
-    },
-    "UserRefusedAllowManager" : {
-      "title" : "장치에서 관리자가 거부됨"
-    },
-    "UserRefusedFirmwareUpdate" : {
-      "title" : "장치의 업데이트가 취소되었습니다",
-      "description" : "장치의 모든 앱이 삭제되었습니다. 보안과 기능 개선 혜택을 누리려면 장치를 최신 상태로 유지하세요."
-    },
-    "UserRefusedOnDevice" : {
-      "title" : "거부된 조치",
-      "description" : "사용자가 장치에서 거래를 거부했습니다"
-    },
-    "TransactionRefusedOnDevice" : {
-      "title" : "장치에서 거래 거부",
-      "description" : "확실하지 않을 경우 재시도하거나 Ledger 지원 부서에 연락하세요"
-    },
-    "UserRefusedAddress" : {
-      "title" : "수신 주소 거부됨",
-      "description" : "확실하지 않을 경우 다시 시도하거나 Ledger 지원 부서에 연락하세요"
-    },
-    "UpdateYourApp" : {
-      "title" : "앱 업데이트가 필요합니다",
-      "description" : "관리자에서 {{managerAppName}} 앱을 삭제하고 재설치하세요"
-    },
-    "DeviceOnDashboardExpected" : {
-      "title" : "대시보드로 돌아가기",
-      "description" : "장치의 대시보드로 돌아가세요"
-    },
-    "WebsocketConnectionError" : {
-      "title" : "죄송하지만 다시 시도해주세요(웹소켓 에러)",
-      "description" : null
-    },
-    "WebsocketConnectionFailed" : {
-      "title" : "죄송하지만 다시 시도해주세요(연결 종료됨)",
-      "description" : null
-    },
-    "WrongDeviceForAccount" : {
-      "title" : "문제가 발생했습니다",
-      "description" : "선택한 계정에 연결된 복구 문구 또는 패스프레이즈로 하드웨어 지갑을 설정했는지 확인해 주세요."
-    },
-    "DeviceAppVerifyNotSupported" : {
-      "title" : "앱 업데이트가 필요합니다",
-      "description" : "관리자에서 {{managerAppName}} 앱을 삭제하고 재설치하세요"
-    },
-    "InvalidAddress" : {
-      "title" : "유효한 {{currencyName}} 주소가 아닙니다"
-    },
-    "InvalidAddressBecauseAlreadyDelegated" : {
-      "title" : "귀하의 계정은 이미 이 검증인에게 위임되었습니다"
-    },
-    "InvalidAddressBecauseDestinationIsAlsoSource" : {
-      "title" : "수령자의 주소가 발신자의 주소와 동일합니다"
-    },
-    "CantOpenDevice" : {
-      "title" : "죄송하지만, 연결에 실패했습니다",
-      "description" : "장치가 발견했지만 연결에 실패했습니다. 문제가 지속되면 다시 시도하거나 Ledger 지원 부서에 연락하세요."
-    },
-    "ETHAddressNonEIP" : {
-      "title" : "자동 확인을 사용할 수 없습니다: 주소를 신중하게 확인해주세요",
-      "description" : null
-    },
-    "EthAppNftNotSupported" : {
-      "title" : "이 장치에서 사용할 수 없는 작업",
-      "description" : "NFT 보내기 기능은 Nano X에서만 사용할 수 있습니다. Nano S로 NFT를 보내는 방법을 알아보려면 고객 지원 플랫폼을 방문해 주세요."
-    },
-    "CantScanQRCode" : {
-      "title" : "이 QR 코드를 스캔할 수 없습니다: 이 주소는 자동 확인을 지원하지 않습니다"
-    },
-    "FeeNotLoaded" : {
-      "title" : "수수료 요율을 로드할 수 없습니다. 수동 수수료를 설정하세요"
-    },
-    "FeeRequired" : {
-      "title" : "수수료가 필요합니다"
-    },
-    "GasLessThanEstimate" : {
-      "title" : "너무 낮은 것 같습니다. 조금 높여주세요"
-    },
-    "UnknownMCU" : {
-      "title" : "알 수 없는 MCU 버전",
-      "description" : "Ledger 지원 부서로 문의하세요"
-    },
-    "MCUNotGenuineToDashboard" : {
-      "title" : "업데이트할 대시보드 액세스",
-      "description" : "",
-      "list" : {
-        "1" : "아무 버튼도 누르지 않은 채로 USB 케이블을 해제한 뒤 다시 연결하세요.",
-        "2" : "양쪽 버튼을 동시에 3회 눌러 대시보드를 표시하세요.",
-        "3" : "관리자를 열고 '펌웨어 업데이트'를 클릭하세요."
-      }
-    },
-    "UnavailableTezosOriginatedAccountReceive" : {
-      "title" : "서브 계정에서 수신할 수 없습니다",
-      "description" : "자금 수령을 원하면, 상위 계정을 사용하세요"
-    },
-    "UnavailableTezosOriginatedAccountSend" : {
-      "title" : "아직 부계정에서 전송할 수 없습니다",
-      "description" : "이 기능은 최근 Babylon 업데이트로 발생한 변경 사항으로 인해 추후 추가될 예정입니다."
-    },
-    "RecommendUndelegation" : {
-      "title" : "계정 위임을 해제한 후에 계정을 비우세요"
-    },
-    "RecommendSubAccountsToEmpty" : {
-      "title" : "먼저 부계정을 모두 비워주세요"
-    },
-    "NotSupportedLegacyAddress" : {
-      "title" : "현재 지원되지 않는 레거시 주소 형식입니다"
-    },
-    "BtcUnmatchedApp" : {
-      "title" : "올바르지 않은 앱입니다",
-      "description" : "장치에서 '{{managerAppName}}' 앱을 열어주세요"
-    },
-    "DeviceNameInvalid" : {
-      "title" : "'{{invalidCharacters}}' 없이 장치 이름을 선택하세요."
-    },
-    "LedgerAPIErrorWithMessage" : {
-      "title" : "{{message}}",
-      "description" : "재시도하거나 Ledger 지원 부서에 연락하세요."
-    },
-    "ManagerAppRelyOnBTC" : {
-      "title" : "비트코인 및 이더리움 앱이 필요합니다",
-      "description" : "최신 비트코인 앱과 이더리움 앱을 우선 설치하세요."
-    },
-    "UserRefusedDeviceNameChange" : {
-      "title" : "장치에서 이름 변경이 취소되었습니다",
-      "description" : "다시 시도하고 장치에서 이름 변경을 허용하세요"
-    },
-    "SyncError" : {
-      "title" : "동기화 오류",
-      "description" : "일부 계정을 동기화할 수 없습니다."
-    },
-    "TronNoFrozenForBandwidth" : {
-      "title" : "동결 해제할 자산 없음",
-      "description" : "동결 해제할 대역폭과 관련 자산이 없습니다"
-    },
-    "TronNoFrozenForEnergy" : {
-      "title" : "동결 해제할 자산 없음",
-      "description" : "동결 해제할 에너지와 관련 자산이 없습니다"
-    },
-    "TronUnfreezeNotExpired" : {
-      "title" : "아직 동결 해제할 수 없습니다",
-      "description" : "최종 동결 거래 후 3일을 기다려야 합니다"
-    },
-    "TronVoteRequired" : {
-      "title" : "최소 하나의 득표수가 필요합니다."
-    },
-    "TronInvalidVoteCount" : {
-      "title" : "투표 형식이 올바르지 않습니다",
-      "description" : "라운드 번호로만 투표할 수 있습니다."
-    },
-    "TronRewardNotAvailable" : {
-      "title" : "아직 보상 수령 신청을 할 수 없습니다",
-      "description" : "다음 보상 수령 신청까지 24시간을 기다려야 합니다"
-    },
-    "TronNoReward" : {
-      "title" : "수령할 보상이 없습니다"
-    },
-    "TronInvalidFreezeAmount" : {
-      "title" : "동결 금액은 1보다 낮을 수 없습니다"
-    },
-    "TronSendTrc20ToNewAccountForbidden" : {
-      "title" : "새 계정에 TRC20을 보내도 계정이 활성화되지 않습니다",
-      "description" : "TRC20을 보내기 전에 수령인 계정이 활성화되어야 합니다. TRX 또는 TRC10을 계정에 보내 활성화하세요."
-    },
-    "TronUnexpectedFees" : {
-      "title" : "추가 수수료가 적용될 수 있습니다"
-    },
-    "TronNotEnoughTronPower" : {
-      "title" : "이용 가능한 투표수가 부족합니다"
-    },
-    "TronTransactionExpired" : {
-      "title" : "트랜잭션이 만료되었습니다.",
-      "description" : "30초 이내에 서명이 적용되어야 합니다. 다시 시도해 주세요."
-    },
-    "TronNotEnoughEnergy" : {
-      "title" : "이 토큰 전송에 필요한 에너지가 부족합니다"
-    },
-    "PairingFailed" : {
-      "title" : "페어링 실패",
-      "description" : "확실하지 않을 경우 다시 시도하거나 Ledger 지원 부서에 연락하세요."
-    },
-    "GenuineCheckFailed" : {
-      "title" : "정품 확인 실패",
-      "description" : "문제가 발생했습니다. 확실하지 않을 경우 다시 시도하거나 Ledger 지원 부서에 연락하세요."
-    },
-    "EthAppPleaseEnableContractData" : {
-      "title" : "이더리움 앱 설정에서 컨트랙트 데이터를 활성화하세요"
-    },
-    "InvalidXRPTag" : {
-      "title" : "유효하지 않은 XRP 데스티네이션 태그"
-    },
-    "NotEnoughBalanceToDelegate" : {
-      "title" : "위임에 필요한 잔금이 부족합니다"
-    },
-    "NotEnoughDelegationBalance" : {
-      "title" : "위임에 필요한 잔금이 부족합니다"
-    },
-    "NotEnoughBalanceInParentAccount" : {
-      "title" : "부모 계정의 잔금이 부족합니다"
-    },
-    "quantityNeedsToBePositive" : {
-      "title" : "수량은 1개 이상이어야 합니다"
-    },
-    "NotEnoughSpendableBalance" : {
-      "title" : "잔액은 {{minimumAmount}} 미만일 수 없습니다"
-    },
-    "WrongAppForCurrency" : {
-      "title" : "{{expected}} 앱을 실행해주세요"
-    },
-    "FeeTooHigh" : {
-      "title" : "네트워크 수수료가 금액의 10%를 넘습니다"
-    },
-    "SourceHasMultiSign" : {
-      "title" : "{{currencyName}}(을)를 보내려면 다중서명을 비활성화하세요"
-    },
-    "SwapExchangeRateAmountTooLow" : {
-      "title" : "금액은 {{minAmountFromFormatted}} 이상이어야 합니다"
-    },
-    "SwapExchangeRateAmountTooHigh" : {
-      "title" : "금액은 {{maxAmountFromFormatted}}보다 적어야 합니다"
-    },
-    "PolkadotElectionClosed" : {
-      "title" : "검증인 선출을 종료해야 합니다"
-    },
-    "PolkadotNotValidator" : {
-      "title" : "선택된 주소 중 일부는 검증인이 아닙니다"
-    },
-    "PolkadotLowBondedBalance" : {
-      "title" : "< 1 DOT의 경우, 본딩된 모든 자산이 언본딩 됩니다"
-    },
-    "PolkadotNoUnlockedBalance" : {
-      "title" : "언본딩된 자산이 없습니다"
-    },
-    "PolkadotNoNominations" : {
-      "title" : "현재 지명이 없습니다"
-    },
-    "PolkadotAllFundsWarning" : {
-      "title" : "향후 트랜잭션 수수료 지불에 필요한 잔금을 충분히 남겨 두세요"
-    },
-    "PolkadotDoMaxSendInstead" : {
-      "title" : "잔액은 {{minimumBalance}} 미만일 수 없습니다 최대 금액을 전송하여 계정을 비우세요."
-    },
-    "PolkadotBondMinimumAmount" : {
-      "title" : "적어도 {{minimumBondAmount}} 이상 본딩해야 합니다."
-    },
-    "PolkadotBondMinimumAmountWarning" : {
-      "title" : "본딩된 잔액은 {{minimumBondBalance}} 이상이어야 합니다."
-    },
-    "PolkadotMaxUnbonding" : {
-      "title" : "언본딩 한도를 초과했습니다"
-    },
-    "PolkadotValidatorsRequired" : {
-      "title" : "검증인을 적어도 한 명 이상 선택해야 합니다"
-    },
-    "ServiceStatusWarning" : {
-      "title" : "{{message}}",
-      "description" : ""
-    },
-    "TaprootNotActivated" : {
-      "title" : "메인넷 활성화 전에 탭루트(taproot) 주소로 보내는 것은 안전하지 않습니다"
-    },
-    "SolanaAccountNotFunded" : {
-      "title" : "자금이 입금되지 않은 계정"
-    },
-    "SolanaMemoIsTooLong" : {
-      "title" : "메모가 너무 깁니다. 최대 길이는 {{maxLength}}입니다."
-    },
-    "SolanaAddressOfEd25519" : {
-      "title" : "주소 끄기 ed25519 곡선"
-    },
-    "SolanaUseAllAmountStakeWarning" : {
-      "title" : "향후 트랜잭션 수수료 지불에 필요한 잔액을 충분히 남겨 두세요"
-    },
-    "SolanaTxSimulationFailedWhilePendingOp" : {
-      "title" : "이전 트랜잭션이 아직 처리되지 않았습니다. 잠시 기다려 트랜잭션 내역을 확인한 후 다시 시도하세요."
-    },
-    "SolanaTxConfirmationTimeout" : {
-      "title" : "트랜잭션이 실패한 것 같습니다. 잠시 기다려 트랜잭션 내역을 확인한 후 다시 시도하세요."
-    },
-    "NotEnoughNftOwned" : {
-      "title" : "사용 가능한 토큰 수를 초과했습니다"
-    },
-    "CardanoMinAmountError" : {
-      "title" : "전송할 수 있는 최소 금액은 {{amount}} ADA입니다"
-    },
-    "CardanoNotEnoughFunds" : {
-      "title" : "수수료 지불에 필요한 충분한 자금이 있는지 반드시 확인해 주세요"
-    },
-    "StellarWrongMemoFormat" : {
-      "title" : "메모 형식이 잘못되었습니다"
-    },
-    "StellarMemoRecommended" : {
-      "title" : "수령인에게 보낼 때 메모가 필요할 수 있습니다"
-    },
-    "StellarAssetNotAccepted" : {
-      "title" : "이 수령인은 아직 {{assetCode}}에 대한 트러스트라인(trustline)이 없습니다."
-    },
-    "StellarAssetRequired" : {
-      "title" : "트러스트라인 추가 전 스텔라 자산을 선택해야 합니다."
-    },
-    "StellarAssetNotFound" : {
-      "title" : "선택한 스텔라 자산을 찾을 수 없습니다."
-    },
-    "StellarNotEnoughNativeBalance" : {
-      "title" : "죄송하지만 자금이 부족합니다",
-      "description" : "계정에 수수료를 지불할 수 있는 충분한 자금이 있는지 확인해 주세요"
-    },
-    "StellarFeeSmallerThanRecommended" : {
-      "title" : "권장 수수료 대비 선택 수수료가 낮습니다"
-    },
-    "StellarFeeSmallerThanBase" : {
-      "title" : "최소 트랜잭션 수수료는 0.00001 XLM입니다"
-    },
-    "StellarNotEnoughNativeBalanceToAddTrustline" : {
-      "title" : "죄송하지만 자금이 부족합니다",
-      "description" : "계정에 신규 트러스트라인을 추가할 수 있는 충분한 자금이 있는지 확인해 주세요"
-    },
-    "StellarMuxedAccountNotExist" : {
-      "title" : "스텔라 계정이 없습니다"
-    },
-    "StellarSourceHasMultiSign" : {
-      "title" : "스텔라 트랜잭션을 수행하려면 다중서명을 비활성화하세요"
-    }
-  },
-  "cryptoOrg" : {
-    "memo" : "메모",
-    "memoPlaceholder" : "선택 사항",
-    "memoWarningText" : "메모 기능을 사용할 때는 해당 정보를 수령인과 신중하게 확인하세요"
-  },
-  "hedera" : {
-    "name" : "헤데라",
-    "createHederaAccountHelp" : {
-      "text" : "헤데라 계정 생성 방법은",
-      "link" : "이 지원 문서를 참조하세요."
-    },
-    "currentAddress" : {
-      "messageIfVirtual" : "Ledger 장치에서 귀하의 {{name}} 주소를 확인할 수 없습니다. 사용은 본인의 책임입니다."
-    },
-    "send" : {
-      "memo" : {
-        "label" : "메모(선택)",
-        "characterCount" : "{{memoLength}} / {{memoMaxLength}}"
-      }
-    }
-  },
-  "drawers" : {
-    "selectCurrency" : {
-      "title" : "자산 선택"
-    },
-    "selectAccount" : {
-      "title" : "계정 선택"
+      "4": {
+        "deviceSelection": {
+          "title": "어떤 장치를 이용 중인가요?",
+          "desc": "Nano S를 이용 중이라면, 장치 펌웨어 복구를 시도하세요. Nano X와 Blue 사용자는 Ledger 지원 부서에 연락하시기 바랍니다"
+        },
+        "notFixed": {
+          "title": " USB 연결 문제가 여전히 해결되지 않았나요?",
+          "desc": "모든 해결책을 이미 시도해 보았다면, Ledger 지원 부서에 문의해주세요. 그렇지 않은 경우, 아직 시도해 보지 않은 해결책의 지침을 따라보세요.",
+          "back": "포트폴리오로 돌아가기",
+          "cta": "지원 부서 문의"
+        },
+        "repair": {
+          "title": "Nano S 복구",
+          "desc": "장치에 어떤 메시지가 표시되나요?",
+          "mcuOutdated": "MCU 펌웨어가 오래되었습니다",
+          "mcuNotGenuine": "정품 MCU 펌웨어가 아닙니다",
+          "repairInstructions": "장치 복구 안내를 따르세요",
+          "updateInstructions": "장치 업데이트 지침을 따르세요",
+          "somethingElse": "다른 항목"
+        }
+      }
+    }
+  },
+  "SignMessageConfirm": {
+    "stringHash": "메시지 해시",
+    "domainHash": "도메인 해시",
+    "messageHash": "메시지 해시",
+    "message": "메시지"
+  },
+  "TransactionConfirm": {
+    "title": "거래를 장치에서 확인하고 완료하세요",
+    "warning": "장치에 표시된 주소가 {{recipientWording}}의 주소와 정확히 일치하는지 항상 확인하세요.",
+    "secureContract": "장치의 예치금 세부사항을 확인한 후 전송하세요. 연락처 주소는 안전하게 제공되어 따로 인증할 필요 없습니다.",
+    "verifyData": "언제나 거래 세부사항을 장치에서 확인하세요.",
+    "warningWording": {},
+    "titleWording": {
+      "send": "거래를 장치에서 확인하고 완료하세요",
+      "claimReward": "거래를 장치에서 확인하고 완료하세요",
+      "freeze": "거래를 장치에서 확인하고 완료하세요",
+      "unfreeze": "거래를 장치에서 확인하고 완료하세요",
+      "vote": "거래를 장치에서 확인하고 완료하세요",
+      "delegate": "거래를 장치에서 확인하고 완료하세요",
+      "undelegate": "거래를 장치에서 확인하고 완료하세요",
+      "redelegate": "거래를 장치에서 확인하고 완료하세요",
+      "claimRewardCompound": "거래를 장치에서 확인하고 완료하세요",
+      "nominate": "거래를 장치에서 확인하고 완료하세요",
+      "chill": "거래를 장치에서 확인하고 완료하세요",
+      "bond": "거래를 장치에서 확인하고 완료하세요",
+      "unbond": "거래를 장치에서 확인하고 완료하세요",
+      "rebond": "거래를 장치에서 확인하고 완료하세요",
+      "withdrawUnbonded": "거래를 장치에서 확인하고 완료하세요",
+      "setController": "거래를 장치에서 확인하고 완료하세요"
+    },
+    "recipientWording": {
+      "send": "수령인",
+      "delegate": "검증인",
+      "redelegate": "검증인",
+      "undelegate": "검증인",
+      "claimReward": "보상 수령인",
+      "claimRewardCompound": "보상을 받을 검증인",
+      "optIn": "수령인",
+      "nominate": "검증인",
+      "erc721": {
+        "transfer": "수령인"
+      },
+      "erc1155": {
+        "transfer": "수령인"
+      }
+    },
+    "votes": "투표 ({{count}})"
+  },
+  "RecipientField": {
+    "placeholder": "{{currencyName}} 주소를 입력하세요"
+  },
+  "Terms": {
+    "title": "이용 약관",
+    "description": "시간을 내어 이용 약관과 개인 정보 보호 정책을 살펴보세요",
+    "termsLabel": "이용 약관",
+    "privacyLabel": "개인 정보 보호 정책",
+    "switchLabel": "이용 약관과 개인 정보 보호 정책을 읽었으며 이에 동의합니다",
+    "cta": "Ledger 앱 입력"
+  },
+  "updatedTerms": {
+    "title": "이용약관 업데이트",
+    "body": {
+      "intro": "안녕하세요! 보다 Ledger Live 이용약관을 제공하고 새롭게 선보이는 Ledger Live의 서비스 및 기능을 반영하기 위해 Ledger Live 이용약관이 업데이트되었습니다. 다음 사항을 중심으로 업데이트가 이루어졌습니다.",
+      "bulletPoints": [
+        "이용 가능한 서비스와 그 작동 방법의 명확한 설명",
+        "서비스 수수료 운영 방식 설명",
+        "공지 프로세스를 개선하여 이용약관의 새로운 변경 사항을 사용자에게 적절하게 알림"
+      ],
+      "agreement": "\"계속\"을 클릭하면 아래 이용약관을 읽고 동의하는 것으로 간주합니다."
+    },
+    "link": "이용 약관",
+    "cta": "계속"
+  },
+  "families": {
+    "cardano": {
+      "memoPlaceholder": "선택 사항",
+      "memo": "메모"
+    },
+    "stellar": {
+      "memo": "메모",
+      "memoType": {
+        "MEMO_TEXT": "메모 텍스트",
+        "NO_MEMO": "메모 없음",
+        "MEMO_ID": "메모 ID",
+        "MEMO_HASH": "메모 해시",
+        "MEMO_RETURN": "메모 반환"
+      },
+      "memoWarningText": "메모 기능을 사용할 때는 사용한 메모 유형을 수령인과 확인하세요",
+      "fee": "수수료",
+      "feeInfoText": "스텔라 네트워크 상의 트랜잭션에는 최소 거래 수수료 0.00001 XLM이 필요합니다",
+      "suggested": "추천",
+      "recommendedFee": "권장 수수료",
+      "recommenndedFeeInfo": "권장 수수료보다 낮은 수수료로도 여전히 트랜잭션 제출이 가능하지만 거래가 체결되지 않을 수 있습니다.",
+      "networkCongestion": "네트워크 혼잡",
+      "networkCongestionLevel": {
+        "LOW": "낮음",
+        "MEDIUM": "Medium",
+        "HIGH": "높음"
+      },
+      "assetCode": "자산 코드",
+      "assetIssuer": "자산 발행인"
+    },
+    "cosmos": {
+      "memo": "메모",
+      "memoPlaceholder": "선택 사항",
+      "memoWarningText": "메모 기능을 사용할 때는 해당 정보를 수령인과 신중하게 확인하세요"
+    },
+    "solana": {
+      "memo": "메모",
+      "memoPlaceholder": "선택 사항"
+    }
+  },
+  "errors": {
+    "NoSuchAppOnProvider": {
+      "title": "특정 구성에 대한 {{appName}} 앱을 찾을 수 없습니다.",
+      "description": "관리자에서 앱을 다시 설치해 보세요"
+    },
+    "countervaluesUnavailable": {
+      "title": "현재 이 자산에 대한 등가를 제공할 수 없습니다"
+    },
+    "generic": {
+      "title": "{{message}}",
+      "description": "문제가 발생했습니다. 재시도하거나 Ledger 지원 부서에 연락하세요."
+    },
+    "AccountAwaitingSendPendingOperations": {
+      "title": "이 계정에 대기 중인 거래가 있습니다",
+      "description": "거래가 완료될 때까지 기다려 주세요."
+    },
+    "AccountNameRequired": {
+      "title": "계정 이름이 필요합니다",
+      "description": "계정 이름을 입력하세요"
+    },
+    "AccountNeedResync": {
+      "title": "다시 시도해주세요",
+      "description": "오래된 계정입니다. 동기화가 필요합니다."
+    },
+    "AccountNotSupported": {
+      "title": "지원되지 않는 계정입니다.",
+      "description": "재시도하거나 지원 부서로 문의하세요 ({{reason}})"
+    },
+    "AlgorandASANotOptInInRecipient": {
+      "title": "선택한 ASA에서 수령인 계정을 선택하지 않았습니다."
+    },
+    "AmountRequired": {
+      "title": "필요 금액"
+    },
+    "NoAccessToCamera": {
+      "title": "귀하의 시스템에 다른 애플리케이션에서 사용되지 않는 카메라가 있는지 확인하시고 Ledger Live가 해당 카메라를 사용할 수 있도록 허용해주세요.",
+      "description": ""
+    },
+    "ClaimRewardsFeesWarning": {
+      "title": "추정된 수수료보다 수령하는 보상액이 적습니다",
+      "description": ""
+    },
+    "CompoundLowerAllowanceOfActiveAccountError": {
+      "title": "활성 예치금이 있을 때는 승인된 금액을 낮출 수 없습니다."
+    },
+    "CosmosBroadcastCodeInternal": {
+      "title": "문제가 발생했습니다(오류 #1)",
+      "description": "Ledger 지원 부서로 문의하세요"
+    },
+    "CosmosBroadcastCodeTxDecode": {
+      "title": "문제가 발생했습니다(오류 #2)",
+      "description": "Ledger 지원 부서로 문의하세요"
+    },
+    "CosmosBroadcastCodeInvalidSequence": {
+      "title": "유효하지 않은 시퀀스",
+      "description": "거래를 다시 시도해 주세요"
+    },
+    "CosmosBroadcastCodeUnauthorized": {
+      "title": "승인되지 않은 서명",
+      "description": "이 트랜잭션의 서명 권한이 없는 계정입니다."
+    },
+    "CosmosBroadcastCodeInsufficientFunds": {
+      "title": "자금이 부족합니다",
+      "description": "계정에 자금이 충분한지 확인하고 다시 시도해 주세요"
+    },
+    "CosmosBroadcastCodeUnknownRequest": {
+      "title": "문제가 발생했습니다(오류 #6)",
+      "description": "Ledger 지원 부서로 문의하세요"
+    },
+    "CosmosBroadcastCodeInvalidAddress": {
+      "title": "유효하지 않은 주소",
+      "description": "주소를 확인하고 재시도하세요"
+    },
+    "CosmosBroadcastCodeInvalidPubKey": {
+      "title": "문제가 발생했습니다(오류 #8)",
+      "description": "Ledger 지원 부서로 문의하세요"
+    },
+    "CosmosBroadcastCodeUnknownAddress": {
+      "title": "알려지지 않은 주소",
+      "description": "주소를 확인하고 재시도하세요"
+    },
+    "CosmosBroadcastCodeInsufficientCoins": {
+      "title": "코인이 부족합니다",
+      "description": "계정에 자금이 충분한지 확인하고 다시 시도해 주세요"
+    },
+    "CosmosBroadcastCodeInvalidCoins": {
+      "title": "문제가 발생했습니다(오류 #11)",
+      "description": "Ledger 지원 부서로 문의하세요"
+    },
+    "CosmosBroadcastCodeOutOfGas": {
+      "title": "문제가 발생했습니다(오류 #12)",
+      "description": "Ledger 지원 부서로 문의하세요"
+    },
+    "CosmosBroadcastCodeMemoTooLarge": {
+      "title": "메모 필드가 너무 깁니다",
+      "description": "메모 텍스트의 사이즈를 줄이고 다시 시도해 주세요."
+    },
+    "CosmosBroadcastCodeInsufficientFee": {
+      "title": "문제가 발생했습니다(오류 #14)",
+      "description": "Ledger 지원 부서로 문의하세요"
+    },
+    "CosmosBroadcastCodeTooManySignatures": {
+      "title": "문제가 발생했습니다(오류 #15)",
+      "description": "Ledger 지원 부서로 문의하세요"
+    },
+    "CosmosBroadcastCodeGasOverflow": {
+      "title": "문제가 발생했습니다(오류 #16)",
+      "description": "Ledger 지원 부서로 문의하세요"
+    },
+    "CosmosBroadcastCodeNoSignatures": {
+      "title": "문제가 발생했습니다(오류 #17)",
+      "description": "Ledger 지원 부서로 문의하세요"
+    },
+    "CosmosDelegateAllFundsWarning": {
+      "title": "향후 트랜잭션 수수료 지불에 필요한 잔액을 충분히 남겨 두세요"
+    },
+    "CurrencyNotSupported": {
+      "title": "{{currencyName}}(은)는 지원되지 않습니다",
+      "description": "아직 지원되지 않는 암호화 자산입니다. Ledger 지원 부서로 문의하세요"
+    },
+    "DeviceNotGenuine": {
+      "title": "정품이 아닐 수 있습니다.",
+      "description": "Ledger 지원 부서로 도움을 요청하세요"
+    },
+    "DeviceGenuineSocketEarlyClose": {
+      "title": "죄송하지만 다시 시도해 주세요 (genuine-close)",
+      "description": null
+    },
+    "DeviceInOSUExpected": {
+      "title": "죄송하지만, 업데이트에 실패했습니다",
+      "description": "재시도하거나 Ledger 지원 부서로 문의하세요."
+    },
+    "DeviceHalted": {
+      "title": "Ledger 장치를 재시작하고 다시 시도해 주세요",
+      "description": "예상하지 못한 오류가 발생했습니다. 다시 시도해주세요"
+    },
+    "DeviceNotOnboarded": {
+      "title": "귀하의 장치가 아직 사용될 준비가 되지 않았습니다",
+      "description": "Ledger Live와 함께 사용하기 전에 장치를 설정하세요."
+    },
+    "DeviceSocketFail": {
+      "title": "Ledger 장치를 재시작하고 다시 시도해 주세요",
+      "description": "예상하지 못한 오류가 발생했습니다. 다시 시도해주세요. ({{message}})"
+    },
+    "DeviceSocketNoBulkStatus": {
+      "title": "연결이 실패했습니다",
+      "description": "다시 시도해 주세요."
+    },
+    "DisconnectedDevice": {
+      "title": "죄송하지만 장치 연결이 해제된 것 같습니다",
+      "description": "다시 연결하여 재시도해주세요."
+    },
+    "DisconnectedDeviceDuringOperation": {
+      "title": "죄송하지만 장치 연결이 해제된 것 같습니다",
+      "description": "다시 연결하여 재시도해주세요."
+    },
+    "EnpointConfig": {
+      "title": "잘못된 엔드포인트",
+      "description": "유효한 엔드포인트를 입력하세요"
+    },
+    "FeeEstimationFailed": {
+      "title": "죄송합니다, 수수료 추정에 실패했습니다",
+      "description": "맞춤 수수료 설정을 시도해주세요 (status: {{status}})"
+    },
+    "FirmwareOrAppUpdateRequired": {
+      "title": "펌웨어나 앱 업데이트가 필요합니다",
+      "description": "관리자를 사용하여 모든 앱을 삭제하고 펌웨어 업데이트가 가능한지 확인한 뒤 재설치하세요"
+    },
+    "LatestFirmwareVersionRequired": {
+      "title": "Nano 펌웨어 업데이트",
+      "description": "이 기능을 이용하려면 장치 펌웨어를 최신 버전으로 업데이트하세요"
+    },
+    "FirmwareNotRecognized": {
+      "title": "장치 펌웨어가 인식되지 않습니다",
+      "description": "Ledger 지원 부서로 문의하세요"
+    },
+    "HardResetFail": {
+      "title": "죄송하지만 리셋할 수 없습니다",
+      "description": "문제가 지속되면 다시 시도하거나 Ledger 지원 부서에 연락하세요."
+    },
+    "LatestMCUInstalledError": {
+      "title": "죄송하지만 업데이트가 필요한 항목이 없습니다",
+      "description": "장치를 사용할 수 없다면 Ledger 지원 부서에 문의하세요."
+    },
+    "LedgerAPI4xx": {
+      "title": "{{message}}",
+      "description": "연결을 확인하고 다시 시도하거나 Ledger 지원 부서에 연락하세요."
+    },
+    "LedgerAPI5xx": {
+      "title": "죄송하지만 다시 시도하세요.",
+      "description": "서버가 요청을 처리할 수 없습니다. 나중에 다시 시도하거나 Ledger 지원 부서에 연락하세요. {{message}}"
+    },
+    "LedgerAPINotAvailable": {
+      "title": "죄송하지만 {{currencyName}} 서비스를 이용할 수 없습니다",
+      "description": "재시도하거나 Ledger 지원 부서로 문의하세요."
+    },
+    "ManagerAppAlreadyInstalled": {
+      "title": "죄송하지만 이미 설치되었습니다",
+      "description": "장치에 이미 설치된 앱이 무엇인지 확인하세요."
+    },
+    "ManagerAppDepInstallRequired": {
+      "title": "{{dependency}} 앱이 필요합니다",
+      "description": "{{dependency}} 앱이 이미 설치된 경우, 최신 버전으로 재설치하세요"
+    },
+    "ManagerAppDepUninstallRequired": {
+      "title": "죄송하지만 반드시 필요한 앱입니다",
+      "description": "우선 {{appName}} 앱이 필요한 모든 앱을 삭제해야 합니다"
+    },
+    "ManagerDeviceLocked": {
+      "title": "장치가 잠금 상태입니다",
+      "description": "장치를 잠금 해제하세요"
+    },
+    "ManagerFirmwareNotEnoughSpace": {
+      "title": "장치에서 모든 앱 삭제",
+      "description": "암호화 자산에 액세스 할 수 있는 개인 키는 장치에 안전하게 보관되며 사용자의 복구 시트에 백업해 두어야 합니다."
+    },
+    "ManagerNotEnoughSpace": {
+      "title": "죄송하지만 남아 있는 저장 공간이 충분하지 않습니다",
+      "description": "일부 앱을 삭제하여 공간을 확보하세요. 암호화 자산 접근에 사용되는 개인 키는 장치에 안전하게 보관됩니다."
+    },
+    "ManagerQuitPage": {
+      "install": {
+        "title": "진행 중인 앱 설치를 완료할까요?",
+        "description": "관리자를 중단하면 앱 설치가 종료됩니다. 설치를 완료하여 대기 중인 앱을 설치하세요.",
+        "stay": "설치 완료"
+      },
+      "uninstall": {
+        "title": "진행 중인 앱 삭제를 완료할까요?",
+        "description": "관리자를 중단하면 진행 중인 앱 삭제가 종료됩니다.",
+        "stay": "삭제 완료"
+      },
+      "update": {
+        "title": "진행 중인 앱 업데이트를 완료할까요?",
+        "description": "관리자를 중단하면 진행 중인 앱 업데이트가 종료됩니다.",
+        "stay": "업데이트 완료"
+      },
+      "quit": "관리자 종료"
+    },
+    "ManagerUninstallBTCDep": {
+      "title": "죄송하지만 반드시 필요한 앱입니다",
+      "description": "비트코인 또는 이더리움 앱을 마지막으로 제거하세요"
+    },
+    "NetworkDown": {
+      "title": "죄송하지만 인터넷이 끊긴 것 같습니다",
+      "description": "인터넷 연결을 확인하세요."
+    },
+    "NoAddressesFound": {
+      "title": "죄송하지만 발견된 계정이 없습니다",
+      "description": "주소 계산에 문제가 발생했습니다. 재시도하거나 Ledger 지원 부서에 연락하세요"
+    },
+    "NotEnoughBalance": {
+      "title": "죄송하지만 자금이 부족합니다",
+      "description": "계정에 자금이 충분한지 확인해 주세요."
+    },
+    "NotEnoughBalanceBecauseDestinationNotCreated": {
+      "title": "수취인 주소가 비활성화되어 있습니다. 활성화하려면 최소 {{minimalAmount}}를 보내주세요"
+    },
+    "NotEnoughGas": {
+      "title": "상위 계정 잔액이 네트워크 수수료에 충분하지 않습니다"
+    },
+    "PasswordsDontMatch": {
+      "title": "패스워드가 일치하지 않습니다",
+      "description": "다시 시도해주세요"
+    },
+    "PasswordIncorrect": {
+      "title": "입력한 패스워드가 올바르지 않습니다",
+      "description": "다시 시도해주세요"
+    },
+    "QuantityNeedsToBePositive": {
+      "title": "수량은 0보다 커야 합니다."
+    },
+    "RPCHostRequired": {
+      "title": "호스트가 필요합니다."
+    },
+    "RPCHostInvalid": {
+      "title": "유효한 호스트를 입력하세요."
+    },
+    "RPCUserRequired": {
+      "title": "원격 프로시저 호출(RPC) 사용자명이 필요합니다"
+    },
+    "RPCPassRequired": {
+      "title": "원격 프로시저 호출(RPC) 패스워드가 필요합니다"
+    },
+    "SatStackAccessDown": {
+      "title": "풀 노드에 접속할 수 없습니다",
+      "description": "SatStack과 노드가 실행 중인지 확인하세요. 문제가 지속되면 설정에서 풀 노드를 확인하세요."
+    },
+    "SatStackStillSyncing": {
+      "title": "노드 동기화 진행 중...",
+      "description": "노드가 동기화될 때까지 기다려 주세요 비트코인 계정 잔금이 올바르지 않아 전송할 수 없습니다"
+    },
+    "SatStackVersionTooOld": {
+      "title": "SatStack을 업그레이드하세요",
+      "description": "사용 중인 SatStack 버전이 오래되어 버그가 있거나 호환 되지 않는 버전입니다."
+    },
+    "SatStackDescriptorNotImported": {
+      "title": "풀 노드로 계정을 스캔하지 않았습니다",
+      "description": "이 장치에 연결된 계정을 스캔하도록 풀 노드를 구성하세요. 우선 귀하의 풀 노드로 이 계정을 위한 블록체인을 스캔한 후 포트폴리오에 계정을 추가할 수 있습니다."
+    },
+    "SwapGenericAPIError": {
+      "title": "문제가 발생했습니다",
+      "description": "교환 트랜잭션이 완료되지 않았습니다. 다시 시도하거나 지원에 연락하세요."
+    },
+    "TimeoutError": {
+      "title": "죄송하지만 서버 응답에 너무 많은 시간이 소요되었습니다",
+      "description": "다시 시도해 주세요."
+    },
+    "TimeoutTagged": {
+      "title": "죄송하지만 서버 응답에 너무 많은 시간이 소요되었습니다 ({{tag}})",
+      "description": "타임아웃이 발생했습니다."
+    },
+    "TransportError": {
+      "title": "문제가 발생했습니다. 장치를 다시 연결하세요",
+      "description": "{{message}}"
+    },
+    "TransportRaceCondition": {
+      "title": "문제가 발생했습니다. 장치를 다시 연결하세요",
+      "description": "{{message}}"
+    },
+    "TransportStatusError": {
+      "title": "문제가 발생했습니다. 장치를 다시 연결하세요",
+      "description": "{{message}}"
+    },
+    "DeviceShouldStayInApp": {
+      "title": "{{appName}} 앱을 실행해주세요",
+      "description": "계정을 찾는 동안 {{appName}} 앱을 열어두세요"
+    },
+    "UnexpectedBootloader": {
+      "title": "죄송하지만 귀하의 장치가 Bootloader 모드가 아니어야 합니다",
+      "description": "로고가 나타나면 버튼을 누르지 말고 장치를 재시작하세요. 문제가 지속되면 Ledger 고객 지원에 문의해주세요."
+    },
+    "UserRefusedAllowManager": {
+      "title": "장치에서 관리자가 거부됨"
+    },
+    "UserRefusedFirmwareUpdate": {
+      "title": "장치의 업데이트가 취소되었습니다",
+      "description": "장치의 모든 앱이 삭제되었습니다. 보안과 기능 개선 혜택을 누리려면 장치를 최신 상태로 유지하세요."
+    },
+    "UserRefusedOnDevice": {
+      "title": "거부된 조치",
+      "description": "사용자가 장치에서 거래를 거부했습니다"
+    },
+    "TransactionRefusedOnDevice": {
+      "title": "장치에서 거래 거부",
+      "description": "확실하지 않을 경우 재시도하거나 Ledger 지원 부서에 연락하세요"
+    },
+    "UserRefusedAddress": {
+      "title": "수신 주소 거부됨",
+      "description": "확실하지 않을 경우 다시 시도하거나 Ledger 지원 부서에 연락하세요"
+    },
+    "UpdateYourApp": {
+      "title": "앱 업데이트가 필요합니다",
+      "description": "관리자에서 {{managerAppName}} 앱을 삭제하고 재설치하세요"
+    },
+    "DeviceOnDashboardExpected": {
+      "title": "대시보드로 돌아가기",
+      "description": "장치의 대시보드로 돌아가세요"
+    },
+    "WebsocketConnectionError": {
+      "title": "죄송하지만 다시 시도해주세요(웹소켓 에러)",
+      "description": null
+    },
+    "WebsocketConnectionFailed": {
+      "title": "죄송하지만 다시 시도해주세요(연결 종료됨)",
+      "description": null
+    },
+    "WrongDeviceForAccount": {
+      "title": "문제가 발생했습니다",
+      "description": "선택한 계정에 연결된 복구 문구 또는 패스프레이즈로 하드웨어 지갑을 설정했는지 확인해 주세요."
+    },
+    "DeviceAppVerifyNotSupported": {
+      "title": "앱 업데이트가 필요합니다",
+      "description": "관리자에서 {{managerAppName}} 앱을 삭제하고 재설치하세요"
+    },
+    "InvalidAddress": {
+      "title": "유효한 {{currencyName}} 주소가 아닙니다"
+    },
+    "InvalidAddressBecauseAlreadyDelegated": {
+      "title": "귀하의 계정은 이미 이 검증인에게 위임되었습니다"
+    },
+    "InvalidAddressBecauseDestinationIsAlsoSource": {
+      "title": "수령자의 주소가 발신자의 주소와 동일합니다"
+    },
+    "CantOpenDevice": {
+      "title": "죄송하지만, 연결에 실패했습니다",
+      "description": "장치가 발견했지만 연결에 실패했습니다. 문제가 지속되면 다시 시도하거나 Ledger 지원 부서에 연락하세요."
+    },
+    "ETHAddressNonEIP": {
+      "title": "자동 확인을 사용할 수 없습니다: 주소를 신중하게 확인해주세요",
+      "description": null
+    },
+    "EthAppNftNotSupported": {
+      "title": "이 장치에서 사용할 수 없는 작업",
+      "description": "NFT 보내기 기능은 Nano X에서만 사용할 수 있습니다. Nano S로 NFT를 보내는 방법을 알아보려면 고객 지원 플랫폼을 방문해 주세요."
+    },
+    "CantScanQRCode": {
+      "title": "이 QR 코드를 스캔할 수 없습니다: 이 주소는 자동 확인을 지원하지 않습니다"
+    },
+    "FeeNotLoaded": {
+      "title": "수수료 요율을 로드할 수 없습니다. 수동 수수료를 설정하세요"
+    },
+    "FeeRequired": {
+      "title": "수수료가 필요합니다"
+    },
+    "GasLessThanEstimate": {
+      "title": "너무 낮은 것 같습니다. 조금 높여주세요"
+    },
+    "UnknownMCU": {
+      "title": "알 수 없는 MCU 버전",
+      "description": "Ledger 지원 부서로 문의하세요"
+    },
+    "MCUNotGenuineToDashboard": {
+      "title": "업데이트할 대시보드 액세스",
+      "description": "",
+      "list": {
+        "1": "아무 버튼도 누르지 않은 채로 USB 케이블을 해제한 뒤 다시 연결하세요.",
+        "2": "양쪽 버튼을 동시에 3회 눌러 대시보드를 표시하세요.",
+        "3": "관리자를 열고 '펌웨어 업데이트'를 클릭하세요."
+      }
+    },
+    "UnavailableTezosOriginatedAccountReceive": {
+      "title": "서브 계정에서 수신할 수 없습니다",
+      "description": "자금 수령을 원하면, 상위 계정을 사용하세요"
+    },
+    "UnavailableTezosOriginatedAccountSend": {
+      "title": "아직 부계정에서 전송할 수 없습니다",
+      "description": "이 기능은 최근 Babylon 업데이트로 발생한 변경 사항으로 인해 추후 추가될 예정입니다."
+    },
+    "RecommendUndelegation": {
+      "title": "계정 위임을 해제한 후에 계정을 비우세요"
+    },
+    "RecommendSubAccountsToEmpty": {
+      "title": "먼저 부계정을 모두 비워주세요"
+    },
+    "NotSupportedLegacyAddress": {
+      "title": "현재 지원되지 않는 레거시 주소 형식입니다"
+    },
+    "BtcUnmatchedApp": {
+      "title": "올바르지 않은 앱입니다",
+      "description": "장치에서 '{{managerAppName}}' 앱을 열어주세요"
+    },
+    "DeviceNameInvalid": {
+      "title": "'{{invalidCharacters}}' 없이 장치 이름을 선택하세요."
+    },
+    "LedgerAPIErrorWithMessage": {
+      "title": "{{message}}",
+      "description": "재시도하거나 Ledger 지원 부서에 연락하세요."
+    },
+    "ManagerAppRelyOnBTC": {
+      "title": "비트코인 및 이더리움 앱이 필요합니다",
+      "description": "최신 비트코인 앱과 이더리움 앱을 우선 설치하세요."
+    },
+    "UserRefusedDeviceNameChange": {
+      "title": "장치에서 이름 변경이 취소되었습니다",
+      "description": "다시 시도하고 장치에서 이름 변경을 허용하세요"
+    },
+    "SyncError": {
+      "title": "동기화 오류",
+      "description": "일부 계정을 동기화할 수 없습니다."
+    },
+    "TronNoFrozenForBandwidth": {
+      "title": "동결 해제할 자산 없음",
+      "description": "동결 해제할 대역폭과 관련 자산이 없습니다"
+    },
+    "TronNoFrozenForEnergy": {
+      "title": "동결 해제할 자산 없음",
+      "description": "동결 해제할 에너지와 관련 자산이 없습니다"
+    },
+    "TronUnfreezeNotExpired": {
+      "title": "아직 동결 해제할 수 없습니다",
+      "description": "최종 동결 거래 후 3일을 기다려야 합니다"
+    },
+    "TronVoteRequired": {
+      "title": "최소 하나의 득표수가 필요합니다."
+    },
+    "TronInvalidVoteCount": {
+      "title": "투표 형식이 올바르지 않습니다",
+      "description": "라운드 번호로만 투표할 수 있습니다."
+    },
+    "TronRewardNotAvailable": {
+      "title": "아직 보상 수령 신청을 할 수 없습니다",
+      "description": "다음 보상 수령 신청까지 24시간을 기다려야 합니다"
+    },
+    "TronNoReward": {
+      "title": "수령할 보상이 없습니다"
+    },
+    "TronInvalidFreezeAmount": {
+      "title": "동결 금액은 1보다 낮을 수 없습니다"
+    },
+    "TronSendTrc20ToNewAccountForbidden": {
+      "title": "새 계정에 TRC20을 보내도 계정이 활성화되지 않습니다",
+      "description": "TRC20을 보내기 전에 수령인 계정이 활성화되어야 합니다. TRX 또는 TRC10을 계정에 보내 활성화하세요."
+    },
+    "TronUnexpectedFees": {
+      "title": "추가 수수료가 적용될 수 있습니다"
+    },
+    "TronNotEnoughTronPower": {
+      "title": "이용 가능한 투표수가 부족합니다"
+    },
+    "TronTransactionExpired": {
+      "title": "트랜잭션이 만료되었습니다.",
+      "description": "30초 이내에 서명이 적용되어야 합니다. 다시 시도해 주세요."
+    },
+    "TronNotEnoughEnergy": {
+      "title": "이 토큰 전송에 필요한 에너지가 부족합니다"
+    },
+    "PairingFailed": {
+      "title": "페어링 실패",
+      "description": "확실하지 않을 경우 다시 시도하거나 Ledger 지원 부서에 연락하세요."
+    },
+    "GenuineCheckFailed": {
+      "title": "정품 확인 실패",
+      "description": "문제가 발생했습니다. 확실하지 않을 경우 다시 시도하거나 Ledger 지원 부서에 연락하세요."
+    },
+    "EthAppPleaseEnableContractData": {
+      "title": "이더리움 앱 설정에서 컨트랙트 데이터를 활성화하세요"
+    },
+    "InvalidXRPTag": {
+      "title": "유효하지 않은 XRP 데스티네이션 태그"
+    },
+    "NotEnoughBalanceToDelegate": {
+      "title": "위임에 필요한 잔금이 부족합니다"
+    },
+    "NotEnoughDelegationBalance": {
+      "title": "위임에 필요한 잔금이 부족합니다"
+    },
+    "NotEnoughBalanceInParentAccount": {
+      "title": "부모 계정의 잔금이 부족합니다"
+    },
+    "quantityNeedsToBePositive": {
+      "title": "수량은 1개 이상이어야 합니다"
+    },
+    "NotEnoughSpendableBalance": {
+      "title": "잔액은 {{minimumAmount}} 미만일 수 없습니다"
+    },
+    "WrongAppForCurrency": {
+      "title": "{{expected}} 앱을 실행해주세요"
+    },
+    "FeeTooHigh": {
+      "title": "네트워크 수수료가 금액의 10%를 넘습니다"
+    },
+    "SourceHasMultiSign": {
+      "title": "{{currencyName}}(을)를 보내려면 다중서명을 비활성화하세요"
+    },
+    "SwapExchangeRateAmountTooLow": {
+      "title": "금액은 {{minAmountFromFormatted}} 이상이어야 합니다"
+    },
+    "SwapExchangeRateAmountTooHigh": {
+      "title": "금액은 {{maxAmountFromFormatted}}보다 적어야 합니다"
+    },
+    "PolkadotElectionClosed": {
+      "title": "검증인 선출을 종료해야 합니다"
+    },
+    "PolkadotNotValidator": {
+      "title": "선택된 주소 중 일부는 검증인이 아닙니다"
+    },
+    "PolkadotLowBondedBalance": {
+      "title": "< 1 DOT의 경우, 본딩된 모든 자산이 언본딩 됩니다"
+    },
+    "PolkadotNoUnlockedBalance": {
+      "title": "언본딩된 자산이 없습니다"
+    },
+    "PolkadotNoNominations": {
+      "title": "현재 지명이 없습니다"
+    },
+    "PolkadotAllFundsWarning": {
+      "title": "향후 트랜잭션 수수료 지불에 필요한 잔금을 충분히 남겨 두세요"
+    },
+    "PolkadotDoMaxSendInstead": {
+      "title": "잔액은 {{minimumBalance}} 미만일 수 없습니다 최대 금액을 전송하여 계정을 비우세요."
+    },
+    "PolkadotBondMinimumAmount": {
+      "title": "적어도 {{minimumBondAmount}} 이상 본딩해야 합니다."
+    },
+    "PolkadotBondMinimumAmountWarning": {
+      "title": "본딩된 잔액은 {{minimumBondBalance}} 이상이어야 합니다."
+    },
+    "PolkadotMaxUnbonding": {
+      "title": "언본딩 한도를 초과했습니다"
+    },
+    "PolkadotValidatorsRequired": {
+      "title": "검증인을 적어도 한 명 이상 선택해야 합니다"
+    },
+    "ServiceStatusWarning": {
+      "title": "{{message}}",
+      "description": ""
+    },
+    "TaprootNotActivated": {
+      "title": "메인넷 활성화 전에 탭루트(taproot) 주소로 보내는 것은 안전하지 않습니다"
+    },
+    "SolanaAccountNotFunded": {
+      "title": "자금이 입금되지 않은 계정"
+    },
+    "SolanaMemoIsTooLong": {
+      "title": "메모가 너무 깁니다. 최대 길이는 {{maxLength}}입니다."
+    },
+    "SolanaAddressOfEd25519": {
+      "title": "주소 끄기 ed25519 곡선"
+    },
+    "SolanaUseAllAmountStakeWarning": {
+      "title": "향후 트랜잭션 수수료 지불에 필요한 잔액을 충분히 남겨 두세요"
+    },
+    "SolanaTxSimulationFailedWhilePendingOp": {
+      "title": "이전 트랜잭션이 아직 처리되지 않았습니다. 잠시 기다려 트랜잭션 내역을 확인한 후 다시 시도하세요."
+    },
+    "SolanaTxConfirmationTimeout": {
+      "title": "트랜잭션이 실패한 것 같습니다. 잠시 기다려 트랜잭션 내역을 확인한 후 다시 시도하세요."
+    },
+    "NotEnoughNftOwned": {
+      "title": "사용 가능한 토큰 수를 초과했습니다"
+    },
+    "CardanoMinAmountError": {
+      "title": "전송할 수 있는 최소 금액은 {{amount}} ADA입니다"
+    },
+    "CardanoNotEnoughFunds": {
+      "title": "수수료 지불에 필요한 충분한 자금이 있는지 반드시 확인해 주세요"
+    },
+    "StellarWrongMemoFormat": {
+      "title": "메모 형식이 잘못되었습니다"
+    },
+    "StellarMemoRecommended": {
+      "title": "수령인에게 보낼 때 메모가 필요할 수 있습니다"
+    },
+    "StellarAssetNotAccepted": {
+      "title": "이 수령인은 아직 {{assetCode}}에 대한 트러스트라인(trustline)이 없습니다."
+    },
+    "StellarAssetRequired": {
+      "title": "트러스트라인 추가 전 스텔라 자산을 선택해야 합니다."
+    },
+    "StellarAssetNotFound": {
+      "title": "선택한 스텔라 자산을 찾을 수 없습니다."
+    },
+    "StellarNotEnoughNativeBalance": {
+      "title": "죄송하지만 자금이 부족합니다",
+      "description": "계정에 수수료를 지불할 수 있는 충분한 자금이 있는지 확인해 주세요"
+    },
+    "StellarFeeSmallerThanRecommended": {
+      "title": "권장 수수료 대비 선택 수수료가 낮습니다"
+    },
+    "StellarFeeSmallerThanBase": {
+      "title": "최소 트랜잭션 수수료는 0.00001 XLM입니다"
+    },
+    "StellarNotEnoughNativeBalanceToAddTrustline": {
+      "title": "죄송하지만 자금이 부족합니다",
+      "description": "계정에 신규 트러스트라인을 추가할 수 있는 충분한 자금이 있는지 확인해 주세요"
+    },
+    "StellarMuxedAccountNotExist": {
+      "title": "스텔라 계정이 없습니다"
+    },
+    "StellarSourceHasMultiSign": {
+      "title": "스텔라 트랜잭션을 수행하려면 다중서명을 비활성화하세요"
+    }
+  },
+  "cryptoOrg": {
+    "memo": "메모",
+    "memoPlaceholder": "선택 사항",
+    "memoWarningText": "메모 기능을 사용할 때는 해당 정보를 수령인과 신중하게 확인하세요"
+  },
+  "hedera": {
+    "name": "헤데라",
+    "createHederaAccountHelp": {
+      "text": "헤데라 계정 생성 방법은",
+      "link": "이 지원 문서를 참조하세요."
+    },
+    "currentAddress": {
+      "messageIfVirtual": "Ledger 장치에서 귀하의 {{name}} 주소를 확인할 수 없습니다. 사용은 본인의 책임입니다."
+    },
+    "send": {
+      "memo": {
+        "label": "메모(선택)",
+        "characterCount": "{{memoLength}} / {{memoMaxLength}}"
+      }
+    }
+  },
+  "drawers": {
+    "selectCurrency": {
+      "title": "자산 선택"
+    },
+    "selectAccount": {
+      "title": "계정 선택"
     }
   }
 }