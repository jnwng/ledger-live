--- conflicted
+++ resolved
@@ -160,9 +160,6 @@
       "WITHDRAW_UNBONDED" : "سحب",
       "NOMINATE" : "ترشيح",
       "CHILL" : "حذف الترشيحات",
-<<<<<<< HEAD
-      "SET_CONTROLLER" : "إعداد وحدة التحكم"
-=======
       "SET_CONTROLLER" : "إعداد وحدة التحكم",
       "LOCK" : "مُقفل",
       "UNLOCK" : "غير مُقفل",
@@ -170,7 +167,6 @@
       "REVOKE" : "مُبطل",
       "ACTIVATE" : "تم التنشيط",
       "REGISTER" : "مُسجّل"
->>>>>>> c7fef602
     }
   },
   "byteSize" : {
@@ -208,11 +204,7 @@
     "menu" : "القائمة",
     "stars" : "الحسابات المفضلة",
     "accounts" : "الحسابات",
-<<<<<<< HEAD
-    "manager" : "المدير",
-=======
     "manager" : "My Ledger",
->>>>>>> c7fef602
     "exchange" : "شراء / بيع",
     "swap" : "مبادلة",
     "lend" : "إقراض",
@@ -398,15 +390,6 @@
     },
     "missingApp" : {
       "title" : "يرجى تثبيت تطبيق {{appName}} على جهازك",
-<<<<<<< HEAD
-      "subtitle" : "انتقل إلى المدير وقم بتثبيت تطبيق {{appName}} لمبادلة الأصول.",
-      "cta" : "الانتقال إلى المدير"
-    },
-    "outdatedApp" : {
-      "title" : "يرجى تثبيت تطبيق {{appName}} على جهازك",
-      "subtitle" : "انتقل إلى المدير وقم بتثبيت تطبيق {{appName}} لمبادلة الأصول.",
-      "cta" : "الانتقال إلى المدير"
-=======
       "subtitle" : "Go to My Ledger and install {{appName}} app to swap assets.",
       "cta" : "Go to My Ledger"
     },
@@ -414,7 +397,6 @@
       "title" : "يرجى تثبيت تطبيق {{appName}} على جهازك",
       "subtitle" : "Go to My Ledger and update {{appName}} app to swap assets.",
       "cta" : "Go to My Ledger"
->>>>>>> c7fef602
     },
     "providers" : {
       "title" : "اختر أحد المزودين لمبادلة الأصول المشفرة",
@@ -769,9 +751,6 @@
     "bandwidthTooltip" : "قم بتجميد الأصول لكسب نطاق ترددي (Bandwidth)",
     "energyTooltip" : "قم بتجميد الأصول لكسب الطاقة",
     "delegatedTooltip" : "الأصول المفوضة يتم استخدامها في عملية التصويت. هذا يمثل مجموع عدد أصواتك.",
-<<<<<<< HEAD
-    "undelegatingTooltip" : "الأصول التي تم إلغاء تفويضها تكون في حظر زمني لمدة {{timelockInDays}} يوماً قبل أن تصبح متاحة."
-=======
     "undelegatingTooltip" : "الأصول التي تم إلغاء تفويضها تكون في حظر زمني لمدة {{timelockInDays}} يوماً قبل أن تصبح متاحة.",
     "banner" : {
       "redelegation" : {
@@ -785,7 +764,6 @@
         "cta" : "قم بالتكديس مع Ledger"
       }
     }
->>>>>>> c7fef602
   },
   "exchange" : {
     "chooseProvider" : "اختر من {{providerCount}} مزود",
@@ -999,11 +977,7 @@
       "terms" : {
         "title" : "إقراض الأصول المشفرة",
         "subtitle" : "إقراض الأصول على بروتوكول Compound",
-<<<<<<< HEAD
-        "description" : "يسمح لك بروتوكول Compound بإقراض الأصول واقتراضها على شبكة إيثيريوم. يمكنك إقراض الأصول وكسب الفائدة مباشرةً من حسابك Ledger.",
-=======
         "description" : "The Compound protocol allows you to lend and borrow assets on the Ethereum network. You can lend assets and earn interest directly from your Ledger account.",
->>>>>>> c7fef602
         "switchLabel" : "<1>لقد قرأت وأوافق على </1><0>شروط الخدمة<0><1>.</1>"
       },
       "steps" : {
@@ -1246,15 +1220,9 @@
   "emptyState" : {
     "dashboard" : {
       "title" : "قم بتثبيت التطبيقات على جهازك",
-<<<<<<< HEAD
-      "desc" : "انتقل إلى المدير لتثبيت التطبيقات على جهازك. يمكنك إضافة الحسابات بمجرد أن يكون لديك تطبيقات على جهازك.",
-      "buttons" : {
-        "installApp" : "الانتقال إلى المدير",
-=======
       "desc" : "Go to My Ledger to install apps on your device. You can add accounts once you have apps on your device.",
       "buttons" : {
         "installApp" : "Go to My Ledger",
->>>>>>> c7fef602
         "help" : "مساعدة"
       }
     },
@@ -1263,11 +1231,7 @@
       "desc" : "أضف حساب لبدء إدارة أصولك المشفرة. يجب أن يكون لديك تطبيق لأصلك المشفر المُثبت على جهازك.",
       "buttons" : {
         "addAccount" : "إضافة حساب",
-<<<<<<< HEAD
-        "installApp" : "الانتقال إلى المدير لتثبيت التطبيقات",
-=======
         "installApp" : "Go to My Ledger to install apps",
->>>>>>> c7fef602
         "help" : "مساعدة"
       }
     }
@@ -1590,21 +1554,12 @@
     "quitApp" : "الخروج من التطبيق على جهازك",
     "appNotInstalledTitle" : "التطبيق المطلوب غير موجود",
     "appNotInstalledTitle_plural" : "التطبيقات المطلوبة غير موجودة",
-<<<<<<< HEAD
-    "appNotInstalled" : "تطبيق {{appName}} مطلوب لإكمال هذا الإجراء. يرجى الانتقال إلى المدير وتثبيته على جهازك",
-    "appNotInstalled_plural" : "تطبيقات {{appName}} مطلوبة لإكمال هذا الإجراء. يرجى الانتقال إلى المدير وتثبيتهم على جهازك",
-    "openManager" : "افتح المدير",
-    "openOnboarding" : "إعداد الجهاز",
-    "outdated" : "إصدار التطبيق قديم",
-    "outdatedDesc" : "هناك تحديث هام لتطبيق {{appName}} متاح على جهازك. يُرجى الانتقال إلى المدير لتحديثه.",
-=======
     "appNotInstalled" : "The {{appName}} app is required to complete this action. Please go to My Ledger and install it on your device",
     "appNotInstalled_plural" : "The {{appName}} apps are required to complete this action. Please go to My Ledger and install them on your device",
     "openManager" : "Open My Ledger",
     "openOnboarding" : "إعداد الجهاز",
     "outdated" : "إصدار التطبيق قديم",
     "outdatedDesc" : "An important update is available for the {{appName}} application on your device. Please go to My Ledger to update it.",
->>>>>>> c7fef602
     "installApp" : "تثبيت تطبيق {{appName}}",
     "installAppDescription" : "يُرجى الانتظار حتى الانتهاء من التثبيت",
     "listApps" : "التحقق من تبعيات التطبيق",
@@ -1647,13 +1602,8 @@
     },
     "disconnected" : {
       "title" : "يبدو أن هناك تطبيق مفتوح على جهازك",
-<<<<<<< HEAD
-      "subtitle" : "إعادة فتح المدير سوف يغلق التطبيق على جهازك",
-      "ctaReopen" : "إعادة فتح المدير",
-=======
       "subtitle" : "Reopening My Ledger will quit the app on your device",
       "ctaReopen" : "Reopen My Ledger",
->>>>>>> c7fef602
       "ctaPortfolio" : "الرجوع إلى المحفظة الاستثمارية"
     },
     "deviceStorage" : {
@@ -1696,11 +1646,7 @@
         "title_plural" : "التحديثات المتاحة",
         "progressTitle" : "{{number}} تحديث تطبيق",
         "progressTitle_plural" : "{{number}} تحديثات للتطبيق",
-<<<<<<< HEAD
-        "progressWarning" : "لا تغادر المدير أثناء التحديث.",
-=======
         "progressWarning" : "Do not quit My Ledger during update.",
->>>>>>> c7fef602
         "progress" : "جارى تحديث الكل..."
       },
       "item" : {
@@ -1764,11 +1710,7 @@
       "updateBtn" : "قم بتحديث البرنامج الثابت",
       "banner" : {
         "warning" : "تحديث البرنامج الثابت إلى {{latestFirmware}} متاح",
-<<<<<<< HEAD
-        "cta" : "الانتقال إلى المدير",
-=======
         "cta" : "Go to My Ledger",
->>>>>>> c7fef602
         "old" : {
           "warning" : "إصدار البرنامج الثابت للجهاز قديم للغاية ليتم تحديثه. تواصل مع دعم Ledger للحصول على بديل.",
           "cta" : "تواصل مع الدعم"
@@ -1824,11 +1766,7 @@
         "boot" : "اضغط مع الاستمرار على الزر الجانبي حتى يتم عرض {{option}}",
         "recoveryMode" : "اضغط على وضع {{mode}}. انتظر حتى تظهر اللوحة الرئيسية>",
         "third" : "3. إلغاء تثبيت جميع التطبيقات",
-<<<<<<< HEAD
-        "openLive" : "افتح المدير في Ledger Live.",
-=======
         "openLive" : "Open My Ledger in Ledger Live.",
->>>>>>> c7fef602
         "uninstall" : "انقر على أيقونة سلة المهملات الرمادية لجميع التطبيقات المثبتة حالياً على {{deviceName}}. هذا يفسح المجال لمثبت البرنامج الثابت.",
         "disclaimer" : "ملاحظة: لا تتأثر أموالك بهذه العملية، المفاتيح الخاصة التي تُمكن من الوصول إلى أصولك المشفرة في سلسلة الكتل تظل آمنة على ورقة الاسترداد الخاصة بك."
       }
@@ -2181,7 +2119,6 @@
       "unconfirmed" : "لا يمكنك اختيار العملات من المعاملات الغير مؤكدة والقابلة للاستبدال.",
       "pending" : "لا يمكنك اختيار عملات من المعاملات المعلقة. (باستثناء الناتج من الباقي لديك)",
       "last" : "تحتاج أن تختار على الأقل واحد"
-<<<<<<< HEAD
     },
     "pending" : "مُعلّق",
     "pickingStrategy" : "استراتيجية اختيار UTXO",
@@ -2189,6 +2126,272 @@
       "DEEP_OUTPUTS_FIRST" : "أقدم العملات أولاً (الأول دخولاً هو الأوّل خروجاً)",
       "OPTIMIZE_SIZE" : "تقليل الرسوم (تحقيق الحجم الأمثل)",
       "MERGE_OUTPUTS" : "تقليل الرسوم المستقبلية (دمج العملات)"
+    }
+  },
+  "celo" : {
+    "account" : {
+      "subHeader" : {
+        "cardTitle" : "تعمل بواسطة Figment",
+        "moreInfo" : "مزيد من المعلومات",
+        "drawerTitle" : "تعمل بواسطة Figment",
+        "title" : "رمز CELO متاح الآن في Ledger Live",
+        "description" : "يمكنك الآن بدء إدارة رموزك CELO وتأمينها من خلال Ledger Live.",
+        "description2" : "رمز Celo هو الرمز الأصلي لسلسلة Celo ويُستخدم لكل شيء مثل المعاملات، والتكديس والعديد من المميزات القادمة.",
+        "website" : "تعمل بواسطة Figment"
+      }
+    },
+    "lockedBalance" : "الرصيد المُقفل",
+    "lockedTooltip" : "يجب قفل الأصول والتصويت لها لمجموعات المدققين قبل كسب المكافآت.",
+    "nonvotingLockedBalance" : "رصيد مُقفل بدون تصويت",
+    "nonvotingLockedTooltip" : "رصيد الأصول المُقفلة المتاح للاستخدام في التصويت",
+    "withdrawableBalance" : "الرصيد القابل للسحب",
+    "withdrawableTooltip" : "Celo غير المُقفلة التي يمكنك سحبها إلى رصيدك المتاح",
+    "delegation" : {
+      "activeTooltip" : "التصويت النشط يولّد المكافآت",
+      "pendingTooltip" : "التصويت المُعلّق لا يولّد المكافآت ويحتاج لتنشيطه بعد 24 ساعة",
+      "awaitingActivationTooltip" : "يمكن تنشيط هذا التصويت المُعلّق الآن",
+      "listHeader" : "التفويضات",
+      "add" : "أضف",
+      "validatorGroup" : "مجموعة المدققين",
+      "manageMultipleVoteWarning" : "يجب عليك تنشيط أو إبطال الأصوات الأخرى في نفس مجموعة المدققين قبل إدارة هذا التصويت .",
+      "actions" : {
+        "activate" : "تفعيل",
+        "revoke" : "إبطال"
+      },
+      "emptyState" : {
+        "description" : "يمكنك كسب مكافآت CELO عن طريق تفويض أصولك.",
+        "info" : "كيف يعمل التفويض",
+        "delegation" : "اكسب المكافآت"
+      },
+      "earnRewards" : {
+        "description" : "يمكنك كسب المكافآت عن طريق تفويض أصولك CELO إلى مدقق.",
+        "bullet" : {
+          "0" : "أنت تحتفظ بملكية الأصول المفوضة",
+          "1" : "قم بالتفويض باستخدام جهازك Ledger",
+          "2" : "الأصول ستكون متاحة بعد إلغاء التفويض"
+        },
+        "warning" : "اختر المدقق بحكمة: فقد يتم فقدان جزء من أصولك المفوضة بشكل لا رجعة فيه إذا لم يتصرف المدقق بشكل لائق."
+      }
+    },
+    "manage" : {
+      "title" : "إدارة الأصول",
+      "titleWhenPendingRegistration" : "تسجيل الحساب مُعلّق",
+      "lock" : {
+        "title" : "إقفال",
+        "description" : "لكسب المكافآت، قم أولاً بقفل مبلغ. بعدها يجب عليك التصويت لمُدقّقك (مُدقّقيك)."
+      },
+      "unlock" : {
+        "title" : "إلغاء القفل",
+        "description" : "لإتاحة مبلغ مُقفل مرة أخرى، يجب عليك إلغاء قفله أولاً. يمكنك سحبه بعد انقضاء فترة إلغاء القفل الممتدة لمدة 3 أيام."
+      },
+      "withdraw" : {
+        "title" : "سحب",
+        "description" : "لإرجاع مبلغ تم إلغاء قفله إلى الرصيد المتاح مرة أخرى، سيكون عليك سحبه يدوياً."
+      },
+      "vote" : {
+        "title" : "تصويت",
+        "description" : "قم بالتصويت لمجموعات المدققين. تأكد من تنشيط تصويتاتك لتتمكن من كسب المكافآت.",
+        "descriptionMaxVotes" : "يمكنك التصويت لما يصل إلى {{maxVotes}} من مجموعات المدققين. قم بإبطال تصويت للتصويت لمجموعة مدققين جديدة"
+      },
+      "activate" : {
+        "title" : "تنشيط التصويت",
+        "description" : "تنشيط تصويتك لمجموعة مدققين"
+      },
+      "revoke" : {
+        "title" : "إبطال التصويت",
+        "description" : "إبطال تصويتك لمجموعة مدققين"
+      }
+    },
+    "lock" : {
+      "title" : "قفل الأصول",
+      "steps" : {
+        "amount" : {
+          "title" : "المبلغ",
+          "amountLabel" : "المبلغ المطلوب قفله",
+          "availableLabel" : "متاح",
+          "maxLabel" : "الحد الأقصى",
+          "info" : "يمكن إلغاء قفل الأصول المُقفلة في أي وقت، ولكن إلغاء القفل يستغرق 3 أيام."
+        },
+        "connectDevice" : {
+          "title" : "جهاز"
+        },
+        "confirmation" : {
+          "title" : "تأكيد",
+          "success" : {
+            "title" : "تم قفل الأصول بنجاح",
+            "text" : "يمكنك التصويت للمدققين بمجرد أن تؤكد الشبكة المعاملة.",
+            "textVote" : "ستتمكن من التصويت للمدققين بمجرد أن تؤكد الشبكة معاملتك.",
+            "cta" : "رؤية التفاصيل"
+          },
+          "pending" : {
+            "title" : "جاري قفل أصولك..."
+          },
+          "broadcastError" : "ربما تكون معاملتك قد فشلت. يُرجى الانتظار لحظة ثم تحقق من سجل المعاملات قبل المحاولة مرة أخرى."
+        }
+      }
+    },
+    "unlock" : {
+      "title" : "إلغاء قفل الأصول",
+      "steps" : {
+        "amount" : {
+          "title" : "المبلغ",
+          "amountLabel" : "المبلغ المطلوب إلغاء قفله",
+          "availableLabel" : "مُقفل",
+          "maxLabel" : "الحد الأقصى",
+          "info" : "الأصول التي تم إلغاء قفلها يمكن سحبها بعد انقضاء فترة إلغاء القفل الممتدة لمدة 3 أيام.",
+          "learnMore" : "تعرّف على المزيد"
+        },
+        "connectDevice" : {
+          "title" : "جهاز"
+        },
+        "confirmation" : {
+          "title" : "تأكيد",
+          "label" : "تأكيد",
+          "success" : {
+            "title" : "تم إرسال معاملة إلغاء القفل بنجاح",
+            "text" : "يمكن سحب الأصول التي تم إلغاء قفلها بعد 3 أيام.",
+            "cta" : "رؤية التفاصيل"
+          },
+          "pending" : {
+            "title" : "جاري إلغاء قفل أصولك..."
+          },
+          "broadcastError" : "ربما تكون معاملتك قد فشلت. يُرجى الانتظار لحظة ثم تحقق من سجل المعاملات قبل المحاولة مرة أخرى."
+        }
+      }
+    },
+    "simpleOperation" : {
+      "modes" : {
+        "register" : {
+          "title" : "تسجيل حساب",
+          "description" : "",
+          "info" : "قبل قفل أي Celo تحتاج لتسجيل حسابك على سلسلة الكتل (on-chain)."
+        }
+      },
+      "steps" : {
+        "info" : {
+          "title" : "معلومات"
+        },
+        "connectDevice" : {
+          "title" : "جهاز"
+        },
+        "confirmation" : {
+          "title" : "تأكيد",
+          "label" : "تأكيد",
+          "modes" : {
+            "register" : {
+              "success" : {
+                "title" : "تم تسجيل الحساب بنجاح",
+                "text" : "سترى معاملتك في السجل قريباً.",
+                "cta" : "إقفال"
+              }
+            }
+          },
+          "pending" : {
+            "title" : "جاري بث المعاملة..."
+          },
+          "broadcastError" : "ربما تكون معاملتك قد فشلت. يُرجى الانتظار لحظة ثم تحقق من سجل المعاملات قبل المحاولة مرة أخرى."
+        }
+      }
+    },
+    "withdraw" : {
+      "title" : "سحب الأصول",
+      "steps" : {
+        "amount" : {
+          "title" : "سحب"
+        },
+        "connectDevice" : {
+          "title" : "جهاز"
+        },
+        "confirmation" : {
+          "title" : "تأكيد",
+          "success" : {
+            "title" : "",
+            "text" : "تم سحب أصولك بنجاح. سيتم إيداع المبلغ المسحوب في رصيدك المتاح.",
+            "cta" : "رؤية التفاصيل"
+          },
+          "broadcastError" : "ربما تكون معاملتك قد فشلت. يُرجى الانتظار لحظة ثم تحقق من سجل المعاملات قبل المحاولة مرة أخرى."
+        }
+      }
+    },
+    "vote" : {
+      "title" : "تصويت",
+      "steps" : {
+        "amount" : {
+          "title" : "المبلغ"
+        },
+        "connectDevice" : {
+          "title" : "جهاز"
+        },
+        "confirmation" : {
+          "title" : "تأكيد",
+          "success" : {
+            "title" : "لقد قمت بالتصويت بنجاح",
+            "text" : "سترى معاملتك في السجل قريباً.",
+            "cta" : "رؤية التفاصيل"
+          },
+          "broadcastError" : "ربما تكون معاملتك قد فشلت. يُرجى الانتظار لحظة ثم تحقق من سجل المعاملات قبل المحاولة مرة أخرى."
+        },
+        "validatorGroup" : {
+          "title" : "مجموعة المدققين",
+          "ledgerByFigmentTC" : "شروط وأحكام Ledger by Figment",
+          "totalVotes" : "مجموع الأصوات",
+          "commission" : "العمولة"
+        }
+      }
+    },
+    "activate" : {
+      "title" : "تنشيط الأصوات",
+      "steps" : {
+        "vote" : {
+          "title" : "تصويت"
+        },
+        "connectDevice" : {
+          "title" : "جهاز"
+        },
+        "confirmation" : {
+          "title" : "تأكيد",
+          "success" : {
+            "title" : "",
+            "text" : "تم تنشيط تصويتك بنجاح.",
+            "cta" : "رؤية التفاصيل"
+          },
+          "broadcastError" : "ربما تكون معاملتك قد فشلت. يُرجى الانتظار لحظة ثم تحقق من سجل المعاملات قبل المحاولة مرة أخرى."
+        }
+      }
+    },
+    "revoke" : {
+      "title" : "إبطال التصويت",
+      "steps" : {
+        "amount" : {
+          "title" : "المبلغ",
+          "amountLabel" : "المبلغ المطلوب إبطاله",
+          "availableLabel" : "متاح",
+          "maxLabel" : "الحد الأقصى"
+        },
+        "connectDevice" : {
+          "title" : "جهاز"
+        },
+        "confirmation" : {
+          "title" : "تأكيد",
+          "success" : {
+            "title" : "لقد أبطلت تصويتاتك بنجاح",
+            "text" : "سترى معاملتك في السجل قريباً.",
+            "cta" : "رؤية التفاصيل"
+          },
+          "broadcastError" : "ربما تكون معاملتك قد فشلت. يُرجى الانتظار لحظة ثم تحقق من سجل المعاملات قبل المحاولة مرة أخرى."
+        },
+        "vote" : {
+          "title" : "تصويت",
+          "active" : "نشِط",
+          "pending" : "مُعلقّة",
+          "awaitingActivation" : "بانتظار التنشيط",
+          "info" : "يتم عرض الأصوات القابلة للإبطال فقط على هذا المشروط"
+        }
+      }
+    },
+    "alerts" : {
+      "withdrawableAssets" : "لديك رصيد قابل للسحب",
+      "activatableVotes" : "لديك أصوات يمكن تنشيطها الآن."
     }
   },
   "cosmos" : {
@@ -2409,338 +2612,12 @@
             "success" : {
               "title" : "تمت المطالبة بالمكافآت بنجاح!",
               "text" : "تمت إضافة مكافآتك إلى رصيدك المتاح",
-=======
-    },
-    "pending" : "مُعلّق",
-    "pickingStrategy" : "استراتيجية اختيار UTXO",
-    "pickingStrategyLabels" : {
-      "DEEP_OUTPUTS_FIRST" : "أقدم العملات أولاً (الأول دخولاً هو الأوّل خروجاً)",
-      "OPTIMIZE_SIZE" : "تقليل الرسوم (تحقيق الحجم الأمثل)",
-      "MERGE_OUTPUTS" : "تقليل الرسوم المستقبلية (دمج العملات)"
-    }
-  },
-  "celo" : {
-    "account" : {
-      "subHeader" : {
-        "cardTitle" : "تعمل بواسطة Figment",
-        "moreInfo" : "مزيد من المعلومات",
-        "drawerTitle" : "تعمل بواسطة Figment",
-        "title" : "رمز CELO متاح الآن في Ledger Live",
-        "description" : "يمكنك الآن بدء إدارة رموزك CELO وتأمينها من خلال Ledger Live.",
-        "description2" : "رمز Celo هو الرمز الأصلي لسلسلة Celo ويُستخدم لكل شيء مثل المعاملات، والتكديس والعديد من المميزات القادمة.",
-        "website" : "تعمل بواسطة Figment"
-      }
-    },
-    "lockedBalance" : "الرصيد المُقفل",
-    "lockedTooltip" : "يجب قفل الأصول والتصويت لها لمجموعات المدققين قبل كسب المكافآت.",
-    "nonvotingLockedBalance" : "رصيد مُقفل بدون تصويت",
-    "nonvotingLockedTooltip" : "رصيد الأصول المُقفلة المتاح للاستخدام في التصويت",
-    "withdrawableBalance" : "الرصيد القابل للسحب",
-    "withdrawableTooltip" : "Celo غير المُقفلة التي يمكنك سحبها إلى رصيدك المتاح",
-    "delegation" : {
-      "activeTooltip" : "التصويت النشط يولّد المكافآت",
-      "pendingTooltip" : "التصويت المُعلّق لا يولّد المكافآت ويحتاج لتنشيطه بعد 24 ساعة",
-      "awaitingActivationTooltip" : "يمكن تنشيط هذا التصويت المُعلّق الآن",
-      "listHeader" : "التفويضات",
-      "add" : "أضف",
-      "validatorGroup" : "مجموعة المدققين",
-      "manageMultipleVoteWarning" : "يجب عليك تنشيط أو إبطال الأصوات الأخرى في نفس مجموعة المدققين قبل إدارة هذا التصويت .",
-      "actions" : {
-        "activate" : "تفعيل",
-        "revoke" : "إبطال"
-      },
-      "emptyState" : {
-        "description" : "يمكنك كسب مكافآت CELO عن طريق تفويض أصولك.",
-        "info" : "كيف يعمل التفويض",
-        "delegation" : "اكسب المكافآت"
-      },
-      "earnRewards" : {
-        "description" : "يمكنك كسب المكافآت عن طريق تفويض أصولك CELO إلى مدقق.",
-        "bullet" : {
-          "0" : "أنت تحتفظ بملكية الأصول المفوضة",
-          "1" : "قم بالتفويض باستخدام جهازك Ledger",
-          "2" : "الأصول ستكون متاحة بعد إلغاء التفويض"
-        },
-        "warning" : "اختر المدقق بحكمة: فقد يتم فقدان جزء من أصولك المفوضة بشكل لا رجعة فيه إذا لم يتصرف المدقق بشكل لائق."
-      }
-    },
-    "manage" : {
-      "title" : "إدارة الأصول",
-      "titleWhenPendingRegistration" : "تسجيل الحساب مُعلّق",
-      "lock" : {
-        "title" : "إقفال",
-        "description" : "لكسب المكافآت، قم أولاً بقفل مبلغ. بعدها يجب عليك التصويت لمُدقّقك (مُدقّقيك)."
-      },
-      "unlock" : {
-        "title" : "إلغاء القفل",
-        "description" : "لإتاحة مبلغ مُقفل مرة أخرى، يجب عليك إلغاء قفله أولاً. يمكنك سحبه بعد انقضاء فترة إلغاء القفل الممتدة لمدة 3 أيام."
-      },
-      "withdraw" : {
-        "title" : "سحب",
-        "description" : "لإرجاع مبلغ تم إلغاء قفله إلى الرصيد المتاح مرة أخرى، سيكون عليك سحبه يدوياً."
-      },
-      "vote" : {
-        "title" : "تصويت",
-        "description" : "قم بالتصويت لمجموعات المدققين. تأكد من تنشيط تصويتاتك لتتمكن من كسب المكافآت.",
-        "descriptionMaxVotes" : "يمكنك التصويت لما يصل إلى {{maxVotes}} من مجموعات المدققين. قم بإبطال تصويت للتصويت لمجموعة مدققين جديدة"
-      },
-      "activate" : {
-        "title" : "تنشيط التصويت",
-        "description" : "تنشيط تصويتك لمجموعة مدققين"
-      },
-      "revoke" : {
-        "title" : "إبطال التصويت",
-        "description" : "إبطال تصويتك لمجموعة مدققين"
-      }
-    },
-    "lock" : {
-      "title" : "قفل الأصول",
-      "steps" : {
-        "amount" : {
-          "title" : "المبلغ",
-          "amountLabel" : "المبلغ المطلوب قفله",
-          "availableLabel" : "متاح",
-          "maxLabel" : "الحد الأقصى",
-          "info" : "يمكن إلغاء قفل الأصول المُقفلة في أي وقت، ولكن إلغاء القفل يستغرق 3 أيام."
-        },
-        "connectDevice" : {
-          "title" : "جهاز"
-        },
-        "confirmation" : {
-          "title" : "تأكيد",
-          "success" : {
-            "title" : "تم قفل الأصول بنجاح",
-            "text" : "يمكنك التصويت للمدققين بمجرد أن تؤكد الشبكة المعاملة.",
-            "textVote" : "ستتمكن من التصويت للمدققين بمجرد أن تؤكد الشبكة معاملتك.",
-            "cta" : "رؤية التفاصيل"
-          },
-          "pending" : {
-            "title" : "جاري قفل أصولك..."
-          },
-          "broadcastError" : "ربما تكون معاملتك قد فشلت. يُرجى الانتظار لحظة ثم تحقق من سجل المعاملات قبل المحاولة مرة أخرى."
-        }
-      }
-    },
-    "unlock" : {
-      "title" : "إلغاء قفل الأصول",
-      "steps" : {
-        "amount" : {
-          "title" : "المبلغ",
-          "amountLabel" : "المبلغ المطلوب إلغاء قفله",
-          "availableLabel" : "مُقفل",
-          "maxLabel" : "الحد الأقصى",
-          "info" : "الأصول التي تم إلغاء قفلها يمكن سحبها بعد انقضاء فترة إلغاء القفل الممتدة لمدة 3 أيام.",
-          "learnMore" : "تعرّف على المزيد"
-        },
-        "connectDevice" : {
-          "title" : "جهاز"
-        },
-        "confirmation" : {
-          "title" : "تأكيد",
-          "label" : "تأكيد",
-          "success" : {
-            "title" : "تم إرسال معاملة إلغاء القفل بنجاح",
-            "text" : "يمكن سحب الأصول التي تم إلغاء قفلها بعد 3 أيام.",
-            "cta" : "رؤية التفاصيل"
-          },
-          "pending" : {
-            "title" : "جاري إلغاء قفل أصولك..."
-          },
-          "broadcastError" : "ربما تكون معاملتك قد فشلت. يُرجى الانتظار لحظة ثم تحقق من سجل المعاملات قبل المحاولة مرة أخرى."
-        }
-      }
-    },
-    "simpleOperation" : {
-      "modes" : {
-        "register" : {
-          "title" : "تسجيل حساب",
-          "description" : "",
-          "info" : "قبل قفل أي Celo تحتاج لتسجيل حسابك على سلسلة الكتل (on-chain)."
-        }
-      },
-      "steps" : {
-        "info" : {
-          "title" : "معلومات"
-        },
-        "connectDevice" : {
-          "title" : "جهاز"
-        },
-        "confirmation" : {
-          "title" : "تأكيد",
-          "label" : "تأكيد",
-          "modes" : {
-            "register" : {
-              "success" : {
-                "title" : "تم تسجيل الحساب بنجاح",
-                "text" : "سترى معاملتك في السجل قريباً.",
-                "cta" : "إقفال"
-              }
-            }
-          },
-          "pending" : {
-            "title" : "جاري بث المعاملة..."
-          },
-          "broadcastError" : "ربما تكون معاملتك قد فشلت. يُرجى الانتظار لحظة ثم تحقق من سجل المعاملات قبل المحاولة مرة أخرى."
-        }
-      }
-    },
-    "withdraw" : {
-      "title" : "سحب الأصول",
-      "steps" : {
-        "amount" : {
-          "title" : "سحب"
-        },
-        "connectDevice" : {
-          "title" : "جهاز"
-        },
-        "confirmation" : {
-          "title" : "تأكيد",
-          "success" : {
-            "title" : "",
-            "text" : "تم سحب أصولك بنجاح. سيتم إيداع المبلغ المسحوب في رصيدك المتاح.",
-            "cta" : "رؤية التفاصيل"
-          },
-          "broadcastError" : "ربما تكون معاملتك قد فشلت. يُرجى الانتظار لحظة ثم تحقق من سجل المعاملات قبل المحاولة مرة أخرى."
-        }
-      }
-    },
-    "vote" : {
-      "title" : "تصويت",
-      "steps" : {
-        "amount" : {
-          "title" : "المبلغ"
-        },
-        "connectDevice" : {
-          "title" : "جهاز"
-        },
-        "confirmation" : {
-          "title" : "تأكيد",
-          "success" : {
-            "title" : "لقد قمت بالتصويت بنجاح",
-            "text" : "سترى معاملتك في السجل قريباً.",
-            "cta" : "رؤية التفاصيل"
-          },
-          "broadcastError" : "ربما تكون معاملتك قد فشلت. يُرجى الانتظار لحظة ثم تحقق من سجل المعاملات قبل المحاولة مرة أخرى."
-        },
-        "validatorGroup" : {
-          "title" : "مجموعة المدققين",
-          "ledgerByFigmentTC" : "شروط وأحكام Ledger by Figment",
-          "totalVotes" : "مجموع الأصوات",
-          "commission" : "العمولة"
-        }
-      }
-    },
-    "activate" : {
-      "title" : "تنشيط الأصوات",
-      "steps" : {
-        "vote" : {
-          "title" : "تصويت"
-        },
-        "connectDevice" : {
-          "title" : "جهاز"
-        },
-        "confirmation" : {
-          "title" : "تأكيد",
-          "success" : {
-            "title" : "",
-            "text" : "تم تنشيط تصويتك بنجاح.",
-            "cta" : "رؤية التفاصيل"
-          },
-          "broadcastError" : "ربما تكون معاملتك قد فشلت. يُرجى الانتظار لحظة ثم تحقق من سجل المعاملات قبل المحاولة مرة أخرى."
-        }
-      }
-    },
-    "revoke" : {
-      "title" : "إبطال التصويت",
-      "steps" : {
-        "amount" : {
-          "title" : "المبلغ",
-          "amountLabel" : "المبلغ المطلوب إبطاله",
-          "availableLabel" : "متاح",
-          "maxLabel" : "الحد الأقصى"
-        },
-        "connectDevice" : {
-          "title" : "جهاز"
-        },
-        "confirmation" : {
-          "title" : "تأكيد",
-          "success" : {
-            "title" : "لقد أبطلت تصويتاتك بنجاح",
-            "text" : "سترى معاملتك في السجل قريباً.",
-            "cta" : "رؤية التفاصيل"
-          },
-          "broadcastError" : "ربما تكون معاملتك قد فشلت. يُرجى الانتظار لحظة ثم تحقق من سجل المعاملات قبل المحاولة مرة أخرى."
-        },
-        "vote" : {
-          "title" : "تصويت",
-          "active" : "نشِط",
-          "pending" : "مُعلقّة",
-          "awaitingActivation" : "بانتظار التنشيط",
-          "info" : "يتم عرض الأصوات القابلة للإبطال فقط على هذا المشروط"
-        }
-      }
-    },
-    "alerts" : {
-      "withdrawableAssets" : "لديك رصيد قابل للسحب",
-      "activatableVotes" : "لديك أصوات يمكن تنشيطها الآن."
-    }
-  },
-  "cosmos" : {
-    "delegation" : {
-      "emptyState" : {
-        "description" : "يمكنك كسب مكافآت ATOM عن طريق تفويض أصولك.",
-        "info" : "كيف يعمل التفويض",
-        "delegation" : "اكسب المكافآت"
-      },
-      "commission" : "العمولة",
-      "totalStake" : "إجمالي الرهن",
-      "claimRewards" : "المطالبة بالمكافآت",
-      "header" : "التفويض (التفويضات)",
-      "noRewards" : "لا توجد مكافآت متاحة",
-      "delegate" : "أضف",
-      "undelegate" : "إلغاء التفويض",
-      "redelegate" : "إعادة التفويض",
-      "redelegateDisabledTooltip" : "يمكنك اعادة التفويض مرة أخرى <0>{{days}}</0>",
-      "redelegateMaxDisabledTooltip" : "لا يمكنك إعادة تفويض أكثر من <0>7</0> مدققين في كل مرة",
-      "undelegateDisabledTooltip" : "لا يمكنك إلغاء تفويض أكثر من <0>7</0> مدققين في كل مرة",
-      "reward" : "المطالبة بالمكافآت",
-      "currentDelegation" : "مُفوض: <0>{{amount}}</0>",
-      "estYield" : "العائد التقديري",
-      "activeTooltip" : "المبالغ المفوضة تولد المكافآت",
-      "inactiveTooltip" : "المبالغ غير المفوضة لا تولد مكافآت",
-      "minSafeWarning" : "لا توجد أموال كافية",
-      "flow" : {
-        "title" : "تفويض",
-        "steps" : {
-          "starter" : {
-            "description" : "يمكنك كسب المكافآت عن طريق تفويض أصولك ATOM لمدقق.",
-            "bullet" : ["أنت تحتفظ بملكية الأصول المفوضة", "تفويض باستخدام جهازك Ledger", "الأصول ستكون متاحة بعد 21 يوماً من إلغاء التفويض"],
-            "warning" : {
-              "description" : "اختر المدقق بحكمة: فقد يتم فقدان جزء من أصولك المفوضة بشكل لا رجعة فيه إذا لم يتصرف المدقق بشكل لائق."
-            }
-          },
-          "amount" : {
-            "title" : "المبلغ"
-          },
-          "validator" : {
-            "title" : "المدققون"
-          },
-          "connectDevice" : {
-            "title" : "جهاز"
-          },
-          "confirmation" : {
-            "title" : "التأكيد",
-            "success" : {
-              "title" : "لقد قمت بتفويض أصولك بنجاح",
-              "text" : "سيتم تحديث رصيد حسابك عندما تقوم سلسلة الكتل بتأكيد المعاملة.",
->>>>>>> c7fef602
               "cta" : "عرض التفاصيل"
             },
             "broadcastError" : "ربما تكون معاملتك قد فشلت. يُرجى الانتظار لحظة ثم تحقق من سجل المعاملات قبل المحاولة مرة أخرى."
           }
         }
       }
-<<<<<<< HEAD
     }
   },
   "osmosis" : {
@@ -2806,46 +2683,12 @@
               "title" : "لقد قمت بتفويض أصولك بنجاح",
               "text" : "سيتم تحديث رصيد حسابك عندما تقوم سلسلة الكتل بتأكيد المعاملة.",
               "cta" : "رؤية التفاصيل"
-=======
-    },
-    "claimRewards" : {
-      "flow" : {
-        "title" : "المطالبة بالمكافآت",
-        "steps" : {
-          "claimRewards" : {
-            "title" : "المكافآت",
-            "compound" : "مُجمع",
-            "claim" : "تحصيل",
-            "compoundOrClaim" : "مُجمع أم تحصيل",
-            "compoundDescription" : "سيتم إضافة المكافآت إلى المبلغ المفوض",
-            "claimDescription" : "سيتم إضافة المكافآت إلى الرصيد المتاح",
-            "compoundInfo" : "لقد كسبت <0>{{amount}}</0>. ستتم المطالبة بهم الآن وتفويضهم تلقائياً إلى نفس المدقق.",
-            "claimInfo" : "لقد كسبت <0>{{amount}}</0> من المدقق الموضح أدناه. بالنقر على متابعة، ستتم المطالبة به الآن وإضافته تلقائياً إلى الرصيد المتاح.",
-            "selectLabel" : "اختر تفويض"
-          },
-          "connectDevice" : {
-            "title" : "جهاز"
-          },
-          "confirmation" : {
-            "title" : "التأكيد",
-            "label" : "التأكيد",
-            "success" : {
-              "title" : "تم تحصيل المكافآت بنجاح",
-              "titleCompound" : "تم تجميع المكافآت بنجاح",
-              "text" : "تمت إضافة مكافآتك إلى رصيدك المتاح",
-              "textCompound" : "مكافآتك <0>{{amount}}</0> تم تفويضها تلقائياً إلى <0>{{validator}}</0>",
-              "cta" : "عرض التفاصيل"
-            },
-            "pending" : {
-              "title" : "يتم بث المعاملة..."
->>>>>>> c7fef602
             },
             "broadcastError" : "ربما تكون معاملتك قد فشلت. يُرجى الانتظار لحظة ثم تحقق من سجل المعاملات قبل المحاولة مرة أخرى."
           }
         }
       }
     },
-<<<<<<< HEAD
     "claimRewards" : {
       "flow" : {
         "title" : "المطالبة بالمكافآت",
@@ -2876,42 +2719,12 @@
             },
             "pending" : {
               "title" : "جاري بث المعاملة..."
-=======
-    "redelegation" : {
-      "flow" : {
-        "title" : "إعادة تفويض الأصول",
-        "steps" : {
-          "starter" : {
-            "title" : "إعادة التفويض",
-            "description" : "استخدم إعادة التفويض لسهولة التغيير من مدقق إلى مدقق آخر. ولكن إذا قمت بتغير رأيك مرة أخرى، فسيكون عليك الانتظار لأن إعادة التفويض تؤدي إلى تفعيل فترة حظر زمني لمدة 21 يوماً.",
-            "warning" : "اختر المدقق بحكمة: فقد يتم فقدان جزء من أصولك المفوضة بشكل لا رجعة فيه إذا لم يتصرف المدقق بشكل لائق. يمكن أن يكون لديك <0>7 عمليات إعادة تفويض مُعلقة</0> كحد أقصى.",
-            "howDelegationWorks" : "كيف يعمل التفويض؟"
-          },
-          "validators" : {
-            "title" : "المدققون",
-            "currentDelegation" : "التفويض الحالي",
-            "newDelegation" : "تفويض جديد",
-            "chooseValidator" : "اختر مدقق",
-            "warning" : "سيكون عليك الانتظار لمدة <0>21 يوماً</0> لإعادة التفويض من المدقق الجديد إذا قمنت بتغيير رأيك مرة أخرى",
-            "amountLabel" : "المبلغ المراد إعادة تفويضه"
-          },
-          "device" : {
-            "title" : "جهاز"
-          },
-          "confirmation" : {
-            "title" : "التأكيد",
-            "success" : {
-              "title" : "لقد قمت بإعادة تفويض أصولك بنجاح",
-              "text" : "إعادة التفويض ستقوم بالتحديث بمجرد أن تقوم سلسلة الكتل (blockchain) بتأكيد المعاملة",
-              "cta" : "عرض التفاصيل"
->>>>>>> c7fef602
             },
             "broadcastError" : "ربما تكون معاملتك قد فشلت. يُرجى الانتظار لحظة ثم تحقق من سجل المعاملات قبل المحاولة مرة أخرى."
           }
         }
       }
     },
-<<<<<<< HEAD
     "redelegation" : {
       "flow" : {
         "title" : "إعادة تفويض الأصول",
@@ -2939,70 +2752,12 @@
               "title" : "لقد قمت بإعادة تفويض أصولك بنجاح",
               "text" : "إعادة التفويض ستقوم بالتحديث بمجرد أن تقوم سلسلة الكتل (blockchain) بتأكيد المعاملة",
               "cta" : "رؤية التفاصيل"
-=======
-    "undelegation" : {
-      "header" : "إلغاء التفويض (إلغاء التفويضات)",
-      "headerTooltip" : "متاحة بعد فترة الحظر الزمني الممتد لفترة 21 يوماً",
-      "inactiveTooltip" : "المبالغ غير المفوضة لا تولد مكافآت.",
-      "flow" : {
-        "title" : "إلغاء تفويض الأصول",
-        "steps" : {
-          "amount" : {
-            "title" : "المبلغ",
-            "subtitle" : "تستغرق عملية إلغاء التفويض مدة <0>21 يوماً</0> لتنتهي.",
-            "warning" : "سيتم تحصيل المكافآت فوراً. ستتم إعادة المبلغ غير المفوّض إلى الرصيد المتاح بعد انقضاء فترة <0>الحظر الزمني 21-يوم</0>.",
-            "fields" : {
-              "validator" : "المدقق",
-              "amount" : "المبلغ المراد إلغاء تفويضه"
-            }
-          },
-          "device" : {
-            "title" : "جهاز"
-          },
-          "confirmation" : {
-            "title" : "التأكيد",
-            "success" : {
-              "title" : "لقد قمت بإلغاء تفويض أصولك بنجاح.",
-              "description" : "<0>{{amount}}</0> تم إلغاء تفويضها من <0>{{validator}}</0>",
-              "cta" : "عرض التفاصيل"
             },
             "broadcastError" : "ربما تكون معاملتك قد فشلت. يُرجى الانتظار لحظة ثم تحقق من سجل المعاملات قبل المحاولة مرة أخرى."
           }
         }
       }
-    }
-  },
-  "algorand" : {
-    "operationHasRewards" : "المكافآت المكتسبة",
-    "operationEarnedRewards" : "لقد كسبت <0>{{amount}}</0> من المكافآت.",
-    "operationDetailsAmountBreakDown" : "{{initialAmount}} (<0>+{{reward}}</0> مكافآت مكتسبة)",
-    "optIn" : {
-      "flow" : {
-        "title" : "إضافة ASA (أصل)",
-        "steps" : {
-          "assets" : {
-            "title" : "ASA (أصل)",
-            "info" : "إضافة أصل يتطلب إرسال معاملة بحد أدنى للرسوم. وسيظهر هذا في سجل المعاملات لديك",
-            "selectLabel" : "اختر ASA (أصل)",
-            "disabledTooltip" : "ASA (الأصل) لديك بالفعل في حسابك Algorand"
-          },
-          "connectDevice" : {
-            "title" : "جهاز"
-          },
-          "confirmation" : {
-            "title" : "التأكيد",
-            "success" : {
-              "title" : "تمت إضافة أصل {{token}} بنجاح",
-              "text" : "يمكنك الآن تلقي وإرسال أصول <0>{{token}}</0> على حسابك Algorand.",
-              "cta" : "عرض التفاصيل"
->>>>>>> c7fef602
-            },
-            "broadcastError" : "ربما تكون معاملتك قد فشلت. يُرجى الانتظار لحظة ثم تحقق من سجل المعاملات قبل المحاولة مرة أخرى."
-          }
-        }
-      }
-    },
-<<<<<<< HEAD
+    },
     "undelegation" : {
       "header" : "إلغاء التفويض (إلغاء التفويضات)",
       "headerTooltip" : "متاحة بعد فترة الحظر الزمني الممتد لفترة 14 يوماً",
@@ -3028,42 +2783,6 @@
               "title" : "لقد قمت بإلغاء تفويض أصولك بنجاح.",
               "description" : "<0>{{amount}}</0> تم إلغاء تفويضهم من <0>{{validator}}</0>",
               "cta" : "رؤية التفاصيل"
-=======
-    "claimRewards" : {
-      "header" : "المكافآت",
-      "tooltip" : "يتم توزيع مكافآت Algorand بشكل منتظم وتتم المطالبة بهم تلقائياً عندما تجري إحدى المعاملات.",
-      "cta" : "المطالبة بالمكافآت",
-      "rewardsDisabledTooltip" : "ليس لديك أي مكافآت. تتم المطالبة بمكافآت Algorand تلقائيًا عندما تجري معاملة. قم بتلقي ALGO لبدء كسب المكافآت.",
-      "flow" : {
-        "title" : "المطالبة بالمكافآت",
-        "steps" : {
-          "starter" : {
-            "description" : "تلقى مكافآت Algorand لمجرد الاحتفاظ بسيطرة Algorand على أصولك.",
-            "bullet" : {
-              "delegate" : "مطلوب رصيد لا يقل عن 1 ALGO لتلقي المكافآت.",
-              "access" : "قم بزيادة رصيد الحساب لزيادة المكافآت.",
-              "ledger" : "قم بتنفيذ معاملة من أو إلى الحساب للمطالبة بالمكافآت."
-            },
-            "learnMore" : "كيف تعمل مكافآت Algorand؟",
-            "button" : {
-              "cta" : "تلقي Algo"
-            }
-          },
-          "info" : {
-            "title" : "المكافآت",
-            "description" : "تهانينا! لقد كسبت {{amount}}. انقر على متابعة للمطالبة بمكافآتك",
-            "info" : "سيتم حثك على إنشاء معاملة فارغة إلى حسابك. سيقوم هذا بإضافة مكافآتك الحالية إلى رصيدك بأدنى تكلفة لرسوم المعاملة."
-          },
-          "connectDevice" : {
-            "title" : "جهاز"
-          },
-          "confirmation" : {
-            "title" : "التأكيد",
-            "success" : {
-              "title" : "تمت المطالبة بالمكافآت بنجاح!",
-              "text" : "تمت إضافة مكافآتك إلى رصيدك المتاح",
-              "cta" : "عرض التفاصيل"
->>>>>>> c7fef602
             },
             "broadcastError" : "ربما تكون معاملتك قد فشلت. يُرجى الانتظار لحظة ثم تحقق من سجل المعاملات قبل المحاولة مرة أخرى."
           }
@@ -3071,7 +2790,6 @@
       }
     }
   },
-<<<<<<< HEAD
   "polkadot" : {
     "lockedBalance" : "تم تقيده",
     "lockedTooltip" : "يجب تقيد الأصول بالمدققين المرشحين قبل كسب مكافآت.",
@@ -3252,226 +2970,9 @@
             "title" : "جاري إعادة تقيد أصولك..."
           },
           "broadcastError" : "ربما تكون معاملتك قد فشلت. يُرجى الانتظار لحظة ثم تحقق من سجل المعاملات قبل المحاولة مرة أخرى."
-=======
-  "osmosis" : {
-    "account" : {
-      "subHeader" : {
-        "cardTitle" : "تعمل بواسطة Figment",
-        "moreInfo" : "مزيد من المعلومات",
-        "drawerTitle" : "تعمل بواسطة Figment",
-        "title" : "رمز OSMO متاح الآن في Ledger Live",
-        "description" : "يمكنك الآن بدء إدارة رموزك OSMO وتأمينها من خلال Ledger Live.",
-        "description2" : "رمز OSMO هو رمز أصلي لسلسلة Osmosis ويُستخدم لكل شيء مثل المعاملات، والتكديس والعديد من الميزات القادمة.",
-        "website" : "تعمل بواسطة Figment"
-      }
-    },
-    "memo" : "ملاحظة",
-    "memoPlaceholder" : "اختياري",
-    "memoWarningText" : "عند استخدام الملاحظة، تحقق بعناية من المعلومات مع المستلم",
-    "delegation" : {
-      "emptyState" : {
-        "description" : "يمكنك كسب مكافآت OSMO عن طريق تفويض أصولك.",
-        "info" : "كيف يعمل التفويض",
-        "delegation" : "اكسب المكافآت"
-      },
-      "commission" : "العمولة",
-      "totalStake" : "إجمالي التكديس",
-      "claimRewards" : "المطالبة بالمكافآت",
-      "header" : "التفويض (التفويضات)",
-      "noRewards" : "لا توجد مكافآت متاحة",
-      "delegate" : "أضف",
-      "undelegate" : "إلغاء التفويض",
-      "redelegate" : "إعادة التفويض",
-      "redelegateDisabledTooltip" : "يمكنك اعادة التفويض مرة أخرى <0>{{days}}</0>",
-      "redelegateMaxDisabledTooltip" : "لا يمكنك إعادة تفويض أكثر من <0>7</0> مدققين في كل مرة",
-      "undelegateDisabledTooltip" : "لا يمكنك إلغاء تفويض أكثر من <0>7</0> مدققين في كل مرة",
-      "reward" : "المطالبة بالمكافآت",
-      "currentDelegation" : "مُفوض: <0>{{amount}}</0>",
-      "estYield" : "العائد التقديري",
-      "activeTooltip" : "المبالغ المفوضة تولد المكافآت",
-      "inactiveTooltip" : "المبالغ غير المفوضة لا تولد مكافآت",
-      "minSafeWarning" : "لا توجد أموال كافية",
-      "flow" : {
-        "title" : "تفويض",
-        "steps" : {
-          "starter" : {
-            "description" : "يمكنك كسب المكافآت عن طريق تفويض أصولك OSMO إلى مدقق.",
-            "bullet" : ["أنت تحتفظ بملكية الأصول المفوضة", "قم بالتفويض باستخدام جهازك Ledger", "الأصول ستكون متاحة بعد 14 من إلغاء التفويض"],
-            "warning" : {
-              "description" : "اختر المدقق بحكمة: فقد يتم فقدان جزء من أصولك المفوضة بشكل لا رجعة فيه إذا لم يتصرف المدقق بشكل لائق."
-            }
-          },
-          "amount" : {
-            "title" : "المبلغ"
-          },
-          "validator" : {
-            "title" : "المدققون"
-          },
-          "connectDevice" : {
-            "title" : "الجهاز"
-          },
-          "confirmation" : {
-            "title" : "تأكيد",
-            "success" : {
-              "title" : "لقد قمت بتفويض أصولك بنجاح",
-              "text" : "سيتم تحديث رصيد حسابك عندما تقوم سلسلة الكتل بتأكيد المعاملة.",
-              "cta" : "رؤية التفاصيل"
-            },
-            "broadcastError" : "ربما تكون معاملتك قد فشلت. يُرجى الانتظار لحظة ثم تحقق من سجل المعاملات قبل المحاولة مرة أخرى."
-          }
-        }
-      }
-    },
-    "claimRewards" : {
-      "flow" : {
-        "title" : "المطالبة بالمكافآت",
-        "steps" : {
-          "claimRewards" : {
-            "title" : "المكافآت",
-            "compound" : "مُجمع",
-            "claim" : "تحصيل",
-            "compoundOrClaim" : "مُجمع أم تحصيل",
-            "compoundDescription" : "سيتم إضافة المكافآت إلى المبلغ المفوض",
-            "claimDescription" : "ستتم إضافة المكافآت إلى الرصيد المتاح",
-            "compoundInfo" : "لقد كسبت <0>{{amount}}</0>. بالنقر على متابعة، ستتم المطالبة بهم الآن وتفويضهم تلقائياً إلى نفس المدقق.",
-            "claimInfo" : "لقد كسبت <0>{{amount}}</0> من المدقق الموضح أدناه. بالنقر على متابعة، ستتم المطالبة بهم الآن وإضافتهم تلقائياً إلى الرصيد المتاح.",
-            "selectLabel" : "اختر تفويض"
-          },
-          "connectDevice" : {
-            "title" : "جهاز"
-          },
-          "confirmation" : {
-            "title" : "تأكيد",
-            "label" : "تأكيد",
-            "success" : {
-              "title" : "تم تحصيل المكافآت بنجاح",
-              "titleCompound" : "تم تجميع المكافآت بنجاح",
-              "text" : "تمت إضافة مكافآتك إلى رصيدك المتاح",
-              "textCompound" : "مكافآتك <0>{{amount}}</0> تم تفويضها تلقائياً إلى <0>{{validator}}</0>",
-              "cta" : "رؤية التفاصيل"
-            },
-            "pending" : {
-              "title" : "جاري بث المعاملة..."
-            },
-            "broadcastError" : "ربما تكون معاملتك قد فشلت. يُرجى الانتظار لحظة ثم تحقق من سجل المعاملات قبل المحاولة مرة أخرى."
-          }
-        }
-      }
-    },
-    "redelegation" : {
-      "flow" : {
-        "title" : "إعادة تفويض الأصول",
-        "steps" : {
-          "starter" : {
-            "title" : "إعادة التفويض",
-            "description" : "استخدم إعادة التفويض للتغيير من مدقق إلى مدقق آخر بسهولة. لكن إذا قمت بتغير رأيك مرة أخرى، سيكون عليك الانتظار لأن إعادة التفويض تؤدي إلى تفعيل فترة حظر زمني لمدة 14 يوماً.",
-            "warning" : "اختر المدقق بحكمة: فقد يتم فقدان جزء من أصولك المفوضة بشكل لا رجعة فيه إذا لم يتصرف المدقق بشكل لائق. يمكن أن يكون لديك <0>7 عمليات إعادة تفويض مُعلقة</0> كحد أقصى.",
-            "howDelegationWorks" : "كيف يعمل التفويض؟"
-          },
-          "validators" : {
-            "title" : "المدققون",
-            "currentDelegation" : "التفويض الحالي",
-            "newDelegation" : "تفويض جديد",
-            "chooseValidator" : "اختر مدقق",
-            "warning" : "سيكون عليك الانتظار لمدة <0>14 يوماً</0> لإعادة التفويض من المدقق الجديد إذا قمت بتغيير رأيك مرة أخرى",
-            "amountLabel" : "المبلغ المطلوب إعادة تفويضه"
-          },
-          "device" : {
-            "title" : "جهاز"
-          },
-          "confirmation" : {
-            "title" : "تأكيد",
-            "success" : {
-              "title" : "لقد قمت بإعادة تفويض أصولك بنجاح",
-              "text" : "إعادة التفويض ستقوم بالتحديث بمجرد أن تقوم سلسلة الكتل (blockchain) بتأكيد المعاملة",
-              "cta" : "رؤية التفاصيل"
-            },
-            "broadcastError" : "ربما تكون معاملتك قد فشلت. يُرجى الانتظار لحظة ثم تحقق من سجل المعاملات قبل المحاولة مرة أخرى."
-          }
-        }
-      }
-    },
-    "undelegation" : {
-      "header" : "إلغاء التفويض (إلغاء التفويضات)",
-      "headerTooltip" : "متاحة بعد فترة الحظر الزمني الممتد لفترة 14 يوماً",
-      "inactiveTooltip" : "المبالغ غير المفوضة لا تولد مكافآت.",
-      "flow" : {
-        "title" : "إلغاء تفويض الأصول",
-        "steps" : {
-          "amount" : {
-            "title" : "المبلغ",
-            "subtitle" : "عملية إلغاء التفويض تستغرق مدة <0>14 يوماً</0> للانتهاء.",
-            "warning" : "سيتم تحصيل المكافآت فوراً. ستتم إعادة المبلغ غير المفوّض إلى الرصيد المتاح بعد انقضاء فترة <0>الحظر الزمني لمدة 14 يوماً</0>.",
-            "fields" : {
-              "validator" : "المدقق",
-              "amount" : "المبلغ المراد إلغاء تفويضه"
-            }
-          },
-          "device" : {
-            "title" : "جهاز"
-          },
-          "confirmation" : {
-            "title" : "تأكيد",
-            "success" : {
-              "title" : "لقد قمت بإلغاء تفويض أصولك بنجاح.",
-              "description" : "<0>{{amount}}</0> تم إلغاء تفويضهم من <0>{{validator}}</0>",
-              "cta" : "رؤية التفاصيل"
-            },
-            "broadcastError" : "ربما تكون معاملتك قد فشلت. يُرجى الانتظار لحظة ثم تحقق من سجل المعاملات قبل المحاولة مرة أخرى."
-          }
->>>>>>> c7fef602
-        }
-      }
-    }
-  },
-  "polkadot" : {
-    "lockedBalance" : "تم تقيده",
-    "lockedTooltip" : "يجب تقيد الأصول بالمدققين المرشحين قبل كسب مكافآت.",
-    "unlockingBalance" : "إلغاء التقيد",
-    "unlockingTooltip" : "الأصول التي يتم إلغاء تقيدها تظل مقفلة لمدة 28 يوماً قبل أن يمكن سحبهم.",
-    "unlockedBalance" : "غير مقيد",
-    "unlockedTooltip" : "الأصول غير المقيدة يمكن الآن نقلها باستخدام عملية السحب.",
-    "networkFees" : "يتم تعيين رسوم الشبكة تلقائياً عن طريق إجماع Polkadot، لن تتمكن من مراجعتهم على جهازك",
-    "bondedBalanceBelowMinimum" : "رصيدك المقيد أقل من الحد الأدنى الحالي البالغ {{minimumBondBalance}}. ترشيحاتك معرضة للحذف.",
-    "nomination" : {
-      "emptyState" : {
-        "description" : "يمكنك كسب المكافآت عن طريق تقيد الأصول ثم تعيين المدقق (المدققين) الخاص بك.",
-        "info" : "كيف تعمل الترشيحات"
-      },
-      "header" : "الترشيحات",
-      "nominate" : "ترشيح",
-      "setController" : "تغيير وحدة التحكم",
-      "chill" : "حذف الترشيحات",
-      "totalStake" : "إجمالي التكديس",
-      "amount" : "المبلغ المقيد",
-      "commission" : "العمولة",
-      "active" : "مفعل",
-      "activeTooltip" : "هذا المدقق تم انتخابه ويقوم بجمع المكافآت على أصولك المقيدة.",
-      "inactive" : "غير مفعل",
-      "inactiveTooltip" : "هذا المدقق تم انتخابه ولكن لا يقوم بجمع المكافآت على أصولك المقيدة.",
-      "waiting" : "غير منتخب",
-      "waitingTooltip" : "هذا المدقق لم يتم انتخابه، ولذلك لا يقوم بجمع المكافآت.",
-      "notValidator" : "ليس مدققاً",
-      "notValidatorTooltip" : "لم يعد هذا العنوان مدققاً",
-      "elected" : "منتخب",
-      "nominatorsCount" : "{{nominatorsCount}} مرشحين",
-      "nominatorsTooltip" : "هذا المدقق حالياً مُرشح من قِبل {{count}} مرشحين.",
-      "oversubscribed" : "({{nominatorsCount}}) تجاوز حد الاشتراك",
-      "oversubscribedTooltip" : "فقط أعلى {{maxNominatorRewardedPerValidator}} مرشحين الذين لديهم أعلى مبلغ مُقيد هم من يحصلون على مكافآت",
-      "hasPendingBondOperation" : "لا تزال عملية التقيد في انتظار التأكيد",
-      "electionOpen" : "يجري حالياً انتخاب مدققين جدد. ولذلك، لن تكون عمليات التكديس متاحة لمدة 15 دقيقة بحد أقصى.",
-      "electionOpenTooltip" : "يتم تعطيل هذه العملية أثناء انتخاب المدققين.",
-      "externalControllerTooltip" : "هذا الحساب يخضع للسيطرة حساب آخر.",
-      "externalControllerUnsupported" : "<0>يتم التحكم في حساب التخزين هذا بواسطة حساب منفصل بعنوان <0>{{controllerAddress}}</0>.<1> للتكديس مع Ledger Live، يجب عليك تعيين حساب التخزين هذا على أنه وحدة التحكم الخاصة به.</1>",
-      "externalStashTooltip" : "هذا الحساب يسيطر على حساب آخر.",
-      "externalStashUnsupported" : "<0> هذا الحساب هو وحدة تحكم حساب تخزين منفصل بعنوان <0>{{stashAddress}}</0>. </0><1> للتكديس مع Ledger Live، يجب عليك تعيين حساب التخزين الخاص بك على أنه وحدة التحكم الخاصة به.</1>",
-      "showInactiveNominations" : "عرض كل الترشيحات ({{count}})",
-      "hideInactiveNominations" : "عرض الترشيحات النشطة فقط",
-      "noActiveNominations" : "لا توجد ترشيحات نشطة.",
-      "showAllUnlockings" : "عرض كل المبالغ التي يتم إلغاء تقيدها ({{count}})",
-      "hideAllUnlockings" : "إخفاء مبالغ إلغاء التقيد"
-    },
-<<<<<<< HEAD
+        }
+      }
+    },
     "unbond" : {
       "title" : "إلغاء تقيد الأصول",
       "steps" : {
@@ -3526,56 +3027,10 @@
         "connectDevice" : {
           "title" : "جهاز"
         },
-=======
-    "unlockings" : {
-      "header" : "إلغاء التقيد",
-      "headerTooltip" : "متاحة بعد فترة إلغاء التقيد الممتدة لفترة 28 يوماً",
-      "withdrawUnbonded" : "سحب ({{amount}})",
-      "withdrawTooltip" : "سيتم إيداع المبلغ الذي تم إلغاء تقيده في رصيدك المتاح.",
-      "noUnlockedWarning" : "لا يوجد رصيد غير مقيد لسحبه حتى الآن.",
-      "rebond" : "إعادة التقيد",
-      "unbonded" : "غير مقيد"
-    },
-    "manage" : {
-      "title" : "إدارة الأصول",
-      "bond" : {
-        "title" : "تقيد",
-        "description" : "لكسب المكافآت، قم أولاً بتقيد مبلغ. ثم يجب عليك ترشيح مدقق (مدققين) لك."
-      },
-      "unbond" : {
-        "title" : "إلغاء التقيد",
-        "description" : "لإتاحة مبلغ مقيد مرة أخرى، سيكون عليك إلغاء تقيده أولاً. يمكنك سحبه بعد انقضاء فترة إلغاء التقيد الممتدة لفترة 28 يوماً."
-      },
-      "withdrawUnbonded" : {
-        "title" : "سحب",
-        "description" : "لإرجاع مبلغ تم إلغاء تقيده إلى الرصيد المتاح، سيكون عليك سحبه يدوياً."
-      },
-      "nominate" : {
-        "title" : "ترشيح",
-        "description" : "اختر ما يصل إلى 16 مدقق. تأكد أن الترشيحات نشطة لكسب المكافآت."
-      },
-      "chill" : {
-        "title" : "حذف الترشيحات",
-        "description" : "إزالة كل الترشيحات. سوف تتوقف عن كسب المكافآت. مبلغك المُقيد يبقى مُقيد."
-      }
-    },
-    "nominate" : {
-      "title" : "ترشيح",
-      "steps" : {
-        "validators" : {
-          "title" : "المدققون",
-          "notValidatorsRemoved" : "لقد قمت بترشيح {{count}} عناوين لم تعد مدققين. وستتم إزالتهم تلقائياً من معاملة الترشيح الخاصة بك.",
-          "maybeChill" : "حذف الترشيحات بدلاً من ذلك"
-        },
-        "connectDevice" : {
-          "title" : "جهاز"
-        },
->>>>>>> c7fef602
         "confirmation" : {
           "title" : "التأكيد",
           "label" : "التأكيد",
           "success" : {
-<<<<<<< HEAD
             "title" : "تم إرسال المعاملة بنجاح",
             "text" : "سترى معاملتك في السجل قريباً.",
             "cta" : "عرض التفاصيل"
@@ -3690,7 +3145,7 @@
           "steps" : {
             "confirmation" : {
               "success" : {
-                "title" : "لقد قمت بتنشيط تفويضك بنجاح."
+                "title" : "You have successfully activated your delegation."
               }
             }
           }
@@ -3702,7 +3157,7 @@
           "steps" : {
             "confirmation" : {
               "success" : {
-                "title" : "لقد قمت بإعادة تنشيط تفويضك بنجاح."
+                "title" : "You have successfully reactivated your delegation."
               }
             }
           }
@@ -3795,69 +3250,11 @@
             "titleUndelegated" : "إنهاء التفويض",
             "text" : "تم بث معاملة التفويض بنجاح. يجب أن تكسب مكافآتك الأولى خلال 40 يوماً تقريباً، اعتماداً على المدقق.",
             "textUndelegated" : "سينتهي تفويض حسابك بمجرد تأكيد العملية. يمكنك تفويض حسابك مرة أخرى في أي وقت."
-=======
-            "title" : "لقد قمت بترشيح المدققين بنجاح",
-            "text" : "ستبدأ في كسب المكافآت عندما يتم تقييد أصولك بالمدقق (المدققين) الذين قمت بترشيحهم.",
-            "cta" : "عرض التفاصيل"
-          },
-          "pending" : {
-            "title" : "يتم بث المعاملة..."
           },
           "broadcastError" : "ربما تكون معاملتك قد فشلت. يُرجى الانتظار لحظة ثم تحقق من سجل المعاملات قبل المحاولة مرة أخرى."
         }
       }
     },
-    "bond" : {
-      "title" : "تقيد الأصول",
-      "rewardDestination" : {
-        "label" : "وجهة المكافآت",
-        "stash" : "الرصيد المتاح",
-        "stashDescription" : "يتم إيداع المكافآت في رصيدك المتاح.",
-        "staked" : "الرصيد المقيد",
-        "stakedDescription" : "يتم إيداع المكافآت في رصيدك المُقيد لاحتساب المكاسب المجمعة.",
-        "optionTitle" : "ملاحظة",
-        "optionDescription" : "بمجرد أن يتم تعيين هذا الخيار، فإنه يظل ثابتاً طوال فترة عمر هذا التقيد. إذا قمت بتغير رأيك، يرجى قراءة المقالة المقدمة أدناه"
-      },
-      "steps" : {
-        "starter" : {
-          "description" : "يمكنك كسب المكافآت عن طريق تقيد أصولك ثم ترشيح المدققين الخاصين بك.",
-          "bullet" : ["أنت تحتفظ بملكية الأصول المقيدة", "قم بالترشيح باستخدام جهازك Ledger", "ستكون الأصول متاحة مرة أخرى بعد 28 يوماً من إلغاء التقيد"],
-          "help" : "كيف تعمل الترشيحات",
-          "warning" : "اختر المدقق بحكمة: فقد يتم فقدان جزء من أصولك المُقيدة بشكل لا رجعة فيه إذا لم يتصرف المدقق بشكل لائق."
-        },
-        "amount" : {
-          "title" : "المبلغ",
-          "amountLabel" : "المبلغ المراد تقيده",
-          "availableLabel" : "متاح",
-          "maxLabel" : "الحد الأقصى",
-          "info" : "يمكن إلغاء تقيد الأصول في أي وقت، ولكن إلغاء التقيد يستغرق 28 يوماً.",
-          "learnMore" : "تعرّف على المزيد"
-        },
-        "connectDevice" : {
-          "title" : "جهاز"
-        },
-        "confirmation" : {
-          "tooltip" : {
-            "title" : "المعاملة في انتظار التأكيد",
-            "desc" : "يجب عليك الانتظار لفترة قصيرة قبل الترشيح"
-          },
-          "title" : "التأكيد",
-          "success" : {
-            "title" : "تم تقيد الأصول بنجاح",
-            "text" : "يمكنك ترشيح المدققين بمجرد أن تؤكد الشبكة المعاملة.",
-            "textNominate" : "سوف تتمكن من ترشيح المدققين بمجرد أن تؤكد الشبكة معاملتك.",
-            "nominate" : "ترشيح",
-            "later" : "الترشيح في وقتٍ لاحق"
-          },
-          "pending" : {
-            "title" : "جاري تقيد أصولك..."
->>>>>>> c7fef602
-          },
-          "broadcastError" : "ربما تكون معاملتك قد فشلت. يُرجى الانتظار لحظة ثم تحقق من سجل المعاملات قبل المحاولة مرة أخرى."
-        }
-      }
-    },
-<<<<<<< HEAD
     "contextMenu" : {
       "topUp" : "تلقي المزيد",
       "redelegate" : "تغيير المدقق",
@@ -4002,7 +3399,7 @@
         },
         "managerDevMode" : {
           "title" : "وضع المطور",
-          "description" : "اعرض تطبيقات المطوّر و testnet في المدير."
+          "description" : "Show developer and testnet apps in My Ledger."
         },
         "scanForInvalidPaths" : {
           "title" : "بحث موسع عن الحساب",
@@ -4017,8 +3414,8 @@
           "description" : "تخصيص حد الفجوة لجميع الحسابات. زيادة هذه القيمة فوق القيمة الافتراضية (20) يؤدي إلى مسح المزيد من العناوين العامة غير المستخدمة للعملات. للمستخدمين المتقدمين فقط، قد يؤدي ذلك إلى الإضرار بالتوافق عند استعادة حسابك."
         },
         "forceProvider" : {
-          "title" : "مزود المدير",
-          "description" : "تغيير مزود التطبيقات في المدير قد يجعله من المستحيل تثبيت أو إلغاء تثبيت التطبيقات على جهازك Ledger."
+          "title" : "My Ledger provider",
+          "description" : "Changing the app provider in My Ledger may make it impossible to install or uninstall apps on your Ledger device."
         },
         "testAnimations" : {
           "title" : "اختبر الرسوم المتحركة Lottie",
@@ -4223,7 +3620,6 @@
         "link" : "المزيد عن عبارة الاسترداد",
         "title2" : "ماذا يحدث إذا فقدت إمكانية الوصول إلى Nano الخاصة بي؟",
         "paragraph3" : "لا تقلق واتبع هذه الخطوات:",
-        "paragraph4" : "لاستعادة الوصول إلى أصولك المشفرة، يمكن لأي محفظة أن تقوم بحساب نفس المفاتيح الخاصة من عبارة الاسترداد الخاصة بك.",
         "points" : {
           "1" : "احصل على محفظة أجهزة جديدة.",
           "2" : "اختر \"Restore recovery phrase on a new device\" (استعادة عبارة الاسترداد على جهاز جديد) في تطبيق Ledger",
@@ -4264,57 +3660,40 @@
     },
     "screens" : {
       "welcome" : {
-        "title" : "محفظة الرموز غير القابلة للاستبدال والعملات المشفرة الأكثر أماناً",
-        "description" : "إدارة وشراء وتنمية أصولك المشفرة رموزك غير القابلة للاستبدال بأمان على Ledger Live.",
-        "nextButton" : "بدء الاستخدام",
-        "noDevice" : "ليس لديك جهاز؟",
-        "buyLink" : "ليس لديك جهاز؟ قم بشراء Ledger Nano X",
-        "byTapping" : "بالضغط على \"Get Started (بدء الاستخدام)\" أنت توافق على وتقبل",
-        "termsAndConditions" : "الشروط والأحكام",
-        "and" : "و",
-        "privacyPolicy" : "سياسة الخصوصية",
-        "steps" : {
-          "0" : {
-            "title" : "الوصول إلى أصولك المشفرة",
-            "desc" : "يتم حفظ أصولك المشفرة على سلسلة الكتل (blockchain). استخدم مفتاحك الخاص للوصول إليهم وإدارتهم."
-          },
-          "1" : {
-            "title" : "امتلك مفتاحك الخاص",
-            "desc" : "يتم حفظ مفتاحك الخاص داخل Nano الخاصة بك.\nيجب أن تكون أنت الشخص الوحيد الذي يمتلكه لتكون مُسيطراً على أموالك"
-          },
-          "2" : {
-            "title" : "ابق غير متصل بالإنترنت",
-            "desc" : "Nano الخاصة بك تعمل كمحفظة \"تخزين بارد\".\nهذا يعني أنها لا تُعرض مفتاحك الخاص إلى الإنترنت أبداً، حتى عند استخدام التطبيق"
-          },
-          "3" : {
-            "title" : "التحقق من صحة المعاملات",
-            "desc" : "Ledger Live يتيح لك شراء وبيع وإدارة ومبادلة وكسب الأصول المشفرة بينما تظل محمية.\nستتحقق من صحة كل معاملة أصول مشفرة باستخدام Nano الخاصة بك"
-          },
-          "4" : {
-            "title" : "لنقوم بإعداد Nano الخاصة بك",
-            "desc" : "سنبدأ بإعداد Nano الخاصة بك"
-          }
+        "title" : "مرحباً بك في Ledger",
+        "description" : "قم بإدارة أصولك المشفرة بأمان من الكمبيوتر الخاص بك.",
+        "cta" : "بدء الاستخدام",
+        "noDevice" : "ليس لديك جهاز؟ <0>شراء Ledger Nano X</0>",
+        "languageWarning" : {
+          "title" : "ابدأ باللغة {{language}}",
+          "desc" : "نحن نقوم بتقديم لغات إضافية لمساعدتك في بدء استخدام Ledger. يرجى العلم أن الجزء المتبقي من تجربة Ledger متاح حالياً باللغة الإنجليزية فقط.",
+          "cta" : "فهمت ذلك"
         }
       },
       "selectDevice" : {
-        "title" : "اختر جهازك",
-        "selectLabel" : "اختر"
+        "title" : "ما نوع جهازك؟"
       },
       "selectUseCase" : {
+        "greetings" : "مرحباً!",
         "hasNoRecovery" : "أول مرة تستخدم {{deviceName}} الخاصة بك؟",
         "hasRecovery" : "لديك عبارة استرداد بالفعل؟",
+        "separator" : "أو",
+        "switchDevice" : "تبديل الجهاز",
         "options" : {
           "1" : {
+            "heading" : "اول استخدام",
             "title" : "إعداد {{deviceName}} جديد",
-            "description" : "لنبدأ ونقوم بإعداد جهازك"
+            "description" : "لنبدأ ونقوم بإعداد جهازك!"
           },
           "2" : {
+            "heading" : "توصيل الجهاز",
             "title" : "توصيل {{deviceName}} الخاصة بك",
-            "description" : "هل جهازك مُعد بالفعل؟ قم بتوصيله بالتطبيق!"
+            "description" : "هل تم إعداد جهازك بالفعل؟ قم بتوصيله بالتطبيق!"
           },
           "3" : {
+            "heading" : "استعادة الجهاز",
             "title" : "استعادة عبارة الاسترداد الخاصة بك على جهاز جديد",
-            "description" : "استخدم عبارة استرداد حالية لاستعادة مفاتيحك الخاصة على Nano جديدة!"
+            "description" : "استخدم عبارة استرداد حالية لاستعادة مفاتيحك الخاصة على جهاز {{deviceName}} جديد!"
           }
         }
       },
@@ -4332,7 +3711,7 @@
             "paragraph1" : "قم باستعادة Nano الخاصة بك من عبارة الاسترداد الخاصة بك لاستعادة أو استبدال أو عمل نسخة احتياطية من محفظة أجهزة Ledger الخاصة بك.",
             "paragraph2" : "Nano خاصتك ستستعيد مفاتيحك الخاصة وستكون قادراً على الوصول إلى أصولك المشفرة وإدارتها.",
             "buttons" : {
-              "next" : "حسناً، أنا مستعد!",
+              "next" : "حسنًا، أنا مستعد!",
               "prev" : "الخطوة السابقة",
               "help" : "بحاجة الى مساعدة"
             }
@@ -4345,12 +3724,8 @@
               "3" : "كن بمفردك، واختر بيئة آمنة وهادئة."
             },
             "buttons" : {
-              "next" : "حسناً، أنا مستعد!",
+              "next" : "حسنًا، أنا مستعد!",
               "prev" : "الخطوة السابقة"
-            },
-            "help" : {
-              "help" : "بحاجة الى مساعدة",
-              "descr" : "لا تعرف ما يتعين عليك فعله؟ احصل على بعض المساعدة لتجتاز هذه الخطوة."
             }
           },
           "deviceHowTo" : {
@@ -4374,14 +3749,9 @@
               "next" : "الخطوة التالية",
               "prev" : "الخطوة السابقة",
               "help" : "بحاجة الى مساعدة"
-            },
-            "help" : {
-              "help" : "بحاجة الى مساعدة",
-              "descr" : "لا تعرف ما يتعين عليك فعله؟ احصل على بعض المساعدة لتجتاز هذه الخطوة."
             }
           },
           "deviceHowTo2" : {
-            "title" : "أفضل طريقة كي تبدأ:",
             "turnOn" : {
               "title" : "قم بتشغيل Nano",
               "descr" : "قم بتوصيل جهازك بالكمبيوتر الخاص بك باستخدام كبل USB."
@@ -4402,10 +3772,6 @@
               "next" : "الخطوة التالية",
               "prev" : "الخطوة السابقة",
               "help" : "بحاجة الى مساعدة"
-            },
-            "help" : {
-              "help" : "بحاجة الى مساعدة",
-              "descr" : "لا تعرف ما يتعين عليك فعله؟ احصل على بعض المساعدة لتجتاز هذه الخطوة."
             }
           },
           "pinCode" : {
@@ -4416,10 +3782,6 @@
               "next" : "إعداد كود PIN",
               "prev" : "الخطوة السابقة",
               "help" : "بحاجة الى مساعدة"
-            },
-            "help" : {
-              "help" : "بحاجة الى مساعدة",
-              "descr" : "لا تعرف ما يتعين عليك فعله؟ احصل على بعض المساعدة لتجتاز هذه الخطوة."
             }
           },
           "quizSuccess" : {
@@ -4437,10 +3799,6 @@
             "buttons" : {
               "next" : "الخطوة التالية",
               "prev" : "الخطوة السابقة"
-            },
-            "help" : {
-              "help" : "بحاجة الى مساعدة",
-              "descr" : "لا تعرف ما يتعين عليك فعله؟ احصل على بعض المساعدة لتجتاز هذه الخطوة."
             }
           },
           "pinCodeHowTo" : {
@@ -4456,10 +3814,6 @@
               "next" : "الخطوة التالية",
               "prev" : "الخطوة السابقة",
               "help" : "بحاجة الى مساعدة"
-            },
-            "help" : {
-              "help" : "بحاجة الى مساعدة",
-              "descr" : "لا تعرف ما يتعين عليك فعله؟ احصل على بعض المساعدة لتجتاز هذه الخطوة."
             }
           },
           "existingRecoveryPhrase" : {
@@ -4491,10 +3845,6 @@
               "next" : "الخطوة التالية",
               "prev" : "الخطوة السابقة",
               "help" : "بحاجة الى مساعدة"
-            },
-            "help" : {
-              "help" : "بحاجة الى مساعدة",
-              "descr" : "لا تعرف ما يتعين عليك فعله؟ احصل على بعض المساعدة لتجتاز هذه الخطوة."
             }
           },
           "newRecoveryPhrase" : {
@@ -4506,10 +3856,6 @@
               "next" : "عبارة الاسترداد",
               "prev" : "الخطوة السابقة",
               "help" : "بحاجة الى مساعدة"
-            },
-            "help" : {
-              "help" : "بحاجة الى مساعدة",
-              "descr" : "لا تعرف ما يتعين عليك فعله؟ احصل على بعض المساعدة لتجتاز هذه الخطوة."
             }
           },
           "recoveryHowTo" : {
@@ -4535,10 +3881,6 @@
               "next" : "الخطوة التالية",
               "prev" : "الخطوة السابقة",
               "help" : "بحاجة الى مساعدة"
-            },
-            "help" : {
-              "help" : "بحاجة الى مساعدة",
-              "descr" : "لا تعرف ما يتعين عليك فعله؟ احصل على بعض المساعدة لتجتاز هذه الخطوة."
             }
           },
           "recoveryHowTo3" : {
@@ -4553,10 +3895,6 @@
               "next" : "الخطوة التالية",
               "prev" : "الخطوة السابقة",
               "help" : "بحاجة الى مساعدة"
-            },
-            "help" : {
-              "help" : "بحاجة الى مساعدة",
-              "descr" : "لا تعرف ما يتعين عليك فعله؟ احصل على بعض المساعدة لتجتاز هذه الخطوة."
             }
           },
           "genuineCheck" : {
@@ -4580,10 +3918,6 @@
               "prev" : "الخطوة السابقة",
               "help" : "بحاجة الى مساعدة",
               "learn" : "تعلم كيف تقوم بإخفائها"
-            },
-            "help" : {
-              "help" : "بحاجة الى مساعدة",
-              "descr" : "لا تعرف ما يتعين عليك فعله؟ احصل على بعض المساعدة لتجتاز هذه الخطوة."
             }
           },
           "pairMyNano" : {
@@ -4593,10 +3927,6 @@
               "next" : "التحقق من Nano الخاصة بي",
               "prev" : "الخطوة السابقة",
               "help" : "بحاجة الى مساعدة"
-            },
-            "help" : {
-              "help" : "بحاجة الى مساعدة",
-              "descr" : "لا تعرف ما يتعين عليك فعله؟ احصل على بعض المساعدة لتجتاز هذه الخطوة."
             }
           }
         }
@@ -4770,555 +4100,8 @@
             "0" : "انتقل إلى <0>{{link}}</0> على كمبيوتر آخر لتنزيل Ledger Live وتثبيته.",
             "1" : "قم بتوصيل جهازك وإلغاء قفله لمعرفة ما إذا تم اكتشافه."
           }
-=======
-    "rebond" : {
-      "title" : "إعادة تقيد الأصول",
-      "steps" : {
-        "amount" : {
-          "title" : "المبلغ",
-          "amountLabel" : "المبلغ المراد إعادة تقيده",
-          "availableLabel" : "إلغاء التقيد",
-          "maxLabel" : "الحد الأقصى",
-          "info" : "تتم إضافة الأصول المعاد تقيدها على الفور إلى المبلغ المُقيد.",
-          "learnMore" : "تعرّف على المزيد"
-        },
-        "connectDevice" : {
-          "title" : "جهاز"
-        },
-        "confirmation" : {
-          "title" : "التأكيد",
-          "label" : "التأكيد",
-          "success" : {
-            "title" : "تمت إعادة تقيد الأصول بنجاح",
-            "text" : "سيتم تحديث رصيد حسابك بمجرد أن تؤكد الشبكة المعاملة.",
-            "cta" : "عرض التفاصيل"
-          },
-          "pending" : {
-            "title" : "جاري إعادة تقيد أصولك..."
-          },
-          "broadcastError" : "ربما تكون معاملتك قد فشلت. يُرجى الانتظار لحظة ثم تحقق من سجل المعاملات قبل المحاولة مرة أخرى."
-        }
-      }
-    },
-    "unbond" : {
-      "title" : "إلغاء تقيد الأصول",
-      "steps" : {
-        "amount" : {
-          "title" : "المبلغ",
-          "amountLabel" : "المبلغ المراد إلغاء تقيده",
-          "availableLabel" : "تم تقيده",
-          "maxLabel" : "الحد الأقصى",
-          "info" : "يمكن سحب الأصول التي تم إلغاء تقيدها بعد انقضاء مدة إلغاء التقيد الممتدة لفترة 28 يوماً.",
-          "learnMore" : "تعرّف على المزيد"
-        },
-        "connectDevice" : {
-          "title" : "جهاز"
-        },
-        "confirmation" : {
-          "title" : "التأكيد",
-          "label" : "التأكيد",
-          "success" : {
-            "title" : "تم إرسال معاملة إلغاء التقيد بنجاح",
-            "text" : "يمكن سحب الأصول التي تم إلغاء تقيدها خلال 28 يوماً",
-            "cta" : "عرض التفاصيل"
-          },
-          "pending" : {
-            "title" : "جاري إلغاء تقيد أصولك..."
-          },
-          "broadcastError" : "ربما تكون معاملتك قد فشلت. يُرجى الانتظار لحظة ثم تحقق من سجل المعاملات قبل المحاولة مرة أخرى."
-        }
-      }
-    },
-    "simpleOperation" : {
-      "modes" : {
-        "withdrawUnbonded" : {
-          "title" : "سحب",
-          "description" : "بعد انقضاء فترة إلغاء التقيد الممتدة لفترة 28 يوماً، سيكون بإمكانك سحب الأصول التي تم إلغاء تقيدها.",
-          "info" : "ويمكنك حينئذٍ سحب الأصول التي تم إلغاء تقيدها إلى رصيدك المتاح."
-        },
-        "chill" : {
-          "title" : "حذف الترشيحات",
-          "description" : "يقوم بحذف جميع الترشيحات وإيقاف كسب المكافآت.",
-          "info" : "الأصول المُقيدة ستظل مقيدة. إذا قمت بإلغاء تقيدها، فسوف تصبح متاحة بعد 28 يوماً."
-        },
-        "setController" : {
-          "title" : "تغيير وحدة التحكم",
-          "description" : "قم بتعيين حساب Ledger هذا كوحدة التحكم خاصة به",
-          "info" : "لا يدعم Ledger Live العمليات على حسابات التخزين و حسابات وحدة التحكم المنفصلة."
-        }
-      },
-      "steps" : {
-        "info" : {
-          "title" : "معلومات"
-        },
-        "connectDevice" : {
-          "title" : "جهاز"
-        },
-        "confirmation" : {
-          "title" : "التأكيد",
-          "label" : "التأكيد",
-          "success" : {
-            "title" : "تم إرسال المعاملة بنجاح",
-            "text" : "سترى معاملتك في السجل قريباً.",
-            "cta" : "عرض التفاصيل"
-          },
-          "pending" : {
-            "title" : "يتم بث المعاملة..."
-          },
-          "broadcastError" : "ربما تكون معاملتك قد فشلت. يُرجى الانتظار لحظة ثم تحقق من سجل المعاملات قبل المحاولة مرة أخرى."
-        }
-      }
-    }
-  },
-  "stellar" : {
-    "addAsset" : {
-      "title" : "إضافة أصل",
-      "steps" : {
-        "assets" : {
-          "title" : "أصل",
-          "info" : "إضافة أحد الأصول يتطلب إرسال معاملة بحد أدنى للرسوم. ستظهر هذه المعاملة في سجل المعاملات لديك",
-          "selectLabel" : "اختر أصل",
-          "disabledTooltip" : "لديك هذا الأصل بالفعل في حسابك Stellar"
-        },
-        "connectDevice" : {
-          "title" : "جهاز"
-        },
-        "confirmation" : {
-          "title" : "تأكيد",
-          "success" : {
-            "title" : "تمت إضافة أصل {{token}} بنجاح",
-            "text" : "يمكنك الآن تلقي وإرسال أصول <0>{{token}}</0> على حسابك Stellar.",
-            "cta" : "عرض التفاصيل"
-          },
-          "broadcastError" : "ربما تكون معاملتك قد فشلت. يُرجى الانتظار لحظة ثم تحقق من سجل المعاملات قبل المحاولة مرة أخرى."
-        }
-      }
-    }
-  },
-  "solana" : {
-    "common" : {
-      "broadcastError" : "ربما تكون معاملتك قد فشلت. يُرجى الانتظار لحظة ثم تحقق من سجل المعاملات قبل المحاولة مرة أخرى.",
-      "viewDetails" : "عرض التفاصيل",
-      "connectDevice" : {
-        "title" : "جهاز"
-      },
-      "confirmation" : {
-        "title" : "التأكيد"
-      }
-    },
-    "delegation" : {
-      "totalStake" : "إجمالي التكديس",
-      "commission" : "العمولة",
-      "delegate" : "أضف",
-      "listHeader" : "التفويضات",
-      "availableBalance" : "قابل للسحب",
-      "active" : "مفعل",
-      "activeTooltip" : "المبالغ النشطة تولد المكافآت",
-      "inactiveTooltip" : "المبالغ غير النشطة لا تولد المكافآت",
-      "delegatedInfoTooltip" : "إجمالي المبلغ الذي تم تفويضه لمدققين.",
-      "withdrawableInfoTooltip" : "مجموع المبلغ القابل للسحب من التفويضات.",
-      "withdrawableTitle" : "قابل للسحب",
-      "statusUpdateNotice" : "ستُحدّث حالة التفويض عندما يتم تأكيد المعاملة.",
-      "ledgerByFigmentTC" : "شروط وأحكام Ledger by Figment",
-      "emptyState" : {
-        "description" : "يمكنك كسب مكافآت SOL عن طريق تفويض أصولك.",
-        "info" : "كيف يعمل التفويض",
-        "delegation" : "اكسب المكافآت"
-      },
-      "earnRewards" : {
-        "description" : "يمكنك كسب المكافآت عن طريق تفويض أصولك SOL لمدقق.",
-        "bullet" : {
-          "0" : "أنت تحتفظ بملكية الأصول المفوضة",
-          "1" : "تفويض باستخدام جهازك Ledger",
-          "2" : "الأصول ستكون متاحة بعد إلغاء التفويض"
-        },
-        "warning" : "اختر المدقق بحكمة: فقد يتم فقدان جزء من أصولك المفوضة بشكل لا رجعة فيه إذا لم يتصرف المدقق بشكل لائق."
-      },
-      "flow" : {
-        "title" : "تفويض",
-        "steps" : {
-          "validator" : {
-            "title" : "المدقق"
-          },
-          "amount" : {
-            "title" : "المبلغ"
-          },
-          "confirmation" : {
-            "success" : {
-              "title" : "لقد قمت بتفويض أصولك بنجاح"
-            }
-          }
-        }
-      },
-      "withdraw" : {
-        "flow" : {
-          "title" : "سحب",
-          "steps" : {
-            "amount" : {
-              "title" : "المبلغ"
-            },
-            "confirmation" : {
-              "success" : {
-                "title" : "لقد قمت بسحب أصولك بنجاح.",
-                "text" : "سيتم تحديث رصيد حسابك عندما يتم تأكيد المعاملة."
-              }
-            }
-          }
-        }
-      },
-      "activate" : {
-        "flow" : {
-          "title" : "تفعيل",
-          "steps" : {
-            "confirmation" : {
-              "success" : {
-                "title" : "You have successfully activated your delegation."
-              }
-            }
-          }
-        }
-      },
-      "reactivate" : {
-        "flow" : {
-          "title" : "إعادة تنشيط",
-          "steps" : {
-            "confirmation" : {
-              "success" : {
-                "title" : "You have successfully reactivated your delegation."
-              }
-            }
-          }
-        }
-      },
-      "deactivate" : {
-        "flow" : {
-          "title" : "إلغاء تنشيط",
-          "steps" : {
-            "confirmation" : {
-              "success" : {
-                "title" : "لقد قمت بإلغاء تنشيط تفويضك بنجاح."
-              }
-            }
-          }
-        }
-      }
-    }
-  },
-  "delegation" : {
-    "title" : "اكسب المكافآت",
-    "header" : "التفويض",
-    "validator" : "المدقق",
-    "yield" : "العائد التقديري",
-    "address" : "عنوان",
-    "transactionID" : "مُعرف المعاملة",
-    "value" : "القيمة",
-    "amount" : "المبلغ",
-    "delegated" : "مُفوض",
-    "completionDate" : "تاريخ الإكمال",
-    "rewards" : "المكافآت",
-    "duration" : "المدة",
-    "durationJustStarted" : "بدأت للتو",
-    "durationDays" : "{{count}} يوم",
-    "durationDays_plural" : "{{count}} أيام",
-    "howItWorks" : "كيف يعمل التفويض",
-    "delegationEarn" : "يمكنك الآن أن كسب مكافآت تكديس {{name}} عن طريق تفويض حسابك.",
-    "earnRewards" : "اكسب المكافآت",
-    "overdelegated" : "تفويض زائد عن الحد",
-    "status" : "الحالة",
-    "flow" : {
-      "steps" : {
-        "starter" : {
-          "title" : "اكسب مكافآت التكديس",
-          "description" : "قم بتفويض حسابك Tezos إلى مدقق طرف ثالث لتكسب مكافآت التكديس مع الحفاظ على كامل الأمان والتحكم في أصولك",
-          "bullet" : {
-            "delegate" : "الأصول المفوضة تظل ملكك.",
-            "access" : "يمكنك الوصول إلى أصولك في أي وقت.",
-            "ledger" : "قم بالتفويض بأمان مع جهازك Ledger."
-          },
-          "button" : {
-            "cta" : "التفويض لكسب المكافآت"
-          }
-        },
-        "account" : {
-          "title" : "تفويض حساب",
-          "label" : "حساب",
-          "toDelegate" : "الحساب المراد تفويضه"
-        },
-        "summary" : {
-          "title" : "تفويض الحساب",
-          "label" : "الملخص",
-          "toDelegate" : "الحساب المراد تفويضه",
-          "toUndelegate" : "الحساب المراد إلغاء تفويضه",
-          "validator" : "المدقق",
-          "select" : "اختر",
-          "yield" : "العائد التقديري: {{amount}}",
-          "randomly" : "مدقق تم اختياره بشكل عشوائي",
-          "termsAndPrivacy" : "تفويض حقوق التصويت الخاصة بك لا يضمن أي مكافآت من المدقق الذي تختاره."
-        },
-        "validator" : {
-          "title" : "اختر مدقق",
-          "description" : "يمكنك اختيار المدقق من خلال مقارنة المعدلات التقديرية للمكافأة",
-          "customValidator" : "مدقق مخصص",
-          "providedBy" : "مُعدلات العائد مُقدمة من <1><0>{{name}}</0></1>"
-        },
-        "custom" : {
-          "title" : "مدقق مخصص",
-          "text" : "يرجى إدخال عنوان المدقق المخصص لتفويض حسابك إليه.",
-          "button" : "استخدم المدقق"
-        },
-        "undelegate" : {
-          "title" : "إلغاء تفويض الحساب"
-        },
-        "confirmation" : {
-          "title" : "التأكيد",
-          "label" : "التأكيد",
-          "success" : {
-            "title" : "تم إرسال التفويض",
-            "titleUndelegated" : "إنهاء التفويض",
-            "text" : "تم بث معاملة التفويض بنجاح. يجب أن تكسب مكافآتك الأولى خلال 40 يوماً تقريباً، اعتماداً على المدقق.",
-            "textUndelegated" : "سينتهي تفويض حسابك بمجرد تأكيد العملية. يمكنك تفويض حسابك مرة أخرى في أي وقت."
-          },
-          "broadcastError" : "ربما تكون معاملتك قد فشلت. يُرجى الانتظار لحظة ثم تحقق من سجل المعاملات قبل المحاولة مرة أخرى."
-        }
-      }
-    },
-    "contextMenu" : {
-      "topUp" : "تلقي المزيد",
-      "redelegate" : "تغيير المدقق",
-      "stopDelegation" : "إنهاء التفويض"
-    }
-  },
-  "asset" : {
-    "notice" : "ملخص جميع حسابات {{currency}}"
-  },
-  "carousel" : {
-    "hidden" : {
-      "close" : "تأكيد",
-      "undo" : "عرض مرة أخرى",
-      "disclaimer" : "لن يظهر هذا الشريط مرة أخرى حتى يكون هناك إعلان جديد"
-    }
-  },
-  "settings" : {
-    "title" : "إعدادات",
-    "discreet" : "التبديل إلى الوضع الغير الظاهر",
-    "helpButton" : "مساعدة",
-    "tabs" : {
-      "display" : "عامة",
-      "currencies" : "الأصول المشفرة",
-      "help" : "مساعدة",
-      "about" : "حول",
-      "experimental" : "الميزات التجريبية",
-      "accounts" : "الحسابات",
-      "developer" : "مطوّر"
-    },
-    "export" : {
-      "accounts" : {
-        "title" : "تصدير الحسابات",
-        "desc" : "أضف حساباتك في Ledger Live للجوّال. ستتم مزامنة حساباتك فقط مع سلسلة الكتل (blockchain)، وليس بين تطبيقات الجوّال وتطبيقات سطح المكتب.",
-        "button" : "تصدير"
-      },
-      "operations" : {
-        "title" : "سجل العمليات",
-        "desc" : "احفظ ملف بصيغة CSV لعمليات حسابك على الكمبيوتر الخاص بك."
-      },
-      "modal" : {
-        "button" : "تم",
-        "title" : "قم بمسح ضوئي للتصدير إلى الجوّال",
-        "listTitle" : "على تطبيق Ledger Live للجوّال:",
-        "step1" : "اضغط على زر <highlight><icon>+</icon></highlight> في <highlight>الحسابات</highlight>",
-        "step2" : "اضغط على <highlight>استيراد حسابات سطح المكتب</highlight>",
-        "step3" : "قم بإجراء مسح ضوئي <highlight>لكود LiveQR</highlight> حتى يصل شريط التحميل إلى %100"
-      }
-    },
-    "display" : {
-      "language" : "لغة العرض",
-      "languageDesc" : "قم بتعيين اللغة المعروضة في Ledger Live.",
-      "theme" : "السمة",
-      "themeDesc" : "اختار السمة.",
-      "counterValue" : "العملة المفضلة",
-      "counterValueDesc" : "اختر العملة المعروضة بجانب رصيدك وعملياتك.",
-      "region" : "المنطقة",
-      "regionDesc" : "اختر منطقتك لتحديث صِيغ التواريخ والوقت والعملات.",
-      "stock" : "مؤشر السوق الإقليمي",
-      "stockDesc" : "اختر \"Western\" (غربي) لعرض زيادات السوق باللون الأزرق أو \"Eastern\" (شرقي) لعرضها باللون الأحمر.",
-      "carouselVisibility" : "رؤية كشريط دوّار",
-      "carouselVisibilityDesc" : "تمكين الرؤية كشريط دوّار في المحفظة الاستثمارية"
-    },
-    "developer" : {
-      "toast" : {
-        "title" : "أنت الآن مطوّر!",
-        "text" : "مرحباً بك في بلاد العجائب"
-      },
-      "debugApps" : "السماح لتطبيقات تصحيح الأخطاء",
-      "debugAppsDesc" : "عرض تطبيقات المنصة لتصحيح الأخطاء والسماح بفتحها.",
-      "experimentalApps" : "السماح بالتطبيقات التجريبية",
-      "experimentalAppsDesc" : "عرض تطبيقات المنصة التجريبية والسماح بفتحها.",
-      "catalogServer" : "تعيين مزود الكتالوج",
-      "catalogServerDesc" : "التبديل بين مصادر تطبيقات المنصة المتعددة",
-      "enablePlatformDevTools" : "تمكين أدوات تطوير المنصة",
-      "enablePlatformDevToolsDesc" : "تمكين فتح نافذة أدوات تطوير تطبيقات المنصة",
-      "featureFlagsTitle" : "Defined feature flags used in Ledger Live",
-      "featureFlagsDesc" : "القيم المُتجاوزَة سيتم إعادة تعيينها إذا أُعيد إطلاق التطبيق. سيتم قبول خيوط JSON الصالحة فقط.",
-      "featureFlagsEdit" : "تعديل",
-      "featureFlagsRestore" : "استعادة",
-      "featureFlagsOverride" : "تجاوز",
-      "addLocalApp" : "إضافة تطبيق محلي",
-      "addLocalAppDesc" : "تصفح الملفات المحلية وقم بإضافة تطبيق محلي باستخدام بيان محلي",
-      "addLocalAppButton" : "تصفح",
-      "runLocalAppDeleteButton" : "حذف",
-      "runLocalAppOpenButton" : "فتح",
-      "enableLearnStagingUrl" : "الرابط المرحلي (staging URL) للصفحة التعليمية",
-      "enableLearnStagingUrlDesc" : "تمكين الرابط المرحلي (staging URL) للصفحة التعليمية."
-    },
-    "currencies" : {
-      "selectPlaceholder" : "اختار أصل مشفر",
-      "desc" : "اختر أصل مشفر لتعديل إعداداته.",
-      "placeholder" : "لا توجد إعدادات لهذا الأصل",
-      "confirmationsNb" : "عدد التأكيدات",
-      "confirmationsNbDesc" : "قم بتعيين عدد تأكيدات الشبكة للمعاملة المراد وضع علامة عليها على أنها مؤكدة."
-    },
-    "profile" : {
-      "password" : "قفل كلمة المرور",
-      "passwordDesc" : "قم بتعيين كلمة مرور لتأمين بيانات Ledger Live على الكمبيوتر الخاص بك، بما في ذلك أسماء الحسابات والأرصدة والمعاملات والعناوين العامة.",
-      "passwordAutoLock" : "قفل تلقائي",
-      "passwordAutoLockDesc" : "قفل Ledger Live تلقائياً عندما يكون غير نشط.",
-      "changePassword" : "تغيير كلمة المرور",
-      "softResetTitle" : "حذف ذاكرة التخزين المؤقتة",
-      "softResetDesc" : "احذف ذاكرة التخزين المؤقت الخاصة بـLedger Live لفرض إعادة المزامنة مع سلسلة الكتل (blockchain).",
-      "softReset" : "حذف",
-      "resetThirdPartyData" : "إعادة تعيين بيانات الطرف الثالث",
-      "resetThirdPartyDataDesc" : "مسح جميع بياناتك لدى الطرف الثالث المحلي، والتي تُستخدم للوصول إلى مزود معاملات الطرف الثالث.",
-      "hardResetTitle" : "إعادة تعيين Ledger Live",
-      "hardResetDesc" : "حذف جميع بيانات Ledger Live المخزنة على الكمبيوتر الخاص بك، بما في ذلك حساباتك وسجلات المعاملات والإعدادات.",
-      "hardReset" : "إعادة تعيين",
-      "analytics" : "تحليلات",
-      "analyticsDesc" : "قم بتمكين التحليلات لمساعدة Ledger على تحسين تجربة المستخدم. يتضمن ذلك النقرات، وزيارات الصفحة، وعمليات إعادة التوجيه، والإجراءات (الإرسال، والتلقي، والقفل، وما إلى ذلك)، والتحريكات إلى نهاية الصفحة، وتثبيت وإلغاء التثبيت وإصدار التطبيق، وعدد الحسابات، والأصول المشفرة والعمليات، ومُدد الجلسات، ونوع جهاز Ledger والبرنامج الثابت.",
-      "reportErrors" : "تقارير الخلل",
-      "reportErrorsDesc" : "إرسال التقارير تلقائياً لمساعدة Ledger في تحسين منتجاتها.",
-      "launchOnboarding" : "إعداد الجهاز",
-      "launchOnboardingDesc" : "قم بإعداد جهاز جديد أو استعادة جهاز موجود. يتم الاحتفاظ بالحسابات والإعدادات."
-    },
-    "help" : {
-      "version" : "الإصدار",
-      "releaseNotesBtn" : "تفاصيل",
-      "termsBtn" : "قراءة",
-      "faq" : "دعم Ledger",
-      "faqDesc" : "إذا كانت لديك مشكلة، فاحصل على المساعدة لاستخدام Ledger Live مع محفظة الأجهزة الخاصة بك.",
-      "terms" : "شروط الاستخدام",
-      "termsDesc" : "باستخدام Ledger Live يُعتبر أنك قد قبلت شروط الاستخدام الخاصة بنا.",
-      "privacy" : "سياسة الخصوصية",
-      "privacyDesc" : "ارجع إلى سياسة الخصوصية الخاصة بنا لمعرفة البيانات الشخصية التي نجمعها، وسبب وكيف نقوم باستخدامهم."
-    },
-    "experimental" : {
-      "disclaimer" : "هذه ميزات تجريبية نقدمها \"كما هي\" لكي يختبرها مجتمعنا المتمرس بالتكنولوجيا. من الممكن أن يتم تغيير هذه الميزات أو تعطيلها أو إزالتها في أي وقت. من خلال تمكينها، فإنك توافق على استخدامها على مسؤوليتك الخاصة.",
-      "features" : {
-        "apiTrongridProxy" : {
-          "title" : "استخدم TronGrid.io",
-          "description" : "استخدم trongrid مباشرةً بدون وكيل دفتر الأستاذ الموزع"
-        },
-        "experimentalCurrencies" : {
-          "title" : "دمج تجريبي",
-          "description" : "استخدم عمليات تكامل الأصول المشفرة التجريبية المتاحة."
-        },
-        "experimentalLanguages" : {
-          "title" : "اختبار الترجمة",
-          "description" : "يضيف اللغات التي لم يتم إصدارها إلى قائمة اللغات في تبويب الإعدادات العامة."
-        },
-        "managerDevMode" : {
-          "title" : "وضع المطور",
-          "description" : "Show developer and testnet apps in My Ledger."
-        },
-        "scanForInvalidPaths" : {
-          "title" : "بحث موسع عن الحساب",
-          "description" : "البحث عن الحسابات ذات مسارات اشتقاق غير صحيحة. يرجى إرسال الأصول التي يحتمل العثور عليها إلى حساب عادي."
-        },
-        "experimentalExplorers" : {
-          "title" : "API للمستكشفين التجريبيين",
-          "description" : "جرب نسخة قادمة من متصفح سلسلة كتل Ledger. تغيير هذا الإعداد قد يؤثر على رصيد الحساب ومزامنته وكذلك ميزة الإرسال.(< 0> </0>)"
-        },
-        "keychainObservableRange" : {
-          "title" : "حد فجوة مُخصص",
-          "description" : "تخصيص حد الفجوة لجميع الحسابات. زيادة هذه القيمة فوق القيمة الافتراضية (20) يؤدي إلى مسح المزيد من العناوين العامة غير المستخدمة للعملات. للمستخدمين المتقدمين فقط، قد يؤدي ذلك إلى الإضرار بالتوافق عند استعادة حسابك."
-        },
-        "forceProvider" : {
-          "title" : "My Ledger provider",
-          "description" : "Changing the app provider in My Ledger may make it impossible to install or uninstall apps on your Ledger device."
-        },
-        "testAnimations" : {
-          "title" : "اختبر الرسوم المتحركة Lottie",
-          "description" : "اختبر جميع الرسوم المتحركة المستخدمة في Ledger Live"
->>>>>>> c7fef602
-        }
-      }
-    },
-    "hardResetModal" : {
-      "title" : "إعادة تعيين Ledger Live",
-      "desc" : "قم بإعادة تعيين Ledger Live لحذف جميع الإعدادات والحسابات على الكمبيوتر الخاص بك. يمكنك بعد ذلك اختيار كلمة المرور الخاصة بك وإضافة حساباتك مرة أخرى باستخدام جهازك Ledger. المفاتيح الخاصة التي تتيح الوصول إلى أصولك المشفرة تظل آمنة على جهازك Ledger ومدعومة بواسطة عبارة الاسترداد الخاصة بك.",
-      "warning" : "إعادة تعيين Ledger Live سوف يمحو سجل معاملات المبادلة الخاصة بك لجميع حساباتك."
-    },
-    "softResetModal" : {
-      "title" : "حذف ذاكرة التخزين المؤقتة",
-      "desc" : "حذف ذاكرة التخزين المؤقت يقوم بفرض إعادة مزامنة الشبكة. يتم الاحتفاظ بإعداداتك وحساباتك. المفاتيح الخاصة التي تتيح الوصول إلى أصولك المشفرة تظل آمنة على جهازك Ledger وورقة الاسترداد الخاص بك."
-    },
-    "resetFallbackModal" : {
-      "title" : "مطلوب إجراء من المستخدم",
-      "part1" : "تعذر حذف مجلد ذاكرة التخزين المؤقت. يرجى حذف المجلد يدوياً:",
-      "part2" : "انقر زر Open folder (فتح مجلد)، ",
-      "part3" : "سيتم إغلاق التطبيق،",
-      "part4" : "ثم احذف مجلد \"sqlite\" يدوياً.",
-      "part5" : "ثم يمكنك إعادة تشغيل التطبيق بشكل طبيعي."
-    },
-    "removeAccountModal" : {
-      "title" : "إزالة الحساب",
-      "desc" : "لن يؤثر ذلك على أصولك المشفرة. الحسابات الموجودة يمكن دائماً إضافتهم مرة أخرى.",
-      "delete" : "إزالة من المحفظة الاستثمارية",
-      "warning" : "إزالة هذا الحساب سيؤدي إلى محو سجل معاملات المبادلة المرتبطة به."
-    },
-    "openUserDataDirectory" : {
-      "title" : "عرض بيانات المستخدم",
-      "desc" : "عرض بيانات المستخدم المخزنة على الكمبيوتر الخاص بك، بما في ذلك حساباتك وذاكرة التخزين المؤقت والإعدادات.",
-      "btn" : "عرض"
-    },
-    "repairDevice" : {
-      "title" : "إصلاح جهازك Ledger",
-      "descSettings" : "استخدم هذا لاستعادة جهازك Ledger إذا توقف عن الاستجابة أثناء تحديث البرنامج الثابت.",
-      "desc" : "لمستخدمي Ledger Nano S، يرجى اختيار الحالة المعروضة على جهازك. بالنسبة لمستخدمي Nano X وBlue يرجى الرجوع إلى مركز المساعدة.",
-      "button" : "إصلاح"
-    },
-    "exportLogs" : {
-      "title" : "حفظ السجلات",
-      "desc" : "حفظ سجلات Ledger Live يمكن أن يكون مطلوب لأغراض استكشاف الأخطاء وإصلاحها.",
-      "btn" : "حفظ"
-    },
-    "accounts" : {
-      "hideEmptyTokens" : {
-        "title" : "إخفاء حسابات رموز التوكن الفارغة",
-        "desc" : "إخفاء حسابات رموز التوكن التي تحتوي على رصيد صفر من صفحة الحسابات."
-      },
-      "tokenBlacklist" : {
-        "title" : "إخفاء رموز التوكن",
-        "desc" : "يمكنك إخفاء رموز التوكن بالانتقال إلى الحساب الرئيسي ثم النقر بالزر الأيمن على رمز التوكن واختيار \"Hide token\" (إخفاء رمز التوكن).",
-        "count" : "{{count}} رمز توكن",
-        "count_plural" : "{{count}} رمز توكن"
-      },
-      "hiddenNftCollections" : {
-        "title" : "Hidden NFT Collections",
-        "desc" : "يمكنك إخفاء مجموعات NFT عن طريق النقر بالزر الأيمن على اسم المجموعة واختيار \"إخفاء مجموعات NFT\".",
-        "count" : "{{count}} مجموعة",
-        "count_plural" : "{{count}} مجموعة"
-      },
-      "fullNode" : {
-        "title" : "توصيل عقدة بيتكوين الكاملة",
-        "desc" : "قم بإعداد عقدة بيتكوين الكاملة الخاصة بك لمزامنة المعاملات وإرسالها دون استخدام متصفحات Ledger."
-      }
-    }
-  },
-  "password" : {
-    "inputFields" : {
-      "newPassword" : {
-        "label" : "كلمة مرور جديدة"
-      },
-<<<<<<< HEAD
+        }
+      },
       "3" : {
         "windows" : {
           "title" : "تحديث برامج تشغيل جهاز USB",
@@ -5369,13 +4152,6 @@
           "updateInstructions" : "اتبع إرشادات تحديث الجهاز",
           "somethingElse" : "شيء آخر"
         }
-=======
-      "confirmPassword" : {
-        "label" : "تأكيد كلمة المرور"
-      },
-      "currentPassword" : {
-        "label" : "كلمة المرور الحالية"
->>>>>>> c7fef602
       }
     }
   },
@@ -5392,7 +4168,6 @@
     "verifyData" : "تحقق دائماً من تفاصيل العملية على جهازك.",
     "warningWording" : {
     },
-<<<<<<< HEAD
     "titleWording" : {
       "send" : "يرجى التأكيد على جهازك لإنهاء العملية",
       "claimReward" : "يرجى التأكيد على جهازك لإنهاء العملية",
@@ -5527,1450 +4302,6 @@
       "title" : "يرجى التأكد من أن نظامك يحتوي على كاميرا، وأنها ليست قيد الاستخدام من قِبل تطبيق آخر وأن Ledger Live لديه تصريح لاستخدامها.",
       "description" : ""
     },
-    "ClaimRewardsFeesWarning" : {
-      "title" : "المكافآت أصغر من الرسوم المقدرة للمطالبة بهم",
-      "description" : ""
-    },
-    "CompoundLowerAllowanceOfActiveAccountError" : {
-      "title" : "لا يمكنك تقليل المبلغ الموافق عليه أثناء وجود إيداع نشط."
-    },
-    "CosmosBroadcastCodeInternal" : {
-      "title" : "حدث خطأ ما (الخطأ #1)",
-      "description" : "يرجى التواصل مع دعم Ledger"
-    },
-    "CosmosBroadcastCodeTxDecode" : {
-      "title" : "حدث خطأ ما (الخطأ #2)",
-      "description" : "يرجى التواصل مع دعم Ledger"
-    },
-    "CosmosBroadcastCodeInvalidSequence" : {
-      "title" : "تسلسل غير صالح",
-      "description" : "يرجى محاولة العملية مرة أخرى"
-    },
-    "CosmosBroadcastCodeUnauthorized" : {
-      "title" : "توقيع غير مصرح به",
-      "description" : "هذا الحساب غير مصرح له بالتوقيع على هذه المعاملة"
-    },
-    "CosmosBroadcastCodeInsufficientFunds" : {
-      "title" : "الأموال المتوفرة غير كافية",
-      "description" : "تأكد أن الحساب المستخدم به أموال كافية وحاول مرة أخرى"
-    },
-    "CosmosBroadcastCodeUnknownRequest" : {
-      "title" : "حدث خطأ ما (الخطأ #6)",
-      "description" : "يرجى التواصل مع دعم Ledger"
-    },
-    "CosmosBroadcastCodeInvalidAddress" : {
-      "title" : "عنوان غير صحيح",
-      "description" : "يرجى التحقق من العنوان والمحاولة مرة أخرى"
-    },
-    "CosmosBroadcastCodeInvalidPubKey" : {
-      "title" : "حدث خطأ ما (الخطأ #8)",
-      "description" : "يرجى التواصل مع دعم Ledger"
-    },
-    "CosmosBroadcastCodeUnknownAddress" : {
-      "title" : "عنوان غير معروف",
-      "description" : "يرجى التحقق من العنوان والمحاولة مرة أخرى"
-    },
-    "CosmosBroadcastCodeInsufficientCoins" : {
-      "title" : "عملات غير كافية",
-      "description" : "تأكد أن الحساب المستخدم به أموال كافية وحاول مرة أخرى"
-    },
-    "CosmosBroadcastCodeInvalidCoins" : {
-      "title" : "حدث خطأ ما (الخطأ #11)",
-      "description" : "يرجى التواصل مع دعم Ledger"
-    },
-    "CosmosBroadcastCodeOutOfGas" : {
-      "title" : "حدث خطأ ما (الخطأ #12)",
-      "description" : "يرجى التواصل مع دعم Ledger"
-    },
-    "CosmosBroadcastCodeMemoTooLarge" : {
-      "title" : "حقل الملاحظة طويل جداً",
-      "description" : "يرجى تقليل حجم نص الملاحظة وإعادة المحاولة مرة أخرى"
-    },
-    "CosmosBroadcastCodeInsufficientFee" : {
-      "title" : "حدث خطأ ما (الخطأ #14)",
-      "description" : "يرجى التواصل مع دعم Ledger"
-    },
-    "CosmosBroadcastCodeTooManySignatures" : {
-      "title" : "حدث خطأ ما (الخطأ #15)",
-      "description" : "يرجى التواصل مع دعم Ledger"
-    },
-    "CosmosBroadcastCodeGasOverflow" : {
-      "title" : "حدث خطأ ما (الخطأ #16)",
-      "description" : "يرجى التواصل مع دعم Ledger"
-    },
-    "CosmosBroadcastCodeNoSignatures" : {
-      "title" : "حدث خطأ ما (الخطأ #17)",
-      "description" : "يرجى التواصل مع دعم Ledger"
-    },
-    "CosmosDelegateAllFundsWarning" : {
-      "title" : "تأكد أن لديك رصيد كافي متبقي لرسوم المعاملات المستقبلية"
-    },
-    "CurrencyNotSupported" : {
-      "title" : "{{currencyName}} غير مدعومة",
-      "description" : "هذا الأصل المشفر غير مدعوم بعد. يرجى التواصل مع دعم Ledger."
-    },
-    "DeviceNotGenuine" : {
-      "title" : "من الممكن ألا يكون أصلياً",
-      "description" : "اطلب المساعدة من دعم Ledger"
-    },
-    "DeviceGenuineSocketEarlyClose" : {
-      "title" : "عفواً، أعد المحاولة مرة أخرى (genuine-close)",
-      "description" : null
-    },
-    "DeviceInOSUExpected" : {
-      "title" : "عذرًا، فشل التحديث",
-      "description" : "يرجى إعادة المحاولة أو التواصل مع دعم Ledger"
-    },
-    "DeviceHalted" : {
-      "title" : "يرجى إعادة تشغيل جهازك Ledger وإعادة المحاولة",
-      "description" : "حدث خطأ غير متوقع. يرجى إعادة المحاولة مرة أخرى."
-    },
-    "DeviceNotOnboarded" : {
-      "title" : "جهازك غير مُستعد للاستخدام بعد",
-      "description" : "قم بإعداد جهازك قبل استخدامه مع Ledger Live."
-    },
-    "DeviceSocketFail" : {
-      "title" : "يرجى إعادة تشغيل جهازك Ledger وإعادة المحاولة",
-      "description" : "حدث خطأ غير متوقع. يرجى إعادة المحاولة مرة أخرى. ({{message}})"
-    },
-    "DeviceSocketNoBulkStatus" : {
-      "title" : "فشل الاتصال",
-      "description" : "يرجى إعادة المحاولة."
-    },
-    "DisconnectedDevice" : {
-      "title" : "عذراً، يبدو أنه قد انقطع الاتصال عن جهازك",
-      "description" : "يرجى إعادة الاتصال والمحاولة مرة أخرى."
-    },
-    "DisconnectedDeviceDuringOperation" : {
-      "title" : "عذراً، يبدو أنه قد انقطع الاتصال عن جهازك",
-      "description" : "يرجى إعادة الاتصال والمحاولة مرة أخرى."
-    },
-    "EnpointConfig" : {
-      "title" : "نقطة نهاية غير صالحة",
-      "description" : "يرجى تقديم نقطة نهاية صالحة"
-    },
-    "FeeEstimationFailed" : {
-      "title" : "عذراً، فشل تقدير الرسوم",
-      "description" : "حاول تعيين رسوم مخصصة (الحالة: {{status}})"
-    },
-    "FirmwareOrAppUpdateRequired" : {
-      "title" : "مطلوب تحديث البرنامج الثابت أو التطبيق",
-      "description" : "Please use My Ledger to uninstall all apps then check if a firmware update is available before reinstalling them"
-    },
-    "LatestFirmwareVersionRequired" : {
-      "title" : "تحديث برنامج Nano الثابت",
-      "description" : "يرجى تحديث البرنامج الثابت لجهازك إلى أحدث إصدار للوصول إلى هذه الميزة"
-    },
-    "FirmwareNotRecognized" : {
-      "title" : "لم يتم التعرف على البرنامج الثابت للجهاز",
-      "description" : "يرجى التواصل مع دعم Ledger"
-    },
-    "HardResetFail" : {
-      "title" : "عذراً، لا يمكن إعادة التعيين",
-      "description" : "يرجى المحاولة مرة أخرى أو الاتصال بدعم ليدجر إذا استمرت المشكلة."
-    },
-    "LatestMCUInstalledError" : {
-      "title" : "عذراً، لا يوجد شيء للتحديث",
-      "description" : "يرجى التواصل مع دعم Ledger إذا كنت لا تستطيع استخدام جهازك."
-    },
-    "LedgerAPI4xx" : {
-      "title" : "{{message}}",
-      "description" : "يرجى التحقق من الاتصال الخاص بك والمحاولة مرة أخرى أو التواصل مع دعم Ledger."
-    },
-    "LedgerAPI5xx" : {
-      "title" : "عذراً، حاول مرة أخرى.",
-      "description" : "خادم البيانات لم يتمكن من معالجة طلبك. يرجى إعادة المحاولة مرة أخرى لاحقاً أو التواصل مع دعم Ledger. {{message}}"
-    },
-    "LedgerAPINotAvailable" : {
-      "title" : "عذراً، خدمات {{currencyName}} غير متوفرة",
-      "description" : "يرجى إعادة المحاولة أو التواصل مع دعم Ledger"
-    },
-    "ManagerAppAlreadyInstalled" : {
-      "title" : "عذراً، هذا مثبت بالفعل",
-      "description" : "يرجى التحقق من أي التطبيقات مثبتة بالفعل على جهازك."
-    },
-    "ManagerAppDepInstallRequired" : {
-      "title" : "تطبيق {{dependency}} مطلوب",
-      "description" : "إذا كان تطبيق {{dependency}} مثبتاً بالفعل، فيرجى إعادة تثبيته بأحدث إصدار"
-    },
-    "ManagerAppDepUninstallRequired" : {
-      "title" : "عذراً، هذا التطبيق مطلوب",
-      "description" : "يجب عليك أولاً إزالة جميع التطبيقات التي تتطلب تطبيق {{appName}}"
-    },
-    "ManagerDeviceLocked" : {
-      "title" : "جهازك مقفل",
-      "description" : "يرجى إلغاء قفله"
-    },
-    "ManagerFirmwareNotEnoughSpace" : {
-      "title" : "قم بإلغاء تثبيت جميع التطبيقات من على جهازك",
-      "description" : "المفاتيح الخاصة التي تُمكن من الوصول إلى أصولك المشفرة ستبقى آمنة على جهازك ويجب نسخها احتياطياً في ورقة الاسترداد الخاصة بك."
-    },
-    "ManagerNotEnoughSpace" : {
-      "title" : "عذراً، لم يتبق مساحة تخزين كافية",
-      "description" : "قم بإلغاء تثبيت بعض التطبيقات لإخلاء بعض المساحة. المفاتيح الخاصة التي تُمكن من الوصول إلى أصولك المشفرة ستبقى آمنة على جهازك."
-    },
-    "ManagerQuitPage" : {
-      "install" : {
-        "title" : "هل تريد إنهاء تثبيت التطبيق قيد التنفيذ؟",
-        "description" : "Quitting My Ledger will terminate the app installation. Please finish the installation to install the apps in the queue.",
-        "stay" : "إنهاء التثبيت"
-      },
-      "uninstall" : {
-        "title" : "هل تريد إنهاء تثبيت التطبيق قيد التنفيذ؟",
-        "description" : "Quitting My Ledger will terminate the app uninstallations in progress.",
-        "stay" : "إنهاء إزالة التثبيت"
-      },
-      "update" : {
-        "title" : "هل تريد إنهاء تحديثات التطبيق قيد التنفيذ؟",
-        "description" : "Quitting My Ledger will terminate the app updates in progress.",
-        "stay" : "إنهاء التحديثات"
-      },
-      "quit" : "Quit My Ledger"
-    },
-    "ManagerUninstallBTCDep" : {
-      "title" : "عذراً، هذا التطبيق مطلوب",
-      "description" : "قم بإلغاء تثبيت تطبيق بيتكوين أو إيثريوم في النهاية"
-    },
-    "NetworkDown" : {
-      "title" : "عفواً، يبدو أن بالإنترنت مُعطل",
-      "description" : "يرجى أن تتحقق من اتصالك بالإنترنت."
-    },
-    "NetworkError" : {
-      "title" : "حدث خطأ خلال المزامنة",
-      "description" : "يرجى أن تتحقق من اتصالك بالإنترنت."
-    },
-    "NoAddressesFound" : {
-      "title" : "عذراً، لم يتم العثور على حسابات",
-      "description" : "حدث خطأ ما في حساب العنوان، حاول مرة أخرى أو قم بالتواصل مع دعم Ledger"
-    },
-    "NotEnoughBalance" : {
-      "title" : "عفواً، الأموال المتوفرة غير كافية",
-      "description" : "يرجى التأكد من أن الحساب به أموال كافية."
-    },
-    "NotEnoughBalanceBecauseDestinationNotCreated" : {
-      "title" : "عنوان المستلم غير نشط. أرسل على الأقل {{minimalAmount}} لتنشيطه"
-    },
-    "NotEnoughGas" : {
-      "title" : "رصيد الحساب الأصلي غير كاف لرسوم الشبكة"
-    },
-    "PasswordsDontMatch" : {
-      "title" : "كلمات المرور غير متطابقتين",
-      "description" : "يرجى إعادة المحاولة"
-    },
-    "PasswordIncorrect" : {
-      "title" : "كلمة المرور التي تم إدخالها غير صحيحة",
-      "description" : "يرجى إعادة المحاولة"
-    },
-    "QuantityNeedsToBePositive" : {
-      "title" : "يجب أن تكون الكمية أكبر من 0"
-    },
-    "RPCHostRequired" : {
-      "title" : "المضيف مطلوب."
-    },
-    "RPCHostInvalid" : {
-      "title" : "أدخل مضيف صالح."
-    },
-    "RPCUserRequired" : {
-      "title" : "اسم مستخدم نداء الإجراء البعيد (RPC) مطلوب"
-    },
-    "RPCPassRequired" : {
-      "title" : "كلمة مرور نداء الإجراء البعيد (RPC) مطلوبة"
-    },
-    "SatStackAccessDown" : {
-      "title" : "تعذر الوصول إلى العقدة الكاملة",
-      "description" : "يرجى التحقق من أن SatStack والعقدة الخاصة بك يعملون. تحقق من إعداد العقدة الكاملة في الإعدادات إذا استمرت المشكلة."
-    },
-    "SatStackStillSyncing" : {
-      "title" : "جاري مزامنة العقدة...",
-      "description" : "يرجى الانتظار بينما تتم مزامنة العقدة الخاصة بك. الإرسال غير ممكن لأن أرصدة حساب بيتكوين الخاص بك قد تكون غير صحيحة."
-    },
-    "SatStackVersionTooOld" : {
-      "title" : "يُرجى ترقية SatStack",
-      "description" : "إصدار SatStack الذي تستخدمه قديم للغاية وقد يحتوي على خلل أو عدم توافق."
-    },
-    "SatStackDescriptorNotImported" : {
-      "title" : "لم يتم فحص الحساب بواسطة العقدة الكاملة",
-      "description" : "يرجى تكوين العقدة الكاملة الخاصة بك للبحث عن الحسابات المرتبطة بهذا الجهاز. يجب أن تقوم العقدة الكاملة الخاصة بك أولاً بالبحث عن هذا الحساب في سلسلة الكتل (blockchain) قبل أن تتمكن من إضافته إلى محفظتك الاستثمارية."
-    },
-    "SwapGenericAPIError" : {
-      "title" : "حدث خطأ ما",
-      "description" : "لم تتم عملية التداول. يرجى المحاولة مرة أخرى أو التواصل مع الدعم."
-    },
-    "TimeoutError" : {
-      "title" : "عفواً، استغرق خادم البيانات وقتاً أطول من اللازم ليستجيب",
-      "description" : "يرجى إعادة المحاولة."
-    },
-    "TimeoutTagged" : {
-      "title" : "عفواً، استغرق خادم البيانات وقتاً أطول من اللازم ليستجيب ({{tag}})",
-      "description" : "انقضت المهلة."
-    },
-    "TransportError" : {
-      "title" : "حدث خطأ ما. يُرجى إعادة توصيل جهارك",
-      "description" : "{{message}}"
-    },
-    "TransportRaceCondition" : {
-      "title" : "حدث خطأ ما. يُرجى إعادة توصيل جهازك",
-      "description" : "{{message}}"
-    },
-    "TransportStatusError" : {
-      "title" : "حدث خطأ ما. يُرجى إعادة توصيل جهازك",
-      "description" : "{{message}}"
-    },
-    "DeviceShouldStayInApp" : {
-      "title" : "يرجى فتح تطبيق {{appName}}",
-      "description" : "اترك تطبيق {{appName}} مفتوحاً بينما نعثر على حساباتك"
-    },
-    "UnexpectedBootloader" : {
-      "title" : "عذراً، يجب ألا يكون جهازك في وضع Bootloader",
-      "description" : "يرجى إعادة تشغيل جهازك دون لمس الأزرار عندما يظهر الشعار. تواصل مع دعم Ledger إذا استمرت المشكلة."
-    },
-    "UserRefusedAllowManager" : {
-      "title" : "تم رفض المدير على الجهاز"
-    },
-    "UserRefusedFirmwareUpdate" : {
-      "title" : "تم إلغاء التحديث على الجهاز",
-      "description" : "تم إلغاء تثبيت جميع التطبيقات الموجودة على جهازك. حافظ على جهازك محدثاً للاستفادة من التحسينات في الأمان والوظائف."
-    },
-    "UserRefusedOnDevice" : {
-      "title" : "تم رفض الإجراء",
-      "description" : "رفض المستخدم العملية على الجهاز"
-    },
-    "TransactionRefusedOnDevice" : {
-      "title" : "تم رفض العملية على الجهاز",
-      "description" : "يرجى إعادة المحاولة أو التواصل مع دعم Ledger إذا كان لديك شك"
-    },
-    "UserRefusedAddress" : {
-      "title" : "عنوان التلقي مرفوض",
-      "description" : "يرجى إعادة المحاولة أو الاتصال بدعم ليدجر إذا كان لديك شك"
-    },
-    "UpdateYourApp" : {
-      "title" : "مطلوب تحديث التطبيق",
-      "description" : "قم بإزالة تطبيق {{managerAppName}} وأعد تثبيته من المدير"
-    },
-    "DeviceOnDashboardExpected" : {
-      "title" : "العودة إلى اللوحة الرئيسية",
-      "description" : "يرجى الإنتقال إلى اللوحة الرئيسية على جهازك"
-    },
-    "WebsocketConnectionError" : {
-      "title" : "عذراً، حاول مرة أخرى (خطأ في الاتصال)",
-      "description" : null
-    },
-    "WebsocketConnectionFailed" : {
-      "title" : "عذراً، حاول مرة أخرى (الاتصال مغلق)",
-      "description" : null
-    },
-    "WrongDeviceForAccount" : {
-      "title" : "حدث خطأ ما",
-      "description" : "يرجى التحقق من أن محفظة الأجهزة الخاصة بك قد تم إعدادها بعبارة الاسترداد أو عبارة المرور المرتبطة بالحساب المحدد."
-    },
-    "DeviceAppVerifyNotSupported" : {
-      "title" : "مطلوب تحديث التطبيق",
-      "description" : "قم بإزالة تطبيق {{managerAppName}} وأعد تثبيته في المدير"
-    },
-    "InvalidAddress" : {
-      "title" : "هذا ليس عنوان {{currencyName}} صحيح"
-    },
-    "InvalidAddressBecauseAlreadyDelegated" : {
-      "title" : "تم تفويض حسابك بالفعل إلى هذا المدقق"
-    },
-    "InvalidAddressBecauseDestinationIsAlsoSource" : {
-      "title" : "عنوان المستلم هو نفسه عنوان المرسل"
-    },
-    "CantOpenDevice" : {
-      "title" : "عذراً، فشل الاتصال",
-      "description" : "تم اكتشاف الجهاز ولكن فشل الاتصال. يرجى إعادة المحاولة مرة أخرى أو التواصل مع دعم Ledger إذا استمرت المشكلة."
-    },
-    "ETHAddressNonEIP" : {
-      "title" : "التحقق التلقائي غير متاح: تحقق بعناية من العنوان",
-      "description" : null
-    },
-    "EthAppNftNotSupported" : {
-      "title" : "العملية غير متوفرة لهذا الجهاز",
-      "description" : "خاصية إرسال NFT متوفرة فقط لـ Nano X. يرجى زيارة منصة دعم العملاء لدينا لمعرفة كيفية إرسال NFT عن طريق Nano S."
-    },
-    "CantScanQRCode" : {
-      "title" : "تعذر فحص كود الاستجابة السريعة (QR) هذا: التحقق التلقائي غير مدعوم من قِبل هذا العنوان"
-    },
-    "FeeNotLoaded" : {
-      "title" : "تعذر تحميل مُعدلات الرسوم. يرجى تعيين الرسوم يدوياً"
-    },
-    "FeeRequired" : {
-      "title" : "الرسوم مطلوبة"
-    },
-    "GasLessThanEstimate" : {
-      "title" : "قد يكون هذا منخفضاً جداً. يرجى زيادته"
-    },
-    "UnknownMCU" : {
-      "title" : "إصدار MCU غير معروف",
-      "description" : "يرجى التواصل مع دعم Ledger"
-    },
-    "MCUNotGenuineToDashboard" : {
-      "title" : "قم بالوصول إلى اللوحة الرئيسية للتحديث",
-      "description" : "",
-      "list" : {
-        "1" : "افصل كبل USB وأعد توصيله دون الضغط على أي أزرار.",
-        "2" : "اضغط على كلا الزرين معاً ثلاث مرات لعرض اللوحة الرئيسية.",
-        "3" : "افتح المدير وانقر على \"Update firmware\" (تحديث البرنامج الثابت)."
-      }
-    },
-    "UnavailableTezosOriginatedAccountReceive" : {
-      "title" : "لا يمكن التلقي في حسابات فرعية",
-      "description" : "إذا كنت تريد تلقي الأموال، يرجى استخدام الحساب الرئيسي."
-    },
-    "UnavailableTezosOriginatedAccountSend" : {
-      "title" : "لا يمكن الإرسال من الحسابات الفرعية بعد",
-      "description" : "ستتم إضافة هذه الميزة في مرحلة لاحقة بسبب التغييرات التي تم تقديمها مؤخراً من خلال تحديث Babylon."
-    },
-    "RecommendUndelegation" : {
-      "title" : "يرجى إلغاء تفويض الحساب قبل إفراغه"
-    },
-    "RecommendSubAccountsToEmpty" : {
-      "title" : "يرجى إفراغ جميع الحسابات الفرعية أولاً"
-    },
-    "NotSupportedLegacyAddress" : {
-      "title" : "صيغة العنوان القديمة هذه لم تعد مدعومة"
-    },
-    "BtcUnmatchedApp" : {
-      "title" : "هذا التطبيق الخطأ",
-      "description" : "افتح تطبيق \"{{managerAppName}}\" على جهازك"
-    },
-    "DeviceNameInvalid" : {
-      "title" : "يرجى اختيار اسم الجهاز بدون '{{invalidCharacters}}'"
-    },
-    "LedgerAPIErrorWithMessage" : {
-      "title" : "{{message}}",
-      "description" : "يرجى إعادة المحاولة أو التواصل مع دعم Ledger."
-    },
-    "ManagerAppRelyOnBTC" : {
-      "title" : "تطبيقات بيتكوين وإيثريوم مطلوبة",
-      "description" : "قم بتثبيت أحدث تطبيقات بيتكوين وإيثريوم أولاً."
-    },
-    "UserRefusedDeviceNameChange" : {
-      "title" : "تم إلغاء إعادة التسمية على الجهاز",
-      "description" : "حاول مرة أخرى واسمح بإعادة التسمية على جهازك"
-    },
-    "SyncError" : {
-      "title" : "خطأ في المزامنة",
-      "description" : "تعذرت مزامنة بعض الحسابات"
-    },
-    "TronNoFrozenForBandwidth" : {
-      "title" : "لا توجد أصول لإزالة تجميدها",
-      "description" : "ليس لديك أصول نطاق ترددي (Bandwidth) لإزالة تجميدها"
-    },
-    "TronNoFrozenForEnergy" : {
-      "title" : "لا توجد أصول لإزالة تجميدها",
-      "description" : "ليس لديك أصول مرتبطة بالطاقة لإزالة التجميد"
-    },
-    "TronUnfreezeNotExpired" : {
-      "title" : "إزالة التجميد غير متوفر بعد",
-      "description" : "يجب الانتظار 3 أيام بعد آخر عملية تجميد لك"
-    },
-    "TronVoteRequired" : {
-      "title" : "مطلوب على الأقل 1 صوت"
-    },
-    "TronInvalidVoteCount" : {
-      "title" : "صيغة التصويت غير صحيحة",
-      "description" : "يمكنك التصويت فقط باستخدام أرقام كاملة"
-    },
-    "TronRewardNotAvailable" : {
-      "title" : "المكافأة غير قابلة للمطالبة بعد",
-      "description" : "يجب أن تنتظر 24 ساعة بين المطالبات"
-    },
-    "TronNoReward" : {
-      "title" : "لا توجد مكافأة للمطالبة بها"
-    },
-    "TronInvalidFreezeAmount" : {
-      "title" : "لا يمكن أن يكون المبلغ المراد تجميده أقل من 1"
-    },
-    "TronSendTrc20ToNewAccountForbidden" : {
-      "title" : "إرسال TRC20 إلى حساب جديد لن يؤدي إلى تفعيله",
-      "description" : "يجب تفعيل حساب المستلم قبل إرسال TRC20 إليه. أرسل أي من TRX أو TRC10 إلى حساب لتفعيله."
-    },
-    "TronUnexpectedFees" : {
-      "title" : "قد يتم تطبيق رسوم إضافية"
-    },
-    "TronNotEnoughTronPower" : {
-      "title" : "لا توجد أصوات كافية"
-    },
-    "TronTransactionExpired" : {
-      "title" : "انتهت صلاحية المعاملة",
-      "description" : "يجب تطبيق التوقيع في غضون 30 ثانية. يرجى إعادة المحاولة مرة أخرى."
-    },
-    "TronNotEnoughEnergy" : {
-      "title" : "لا توجد طاقة كافية لإرسال رمز التوكن هذا"
-    },
-    "PairingFailed" : {
-      "title" : "لم يتم إجراء الإقران بنجاح",
-      "description" : "يرجى إعادة المحاولة أو الاتصال بدعم ليدجر إذا كان لديك شك."
-    },
-    "GenuineCheckFailed" : {
-      "title" : "فشل اختبار الأصالة",
-      "description" : "حدث خطأ ما. يرجى المحاولة مرة أخرى أو التواصل مع دعم Ledger إذا كان لديك شك."
-    },
-    "EthAppPleaseEnableContractData" : {
-      "title" : "يرجى تمكين بيانات العقد (contract data) في إعدادات (Settings) تطبيق إيثريوم"
-    },
-    "InvalidXRPTag" : {
-      "title" : "علامة وجهة XRP غير صالحة"
-    },
-    "NotEnoughBalanceToDelegate" : {
-      "title" : "رصيد غير كافٍ للتفويض"
-    },
-    "NotEnoughDelegationBalance" : {
-      "title" : "رصيد غير كافٍ للتفويض"
-    },
-    "NotEnoughBalanceInParentAccount" : {
-      "title" : "رصيد غير كافٍ في الحساب الرئيسي"
-    },
-    "quantityNeedsToBePositive" : {
-      "title" : "يجب أن تكون الكمية على الأقل 1"
-    },
-    "NotEnoughSpendableBalance" : {
-      "title" : "لا يمكن للرصيد أن يقل عن {{minimumAmount}}"
-    },
-    "WrongAppForCurrency" : {
-      "title" : "يرجى فتح تطبيق {{expected}}"
-    },
-    "FeeTooHigh" : {
-      "title" : "رسوم الشبكة أعلى من %10 من المبلغ"
-    },
-    "SourceHasMultiSign" : {
-      "title" : "يرجى تعطيل خاصية التوقيع المتعدد لإرسال {{currencyName}}"
-    },
-    "SwapExchangeRateAmountTooLow" : {
-      "title" : "يجب أن يكون المبلغ على الأقل {{minAmountFromFormatted}}"
-    },
-    "SwapExchangeRateAmountTooHigh" : {
-      "title" : "يجب أن يكون المبلغ أقل من {{maxAmountFromFormatted}}"
-    },
-    "PolkadotElectionClosed" : {
-      "title" : "يجب إغلاق باب انتخاب المدققين"
-    },
-    "PolkadotNotValidator" : {
-      "title" : "بعض العناوين المختارة ليست مدققين"
-    },
-    "PolkadotLowBondedBalance" : {
-      "title" : "سيتم إلغاء تقيد جميع الأصول المقيدة إذا كانت أقل من 1 DOT"
-    },
-    "PolkadotNoUnlockedBalance" : {
-      "title" : "ليس لديك أصول غير مقيدة"
-    },
-    "PolkadotNoNominations" : {
-      "title" : "ليس لديك ترشيحات"
-    },
-    "PolkadotAllFundsWarning" : {
-      "title" : "تأكد أن لديك رصيد كافي متبقي لرسوم المعاملات المستقبلية"
-    },
-    "PolkadotDoMaxSendInstead" : {
-      "title" : "لا يمكن للرصيد أن يقل عن {{minimumBalance}} أرسل الحد الأقصى الى حساب خالي."
-    },
-    "PolkadotBondMinimumAmount" : {
-      "title" : "يجب عليك تقييد على الأقل {{minimumBondAmount}}."
-    },
-    "PolkadotBondMinimumAmountWarning" : {
-      "title" : "ينبغي ألا يقل رصيدك المُقيّد عن {{minimumBondBalance}}."
-    },
-    "PolkadotMaxUnbonding" : {
-      "title" : "لقد تجاوزت الحد المسموح به لإلغاء التقيد"
-    },
-    "PolkadotValidatorsRequired" : {
-      "title" : "يجب عليك اختيار مدقق واحد على الأقل"
-    },
-    "ServiceStatusWarning" : {
-      "title" : "{{message}}",
-      "description" : ""
-    },
-    "TaprootNotActivated" : {
-      "title" : "الإرسال إلى عنوان taproot غير آمن قبل تنشيط الشبكة الرئيسية (mainnet)"
-    },
-    "SolanaAccountNotFunded" : {
-      "title" : "الحساب غير ممول"
-    },
-    "SolanaMemoIsTooLong" : {
-      "title" : "الملاحظة طويلة جداً. الحد الأقصى للطول هو {{maxLength}}"
-    },
-    "SolanaAddressOfEd25519" : {
-      "title" : "العنوان خارج منحنى ed25519"
-    },
-    "SolanaUseAllAmountStakeWarning" : {
-      "title" : "تأكد أن لديك رصيد كافي متبقي لرسوم المعاملات المستقبلية"
-    },
-    "SolanaTxSimulationFailedWhilePendingOp" : {
-      "title" : "معاملتك السابقة لم تتم معالجتها بعد. يُرجى الانتظار لحظة ثم التحقق من سجل المعاملات قبل المحاولة مرة أخرى."
-    },
-    "SolanaTxConfirmationTimeout" : {
-      "title" : "يحتمل أن تكون معاملتك قد فشلت. يُرجى الانتظار لحظة ثم تحقق من سجل المعاملات قبل المحاولة مرة أخرى."
-    },
-    "NotEnoughNftOwned" : {
-      "title" : "لقد تجاوزت عدد رموز التوكن المتاحة"
-    },
-    "CardanoMinAmountError" : {
-      "title" : "الحد الأدنى للمبلغ القابل للإرسال هو {{amount}} ADA"
-    },
-    "CardanoNotEnoughFunds" : {
-      "title" : "يرجى التأكد أن لديك أرصدة مالية كافية لدفع الرسوم."
-    },
-    "StellarWrongMemoFormat" : {
-      "title" : "صيغة الملاحظة خاطئة"
-    },
-    "StellarMemoRecommended" : {
-      "title" : "قد يلزم إضافة ملاحظة عند الإرسال إلى هذا المستلم"
-    },
-    "StellarAssetNotAccepted" : {
-      "title" : "هذا المستلم ليس لديه خط ثقة (trustline) إلى {{assetCode}} بعد."
-    },
-    "StellarAssetRequired" : {
-      "title" : "يجب اختيار أصل Stellar قبل إضافة خط ثقة (trustline)"
-    },
-    "StellarAssetNotFound" : {
-      "title" : "لا يمكن العثور على أصل Stellar الذي تم اختياره"
-    },
-    "StellarNotEnoughNativeBalance" : {
-      "title" : "عفواً، الأموال المتوفرة غير كافية",
-      "description" : "يرجى التأكد من أن الحساب به أموال كافية لتغطية رسوم المعاملة"
-    },
-    "StellarFeeSmallerThanRecommended" : {
-      "title" : "الرسوم التي تم تحديدها أقل من الرسوم الموصى بها"
-    },
-    "StellarFeeSmallerThanBase" : {
-      "title" : "الحد الأدنى لرسوم المعاملة هو 0.00001 XLM."
-    },
-    "StellarNotEnoughNativeBalanceToAddTrustline" : {
-      "title" : "عفواً، الأموال المتوفرة غير كافية",
-      "description" : "يرجى التأكد من أن الحساب به أموال كافية لتغطية خط الثقة (trustline) الجديد"
-    },
-    "StellarMuxedAccountNotExist" : {
-      "title" : "حساب Stellar غير موجود"
-    },
-    "StellarSourceHasMultiSign" : {
-      "title" : "يرجى تعطيل التوقيع المتعدد لإجراء معاملات Stellar"
-    }
-  },
-  "cryptoOrg" : {
-    "memo" : "ملاحظة (تسمية الوجهة)",
-    "memoPlaceholder" : "اختياري",
-    "memoWarningText" : "عند استخدام ملاحظة، تحقق بعناية من المعلومات مع المستلم"
-  },
-  "hedera" : {
-    "name" : "hedera",
-    "createHederaAccountHelp" : {
-      "text" : "يرجي الرجوع إلى مقالة الدعم هذه لمعرفة",
-      "link" : "كيفية إنشاء حساب Hedera"
-    },
-    "currentAddress" : {
-      "messageIfVirtual" : "عنوانك {{name}} لا يمكن تأكيده على جهازك Ledger. استخدمه على مسؤوليتك الخاصة."
-    },
-    "send" : {
-      "memo" : {
-        "label" : "ملاحظة (اختيارية)",
-        "characterCount" : "{{memoLength}} / {{memoMaxLength}}"
-=======
-    "changePassword" : {
-      "title" : "قفل كلمة المرور",
-      "subTitle" : "تغيير كلمة المرور الخاصة بك"
-    },
-    "setPassword" : {
-      "title" : "قفل كلمة المرور",
-      "subTitle" : "تعيين كلمة المرور",
-      "desc" : "حافظ على كلمة المرور الخاصة بك آمنة. فقدانها قد يعني إعادة تعيين Ledger Live وإضافة الحسابات من جديد."
-    },
-    "disablePassword" : {
-      "title" : "تعطيل قفل كلمة المرور",
-      "desc" : "بيانات Ledger Live سيتم حفظهم غير مشفرة على الكمبيوتر الخاص بك. يتضمن ذلك أسماء الحسابات والمعاملات والعناوين العامة."
-    }
-  },
-  "update" : {
-    "downloadInProgress" : "جاري تنزيل التحديث...",
-    "downloadProgress" : "اكتمل {{progress}}%",
-    "checking" : "جاري التحقق من التحديث...",
-    "checkSuccess" : "التحديث جاهز للتثبيت",
-    "quitAndInstall" : "تثبيت الآن",
-    "updateAvailable" : "التحديث إلى إصدار {{version}} من Ledger Live متاح",
-    "error" : "حدث خطأ أثناء التحديث. يرجى التنزيل مرة أخرى",
-    "reDownload" : "التنزيل مرة أخرى",
-    "nightlyWarning" : "لا يمكن لهذا الإصدار إجراء التحديث التلقائي. يرجى تثبيت أحدث إصدار يدوياً",
-    "downloadNow" : "تنزيل التحديث"
-  },
-  "crash" : {
-    "title" : "حدث خطأ ما",
-    "description" : "يرجى مراجعة مقالات الدعم لدينا لمعرفة الحلول الممكنة. إذا استمرت المشكلة، يرجى حفظ السجلات باستخدام الزر أدناه وتقديمها إلى فريق دعم Ledger.",
-    "troubleshooting" : "انقر هنا لمعرفة الحلول الممكنة",
-    "logs" : "حفظ السجلات",
-    "dataFolder" : "عرض بيانات المستخدم"
-  },
-  "exportOperationsModal" : {
-    "title" : "سجل العمليات",
-    "desc" : "اختر الحسابات التي تريد حفظ سجل المعاملات لها",
-    "descSuccess" : "تم حفظ ملف CSV الخاص بسجل عملياتك في المجلد المحدد بنجاح",
-    "titleSuccess" : "تم حفظ سجل العمليات بنجاح",
-    "cta" : "حفظ",
-    "ctaSuccess" : "تم",
-    "noAccounts" : "لا توجد حسابات للتصدير",
-    "selectedAccounts" : "الحسابات المراد تضمينها",
-    "selectedAccounts_plural" : "الحسابات المراد تضمينها: ({{count}})",
-    "disclaimer" : "القيمة المقابلة في التصدير يتم تقديمها لأغراض تعريفية فقط. لا تعتمد على هذه البيانات للأغراض المحاسبية أو الضريبية أو التنظيمية أو القانونية، لأنها لا تمثل سوى تقدير لسعر الأصول في وقت إجراء المعاملات والتصدير، وفقاً لطرق التقييم المقدمة من مزود للخدمة لدينا، Kaiko"
-  },
-  "language" : {
-    "system" : "استخدم لغة النظام",
-    "switcher" : {
-      "en" : "English",
-      "fr" : "Français",
-      "ru" : "Русский",
-      "es" : "Español",
-      "zh" : "中文（简体）",
-      "de" : "Deutsch"
-    }
-  },
-  "theme" : {
-    "system" : "اختر سمة النظام",
-    "light" : "فاتح",
-    "dusk" : "غسق",
-    "dark" : "داكن"
-  },
-  "toastOverlay" : {
-    "toastType" : {
-      "announcement" : "الأخبار",
-      "operation" : "عملية",
-      "achievement" : "تم إلغاء قفل الإنجاز"
-    },
-    "groupedToast" : {
-      "text" : "لديك {{count}} إشعارات غير مقروءة",
-      "cta" : "رؤية التفاصيل"
-    }
-  },
-  "informationCenter" : {
-    "tooltip" : "مركز المعلومات",
-    "ongoingIncidentsTooltip" : "هناك {{count}} حدث جاري",
-    "ongoingIncidentsTooltip_plural" : "هناك {{count}} أحداث جارية",
-    "tabs" : {
-      "announcements" : "الأخبار",
-      "announcementsUnseen" : "أخبار ({{unseenCount}})",
-      "serviceStatus" : "الحالة",
-      "serviceStatusIncidentsOngoing" : "الحالة ({{incidentCount}})"
-    },
-    "serviceStatus" : {
-      "statusOk" : {
-        "title" : "Ledger Live قيد التشغيل",
-        "description" : "تواجه مشكلة؟ اذهب الى </0>صفحة المساعدة</0> لدينا"
-      },
-      "statusNotOk" : {
-        "title" : "Ledger Live يواجه مشاكل",
-        "learnMore" : "تعرّف على المزيد"
-      }
-    },
-    "announcement" : {
-      "emptyState" : {
-        "title" : "لا توجد أخبار في الوقت الحالي",
-        "desc" : "ستجد هنا جميع الأخبار المتعلقة بـLedger وLedger Live"
-      }
-    }
-  },
-  "onboarding" : {
-    "drawers" : {
-      "pinHelp" : {
-        "title" : "قم بتأمين كود PIN الخاص بك",
-        "intro" : "أثناء عملية الإعداد، تختار كود PIN.",
-        "rules" : {
-          "1" : "<0>دائماً</0> اختر كود PIN بنفسك.",
-          "2" : "<0>دائماً</0> قم بإدخال كود PIN الخاص بك بعيداً عن الأنظار.",
-          "3" : "يمكنك تغيير كود PIN الخاص بك إذا لزم الأمر.",
-          "4" : "إدخال كود PIN بشكل غير صحيح لثلاث مرات متتالية سوف يعيد تعيين الجهاز.",
-          "5" : "لا تستخدم <0>أبداً</0> كود PIN سهلاً مثل 0000 أو 123456 أو 55555555.",
-          "6" : "لا تقم <0>أبداً</0> بمشاركة كود PIN الخاص بك مع أي شخص آخر. ولا حتى مع Ledger.",
-          "7" : "لا تستخدم <0>أبداً</0> كود PIN لم تقم باختياره بنفسك.",
-          "8" : "لا تقم <0>أبداً</0> بحفظ كود PIN الخاص بك على كمبيوتر أو هاتف."
-        }
-      },
-      "recoverySeed" : {
-        "title1" : "كيف تعمل عبارة الاسترداد؟",
-        "paragraph1" : "عبارة الاسترداد الخاصة بك تعمل كمفتاح رئيسي فريد. جهازك Ledger يقوم باستخدامها لحساب المفاتيح الخاصة لكل أصل مشفر تملكه.",
-        "paragraph2" : "لاستعادة الوصول إلى أصولك المشفرة، يمكن لأي محفظة أن تقوم بحساب نفس المفاتيح الخاصة من عبارة الاسترداد الخاصة بك.",
-        "link" : "المزيد عن عبارة الاسترداد",
-        "title2" : "ماذا يحدث إذا فقدت إمكانية الوصول إلى Nano الخاصة بي؟",
-        "paragraph3" : "لا تقلق واتبع هذه الخطوات:",
-        "points" : {
-          "1" : "احصل على محفظة أجهزة جديدة.",
-          "2" : "اختر \"Restore recovery phrase on a new device\" (استعادة عبارة الاسترداد على جهاز جديد) في تطبيق Ledger",
-          "3" : "أدخل عبارة الاسترداد الخاصة بك على جهازك الجديد لاستعادة الوصول إلى أصولك المشفرة."
-        }
-      },
-      "whereToHide" : {
-        "title" : "أين ينبغي علي أن أحتفظ بعبارة الاسترداد الخاصة بي؟",
-        "points" : {
-          "1" : "لا تدخله <0>أبداً</0> على كمبيوتر أو هاتف ذكي أو أي جهاز آخر. لا تأخذ صورة لها.",
-          "2" : "لا تقم <0>أبداً</0> بمشاركة الـ 24 كلمة الخاصة بك مع أي شخص.",
-          "3" : "<1>دائماً</1> قم بحفظها في مكان آمن، بعيد عن الأنظار.",
-          "4" : "Ledger لن تطلب أبداً عبارة الاسترداد الخاصة بك.",
-          "5" : "إذا طلب منك أي شخص أو تطبيق تقديمها، فعليك أن تفترض أنها عملية احتيال!"
-        }
-      }
-    },
-    "modals" : {
-      "recoverySeedWarning" : {
-        "contactSupportCTA" : "تواصل مع الدعم",
-        "continueCTA" : "متابعة",
-        "title" : "يرجى التحقق من محتويات الصندوق",
-        "description" : "إذا جاء {{device}} الخاص بك مع كود PIN أو عبارة الاسترداد، فإنه ليس من الآمن استخدامه، ويجب عليك التواصل مع دعم Ledger.",
-        "alert" : "فقط استخدم عبارة الاسترداد التي عرضها جهازك عند إعداده"
-      }
-    },
-    "alerts" : {
-      "beCareful" : {
-        "title" : "يرجى أن تكون حذر",
-        "descr" : "تأكد من اتباع التعليمات على هذا التطبيق في كل خطوة من العملية.",
-        "gotIt" : "فهمت ذلك"
-      },
-      "useLedgerSeeds" : {
-        "title" : "نوصي باستخدام عبارات استرداد Ledger فقط",
-        "descr" : "Ledger لا تضمن أمان عبارات الاسترداد الخارجية. نحن نوصي بإعداد Nano خاصتك كجهاز جديد إذا لم يتم إنشاء عبارة الاسترداد الخاصة بك من خلال Ledger.",
-        "gotIt" : "فهمت ذلك"
->>>>>>> c7fef602
-      }
-    },
-    "screens" : {
-      "welcome" : {
-        "title" : "مرحباً بك في Ledger",
-        "description" : "قم بإدارة أصولك المشفرة بأمان من الكمبيوتر الخاص بك.",
-        "cta" : "بدء الاستخدام",
-        "noDevice" : "ليس لديك جهاز؟ <0>شراء Ledger Nano X</0>",
-        "languageWarning" : {
-          "title" : "ابدأ باللغة {{language}}",
-          "desc" : "نحن نقوم بتقديم لغات إضافية لمساعدتك في بدء استخدام Ledger. يرجى العلم أن الجزء المتبقي من تجربة Ledger متاح حالياً باللغة الإنجليزية فقط.",
-          "cta" : "فهمت ذلك"
-        }
-      },
-      "selectDevice" : {
-        "title" : "ما نوع جهازك؟"
-      },
-      "selectUseCase" : {
-        "greetings" : "مرحباً!",
-        "hasNoRecovery" : "أول مرة تستخدم {{deviceName}} الخاصة بك؟",
-        "hasRecovery" : "لديك عبارة استرداد بالفعل؟",
-        "separator" : "أو",
-        "switchDevice" : "تبديل الجهاز",
-        "options" : {
-          "1" : {
-            "heading" : "اول استخدام",
-            "title" : "إعداد {{deviceName}} جديد",
-            "description" : "لنبدأ ونقوم بإعداد جهازك!"
-          },
-          "2" : {
-            "heading" : "توصيل الجهاز",
-            "title" : "توصيل {{deviceName}} الخاصة بك",
-            "description" : "هل تم إعداد جهازك بالفعل؟ قم بتوصيله بالتطبيق!"
-          },
-          "3" : {
-            "heading" : "استعادة الجهاز",
-            "title" : "استعادة عبارة الاسترداد الخاصة بك على جهاز جديد",
-            "description" : "استخدم عبارة استرداد حالية لاستعادة مفاتيحك الخاصة على جهاز {{deviceName}} جديد!"
-          }
-        }
-      },
-      "tutorial" : {
-        "steps" : {
-          "getStarted" : "بدء الاستخدام",
-          "pinCode" : "كود PIN",
-          "recoveryPhrase" : "عبارة الاسترداد",
-          "hideRecoveryPhrase" : "إخفاء عبارة الاسترداد",
-          "pairNano" : "توصيل nano"
-        },
-        "screens" : {
-          "importYourRecoveryPhrase" : {
-            "title" : "الاستعادة من عبارة الاسترداد",
-            "paragraph1" : "قم باستعادة Nano الخاصة بك من عبارة الاسترداد الخاصة بك لاستعادة أو استبدال أو عمل نسخة احتياطية من محفظة أجهزة Ledger الخاصة بك.",
-            "paragraph2" : "Nano خاصتك ستستعيد مفاتيحك الخاصة وستكون قادراً على الوصول إلى أصولك المشفرة وإدارتها.",
-            "buttons" : {
-              "next" : "حسنًا، أنا مستعد!",
-              "prev" : "الخطوة السابقة",
-              "help" : "بحاجة الى مساعدة"
-            }
-          },
-          "howToGetStarted" : {
-            "title" : "أفضل طريقة لتبدأ:",
-            "rules" : {
-              "1" : "قم بتخطيط 30 دقيقة وخذ وقتك.",
-              "2" : "احصل على قلم للكتابة به.",
-              "3" : "كن بمفردك، واختر بيئة آمنة وهادئة."
-            },
-            "buttons" : {
-              "next" : "حسنًا، أنا مستعد!",
-              "prev" : "الخطوة السابقة"
-            }
-          },
-          "deviceHowTo" : {
-            "turnOn" : {
-              "title" : "قم بتشغيل Nano",
-              "descr" : "قم بتوصيل جهازك بالكمبيوتر الخاص بك باستخدام كبل USB."
-            },
-            "browse" : {
-              "title" : "تصفح",
-              "descr" : "تعرف على كيفية التفاعل مع جهازك من خلال قراءة التعليمات التي تظهر على الشاشة."
-            },
-            "select" : {
-              "title" : "اختر \"Set up as new device\" (إعداد كجهاز جديد)",
-              "descr" : "اضغط على كلا الزرين في وقت واحد لتأكيد الاختيار."
-            },
-            "follow" : {
-              "title" : "اتبع التعليمات",
-              "descr" : "عد إلى هنا مرة أخرى لاتباع التعليمات على كود PIN الخاص بك."
-            },
-            "buttons" : {
-              "next" : "الخطوة التالية",
-              "prev" : "الخطوة السابقة",
-              "help" : "بحاجة الى مساعدة"
-            }
-          },
-          "deviceHowTo2" : {
-            "turnOn" : {
-              "title" : "قم بتشغيل Nano",
-              "descr" : "قم بتوصيل جهازك بالكمبيوتر الخاص بك باستخدام كبل USB."
-            },
-            "browse" : {
-              "title" : "تصفح",
-              "descr" : "تعرف على كيفية التفاعل مع جهازك من خلال قراءة التعليمات التي تظهر على الشاشة."
-            },
-            "select" : {
-              "title" : "اختر \"Enter your recovery phrase\" (أدخل عبارة الاسترداد الخاصة بك)",
-              "descr" : "اضغط على كلا الزرين في وقت واحد لتأكيد الاختيار."
-            },
-            "follow" : {
-              "title" : "اتبع التعليمات",
-              "descr" : "عد إلى هنا مرة أخرى لاتباع التعليمات على كود PIN الخاص بك."
-            },
-            "buttons" : {
-              "next" : "الخطوة التالية",
-              "prev" : "الخطوة السابقة",
-              "help" : "بحاجة الى مساعدة"
-            }
-          },
-          "pinCode" : {
-            "title" : "كود PIN",
-            "paragraph" : "كود PIN الخاص بك هو الطبقة الأولى من الأمان. إنه يؤمن فعلياً الوصول إلى مفاتحك الخاص وNano الخاصة بك. يجب أن يتكون كود PIN الخاص بك من 4 إلى 8 أرقام.",
-            "disclaimer" : "أفهم أنه يجب على اختيار كود PIN الخاص بي بنفسي وإبقاؤه سرياً.",
-            "buttons" : {
-              "next" : "إعداد كود PIN",
-              "prev" : "الخطوة السابقة",
-              "help" : "بحاجة الى مساعدة"
-            }
-          },
-          "quizSuccess" : {
-            "title" : "أصبحت محترفاً بالفعل!",
-            "paragraph" : "أنت مُستعد لإدارة أصولك المشفرة بأمان.\n\n لم يتبقى أمامك سوى خطوة واحدة سريعة!",
-            "buttons" : {
-              "next" : "الخطوة التالية",
-              "prev" : "الخطوة السابقة",
-              "help" : "بحاجة الى مساعدة"
-            }
-          },
-          "quizFailure" : {
-            "title" : "ستصبح محترفاً قريباً...",
-            "paragraph" : "لا تقلق، Ledger هنا لإرشادك خلال رحلتك. ستشعر قريباً براحة إضافية بشأن أمان أصولك المشفرة.\n\nلم يتبقى سوى خطوة واحدة سريعة!",
-            "buttons" : {
-              "next" : "الخطوة التالية",
-              "prev" : "الخطوة السابقة"
-            }
-          },
-          "pinCodeHowTo" : {
-            "setUp" : {
-              "title" : "اختر كود PIN",
-              "descr" : "اضغط على الزر الأيسر أو الأيمن لتغيير الأرقام. اضغط على كلا الزرين لتأكيد أحد الأرقام. اختر <0></0> لتأكيد كود PIN الخاص بك. اختر <1></2> لمسح أحد الأرقام."
-            },
-            "confirm" : {
-              "title" : "تأكيد كود PIN",
-              "descr" : "أدخل كود PIN الخاص بك مرة أخرى لتأكيده."
-            },
-            "buttons" : {
-              "next" : "الخطوة التالية",
-              "prev" : "الخطوة السابقة",
-              "help" : "بحاجة الى مساعدة"
-            }
-          },
-          "existingRecoveryPhrase" : {
-            "title" : "أدخل عبارة الاسترداد الخاصة بك",
-            "paragraph1" : "عبارة الاسترداد الخاصة بك هي القائمة السرية من الكلمات التي قمت بنسخها احتياطياً عندما قمت بإعداد محفظتك لأول مرة.",
-            "paragraph2" : "Ledger لا تحتفظ بنسخة من عبارة الاسترداد الخاصة بك.",
-            "disclaimer" : "أفهم أنني إذا فقدت عبارة الاسترداد الخاصة بي فلن أتمكن من الوصول إلى أصولي المشفرة في حالة أن فقدت الوصول إلى Nano الخاصة بي.",
-            "buttons" : {
-              "next" : "أدخل عبارة الاسترداد",
-              "prev" : "الخطوة السابقة",
-              "help" : "بحاجة الى مساعدة"
-            },
-            "warning" : {
-              "title" : "لا تستخدم عبارة استرداد لم تقم بإنشائها بنفسك.",
-              "desc" : "كود PIN وعبارة الاسترداد لمحفظة أجهزة Ledger الخاصة بك يجب أن يتم تهيئتهم بواسطتك أنت فقط. إذا كنت قد تلقيت جهاز يحتوي مسبقاً على كلمة بذور أو كود PIN مهيأً بالفعل، فلا تستخدم المنتج وتواصل مع دعم العملاء لدينا.",
-              "supportLink" : "تواصل مع دعم العملاء"
-            }
-          },
-          "useRecoverySheet" : {
-            "takeYourRecoverySheet" : {
-              "title" : "خذ ورقة الاسترداد الخاصة بك",
-              "descr" : "احصل على ورقة استرداد فارغة، والتي أتت مرفقة مع Nano الخاصة بك. يرجى التواصل مع دعم Ledger إذا لم تكن ورقة الاسترداد أتت فارغة."
-            },
-            "writeDownWords" : {
-              "title" : "اكتب 24 كلمة",
-              "descr" : "اكتب الكلمة رقم #1 (Word #1) المعروضة على Nano الخاصة بك في الموضع 1 من ورقة الاسترداد لديك. ثم اضغط يميناً على Nano الخاصة بك لعرض الكلمة رقم#2 (Word #2) واكتبها في الموضع 2.\n\nكرر العملية لجميع الكلمات مع احترام الترتيب والتهجئة بعناية. اضغط على اليسار على جهاز Nano الخاصة بك للتحقق من وجود أي أخطاء."
-            },
-            "buttons" : {
-              "next" : "الخطوة التالية",
-              "prev" : "الخطوة السابقة",
-              "help" : "بحاجة الى مساعدة"
-            }
-          },
-          "newRecoveryPhrase" : {
-            "title" : "عبارة الاسترداد",
-            "paragraph1" : "عبارة الاسترداد الخاصة بك هي قائمة سرية من 24 كلمة تقوم بنسخ مفاتيحك الخاصة أحتيطياً.",
-            "paragraph2" : "Nano الخاصة بك تقوم بإنشاء عبارة استرداد فريدة. Ledger لا تحتفظ بنسخة منها.",
-            "disclaimer" : "أفهم أنني إذا فقدت عبارة الاسترداد هذه فلن أتمكن من الوصول إلى أصولي المشفرة في حالة أن فقدت الوصول إلى Nano الخاصة بي.",
-            "buttons" : {
-              "next" : "عبارة الاسترداد",
-              "prev" : "الخطوة السابقة",
-              "help" : "بحاجة الى مساعدة"
-            }
-          },
-          "recoveryHowTo" : {
-            "grabRecovery" : {
-              "title" : "أحضر عبارة الاسترداد الخاصة بك"
-            },
-            "selectLength" : {
-              "title" : "اختر طول عبارة الاسترداد",
-              "descr" : "يمكن أن تحتوي عبارة الاسترداد الخاصة بك على 12 أو 18 أو 24 كلمة. يجب عليك إدخال كل الكلمات للوصول إلى أصولك المشفرة."
-            },
-            "enterWord" : {
-              "title" : "أدخل الكلمة رقم 1 (Word #1)...",
-              "descr" : "أدخل الأحرف الأولى من الكلمة رقم 1 (Word #1) عن طريق اختيارهم باستخدام الزر الأيمن أو الأيسر. اضغط على كلا الزرين لتأكيد كل حرف من الحروف."
-            },
-            "validateWord" : {
-              "title" : "قم بتأكيد الكلمة رقم 1 (Word #1)...",
-              "descr" : "اختر الكلمة رقم 1 (Word #1) من بين الاقتراحات. اضغط على كلا الزرين لتأكيدها."
-            },
-            "andNext" : {
-              "title" : "كرر الخطوات لجميع الكلمات!"
-            },
-            "buttons" : {
-              "next" : "الخطوة التالية",
-              "prev" : "الخطوة السابقة",
-              "help" : "بحاجة الى مساعدة"
-            }
-          },
-          "recoveryHowTo3" : {
-            "reEnterWord" : {
-              "title" : "تأكيد عبارة الاسترداد الخاصة بك",
-              "descr" : "قم بالتمرير بين الكلمات حتى تجد الكلمة رقم 1 (Word #1) بالضغط على الزر الأيمن. قم بتأكيدها من خلال الضغط على كلا الزرين."
-            },
-            "repeat" : {
-              "title" : "كرر الخطوات لجميع الكلمات!"
-            },
-            "buttons" : {
-              "next" : "الخطوة التالية",
-              "prev" : "الخطوة السابقة",
-              "help" : "بحاجة الى مساعدة"
-            }
-          },
-          "genuineCheck" : {
-            "success" : {
-              "title" : "الأمور جيدة!",
-              "desc" : "Ledger {{deviceName}} الخاصة بك أصلية وجاهزة للاستخدام مع Ledger Live"
-            },
-            "buttons" : {
-              "next" : "متابعة",
-              "prev" : "الخطوة السابقة",
-              "help" : "بحاجة الى مساعدة"
-            }
-          },
-          "hideRecoveryPhrase" : {
-            "title" : "إخفاء عبارة الاسترداد الخاصة بك",
-            "paragraph" : "عبارة الاسترداد الخاصة بك هي فرصتك الأخيرة للوصول إلى أصولك المشفرة، إذا لم تتمكن من استخدام Nano الخاصة بك. يجب عليك الاحتفاظ بها في مكان آمن.",
-            "keepItOffline" : "أدخل هذه الكلمات في محفظة الأجهزة الخاصة بك فقط، وليس على الكمبيوتر أو الهواتف الذكية.",
-            "neverShowToAnyone" : "لا تشارك أبداً كلماتك الـ24 مع أي شخص، ولا حتى مع Ledger.",
-            "buttons" : {
-              "next" : "حسناً، لقد انتهيت!",
-              "prev" : "الخطوة السابقة",
-              "help" : "بحاجة الى مساعدة",
-              "learn" : "تعلم كيف تقوم بإخفائها"
-            }
-          },
-          "pairMyNano" : {
-            "title" : "اختبار الأصالة",
-            "paragraph" : "سنتحقق مما إذا كانت Nano الخاصة بك أصلية. يجب ان يكون ذلك سريعاً وسهلاً!",
-            "buttons" : {
-              "next" : "التحقق من Nano الخاصة بي",
-              "prev" : "الخطوة السابقة",
-              "help" : "بحاجة الى مساعدة"
-            }
-          }
-        }
-      }
-    },
-    "pedagogy" : {
-      "heading" : "الأساسيات",
-      "screens" : {
-        "accessYourCoins" : {
-          "title" : "الوصول إلى أصولك المشفرة",
-          "description" : "يتم حفظ أصولك المشفرة على سلسلة الكتل (blockchain). أنت بحاجة إلى مفتاح خاص للوصول إليها وإدارتها."
-        },
-        "ownYourPrivateKey" : {
-          "title" : "امتلك مفتاحك الخاص",
-          "description" : "يتم حفظ مفتاحك الخاص في Nano الخاصة بك. يجب أن تكون أنت الشخص الوحيد الذي يمتلكه لتكون مُسيطر على أموالك."
-        },
-        "stayOffline" : {
-          "title" : "ابق غير متصل بالإنترنت",
-          "description" : "Nano الخاصة بك تعمل كمحفظة \"تخزين بارد\". هذا يعني أنها لا تكشف مفتاحك الخاص على الإنترنت أبداً، حتى عند استخدام التطبيق."
-        },
-        "validateTransactions" : {
-          "title" : "التحقق من صحة المعاملات",
-          "description" : "Ledger Live يتيح لك شراء وبيع وإدارة وتبادل وكسب الأصول المشفرة بينما تظل محمياً. ستتحقق من صحة كل معاملة أصول مشفرة باستخدام Nano الخاصة بك."
-        },
-        "setUpNanoWallet" : {
-          "title" : "لنقوم بإعداد Nano الخاصة بك!",
-          "description" : "سنبدأ بإعداد أمان Nano الخاصة بك.",
-          "CTA" : "هيا بنا!"
-        }
-      }
-    },
-    "quizz" : {
-      "heading" : "اختبار قصير",
-      "title" : "والآن، لنختبر معلوماتك!",
-      "descr" : "أجب على 3 أسئلة بسيطة لتجنب المفاهيم الخاطئة الشائعة حول محفظة الأجهزة الخاصة بك.",
-      "buttons" : {
-        "start" : "لنأخذ اختبار قصير",
-        "next" : "السؤال التالي",
-        "finish" : "إنهاء الاختبار"
-      },
-      "questions" : {
-        "1" : {
-          "text" : "كمستخدم Ledger، يتم حفظ أصولي المشفرة:",
-          "answers" : {
-            "1" : "على Nano الخاصة بي",
-            "2" : "على سلسلة الكتل (blockchain)"
-          },
-          "results" : {
-            "success" : {
-              "title" : "تهانينا!",
-              "text" : "يتم حفظ أصولك المشفرة دائماً على سلسلة الكتل (blockchain). محفظة الأجهزة الخاصة بك تحتفظ بمفتاحك الخاص فقط، والذي يتيح لك الوصول إلى أصولك المشفرة."
-            },
-            "fail" : {
-              "title" : "غير صحيح!",
-              "text" : "يتم حفظ أصولك المشفرة دائماً على سلسلة الكتل (blockchain). محفظة الأجهزة الخاصة بك تحتفظ بمفتاحك الخاص فقط، والذي يتيح لك الوصول إلى أصولك المشفرة."
-            }
-          }
-        },
-        "2" : {
-          "text" : "إذا لم تعد عبارة الاسترداد الخاصة بي سرية وآمنة...",
-          "answers" : {
-            "1" : "ليست مشكلة، Ledger يمكن أن تُرسل لي نسخة",
-            "2" : "أصولي المشفرة لم تعد آمنة وأحتاج إلى نقلها إلى مكان آمن"
-          },
-          "results" : {
-            "success" : {
-              "title" : "تهانينا!",
-              "text" : "يمكن لأي شخص يعرف عبارة الاسترداد الخاصة بك أن يقوم بسرقة أصولك المشفرة. \nإذا فقدت هذه العبارة، يجب عليك نقل أصولك المشفرة بسرعة إلى مكان آمن."
-            },
-            "fail" : {
-              "title" : "غير صحيح!",
-              "text" : "يمكن لأي شخص يعرف عبارة الاسترداد الخاصة بك أن يقوم بسرقة أصولك المشفرة. \nإذا فقدت هذه العبارة، يجب عليك نقل أصولك المشفرة بسرعة إلى مكان آمن."
-            }
-          }
-        },
-        "3" : {
-          "text" : "عندما أقوم بتوصيل Nano الخاصة بي بتطبيق Ledger، فإن مفتاحي الخاص...",
-          "answers" : {
-            "1" : "لا يزال غير متصل بالإنترنت",
-            "2" : "متصل بالإنترنت لفترة قصيرة"
-          },
-          "results" : {
-            "success" : {
-              "title" : "تهانينا!",
-              "text" : "مفتاحك الخاص يظل دائماً غير مُتصل بالإنترنت في محفظة الأجهزة الخاصة بك. حتى عندما يكون مُتصل بـNano الخاصة بك، تطبيق Ledger لا يمكنه الوصول إلى مفتاحك الخاص. يجب عليك أن تقوم فعلياً بالتصريح بكل معاملة على جهازك."
-            },
-            "fail" : {
-              "title" : "غير صحيح!",
-              "text" : "مفتاحك الخاص يظل دائماً غير مُتصل بالإنترنت في محفظة الأجهزة الخاصة بك. حتى عندما يكون مُتصل بـNano الخاصة بك، تطبيق Ledger لا يمكنه الوصول إلى مفتاحك الخاص. يجب عليك أن تقوم فعلياً بالتصريح بكل معاملة على جهازك."
-            }
-          }
-        }
-      }
-    }
-  },
-  "connectTroubleshooting" : {
-    "desc" : "تواجه مشكلة في توصيل جهازك؟",
-    "cta" : "أصلحة",
-    "solution" : "الحل رقم #{{number}}",
-    "applesInstructions" : "إرشادات Apple",
-    "nextSolution" : "الحل التالي",
-    "previousSolution" : "الحل السابق",
-    "followSteps" : "اتبع هذه الخطوات",
-    "supportArticle" : "مقالة دعم",
-    "connecting" : "جاري الاتصال...",
-    "connected" : "متصل!",
-    "backToPortfolio" : "الرجوع إلى المحفظة الاستثمارية",
-    "steps" : {
-      "entry" : {
-        "title" : "استكشاف وحل مشكلات USB",
-        "desc" : "يبدو أن هناك مشكلة في الاتصال بجهازك. لا تقلق، يمكنك تجربة حلول مختلفة واحداً بعد الآخر حتى يتصل جهازك!",
-        "cta" : "لنقوم بإصلاحها!",
-        "back" : "رجوع"
-      },
-      "1" : {
-        "windows" : {
-          "title" : "تشغيل Ledger Live كمسؤول",
-          "bullets" : {
-            "0" : "الخروج من Ledger Live.",
-            "1" : "انقر بالزر الأيمن على تطبيق Ledger Live.",
-            "2" : "اختر \"Run as Administrator\" (تشغيل كمسؤول).",
-            "3" : "قم بتوصيل جهازك وإلغاء قفله لمعرفة ما إذا تم اكتشافه."
-          }
-        },
-        "linux" : {
-          "title" : "تحديث قواعد udev على Linux",
-          "desc" : "انقر على الزر أدناه لإضافة قواعد udev. ثم قم بتوصيل جهازك وإلغاء قفله لمعرفة ما إذا تم اكتشافه.",
-          "cta" : "تعيين القواعد",
-          "bullets" : {
-            "0" : "أدخل الأمر التالي في شاشة الأوامر لإضافة القواعد تلقائياً وإعادة تحميل udev.",
-            "1" : "قم بتوصيل جهازك وإلغاء قفله لمعرفة ما إذا تم اكتشافه."
-          }
-        }
-      },
-      "2" : {
-        "usbPort" : {
-          "title" : "قم بتجربة منافذ USB مختلفة",
-          "bullets" : {
-            "0" : "قم بتغيير منفذ USB على الكمبيوتر الخاص بك.",
-            "1" : "إزالة أي دونجل USB.",
-            "2" : "قم بتوصيل جهازك وإلغاء قفله لمعرفة ما إذا تم اكتشافه."
-          }
-        },
-        "usbCable" : {
-          "title" : "تغيير كبل USB",
-          "bullets" : {
-            "0" : "استخدم كبل USB الأصلي إن أمكن.",
-            "1" : "جرّب كبل USB مختلف، مع التأكد من أنه يدعم نقل البيانات.",
-            "2" : "قم بتوصيل جهازك وإلغاء قفله لمعرفة ما إذا تم اكتشافه."
-          }
-        },
-        "restart" : {
-          "title" : "أعد تشغيل الكمبيوتر الخاص بك",
-          "bullets" : {
-            "0" : "قم بإعادة تشغيل الكمبيوتر الخاص بك.",
-            "1" : "ابدأ تشغيل Ledger Live.",
-            "2" : "قم بتوصيل جهازك وإلغاء قفله لمعرفة ما إذا تم اكتشافه."
-          }
-        },
-        "antiVirus" : {
-          "title" : "إيقاف برنامج الحماية من الفيروسات والشبكة الافتراضية الخاصة (VPN)",
-          "bullets" : {
-            "0" : "إيقاف أي برنامج حماية من الفيروسات، جدار حماية، والشبكة الافتراضية الخاصة (VPN).",
-            "1" : "قم بتوصيل جهازك وإلغاء قفله لمعرفة ما إذا تم اكتشافه.",
-            "2" : "أضف Ledger Live إلى قائمة البرامج المسموح بها في برنامج مكافحة الفيروسات لديك إذا كان ما سبق يعمل جيداً."
-          }
-        },
-        "anotherComputer" : {
-          "title" : "جرب كمبيوتر آخر",
-          "bullets" : {
-            "0" : "انتقل إلى <0>{{link}}</0> على كمبيوتر آخر لتنزيل Ledger Live وتثبيته.",
-            "1" : "قم بتوصيل جهازك وإلغاء قفله لمعرفة ما إذا تم اكتشافه."
-          }
-        }
-      },
-      "3" : {
-        "windows" : {
-          "title" : "تحديث برامج تشغيل جهاز USB",
-          "bullets" : {
-            "0" : "قم بزيارة <0>{{link}}</0>",
-            "1" : "اتبع الإرشادات لتحديث برامج تشغيل جهاز USB.",
-            "2" : "قم بتوصيل جهازك وإلغاء قفله لمعرفة ما إذا تم اكتشافه."
-          }
-        },
-        "mac" : {
-          "0" : {
-            "title" : "تمكين الوصول إلى القرص بالكامل",
-            "bullets" : {
-              "0" : "افتح \"System Preferences\" (تفضيلات النظام).",
-              "1" : "انتقل إلى \"Security & Privacy\" (الأمان والخصوصية).",
-              "2" : "في تبويب \"الخصوصية\"، انتقل إلى \"Full Disk Access\" (الوصول إلى القرص بالكامل) في العمود الأيسر.",
-              "3" : "إضافة \"Ledger Live\".",
-              "4" : "قم بتوصيل جهازك وإلغاء قفله لمعرفة ما إذا تم اكتشافه."
-            }
-          },
-          "1" : {
-            "title" : "إعادة تعيين NVRAM",
-            "link" : "إرشادات Apple",
-            "bullets" : {
-              "0" : "اذا كان Mac الخاص بك لديه معالج إنتل، اتبع <0>{{link}}</0> لإعادة تعيين NVRAM.",
-              "1" : "قم بتوصيل جهازك وإلغاء قفله لمعرفة ما إذا تم اكتشافه."
-            }
-          }
-        }
-      },
-      "4" : {
-        "deviceSelection" : {
-          "title" : "ما نوع جهازك؟",
-          "desc" : "اذا كان لديك Nano S ، يمكنك محاولة إصلاح البرنامج الثابت لجهازك. بالنسبة لمستخدمي Nano X وBlue ، يرجى أن تقم بالتواصل مع دعم Ledger"
-        },
-        "notFixed" : {
-          "title" : " لم يتم حل مشكلة توصيل USB بعد؟",
-          "desc" : "إذا جربت كل الحلول الممكنة، يرجى التواصل مع دعم Ledger. خلاف ذلك، يرجى إتباع إرشادات أي حل لم تجربه حتى الآن.",
-          "back" : "الرجوع إلى المحفظة الاستثمارية",
-          "cta" : "تواصل مع الدعم"
-        },
-        "repair" : {
-          "title" : "إصلاح Nano S الخاص بك",
-          "desc" : "ما الرسالة المعروضة على جهازك؟",
-          "mcuOutdated" : "البرنامج الثابت للمتحكم الدقيق (MCU) قديم",
-          "mcuNotGenuine" : "البرنامج الثابت للمتحكم الدقيق (MCU) ليس أصلياً",
-          "repairInstructions" : "اتبع تعليمات إصلاح الجهاز",
-          "updateInstructions" : "اتبع إرشادات تحديث الجهاز",
-          "somethingElse" : "شيء آخر"
-        }
-      }
-    }
-  },
-  "SignMessageConfirm" : {
-    "stringHash" : "دالة تجزئة الرسالة",
-    "domainHash" : "دالة تجزئة المجال",
-    "messageHash" : "دالة تجزئة الرسالة",
-    "message" : "رسالة"
-  },
-  "TransactionConfirm" : {
-    "title" : "يرجى تأكيد العملية على جهازك لإنهائها",
-    "warning" : "دائماً تحقق أن العنوان المعروض على جهازك يطابق تماماً العنوان الذي قدمه {{recipientWording}}",
-    "secureContract" : "تحقق من تفاصيل الإيداع على جهازك قبل إرساله. يتم توفير عنوان العقد بشكل آمن حتى لا تضطر إلى التحقق منه.",
-    "verifyData" : "تحقق دائماً من تفاصيل العملية على جهازك.",
-    "warningWording" : {
-    },
-    "titleWording" : {
-      "send" : "يرجى التأكيد على جهازك لإنهاء العملية",
-      "claimReward" : "يرجى التأكيد على جهازك لإنهاء العملية",
-      "freeze" : "يرجى التأكيد على جهازك لإنهاء العملية",
-      "unfreeze" : "يرجى التأكيد على جهازك لإنهاء العملية",
-      "vote" : "يرجى التأكيد على جهازك لإنهاء العملية",
-      "delegate" : "يرجى التأكيد على جهازك لإنهاء العملية",
-      "undelegate" : "يرجى التأكيد على جهازك لإنهاء العملية",
-      "redelegate" : "يرجى التأكيد على جهازك لإنهاء العملية",
-      "claimRewardCompound" : "يرجى التأكيد على جهازك لإنهاء العملية",
-      "nominate" : "يرجى التأكيد على جهازك لإنهاء العملية",
-      "chill" : "يرجى التأكيد على جهازك لإنهاء العملية",
-      "bond" : "يرجى التأكيد على جهازك لإنهاء العملية",
-      "unbond" : "يرجى التأكيد على جهازك لإنهاء العملية",
-      "rebond" : "يرجى التأكيد على جهازك لإنهاء العملية",
-      "withdrawUnbonded" : "يرجى التأكيد على جهازك لإنهاء العملية",
-      "setController" : "يرجى التأكيد على جهازك لإنهاء العملية"
-    },
-    "recipientWording" : {
-      "send" : "المستلم",
-      "delegate" : "المدقق",
-      "redelegate" : "المدقق",
-      "undelegate" : "المدقق",
-      "claimReward" : "مستلم المكافأة",
-      "claimRewardCompound" : "المدقق سيتلقى المكافآت",
-      "optIn" : "المستلم",
-      "nominate" : "المدقق",
-      "erc721" : {
-        "transfer" : "المستلم"
-      },
-      "erc1155" : {
-        "transfer" : "المستلم"
-      }
-    },
-    "votes" : "الأصوات ({{count}})"
-  },
-  "RecipientField" : {
-    "placeholder" : "أدخل عنوان {{currencyName}}"
-  },
-  "Terms" : {
-    "title" : "شروط الاستخدام",
-    "description" : "يرجى أخذ بعض الوقت لمراجعة شروط الخدمة وسياسة الخصوصية لدينا",
-    "termsLabel" : "شروط الخدمة",
-    "privacyLabel" : "سياسة الخصوصية",
-    "switchLabel" : "لقد قرأت وأوافق على شروط الخدمة وسياسة الخصوصية",
-    "cta" : "أدخل تطبيق Ledger"
-  },
-  "updatedTerms" : {
-    "title" : "تحديث شروط الاستخدام",
-    "body" : {
-      "intro" : "مرحباً! قُمنا بتحديث شروط استخدام Ledger Live بهدف جعلها أكثر وضوحاً ولتعكس خدمات وميزات Ledger Live المتوفرة حديثاً. التحديثات الرئيسية تُركز على:",
-      "bulletPoints" : ["توضيح الخدمات المتاحة وكيفية عملها", "شرح كيفية عمل رسوم الخدمات", "تحسين عملية الإشعارات الخاصة بنا للتأكد أنه يتم إشعارك كما ينبغي بأي تغييرات في شروط الاستخدام"],
-      "agreement" : "بالنقر على \"Continue (متابعة)\" أنت تُقر بأنك قد قرأت وقبلت شروط الاستخدام أدناه."
-    },
-    "link" : "شروط الاستخدام",
-    "cta" : "متابعة"
-  },
-  "families" : {
-    "cardano" : {
-      "memoPlaceholder" : "اختياري",
-      "memo" : "ملاحظة (تسمية الوجهة)"
-    },
-    "stellar" : {
-      "memo" : "ملاحظة (تسمية الوجهة)",
-      "memoType" : {
-        "MEMO_TEXT" : "نص الملاحظة",
-        "NO_MEMO" : "لا توجد ملاحظة",
-        "MEMO_ID" : "مُعرّف الملاحظة",
-        "MEMO_HASH" : "دالة تجزئة الملاحظة",
-        "MEMO_RETURN" : "إرجاع الملاحظة"
-      },
-      "memoWarningText" : "عند استخدام ملاحظة، تحقق بعناية من النوع المستخدم مع المستلم",
-      "fee" : "رسوم",
-      "feeInfoText" : "إجراء معاملة على شبكة Stellar يتطلب حد أدنى من رسوم المعاملة يبلغ 0.00001 XLM",
-      "suggested" : "مُقترح",
-      "recommendedFee" : "الرسوم الموصى بها",
-      "recommenndedFeeInfo" : "ما زال بإمكانك إرسال هذه المعاملة برسوم أقل من الموصى بها ولكن ربّما لا تكتمل",
-      "networkCongestion" : "ازدحام الشبكة",
-      "networkCongestionLevel" : {
-        "LOW" : "منخفضة",
-        "MEDIUM" : "متوسط",
-        "HIGH" : "مرتفعة"
-      },
-      "assetCode" : "كود الأصل",
-      "assetIssuer" : "مُصدر الأصل"
-    },
-    "cosmos" : {
-      "memo" : "ملاحظة (تسمية الوجهة)",
-      "memoPlaceholder" : "اختياري",
-      "memoWarningText" : "عند استخدام ملاحظة، تحقق بعناية من المعلومات مع المستلم"
-    },
-    "solana" : {
-      "memo" : "ملاحظة (تسمية الوجهة)",
-      "memoPlaceholder" : "اختياري"
-    }
-  },
-  "errors" : {
-    "NoSuchAppOnProvider" : {
-      "title" : "لا يمكن العثور على التطبيق {{appName}} للتهيئة الخاصة بك.",
-      "description" : "Try reinstalling the app from My Ledger"
-    },
-    "countervaluesUnavailable" : {
-      "title" : "نحن غير قادرين على توفير قيمة مقابلة لهذا الأصل في الوقت الحالي"
-    },
-    "generic" : {
-      "title" : "{{message}}",
-      "description" : "حدثت خطأ ما. يرجى المحاولة مرة أخرى أو التواصل مع دعم Ledger."
-    },
-    "AccountAwaitingSendPendingOperations" : {
-      "title" : "هناك عملية معلقة لهذا الحساب.",
-      "description" : "انتظر حتى تكتمل العملية."
-    },
-    "AccountNameRequired" : {
-      "title" : "اسم الحساب مطلوب",
-      "description" : "يرجى إدخال اسم حساب"
-    },
-    "AccountNeedResync" : {
-      "title" : "يرجى إعادة المحاولة",
-      "description" : "الحساب قديم. المزامنة مطلوبة"
-    },
-    "AccountNotSupported" : {
-      "title" : "الحساب غير مدعوم.",
-      "description" : "يرجى إعادة المحاولة أو التواصل مع الدعم ({{reason}})"
-    },
-    "AlgorandASANotOptInInRecipient" : {
-      "title" : "لم يشترك حساب المستلم في ASA الذي تم اختياره."
-    },
-    "AmountRequired" : {
-      "title" : "المبلغ المطلوب"
-    },
-    "NoAccessToCamera" : {
-      "title" : "يرجى التأكد من أن نظامك يحتوي على كاميرا، وأنها ليست قيد الاستخدام من قِبل تطبيق آخر وأن Ledger Live لديه تصريح لاستخدامها.",
-      "description" : ""
-    },
     "CeloAllFundsWarning" : {
       "title" : "تأكد أن لديك رصيد كافي متبقي لرسوم المعاملات المستقبلية"
     },
@@ -7621,13 +4952,5 @@
     "selectAccount" : {
       "title" : "اختر حساب"
     }
-  },
-  "drawers" : {
-    "selectCurrency" : {
-      "title" : "اختر أصل"
-    },
-    "selectAccount" : {
-      "title" : "اختر حساب"
-    }
   }
 }