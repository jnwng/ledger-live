--- conflicted
+++ resolved
@@ -696,8 +696,18 @@
       }
     }
   },
-<<<<<<< HEAD
   "account": {
+    "subHeader": {
+      "moreInfo": "Mehr Infos",
+      "cardTitle": "Powered by {{team}}",
+      "drawer": {
+        "title": "{{family}}-Integration",
+        "subTitle": "Die {{family}}-Integration wurde vom {{team}}-Team durchgeführt",
+        "description": "Ledger Live ist eine Open-Source-Plattform.",
+        "description2": "Entwickler von überall auf der Welt können sich in unser Ledger Live integrieren",
+        "description3": "Diese Integration wurde von {{team}} in Zusammenarbeit mit Ledger durchgeführt"
+      }
+    },
     "lastOperations": "Letzte Aktionen",
     "contractAddress": "Vertrag:",
     "openInExplorer": "Öffnen im Explorer",
@@ -708,30 +718,6 @@
       "buttons": {
         "receiveFunds": "Empfangen",
         "buy": "Kaufen"
-=======
-  "account" : {
-    "subHeader" : {
-      "moreInfo" : "Mehr Infos",
-      "cardTitle" : "Powered by {{team}}",
-      "drawer" : {
-        "title" : "{{family}}-Integration",
-        "subTitle" : "Die {{family}}-Integration wurde vom {{team}}-Team durchgeführt",
-        "description" : "Ledger Live ist eine Open-Source-Plattform.",
-        "description2" : "Entwickler von überall auf der Welt können sich in unser Ledger Live integrieren",
-        "description3" : "Diese Integration wurde von {{team}} in Zusammenarbeit mit Ledger durchgeführt"
-      }
-    },
-    "lastOperations" : "Letzte Aktionen",
-    "contractAddress" : "Vertrag:",
-    "openInExplorer" : "Öffnen im Explorer",
-    "emptyState" : {
-      "title" : "Noch keine Krypto-Werte?",
-      "desc" : "Stellen Sie sicher, dass die <1><0>{{managerAppName}}</0></1>-App installiert ist und beginnen Sie mit dem Empfang von",
-      "descToken" : "Stellen Sie sicher, dass die <1><0>{{managerAppName}}</0></1>App installiert ist und empfangen Sie <3><0>{{ticker}}</0></3>und <5><0>{{tokenList}}</0>Tokens</5>",
-      "buttons" : {
-        "receiveFunds" : "Empfangen",
-        "buy" : "Kaufen"
->>>>>>> ee8bfdb3
       }
     },
     "settings": {
@@ -747,7 +733,6 @@
         "desc": "Wählen Sie die zu verwendende Einheit"
       }
     },
-<<<<<<< HEAD
     "availableBalance": "Verfügbares Guthaben",
     "frozenAssets": "Gesperrte Vermögenswerte",
     "bandwidth": "Bandbreite",
@@ -759,23 +744,8 @@
     "frozenAssetsTooltip": "Gesperrte Vermögenswerte werden bei der Tron-Abstimmung verwendet. Diese stellen Ihre Gesamtanzahl an Stimmen dar.",
     "bandwidthTooltip": "Vermögenswerte sperren, um Bandbreite zu gewinnen",
     "energyTooltip": "Vermögenswerte sperren, um Energie zu gewinnen",
-    "delegatedAssetsTooltip": "Delegierte Vermögenswerte werden im Cosmos-Abstimmungsprozess verwendet. Diese stellen Ihre Gesamtzahl an Stimmen dar.",
-    "undelegatingTooltip": "Nicht delegierte Vermögenswerte sind in einer Zeitsperre von 21 Tagen, bevor sie verfügbar sind."
-=======
-    "availableBalance" : "Verfügbares Guthaben",
-    "frozenAssets" : "Gesperrte Vermögenswerte",
-    "bandwidth" : "Bandbreite",
-    "energy" : "Energie",
-    "stake" : "Staken",
-    "delegatedAssets" : "Delegierte Vermögenswerte",
-    "undelegating" : "Delegierung aufheben",
-    "availableBalanceTooltip" : "Dieser Betrag ist verfügbar.",
-    "frozenAssetsTooltip" : "Gesperrte Vermögenswerte werden bei der Tron-Abstimmung verwendet. Diese stellen Ihre Gesamtanzahl an Stimmen dar.",
-    "bandwidthTooltip" : "Vermögenswerte sperren, um Bandbreite zu gewinnen",
-    "energyTooltip" : "Vermögenswerte sperren, um Energie zu gewinnen",
-    "delegatedTooltip" : "Delegierte Vermögenswerte werden im Abstimmungsprozess verwendet. Dies entspricht Ihrer Gesamtzahl an Stimmen.",
-    "undelegatingTooltip" : "Nicht delegierte Vermögenswerte befinden sich in einer Zeitsperre von{{timelockInDays}} Tagen, bevor sie verfügbar sind."
->>>>>>> ee8bfdb3
+    "delegatedTooltip": "Delegierte Vermögenswerte werden im Abstimmungsprozess verwendet. Dies entspricht Ihrer Gesamtzahl an Stimmen.",
+    "undelegatingTooltip": "Nicht delegierte Vermögenswerte befinden sich in einer Zeitsperre von{{timelockInDays}} Tagen, bevor sie verfügbar sind."
   },
   "exchange": {
     "chooseProvider": "Wählen Sie aus {{providerCount}} Anbieter",
@@ -1492,7 +1462,6 @@
       }
     }
   },
-<<<<<<< HEAD
   "operationDetails": {
     "whatIsThis": "Was ist diese Aktion?",
     "title": "Details",
@@ -1544,72 +1513,13 @@
       "memo": "Memo",
       "assetId": "Vermögenswert-ID",
       "rewards": "Verdiente Prämien",
+      "autoClaimedRewards": "Automatisch beanspruchte Prämien",
       "bondedAmount": "Gebundener Betrag",
       "unbondedAmount": "Ungebundener Betrag",
       "withdrawUnbondedAmount": "Abgehobener Betrag",
       "palletMethod": "Methode",
       "transferAmount": "Betrag transferieren",
       "validatorsCount": "Validatoren ({{number}})"
-=======
-  "operationDetails" : {
-    "whatIsThis" : "Was ist diese Aktion?",
-    "title" : "Details",
-    "type" : "Eingeben",
-    "amount" : "Betrag",
-    "account" : "Konto",
-    "date" : "Datum",
-    "currentValue" : "Aktueller Wert",
-    "status" : "Status",
-    "confirmed" : "Bestätigt",
-    "failed" : "Fehlgeschlagen",
-    "notConfirmed" : "Nicht bestätigt",
-    "fees" : "Gebühr",
-    "noFees" : "Keine Gebühr",
-    "from" : "Von",
-    "to" : "An",
-    "identifier" : "Transaktions-ID",
-    "viewOperation" : "Im Explorer ansehen",
-    "showMore" : "Mehr {{recipients}} anzeigen",
-    "showLess" : "Weniger anzeigen",
-    "tokenOperations" : "Token-Aktionen",
-    "subAccountOperations" : "Unterkonto-Aktionen",
-    "tokenTooltip" : "Diese Aktion ist den folgenden Token-Aktionen zugehörig",
-    "subAccountTooltip" : "Diese Aktion bezieht sich auf die folgenden Unterkontenvorgänge",
-    "internalOperations" : "Interne Aktionen",
-    "internalOpTooltip" : "Diese Aktion hat interne Aktionen",
-    "details" : "{{ currency }} Details",
-    "multipleAddresses" : "Warum mehrere Adressen?",
-    "nft" : {
-      "name" : "Token-Name",
-      "contract" : "Token-Vertrag",
-      "id" : "Token (NFT) ID",
-      "quantity" : "Menge"
-    },
-    "extra" : {
-      "frozenAmount" : "Eingefrorener Betrag",
-      "unfreezeAmount" : "Betrag entsperren",
-      "votes" : "Abstimmungen ({{number}})",
-      "votesAddress" : "<0>{{votes}}</0>zu <2>{{name}}</2>",
-      "validators" : "Validatoren",
-      "redelegated" : "Erneut delegiert",
-      "redelegatedFrom" : "Zurückdelegiert von",
-      "redelegatedTo" : "Zurückdelegiert zu",
-      "redelegatedAmount" : "Zurückdelegierter Betrag",
-      "undelegated" : "Nicht delegiert",
-      "undelegatedFrom" : "Übertragung aufgehoben durch",
-      "undelegatedAmount" : "Nicht delegierter Betrag",
-      "rewardFrom" : "Prämie von",
-      "memo" : "Memo",
-      "assetId" : "Vermögenswert-ID",
-      "rewards" : "Verdiente Prämien",
-      "autoClaimedRewards" : "Automatisch beanspruchte Prämien",
-      "bondedAmount" : "Gebundener Betrag",
-      "unbondedAmount" : "Ungebundener Betrag",
-      "withdrawUnbondedAmount" : "Abgehobener Betrag",
-      "palletMethod" : "Methode",
-      "transferAmount" : "Betrag transferieren",
-      "validatorsCount" : "Validatoren ({{number}})"
->>>>>>> ee8bfdb3
     }
   },
   "operationList": {
@@ -2092,31 +2002,10 @@
     "value": "Wert",
     "header": "Kontozuteilung ({{count}})"
   },
-<<<<<<< HEAD
-  "elrond": {
-    "account": {
-      "subHeader": {
-        "cardTitle": "Betrieben von Elrond",
-        "moreInfo": "Mehr Infos",
-        "drawerTitle": "Elrond Integration",
-        "title": "Elrond eGold (EGLD) Token ist jetzt auf Ledger Live verfügbar",
-        "description": "Sie können jetzt Ihre eGold (EGLD) Token sicher sichern und über Ledger Live verwalten.",
-        "description2": "Der Elrond eGold (EGLD) Token ist nativ im Elrond Netzwerk und wird für alle Transaktionen verwendet staken, intelligente Verträge, Governance und Validator-Belohnungen.",
-        "description3": "Wir arbeiten aktiv mit dem Elrond Team zusammen, um mehr Funktionalitäten wie Staking, native ESDT (Elrond Standard Digital Token) Unterstützung und mehr hinzuzufügen.",
-        "website": "Die Internet Scale Blockchain"
-      }
-    }
-  },
   "cardano": {
     "account": {
       "stakingRewardsBanner": {
         "cardTitle": "Der Gesamtkontostand enthält keine Stakingprämien"
-=======
-  "cardano" : {
-    "account" : {
-      "stakingRewardsBanner" : {
-        "cardTitle" : "Der Gesamtkontostand enthält keine Stakingprämien"
->>>>>>> ee8bfdb3
       }
     }
   },
@@ -2451,7 +2340,180 @@
       }
     }
   },
-<<<<<<< HEAD
+  "osmosis": {
+    "account": {
+      "subHeader": {
+        "cardTitle": "Powered by Figment",
+        "moreInfo": "Mehr Infos",
+        "drawerTitle": "Powered by Figment",
+        "title": "Der OSMO-Token ist jetzt auf Ledger Live verfügbar",
+        "description": "Sie können jetzt damit beginnen, Ihre OSMO-Token zu verwalten und sie über Ledger Live zu sichern.",
+        "description2": "Der OSMO-Token ist Teil der Osmosis-Chain und wird für alle Transaktionen, Staking und viele zukünftige Funktionen verwendet.",
+        "website": "Powered by Figment"
+      }
+    },
+    "memo": "Memo",
+    "memoPlaceholder": "Optional",
+    "memoWarningText": "Bei Verwendung eines Memos sollten Sie alle Angaben sorgfältig beim Empfänger verifizieren.",
+    "delegation": {
+      "emptyState": {
+        "description": "Sie können OSMO-Prämien verdienen, indem Sie Ihre Vermögenswerte übertragen.",
+        "info": "So funktioniert Delegierung",
+        "delegation": "Verdienen Sie Belohnungen"
+      },
+      "commission": "Provision",
+      "totalStake": "Staking-Gesamtbetrag",
+      "claimRewards": "Prämien beanspruchen",
+      "header": "Delegierung(en)",
+      "noRewards": "Keine Prämien verfügbar",
+      "delegate": "Hinzufügen",
+      "undelegate": "Delegierung aufheben",
+      "redelegate": "Erneut delegieren",
+      "redelegateDisabledTooltip": "Sie können erneut delegieren <0>{{days}}</0>",
+      "redelegateMaxDisabledTooltip": "Sie können nicht mehr als <0>7</0> Validatoren auf einmal neu delegieren",
+      "undelegateDisabledTooltip": "Sie können die Delegierung nicht bei mehr als <0>7</0> Validatoren gleichzeitig aufheben",
+      "reward": "Prämien beanspruchen",
+      "currentDelegation": "Delegiert: <0>{{amount}}</0>",
+      "estYield": "geschätzter Ertrag",
+      "activeTooltip": "Delegierte Beträge generieren Prämien",
+      "inactiveTooltip": "Nicht-delegierte Beträge generieren keine Prämien",
+      "minSafeWarning": "Zu niedriges Guthaben",
+      "flow": {
+        "title": "Delegieren",
+        "steps": {
+          "starter": {
+            "description": "Sie können Belohnungen verdienen, indem Sie Ihre OSMO-Werte an einen Validator delegieren.",
+            "bullet": [
+              "Sie behalten das Eigentum an delegierten Vermögenswerten",
+              "Delegieren Sie mit Ihrem Ledger-Gerät",
+              "Vermögenswerte sind 14 Tage nach Rücknahme der Delegierung verfügbar"
+            ],
+            "warning": {
+              "description": "Wählen Sie Ihren Validator mit Bedacht: Ein Teil Ihrer übertragenen Vermögenswerte kann unwiderruflich verloren gehen, wenn sich der Validator nicht angemessen verhält."
+            }
+          },
+          "amount": {
+            "title": "Betrag"
+          },
+          "validator": {
+            "title": "Validatoren"
+          },
+          "connectDevice": {
+            "title": "Gerät"
+          },
+          "confirmation": {
+            "title": "Bestätigung",
+            "success": {
+              "title": "Sie haben Ihre Vermögenswerte erfolgreich delegiert",
+              "text": "Ihr Kontostand wird aktualisiert, wenn die Blockchain die Transaktion bestätigt.",
+              "cta": "Details anzeigen"
+            },
+            "broadcastError": "Ihre Transaktion ist möglicherweise fehlgeschlagen. Bitte warten Sie einen Moment und prüfen Sie den Transaktionsverlauf, bevor Sie es erneut versuchen."
+          }
+        }
+      }
+    },
+    "claimRewards": {
+      "flow": {
+        "title": "Prämien beanspruchen",
+        "steps": {
+          "claimRewards": {
+            "title": "Prämien",
+            "compound": "Compound",
+            "claim": "Einzahlen",
+            "compoundOrClaim": "Verbinden oder einkassieren",
+            "compoundDescription": "Prämien werden dem delegierten Betrag hinzugefügt",
+            "claimDescription": "Die Prämien werden dem verfügbaren Guthaben hinzugefügt",
+            "compoundInfo": "Sie haben <0>{{amount}}</0> verdient. Wenn Sie auf Weiter klicken, werden sie jetzt beansprucht und automatisch an denselben Validator delegiert.",
+            "claimInfo": "Sie haben <0>{{amount}}</0> vom unten stehenden Validator erhalten. Wenn Sie auf Weiter klicken, werden sie jetzt beansprucht und automatisch zum verfügbaren Guthaben hinzugefügt.",
+            "selectLabel": "Wählen Sie eine Delegation"
+          },
+          "connectDevice": {
+            "title": "Gerät"
+          },
+          "confirmation": {
+            "title": "Bestätigung",
+            "label": "Bestätigung",
+            "success": {
+              "title": "Erfolgreich eingelöste Prämien",
+              "titleCompound": "Erfolgreich zusammengerechnete Prämien",
+              "text": "Ihre Prämien wurden zu Ihrem verfügbaren Guthaben hinzugefügt",
+              "textCompound": "Ihre Prämien <0>{{amount}}</0> wurden automatisch an <0>{{validator}}</0> übertragen",
+              "cta": "Details anzeigen"
+            },
+            "pending": {
+              "title": "Sende Transaktion..."
+            },
+            "broadcastError": "Ihre Transaktion ist möglicherweise fehlgeschlagen. Bitte warten Sie einen Moment und prüfen Sie den Transaktionsverlauf, bevor Sie es erneut versuchen."
+          }
+        }
+      }
+    },
+    "redelegation": {
+      "flow": {
+        "title": "Vermögenswerte zurückübertragen",
+        "steps": {
+          "starter": {
+            "title": "Erneute Delegierung",
+            "description": "Verwenden Sie die erneute Delegierung, um einfach von einem Validator zu einem anderen zu wechseln. Wenn Sie es sich aber wieder anders überlegen, müssen Sie dann warten, weil die erneute Delegierung eine 14-tägige Zeitsperre auslöst.",
+            "warning": "Wählen Sie Ihren Validator mit Bedacht: Ein Teil Ihrer delegierten Vermögenswerte kann unwiderruflich verloren gehen, wenn sich der Validator nicht angemessen verhält. Sie können maximal <0>7 ausstehende, erneute Delegierungen durchführen.",
+            "howDelegationWorks": "Wie funktioniert die Delegierung?"
+          },
+          "validators": {
+            "title": "Validatoren",
+            "currentDelegation": "Aktuelle Delegierung",
+            "newDelegation": "Neue Delegierung",
+            "chooseValidator": "Wählen Sie einen Validator",
+            "warning": "Sie müssen <0>14 Tage</0> warten, um vom neuen Validator neu zu delegieren, wenn Sie Ihre Meinung wieder ändern",
+            "amountLabel": "Erneut zu delegierender Betrag"
+          },
+          "device": {
+            "title": "Gerät"
+          },
+          "confirmation": {
+            "title": "Bestätigung",
+            "success": {
+              "title": "Sie haben Ihr Vermögen erfolgreich erneut delegiert",
+              "text": "Die erneute Übertragung wird aktualisiert, sobald die Blockchain die Transaktion bestätigt hat",
+              "cta": "Details anzeigen"
+            },
+            "broadcastError": "Ihre Transaktion ist möglicherweise fehlgeschlagen. Bitte warten Sie einen Moment und prüfen Sie den Transaktionsverlauf, bevor Sie es erneut versuchen."
+          }
+        }
+      }
+    },
+    "undelegation": {
+      "header": "Aufgehobene Delegierung(en)",
+      "headerTooltip": "Verfügbar nach der 14-tägigen Zeitsperre",
+      "inactiveTooltip": "Beträge mit aufgehobener Delegierung generieren keine Prämien.",
+      "flow": {
+        "title": "Vermögenswerte mit aufgehobener Delegierung",
+        "steps": {
+          "amount": {
+            "title": "Betrag",
+            "subtitle": "Der Prozess der Aufhebung der Übertragung dauert <0>14 Tage</0> bis zum Abschluss.",
+            "warning": "Die Prämien werden sofort eingelöst. Der nicht übertragene Betrag ist nach der <0>14-tägigen Zeitsperre<0> wieder im verfügbaren Guthaben.",
+            "fields": {
+              "validator": "Validator",
+              "amount": "Nicht zu delegierender Betrag"
+            }
+          },
+          "device": {
+            "title": "Gerät"
+          },
+          "confirmation": {
+            "title": "Bestätigung",
+            "success": {
+              "title": "Sie haben die Übertragung Ihrer Vermögenswerte erfolgreich aufgehoben.",
+              "description": "Die Delegierung von <0>{{amount}}</0> wurde von <0>{{validator}}</0> aufgehoben",
+              "cta": "Details anzeigen"
+            },
+            "broadcastError": "Ihre Transaktion ist möglicherweise fehlgeschlagen. Bitte warten Sie einen Moment und prüfen Sie den Transaktionsverlauf, bevor Sie es erneut versuchen."
+          }
+        }
+      }
+    }
+  },
   "polkadot": {
     "lockedBalance": "Gebunden",
     "lockedTooltip": "Vermögenswerte müssen an nominierte Validatoren gebunden werden, bevor Sie Prämien erhalten.",
@@ -2465,191 +2527,6 @@
       "emptyState": {
         "description": "Sie können Prämien verdienen, indem Sie Vermögenswerte binden und dann Ihre(n) Validator(en) nominieren.",
         "info": "Wie Nominierungen funktionieren"
-=======
-  "osmosis" : {
-    "account" : {
-      "subHeader" : {
-        "cardTitle" : "Powered by Figment",
-        "moreInfo" : "Mehr Infos",
-        "drawerTitle" : "Powered by Figment",
-        "title" : "Der OSMO-Token ist jetzt auf Ledger Live verfügbar",
-        "description" : "Sie können jetzt damit beginnen, Ihre OSMO-Token zu verwalten und sie über Ledger Live zu sichern.",
-        "description2" : "Der OSMO-Token ist Teil der Osmosis-Chain und wird für alle Transaktionen, Staking und viele zukünftige Funktionen verwendet.",
-        "website" : "Powered by Figment"
-      }
-    },
-    "memo" : "Memo",
-    "memoPlaceholder" : "Optional",
-    "memoWarningText" : "Bei Verwendung eines Memos sollten Sie alle Angaben sorgfältig beim Empfänger verifizieren.",
-    "delegation" : {
-      "emptyState" : {
-        "description" : "Sie können OSMO-Prämien verdienen, indem Sie Ihre Vermögenswerte übertragen.",
-        "info" : "So funktioniert Delegierung",
-        "delegation" : "Verdienen Sie Belohnungen"
-      },
-      "commission" : "Provision",
-      "totalStake" : "Staking-Gesamtbetrag",
-      "claimRewards" : "Prämien beanspruchen",
-      "header" : "Delegierung(en)",
-      "noRewards" : "Keine Prämien verfügbar",
-      "delegate" : "Hinzufügen",
-      "undelegate" : "Delegierung aufheben",
-      "redelegate" : "Erneut delegieren",
-      "redelegateDisabledTooltip" : "Sie können erneut delegieren <0>{{days}}</0>",
-      "redelegateMaxDisabledTooltip" : "Sie können nicht mehr als <0>7</0> Validatoren auf einmal neu delegieren",
-      "undelegateDisabledTooltip" : "Sie können die Delegierung nicht bei mehr als <0>7</0> Validatoren gleichzeitig aufheben",
-      "reward" : "Prämien beanspruchen",
-      "currentDelegation" : "Delegiert: <0>{{amount}}</0>",
-      "estYield" : "geschätzter Ertrag",
-      "activeTooltip" : "Delegierte Beträge generieren Prämien",
-      "inactiveTooltip" : "Nicht-delegierte Beträge generieren keine Prämien",
-      "minSafeWarning" : "Zu niedriges Guthaben",
-      "flow" : {
-        "title" : "Delegieren",
-        "steps" : {
-          "starter" : {
-            "description" : "Sie können Belohnungen verdienen, indem Sie Ihre OSMO-Werte an einen Validator delegieren.",
-            "bullet" : ["Sie behalten das Eigentum an delegierten Vermögenswerten", "Delegieren Sie mit Ihrem Ledger-Gerät", "Vermögenswerte sind 14 Tage nach Rücknahme der Delegierung verfügbar"],
-            "warning" : {
-              "description" : "Wählen Sie Ihren Validator mit Bedacht: Ein Teil Ihrer übertragenen Vermögenswerte kann unwiderruflich verloren gehen, wenn sich der Validator nicht angemessen verhält."
-            }
-          },
-          "amount" : {
-            "title" : "Betrag"
-          },
-          "validator" : {
-            "title" : "Validatoren"
-          },
-          "connectDevice" : {
-            "title" : "Gerät"
-          },
-          "confirmation" : {
-            "title" : "Bestätigung",
-            "success" : {
-              "title" : "Sie haben Ihre Vermögenswerte erfolgreich delegiert",
-              "text" : "Ihr Kontostand wird aktualisiert, wenn die Blockchain die Transaktion bestätigt.",
-              "cta" : "Details anzeigen"
-            },
-            "broadcastError" : "Ihre Transaktion ist möglicherweise fehlgeschlagen. Bitte warten Sie einen Moment und prüfen Sie den Transaktionsverlauf, bevor Sie es erneut versuchen."
-          }
-        }
-      }
-    },
-    "claimRewards" : {
-      "flow" : {
-        "title" : "Prämien beanspruchen",
-        "steps" : {
-          "claimRewards" : {
-            "title" : "Prämien",
-            "compound" : "Compound",
-            "claim" : "Einzahlen",
-            "compoundOrClaim" : "Verbinden oder einkassieren",
-            "compoundDescription" : "Prämien werden dem delegierten Betrag hinzugefügt",
-            "claimDescription" : "Die Prämien werden dem verfügbaren Guthaben hinzugefügt",
-            "compoundInfo" : "Sie haben <0>{{amount}}</0> verdient. Wenn Sie auf Weiter klicken, werden sie jetzt beansprucht und automatisch an denselben Validator delegiert.",
-            "claimInfo" : "Sie haben <0>{{amount}}</0> vom unten stehenden Validator erhalten. Wenn Sie auf Weiter klicken, werden sie jetzt beansprucht und automatisch zum verfügbaren Guthaben hinzugefügt.",
-            "selectLabel" : "Wählen Sie eine Delegation"
-          },
-          "connectDevice" : {
-            "title" : "Gerät"
-          },
-          "confirmation" : {
-            "title" : "Bestätigung",
-            "label" : "Bestätigung",
-            "success" : {
-              "title" : "Erfolgreich eingelöste Prämien",
-              "titleCompound" : "Erfolgreich zusammengerechnete Prämien",
-              "text" : "Ihre Prämien wurden zu Ihrem verfügbaren Guthaben hinzugefügt",
-              "textCompound" : "Ihre Prämien <0>{{amount}}</0> wurden automatisch an <0>{{validator}}</0> übertragen",
-              "cta" : "Details anzeigen"
-            },
-            "pending" : {
-              "title" : "Sende Transaktion..."
-            },
-            "broadcastError" : "Ihre Transaktion ist möglicherweise fehlgeschlagen. Bitte warten Sie einen Moment und prüfen Sie den Transaktionsverlauf, bevor Sie es erneut versuchen."
-          }
-        }
-      }
-    },
-    "redelegation" : {
-      "flow" : {
-        "title" : "Vermögenswerte zurückübertragen",
-        "steps" : {
-          "starter" : {
-            "title" : "Erneute Delegierung",
-            "description" : "Verwenden Sie die erneute Delegierung, um einfach von einem Validator zu einem anderen zu wechseln. Wenn Sie es sich aber wieder anders überlegen, müssen Sie dann warten, weil die erneute Delegierung eine 14-tägige Zeitsperre auslöst.",
-            "warning" : "Wählen Sie Ihren Validator mit Bedacht: Ein Teil Ihrer delegierten Vermögenswerte kann unwiderruflich verloren gehen, wenn sich der Validator nicht angemessen verhält. Sie können maximal <0>7 ausstehende, erneute Delegierungen durchführen.",
-            "howDelegationWorks" : "Wie funktioniert die Delegierung?"
-          },
-          "validators" : {
-            "title" : "Validatoren",
-            "currentDelegation" : "Aktuelle Delegierung",
-            "newDelegation" : "Neue Delegierung",
-            "chooseValidator" : "Wählen Sie einen Validator",
-            "warning" : "Sie müssen <0>14 Tage</0> warten, um vom neuen Validator neu zu delegieren, wenn Sie Ihre Meinung wieder ändern",
-            "amountLabel" : "Erneut zu delegierender Betrag"
-          },
-          "device" : {
-            "title" : "Gerät"
-          },
-          "confirmation" : {
-            "title" : "Bestätigung",
-            "success" : {
-              "title" : "Sie haben Ihr Vermögen erfolgreich erneut delegiert",
-              "text" : "Die erneute Übertragung wird aktualisiert, sobald die Blockchain die Transaktion bestätigt hat",
-              "cta" : "Details anzeigen"
-            },
-            "broadcastError" : "Ihre Transaktion ist möglicherweise fehlgeschlagen. Bitte warten Sie einen Moment und prüfen Sie den Transaktionsverlauf, bevor Sie es erneut versuchen."
-          }
-        }
-      }
-    },
-    "undelegation" : {
-      "header" : "Aufgehobene Delegierung(en)",
-      "headerTooltip" : "Verfügbar nach der 14-tägigen Zeitsperre",
-      "inactiveTooltip" : "Beträge mit aufgehobener Delegierung generieren keine Prämien.",
-      "flow" : {
-        "title" : "Vermögenswerte mit aufgehobener Delegierung",
-        "steps" : {
-          "amount" : {
-            "title" : "Betrag",
-            "subtitle" : "Der Prozess der Aufhebung der Übertragung dauert <0>14 Tage</0> bis zum Abschluss.",
-            "warning" : "Die Prämien werden sofort eingelöst. Der nicht übertragene Betrag ist nach der <0>14-tägigen Zeitsperre<0> wieder im verfügbaren Guthaben.",
-            "fields" : {
-              "validator" : "Validator",
-              "amount" : "Nicht zu delegierender Betrag"
-            }
-          },
-          "device" : {
-            "title" : "Gerät"
-          },
-          "confirmation" : {
-            "title" : "Bestätigung",
-            "success" : {
-              "title" : "Sie haben die Übertragung Ihrer Vermögenswerte erfolgreich aufgehoben.",
-              "description" : "Die Delegierung von <0>{{amount}}</0> wurde von <0>{{validator}}</0> aufgehoben",
-              "cta" : "Details anzeigen"
-            },
-            "broadcastError" : "Ihre Transaktion ist möglicherweise fehlgeschlagen. Bitte warten Sie einen Moment und prüfen Sie den Transaktionsverlauf, bevor Sie es erneut versuchen."
-          }
-        }
-      }
-    }
-  },
-  "polkadot" : {
-    "lockedBalance" : "Gebunden",
-    "lockedTooltip" : "Vermögenswerte müssen an nominierte Validatoren gebunden werden, bevor Sie Prämien erhalten.",
-    "unlockingBalance" : "Entbinden",
-    "unlockingTooltip" : "Nicht gebundene Guthaben bleiben für 28 Tage gesperrt, bevor sie abgehoben werden können.",
-    "unlockedBalance" : "Entbunden",
-    "unlockedTooltip" : "Nicht gebundene Vermögenswerte können jetzt mit der Aktion „Zurückziehen“ verschoben werden.",
-    "networkFees" : "Die Netzwerkgebühren werden automatisch durch den Polkadot-Konsens festgelegt, Sie können sie nicht auf Ihrem Gerät überprüfen",
-    "bondedBalanceBelowMinimum" : "Ihr Anleiheguthaben liegt unter dem aktuellen Minimum von {{minimumBondBalance}}. Es besteht die Gefahr, dass Ihre Nominierungen entfernt werden.",
-    "nomination" : {
-      "emptyState" : {
-        "description" : "Sie können Prämien verdienen, indem Sie Vermögenswerte binden und dann Ihre(n) Validator(en) nominieren.",
-        "info" : "Wie Nominierungen funktionieren"
->>>>>>> ee8bfdb3
       },
       "header": "Nominierungen",
       "nominate": "Nominieren",
@@ -4007,7 +3884,6 @@
     "messageHash": "Nachrichten-Hash",
     "message": "Nachricht"
   },
-<<<<<<< HEAD
   "TransactionConfirm": {
     "title": "Bitte bestätigen Sie den Vorgang auf Ihrem Gerät, um ihn abzuschließen",
     "warning": "Vergewissern Sie sich immer, dass die auf Ihrem Gerät angezeigte Adresse genau mit der Adresse übereinstimmt, die von {{recipientWording}} mitgeteilt wurde",
@@ -4035,50 +3911,14 @@
     "recipientWording": {
       "send": "Empfänger",
       "delegate": "Validator",
+      "redelegate": "Validator",
       "undelegate": "Validator",
       "claimReward": "Prämienempfänger",
+      "claimRewardCompound": "Validator, der die Belohnungen erhält",
       "optIn": "Empfänger",
       "nominate": "Validator",
       "erc721": {
         "transfer": "Empfänger"
-=======
-  "TransactionConfirm" : {
-    "title" : "Bitte bestätigen Sie den Vorgang auf Ihrem Gerät, um ihn abzuschließen",
-    "warning" : "Vergewissern Sie sich immer, dass die auf Ihrem Gerät angezeigte Adresse genau mit der Adresse übereinstimmt, die von {{recipientWording}} mitgeteilt wurde",
-    "secureContract" : "Überprüfen Sie die Einzahlungsdetails auf Ihrem Gerät, bevor Sie sie senden. Die Vertragsadresse wird sicher bereitgestellt, sodass Sie sie nicht verifizieren müssen.",
-    "verifyData" : "Überprüfen Sie immer die Aktivitätsdetails auf Ihrem Gerät.",
-    "warningWording" : {
-    },
-    "titleWording" : {
-      "send" : "Bitte bestätigen Sie auf Ihrem Gerät, um den Vorgang abzuschließen",
-      "claimReward" : "Bitte bestätigen Sie auf Ihrem Gerät, um den Vorgang abzuschließen",
-      "freeze" : "Bitte bestätigen Sie auf Ihrem Gerät, um den Vorgang abzuschließen",
-      "unfreeze" : "Bitte bestätigen Sie auf Ihrem Gerät, um den Vorgang abzuschließen",
-      "vote" : "Bitte bestätigen Sie auf Ihrem Gerät, um den Vorgang abzuschließen",
-      "delegate" : "Bitte bestätigen Sie auf Ihrem Gerät, um den Vorgang abzuschließen",
-      "undelegate" : "Bitte bestätigen Sie auf Ihrem Gerät, um den Vorgang abzuschließen",
-      "redelegate" : "Bitte bestätigen Sie auf Ihrem Gerät, um den Vorgang abzuschließen",
-      "claimRewardCompound" : "Bitte bestätigen Sie auf Ihrem Gerät, um den Vorgang abzuschließen",
-      "nominate" : "Bitte bestätigen Sie auf Ihrem Gerät, um den Vorgang abzuschließen",
-      "chill" : "Bitte bestätigen Sie auf Ihrem Gerät, um den Vorgang abzuschließen",
-      "bond" : "Bitte bestätigen Sie auf Ihrem Gerät, um den Vorgang abzuschließen",
-      "unbond" : "Bitte bestätigen Sie auf Ihrem Gerät, um den Vorgang abzuschließen",
-      "rebond" : "Bitte bestätigen Sie auf Ihrem Gerät, um den Vorgang abzuschließen",
-      "withdrawUnbonded" : "Bitte bestätigen Sie auf Ihrem Gerät, um den Vorgang abzuschließen",
-      "setController" : "Bitte bestätigen Sie auf Ihrem Gerät, um den Vorgang abzuschließen"
-    },
-    "recipientWording" : {
-      "send" : "Empfänger",
-      "delegate" : "Validator",
-      "redelegate" : "Validator",
-      "undelegate" : "Validator",
-      "claimReward" : "Prämienempfänger",
-      "claimRewardCompound" : "Validator, der die Belohnungen erhält",
-      "optIn" : "Empfänger",
-      "nominate" : "Validator",
-      "erc721" : {
-        "transfer" : "Empfänger"
->>>>>>> ee8bfdb3
       },
       "erc1155": {
         "transfer": "Empfänger"
@@ -4803,28 +4643,10 @@
       "title": "Bitte deaktivieren Sie Multisign, um Stellar-Transaktionen durchzuführen"
     }
   },
-<<<<<<< HEAD
   "cryptoOrg": {
-    "account": {
-      "subHeader": {
-        "cardTitle": "Powered by Crypto.org",
-        "moreInfo": "Mehr Infos",
-        "drawerTitle": "Crypto.org Integration",
-        "title": "Der Crypto.org (CRO) Token ist jetzt auf Ledger Live verfügbar",
-        "description": "Sie können jetzt damit beginnen, Ihre Crypto.org (CRO) Token zu verwalten und sie über Ledger Live zu sichern.",
-        "description2": "Der Crypto.org-Token (CRO) ist nativ in der Crypto.org-Chain und wird für alle Transaktionen verwendet, auch für Staking und viele noch kommende Features.",
-        "website": "Kryptowährung in jeder Wallet"
-      }
-    },
     "memo": "Memo",
     "memoPlaceholder": "Optional",
     "memoWarningText": "Bei Verwendung eines Memos sollten Sie alle Angaben sorgfältig beim Empfänger verifizieren."
-=======
-  "cryptoOrg" : {
-    "memo" : "Memo",
-    "memoPlaceholder" : "Optional",
-    "memoWarningText" : "Bei Verwendung eines Memos sollten Sie alle Angaben sorgfältig beim Empfänger verifizieren."
->>>>>>> ee8bfdb3
   },
   "hedera": {
     "name": "Hedera",
