--- conflicted
+++ resolved
@@ -3439,10 +3439,7 @@
             "bullet": [
               "You keep ownership of delegated assets",
               "Delegate using your Ledger device",
-<<<<<<< HEAD
-=======
               "Minimum 25 AVAX required to stake",
->>>>>>> c55159cf
               "AVAX must be delegated for a minimum of 2 weeks"
             ]
           },
