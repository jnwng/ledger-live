--- conflicted
+++ resolved
@@ -5332,10 +5332,9 @@
     "StellarSourceHasMultiSign": {
       "title": "Please disable multisign to make Stellar transactions"
     },
-<<<<<<< HEAD
     "AvalancheInvalidDateTimeError": {
       "title": "Invalid staking end date selected"
-=======
+    },
     "HederaAddAccountError": {
       "title": "Your account has not been added. Please try again."
     },
@@ -5382,7 +5381,6 @@
     "ImageLoadRefusedOnDevice": {
       "title": "Image load refused on device (TODO: final wording)",
       "description": "If this image wasn't the right fit, you can try again with another image."
->>>>>>> 77652efe
     }
   },
   "cryptoOrg": {
