{
  "engines": {
    "node": ">=12"
  },
  "name": "ledger-live-desktop",
  "productName": "Ledger Live",
  "description": "Ledger Live - Desktop",
  "author": "Ledger Live Team <team-live@ledger.fr>",
  "repository": "https://github.com/LedgerHQ/ledger-live",
  "license": "MIT",
  "private": true,
  "main": "./.webpack/main.bundle.js",
<<<<<<< HEAD
  "version": "2.42.1",
=======
  "version": "2.42.0",
>>>>>>> 7fe1bf22
  "scripts": {
    "start:prod": "electron ./.webpack/main.bundle.js",
    "start": "cross-env NODE_ENV=development node ./tools/main.js",
    "build": "cross-env NODE_ENV=production node ./tools/main.js build",
    "build:testing": "cross-env NODE_ENV=production TESTING=1 node ./tools/main.js build",
    "lint": "pnpm prettier:check && eslint src tools static --ext .js,.json,.ts,.tsx",
    "lint:fix": "eslint src tools static --ext .js,.json,.ts,.tsx --fix",
    "prettier": "prettier --write \"{src,tools}/**/*.{js,json}\"",
    "prettier:check": "prettier -c \"{src,tools}/**/*.{js,json}\"",
    "flow-typed": "pnpm install-flow-typed",
    "install-flow-typed": "flow-typed install -s",
    "preinstall-deps": "rimraf node_modules/paralleljs/package.json",
    "install-deps": "electron-builder install-app-deps",
    "postinstall": "node ./scripts/post-install.js",
    "dist:internal": "cross-env NODE_ENV=production DEBUG=electron-builder electron-builder",
    "dist": "node ./tools/dist",
    "dist:dirty": "node ./tools/dist --dirty",
    "dist:dir": "node ./tools/dist --dir",
    "nightly": "node ./tools/dist --nightly -v",
    "pre-build": "node ./tools/dist --pre -v",
    "release": "node ./tools/dist -v",
    "build-ci": "cross-env STAGING=1 node ./tools/dist --ci -v",
    "test": "pnpm test:jest && pnpm test:playwright",
    "test:codecheck": "node ./tools/ci.js",
    "test:jest": "jest src --silent --ci --coverage --json --testLocationInResults --outputFile=report.json",
    "test:playwright": "nyc playwright test --config=tests/playwright.config.ts",
    "test:playwright:update-snapshots": "pnpm test:playwright --update-snapshots",
    "test:playwright:recorder": "playwright test tests/specs/recorder.spec.ts",
    "typecheck": "pnpm flow"
  },
  "dependencies": {
    "@electron/remote": "^1.2.1",
    "@ledgerhq/devices": "workspace:^",
    "@ledgerhq/electron-updater": "^4.2.2",
    "@ledgerhq/errors": "workspace:^",
    "@ledgerhq/hw-transport": "workspace:^",
    "@ledgerhq/hw-transport-http": "workspace:^",
    "@ledgerhq/hw-transport-node-hid-singleton": "workspace:^",
    "@ledgerhq/live-common": "workspace:^",
    "@ledgerhq/logs": "workspace:^",
    "@ledgerhq/react-ui": "workspace:^",
    "@open-wc/webpack-import-meta-loader": "^0.4.7",
    "@polkadot/react-identicon": "0.89.2",
    "@tippyjs/react": "^4.2.6",
    "@trust/keyto": "^1.0.1",
    "@xstate/inspect": "^0.4.1",
    "@xstate/react": "^1.6.3",
    "animated": "^0.2.2",
    "async": "^3.2.2",
    "axios": "^0.25.0",
    "bignumber.js": "^9.0.2",
    "canvas-confetti": "^1.4.0",
    "chart.js": "^2.9.4",
    "color": "^3.1.3",
    "debug": "^4.3.3",
    "dotenv": "^8.2.0",
    "electron-context-menu": "^2.5.2",
    "ethereumjs-tx": "^2.1.2",
    "firebase": "^9.6.6",
    "focus-trap": "^6.6.1",
    "form-data": "^3.0.0",
    "fuse.js": "^3.6.1",
    "getos": "^3.2.1",
    "i18next": "^19.9.2",
    "invariant": "^2.2.4",
    "ip": "^1.1.5",
    "isomorphic-unfetch": "^3.1.0",
    "json-rpc-2.0": "^0.2.19",
    "jsqr": "^1.4.0",
    "lodash": "^4.17.21",
    "lru-cache": "^5.1.1",
    "measure-scrollbar": "^1.1.0",
    "moment": "^2.29.1",
    "node-abi": "^2.30.0",
    "openpgp": "^4.10.10",
    "os-locale": "^5.0.0",
    "os-name": "^4.0.1",
    "prando": "^5.1.2",
    "prop-types": "^15.8.1",
    "qrcode": "^1.4.4",
    "qrloop": "^1.2.0",
    "qs": "^6.10.1",
    "raven": "^2.6.4",
    "raven-js": "^3.27.2",
    "react": "^17.0.2",
    "react-dom": "^17.0.2",
    "react-i18next": "^11.15.5",
    "react-intersection-observer": "^8.32.4",
    "react-is": "^17.0.2",
    "react-key-handler": "^1.2.0-beta.3",
    "react-lottie": "^1.2.3",
    "react-markdown": "^4.3.0",
    "react-motion": "^0.5.2",
    "react-prismazoom": "^3.0.0",
    "react-redux": "^7.2.6",
    "react-router": "^5.2.0",
    "react-router-dom": "^5.2.0",
    "react-select": "^3.2.0",
    "react-spring": "^8.0.27",
    "react-transition-group": "^4.4.2",
    "react-virtualized-auto-sizer": "^1.0.6",
    "react-window": "^1.8.6",
    "react-window-infinite-loader": "^1.0.7",
    "redux": "^4.1.2",
    "redux-actions": "^2.6.5",
    "redux-thunk": "^2.4.0",
    "reselect": "^4.1.4",
    "rimraf": "^3.0.2",
    "rxjs": "^6.6.7",
    "secp256k1": "^4.0.2",
    "semver": "^7.1.3",
    "sleep-promise": "^8.0.1",
    "smoothscroll-polyfill": "^0.4.4",
    "source-map-support": "^0.5.21",
    "styled-components": "^5.2.3",
    "styled-system": "^5.1.5",
    "timemachine": "^0.3.2",
    "tippy.js": "^6.3.7",
    "tree-kill": "^1.2.2",
    "uncontrollable": "^7.2.1",
    "usb-detection": "4.13.0",
    "uuid": "^8.3.2",
    "winston": "^3.2.1",
    "winston-transport": "^4.3.0",
    "write-file-atomic": "^3.0.3",
    "ws": "^7.5.3",
    "xstate": "^4.30.2",
    "zxcvbn": "^4.4.2"
  },
  "devDependencies": {
    "@actions/core": "^1.6.0",
    "@actions/github": "^5.0.0",
    "@babel/core": "^7.15.8",
    "@babel/plugin-proposal-class-properties": "^7.13.0",
    "@babel/plugin-proposal-export-default-from": "^7.12.13",
    "@babel/plugin-proposal-export-namespace-from": "^7.12.13",
    "@babel/plugin-proposal-private-methods": "^7.16.7",
    "@babel/plugin-proposal-private-property-in-object": "^7.16.7",
    "@babel/plugin-syntax-dynamic-import": "^7.8.3",
    "@babel/plugin-syntax-import-meta": "^7.10.1",
    "@babel/plugin-transform-modules-commonjs": "^7.15.4",
    "@babel/preset-env": "^7.15.8",
    "@babel/preset-flow": "^7.13.13",
    "@babel/preset-react": "^7.13.13",
    "@babel/preset-typescript": "^7.15.0",
    "@mapbox/node-pre-gyp": "^1.0.8",
    "@octokit/rest": "^18.12.0",
    "@playwright/test": "1.22.2",
    "@pmmmwh/react-refresh-webpack-plugin": "^0.5.4",
    "@storybook/addon-actions": "^6.3.12",
    "@storybook/addon-essentials": "^6.3.12",
    "@storybook/addon-links": "^6.3.12",
    "@storybook/react": "^6.3.12",
    "@types/react-router-dom": "^5.3.2",
    "@types/react-select": "^4",
    "@types/redux-actions": "^2.6.2",
    "@typescript-eslint/eslint-plugin": "^5.12.1",
    "@typescript-eslint/parser": "^5.12.1",
    "babel-cli": "^6.26.0",
    "babel-eslint": "^10.1.0",
    "babel-jest": "^27.3.1",
    "babel-loader": "^8.2.3",
    "babel-plugin-istanbul": "^6.1.1",
    "babel-plugin-module-resolver": "^4.1.0",
    "babel-plugin-styled-components": "^1.13.3",
    "chalk": "^4.1.2",
    "codecov": "^3.8.3",
    "copy-webpack-plugin": "^10.2.0",
    "cross-env": "^7.0.3",
    "css-loader": "^3.5.3",
    "dotenv-webpack": "^7.1.0",
    "electron": "13.5.2",
    "electron-builder": "22.13.1",
    "electron-devtools-installer": "^3.2.0",
    "electron-notarize": "^1.1.0",
    "eslint": "^7.32.0",
    "eslint-config-prettier": "^7.2.0",
    "eslint-config-standard": "^16.0.3",
    "eslint-plugin-flowtype": "^5.9.0",
    "eslint-plugin-import": "^2.25.3",
    "eslint-plugin-jest": "^24.4.0",
    "eslint-plugin-json": "^3.1.0",
    "eslint-plugin-node": "^11.1.0",
    "eslint-plugin-prettier": "^3.4.0",
    "eslint-plugin-promise": "^5.1.1",
    "eslint-plugin-react": "^7.29.2",
    "eslint-plugin-react-hooks": "^4.3.0",
    "eslint-plugin-standard": "^5.0.0",
    "execa": "^4.0.2",
    "express": "^4.17.1",
    "file-loader": "^6.2.0",
    "flow-bin": "0.120.1",
    "flow-typed": "^2.6.2",
    "git-rev-sync": "^2.0.0",
    "hasha": "^5.2.2",
    "html-webpack-plugin": "^5.5.0",
    "istanbul-instrumenter-loader": "^3.0.1",
    "jest": "^26.6.3",
    "listr": "^0.14.3",
    "listr-verbose-renderer": "^0.6.0",
    "native-modules-tools": "workspace:*",
    "nyc": "^15.1.0",
    "playwright": "1.22.2",
    "prebuild-install": "^7.0.0",
    "prettier": "^1.19.1",
    "react-refresh": "^0.11.0",
    "serve": "^13.0.2",
    "style-loader": "^1.2.1",
    "typescript": "^4.4.4",
    "unused-webpack-plugin": "^2.4.0",
    "url-loader": "^4.1.1",
    "v8-to-istanbul": "^8.1.0",
    "webpack": "^5.66.0",
    "webpack-cli": "^4.9.1",
    "webpack-dev-middleware": "^5.3.0",
    "webpack-hot-middleware": "^2.25.1",
    "webpack-node-externals": "^3.0.0",
    "webpackbar": "^5.0.2",
    "yargs": "^15.3.1"
  }
}<|MERGE_RESOLUTION|>--- conflicted
+++ resolved
@@ -10,11 +10,7 @@
   "license": "MIT",
   "private": true,
   "main": "./.webpack/main.bundle.js",
-<<<<<<< HEAD
   "version": "2.42.1",
-=======
-  "version": "2.42.0",
->>>>>>> 7fe1bf22
   "scripts": {
     "start:prod": "electron ./.webpack/main.bundle.js",
     "start": "cross-env NODE_ENV=development node ./tools/main.js",
