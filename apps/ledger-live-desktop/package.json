{
  "engines": {
    "node": ">=12"
  },
  "name": "ledger-live-desktop",
  "productName": "Ledger Live",
  "description": "Ledger Live - Desktop",
  "author": "Ledger Live Team <team-live@ledger.fr>",
  "repository": {
    "type": "git",
    "url": "https://github.com/LedgerHQ/ledger-live.git"
  },
  "bugs": {
    "url": "https://github.com/LedgerHQ/ledger-live/issues"
  },
  "license": "MIT",
  "private": true,
  "main": "./.webpack/main.bundle.js",
<<<<<<< HEAD
  "version": "2.55.0-nightly.12",
=======
  "version": "2.55.0",
>>>>>>> 6abe8dd3
  "scripts": {
    "start:prod": "electron ./.webpack/main.bundle.js",
    "start": "cross-env NODE_ENV=development node ./tools/main.js",
    "build": "cross-env CSC_IDENTITY_AUTO_DISCOVERY=false STAGING=1 node ./tools/dist --nosign -v",
    "build:js": "cross-env NODE_ENV=production node ./tools/main.js build",
    "build:testing": "cross-env NODE_ENV=production TESTING=1 node ./tools/main.js build",
    "lint": "eslint src tools static --ext .js,.jsx,.json,.ts,.tsx --cache",
    "lint:fix": "eslint src tools static --ext .js,.jsx,.json,.ts,.tsx --fix",
    "prettier": "prettier --write \"{src,tools}/**/*.{js,jsx,json,ts,tsx}\"",
    "prettier:check": "prettier -c \"{src,tools}/**/*.{js,jsx,json,ts,tsx}\"",
    "flow-typed": "pnpm install-flow-typed",
    "install-flow-typed": "flow-typed install -s",
    "preinstall-deps": "rimraf node_modules/paralleljs/package.json",
    "install-deps": "electron-builder install-app-deps",
    "postinstall": "node ./scripts/post-install.js",
    "dist:internal": "cross-env NODE_ENV=production DEBUG=electron-builder,electron-universal electron-builder",
    "dist:dirty": "node ./tools/dist --dirty",
    "dist:dir": "node ./tools/dist --dir",
    "nightly": "node ./tools/dist --nightly -v",
    "pre-build": "node ./tools/dist --pre -v",
    "release": "node ./tools/dist --release -v",
    "test": "pnpm test:jest && pnpm test:playwright",
    "test:codecheck": "node ./tools/ci.js",
    "test:jest": "jest src --silent --ci --coverage --json --testLocationInResults --outputFile=report.json",
    "test:playwright": "playwright test --config=tests/playwright.config.ts",
    "test:playwright:update-snapshots": "pnpm test:playwright --update-snapshots",
    "test:playwright:recorder": "playwright test tests/specs/recorder.spec.ts",
    "test:playwright:clean": "git clean -fdX tests/artifacts",
    "typecheck": "pnpm flow"
  },
  "dependencies": {
    "@electron/remote": "^2",
    "@ledgerhq/devices": "workspace:^",
    "@ledgerhq/electron-updater": "^4.2.2",
    "@ledgerhq/errors": "workspace:^",
    "@ledgerhq/hw-transport": "workspace:^",
    "@ledgerhq/hw-transport-http": "workspace:^",
    "@ledgerhq/hw-transport-node-hid-singleton": "workspace:^",
    "@ledgerhq/live-common": "workspace:^",
    "@ledgerhq/logs": "workspace:^",
    "@ledgerhq/react-ui": "workspace:^",
    "@ledgerhq/types-cryptoassets": "workspace:^",
    "@ledgerhq/types-devices": "workspace:^",
    "@ledgerhq/types-live": "workspace:^",
    "@polkadot/react-identicon": "2.11.1",
    "@sentry/electron": "^4.3.0",
    "@sentry/node": "7.37.1",
    "@sentry/tracing": "7.37.1",
    "@tippyjs/react": "^4.2.6",
    "@trust/keyto": "^1.0.1",
    "@types/semver": "^7.3.9",
    "@xstate/react": "^1.6.3",
    "animated": "^0.2.2",
    "bignumber.js": "^9.1.0",
    "chart.js": "^2.9.4",
    "color": "^3.1.3",
    "dotenv": "^16.0.3",
    "electron-context-menu": "^3.6.0",
    "ethereumjs-tx": "^2.1.2",
    "firebase": "^9.6.6",
    "focus-trap": "^6.6.1",
    "fuse.js": "^3.6.1",
    "i18next": "^19.9.2",
    "invariant": "^2.2.4",
    "json-rpc-2.0": "^0.2.19",
    "jsqr": "^1.4.0",
    "lodash": "^4.17.21",
    "lru-cache": "^5.1.1",
    "moment": "^2.29.4",
    "prando": "^5.1.2",
    "prop-types": "^15.8.1",
    "qrcode": "^1.4.4",
    "qrloop": "^1.2.0",
    "react": "^17.0.2",
    "react-dom": "^17.0.2",
    "react-easy-crop": "^4.5.0",
    "react-i18next": "^11.15.5",
    "react-intersection-observer": "^8.32.4",
    "react-is": "^17.0.2",
    "react-key-handler": "^1.2.0-beta.3",
    "react-lottie": "^1.2.3",
    "react-markdown": "^4.3.0",
    "react-motion": "^0.5.2",
    "react-prismazoom": "^3.0.0",
    "react-redux": "^7.2.9",
    "react-router": "^5.2.0",
    "react-router-dom": "^5.2.0",
    "react-select": "^3.2.0",
    "react-spring": "^8.0.27",
    "react-transition-group": "^4.4.2",
    "react-virtualized-auto-sizer": "^1.0.6",
    "react-window": "^1.8.6",
    "react-window-infinite-loader": "^1.0.7",
    "redux": "^4.1.2",
    "redux-actions": "^2.6.5",
    "redux-thunk": "^2.4.0",
    "reselect": "^4.1.4",
    "rimraf": "^4.1.2",
    "rxjs": "^6.6.7",
    "rxjs7": "npm:rxjs@^7.8.0",
    "secp256k1": "^4.0.2",
    "semver": "^7.1.3",
    "styled-components": "^5.2.3",
    "styled-system": "^5.1.5",
    "timemachine": "^0.3.2",
    "tippy.js": "^6.3.7",
    "tree-kill": "^1.2.2",
    "uncontrollable": "^7.2.1",
    "uuid": "^8.3.2",
    "winston": "^3.2.1",
    "winston-transport": "^4.3.0",
    "write-file-atomic": "^3.0.3",
    "ws": "^7.5.3",
    "xstate": "^4.30.2",
    "zxcvbn": "^4.4.2"
  },
  "devDependencies": {
    "@actions/core": "^1.6.0",
    "@actions/github": "^5.0.0",
    "@babel/core": "^7.15.8",
    "@babel/plugin-proposal-class-properties": "^7.13.0",
    "@babel/plugin-proposal-export-default-from": "^7.12.13",
    "@babel/plugin-proposal-export-namespace-from": "^7.12.13",
    "@babel/plugin-proposal-private-methods": "^7.16.7",
    "@babel/plugin-proposal-private-property-in-object": "^7.16.7",
    "@babel/plugin-syntax-dynamic-import": "^7.8.3",
    "@babel/plugin-syntax-import-meta": "^7.10.1",
    "@babel/preset-env": "^7.15.8",
    "@babel/preset-flow": "^7.13.13",
    "@babel/preset-react": "^7.13.13",
    "@babel/preset-typescript": "^7.15.0",
    "@bunchtogether/vite-plugin-flow": "^1.0.2",
    "@mapbox/node-pre-gyp": "^1.0.8",
    "@octokit/rest": "^18.12.0",
    "@playwright/test": "1.31.2",
    "@sentry/cli": "^2.13.0",
    "@storybook/addon-actions": "^6.3.12",
    "@storybook/addon-essentials": "^6.3.12",
    "@storybook/addon-links": "^6.3.12",
    "@storybook/react": "^6.3.12",
    "@types/invariant": "^2.2.35",
    "@types/jest": "^28.1.6",
    "@types/lodash": "^4.14.182",
    "@types/react": "^17.0.30",
    "@types/react-redux": "^7.1.24",
    "@types/react-router": "^5.1.20",
    "@types/react-router-dom": "^5.3.2",
    "@types/react-select": "^4",
    "@types/redux-actions": "^2.6.2",
    "@types/serve-handler": "^6.1.1",
    "@types/styled-components": "^5.1.25",
    "@typescript-eslint/eslint-plugin": "^5.28.0",
    "@typescript-eslint/parser": "5.28.0",
    "@vitejs/plugin-react": "^3.1.0",
    "allure-playwright": "^2.0.0-beta.20",
    "babel-cli": "^6.26.0",
    "babel-eslint": "^10.1.0",
    "babel-jest": "^27.3.1",
    "babel-plugin-module-resolver": "^4.1.0",
    "chalk": "^4.1.2",
    "cross-env": "^7.0.3",
    "css-loader": "^3.5.3",
    "debug": "^4.3.4",
    "electron": "^23.1.3",
    "electron-builder": "^23.6.0",
    "electron-devtools-installer": "^3.2.0",
    "electron-notarize": "^1.2.2",
    "esbuild-utils": "workspace:*",
    "eslint": "^7.32.0",
    "eslint-config-prettier": "^7.2.0",
    "eslint-config-standard": "^16.0.3",
    "eslint-import-resolver-typescript": "^2.7.1",
    "eslint-plugin-flowtype": "^5.9.0",
    "eslint-plugin-import": "^2.25.3",
    "eslint-plugin-jest": "^24.4.0",
    "eslint-plugin-json": "^3.1.0",
    "eslint-plugin-node": "^11.1.0",
    "eslint-plugin-prettier": "^3.4.0",
    "eslint-plugin-promise": "^5.1.1",
    "eslint-plugin-react": "^7.29.2",
    "eslint-plugin-react-hooks": "^4.3.0",
    "eslint-plugin-standard": "^5.0.0",
    "execa": "^4.0.2",
    "express": "^4.17.1",
    "file-loader": "^6.2.0",
    "flow-bin": "0.120.1",
    "flow-typed": "^2.6.2",
    "git-rev-sync": "^2.0.0",
    "hasha": "^5.2.2",
    "istanbul-instrumenter-loader": "^3.0.1",
    "jest": "^28.1.1",
    "listr": "^0.14.3",
    "listr-verbose-renderer": "^0.6.0",
    "native-modules-tools": "workspace:*",
    "nyc": "^15.1.0",
    "playwright": "1.31.2",
    "prebuild-install": "^7.1.1",
    "prettier": "^1.19.1",
    "react-refresh": "^0.11.0",
    "remove-flow-types-loader": "^1.1.0",
    "serve-handler": "^6.1.3",
    "style-loader": "^1.2.1",
    "typescript": "^4.8.3",
    "url-loader": "^4.1.1",
    "v8-to-istanbul": "^8.1.0",
    "vite": "^4.1.1",
    "vite-plugin-electron": "0.4.8",
    "yargs": "^15.3.1"
  }
}<|MERGE_RESOLUTION|>--- conflicted
+++ resolved
@@ -16,11 +16,7 @@
   "license": "MIT",
   "private": true,
   "main": "./.webpack/main.bundle.js",
-<<<<<<< HEAD
-  "version": "2.55.0-nightly.12",
-=======
   "version": "2.55.0",
->>>>>>> 6abe8dd3
   "scripts": {
     "start:prod": "electron ./.webpack/main.bundle.js",
     "start": "cross-env NODE_ENV=development node ./tools/main.js",
