--- conflicted
+++ resolved
@@ -133,11 +133,7 @@
             fs.writeFileSync(`./images.json`, JSON.stringify(result, null, 2));
       - name: prepare comment body
         id: comment-body
-<<<<<<< HEAD
-        uses: ledgerhq/ledger-live/tools/actions/prepare-comment@monorepo-setup
-=======
         uses: ledgerhq/ledger-live/tools/actions/prepare-comment@develop
->>>>>>> 1d23791f
         with:
           images: images.json
           lintoutput: lint.txt
