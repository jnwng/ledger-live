--- conflicted
+++ resolved
@@ -97,11 +97,7 @@
     ],
   },
   resolve: {
-<<<<<<< HEAD
-    modules: [path.resolve(__dirname, "node_modules"), "node_modules"],
-=======
     modules: ["node_modules", path.resolve(__dirname, "node_modules")],
->>>>>>> 1d23791f
     alias: {
       "~": path.resolve(__dirname, "src"),
     },
