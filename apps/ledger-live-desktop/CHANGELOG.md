--- conflicted
+++ resolved
@@ -1,17 +1,5 @@
 # ledger-live-desktop
 
-<<<<<<< HEAD
-## 2.42.1-nightly.1
-
-### Patch Changes
-
-- 4a676321f: Remove unecessary 'sqlite' cleanup that no longer is needed after libcore sunset
-- Updated dependencies [8323d2eaa]
-- Updated dependencies [8861c4fe0]
-  - @ledgerhq/live-common@22.3.0-nightly.1
-
-## 2.42.1-nightly.0
-=======
 ## 2.43.1
 
 ### Patch Changes
@@ -86,16 +74,11 @@
 ### Minor Changes
 
 - 64c2fdb06: Filecoin integration in LLD and LLM
->>>>>>> e33ad750
 
 ### Patch Changes
 
 - Updated dependencies [09648db7f]
 - Updated dependencies [0f59cfc10]
-<<<<<<< HEAD
-- Updated dependencies [71ad84023]
-  - @ledgerhq/live-common@22.2.1-nightly.0
-=======
 - Updated dependencies [899aa3300]
 - Updated dependencies [89e82ed79]
 - Updated dependencies [403ea8efe]
@@ -107,7 +90,6 @@
 - Updated dependencies [64c2fdb06]
   - @ledgerhq/live-common@23.0.0-next.0
   - @ledgerhq/react-ui@0.7.7-next.0
->>>>>>> e33ad750
 
 ## 2.42.0
 
