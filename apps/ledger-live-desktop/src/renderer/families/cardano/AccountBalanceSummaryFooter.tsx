--- conflicted
+++ resolved
@@ -5,19 +5,14 @@
 import { getAccountUnit } from "@ledgerhq/live-common/account/index";
 import { formatCurrencyUnit } from "@ledgerhq/live-common/currencies/index";
 import { CardanoAccount } from "@ledgerhq/live-common/families/cardano/types";
-import { ThemedComponent } from "~/renderer/styles/StyleProvider";
 import { localeSelector } from "~/renderer/reducers/settings";
 import Discreet, { useDiscreetMode } from "~/renderer/components/Discreet";
 import Box from "~/renderer/components/Box/Box";
 import Text from "~/renderer/components/Text";
 import InfoCircle from "~/renderer/icons/InfoCircle";
 import ToolTip from "~/renderer/components/Tooltip";
-<<<<<<< HEAD
 
-const Wrapper: ThemedComponent<any> = styled(Box).attrs(() => ({
-=======
 const Wrapper = styled(Box).attrs(() => ({
->>>>>>> b71717ba
   horizontal: true,
   mt: 4,
   p: 5,
