<<<<<<< HEAD
import React, { memo, useEffect } from "react";
=======
import React, { memo } from "react";
>>>>>>> 8ae24ae1
import styled from "styled-components";
import { BigNumber } from "bignumber.js";
import {
  getAccountCurrency,
  getAccountUnit,
  getMainAccount,
} from "@ledgerhq/live-common/account/index";
import { useTranslation, Trans } from "react-i18next";
import { Account, AccountLike, FeeStrategy } from "@ledgerhq/types-live";
import {
  Transaction as EthereumTransaction,
  TransactionRaw,
} from "@ledgerhq/live-common/families/ethereum/types";
import TachometerMedium from "~/renderer/icons/TachometerMedium";
import CounterValue from "~/renderer/components/CounterValue";
import FormattedVal from "~/renderer/components/FormattedVal";
import TachometerHigh from "~/renderer/icons/TachometerHigh";
import TachometerLow from "~/renderer/icons/TachometerLow";
import Box, { Tabbable } from "~/renderer/components/Box";
import Text from "~/renderer/components/Text";
import Clock from "~/renderer/icons/Clock";
import { EIP1559ShouldBeUsed } from "@ledgerhq/live-common/families/ethereum/transaction";

type OnClickType = {
  amount: BigNumber;
  feesStrategy: string;
  extra?: Record<string, BigNumber>;
};

type Props = {
  onClick: (arg: OnClickType) => void;
  transaction: EthereumTransaction;
  account: AccountLike;
  parentAccount: Account | null | undefined;
  strategies: FeeStrategy[];
  mapStrategies?: (arg: FeeStrategy) => FeeStrategy;
  suffixPerByte?: boolean;
  transactionRaw?: TransactionRaw;
};

const FeesWrapper = styled(Tabbable)`
  flex-direction: column;
  align-items: center;
  justify-content: space-between;
  gap: 6px;

  border: ${p =>
    `1px solid ${
      p?.selected ? p.theme.colors.palette.primary.main : p.theme.colors.palette.divider
    }`};
  padding: 20px 16px;
  font-family: "Inter";
  border-radius: 4px;
  width: 140px;
  ${p => (p.disabled ? `background: ${p.theme.colors.palette.background.default};` : "")};

  &:hover {
    cursor: ${p => (p.disabled ? "unset" : "pointer")};
  }
`;

const FeesHeader = styled(Box)`
  color: ${p =>
    p.selected
      ? p.theme.colors.palette.primary.main
      : p.disabled
      ? p.theme.colors.palette.text.shade20
      : p.theme.colors.palette.text.shade50};
`;

const FeesValue = styled(Box)`
  flex-direction: column;
  align-items: center;
  text-align: center;
`;

const ApproximateTransactionTime = styled(Box)`
  flex-direction: row;
  align-items: center;
  border-radius: 3px;
  background-color: ${p =>
    p.selected ? p.theme.colors.palette.primary.main : p.theme.colors.palette.text.shade20};
  padding: 5px 6px;
`;

const SelectFeeStrategy = ({
  transaction,
  account,
  parentAccount,
  onClick,
  strategies,
  mapStrategies,
  suffixPerByte,
  transactionRaw,
}: Props) => {
  const mainAccount = getMainAccount(account, parentAccount);
  const accountUnit = getAccountUnit(mainAccount);
  const feesCurrency = getAccountCurrency(mainAccount);
  const { t } = useTranslation();
  strategies = mapStrategies ? strategies.map(mapStrategies) : strategies;
  if (transactionRaw) {
    // disable low transaction fee options in case of edit transaction modal
    if (EIP1559ShouldBeUsed(mainAccount.currency)) {
      const oldMaxPriorityFeePerGas = transactionRaw.maxPriorityFeePerGas;
      const oldMaxFeePerGas = transactionRaw.maxFeePerGas;
      strategies.forEach(strategy => {
        const strategyMaxPriorityFeePerGas = strategy.extra?.maxPriorityFeePerGas;
        const strategyMaxFeePerGas = strategy.extra?.maxFeePerGas;
        if (
          oldMaxPriorityFeePerGas &&
          strategyMaxPriorityFeePerGas &&
          oldMaxFeePerGas &&
          strategyMaxFeePerGas
        ) {
          strategy.disabled =
            strategy.disabled ||
            (strategyMaxPriorityFeePerGas.isLessThan(
              BigNumber(oldMaxPriorityFeePerGas).times(1.1),
            ) &&
              strategyMaxFeePerGas.isLessThan(BigNumber(oldMaxFeePerGas)));
        }
      });
    } else {
      const oldGasPrice = transactionRaw.gasPrice;
      if (oldGasPrice) {
        strategies.forEach(strategy => {
          strategy.disabled =
            strategy.disabled || strategy.amount.isLessThan(BigNumber(oldGasPrice).times(1.1));
        });
      }
    }
  }

  return (
    <Box horizontal justifyContent="center" flexWrap="wrap" gap="16px">
      {strategies.map(strategy => {
        const amount = strategy.displayedAmount || strategy.amount;
        const { label, disabled } = strategy;
        const selected = transaction.feesStrategy === strategy.label && !disabled;
        return (
          <FeesWrapper
            key={strategy.label}
            selected={selected}
            disabled={disabled}
            onClick={() => {
              !disabled &&
                onClick({
                  amount: strategy.amount,
                  feesStrategy: label,
                  extra: strategy.extra,
                });
            }}
          >
            <>
              <FeesHeader horizontal alignItems="center" selected={selected} disabled={disabled}>
                {label === "medium" ? (
                  <TachometerMedium size={13} />
                ) : label === "slow" ? (
                  <TachometerLow size={13} />
                ) : (
                  <TachometerHigh size={13} />
                )}
                <Text fontSize={0} ff="Inter|ExtraBold" uppercase ml={1} letterSpacing="0.1em">
                  <Trans i18nKey={`fees.${label}`} />
                </Text>
              </FeesHeader>
              <FeesValue>
                <FormattedVal
                  noShrink
                  inline
                  color={
                    selected
                      ? "palette.primary.main"
                      : disabled
                      ? "palette.text.shade40"
                      : "palette.text.shade100"
                  }
                  fontSize={3}
                  fontWeight="600"
                  val={amount}
                  unit={strategy.unit ?? accountUnit}
                  showCode={!suffixPerByte}
                  suffix={
                    suffixPerByte
                      ? ` ${t("send.steps.details.unitPerByte", {
                          unit: strategy.unit ? strategy.unit.code : accountUnit.code,
                        })}`
                      : ""
                  }
                  alwaysShowValue
                />
                {strategy.displayedAmount ? (
                  <CounterValue
                    currency={feesCurrency}
                    value={amount}
                    color={disabled ? "palette.text.shade20" : "palette.text.shade50"}
                    fontSize={3}
                    showCode
                    alwaysShowValue
                  />
                ) : null}
              </FeesValue>
              {feesCurrency.id === "ethereum" && (
                <ApproximateTransactionTime selected={selected}>
                  <Clock size={12} />
                  <Text fontSize={2} fontWeight="500" ml={1}>
                    {label === "medium" ? (
                      <>
                        ≈ 30 <Trans i18nKey={"time.second_short"} />
                      </>
                    ) : label === "slow" ? (
                      <>
                        ≈ 2-3 <Trans i18nKey={"time.minute_short"} />
                      </>
                    ) : (
                      <>
                        ≈ 15 <Trans i18nKey={"time.second_short"} />
                      </>
                    )}
                  </Text>
                </ApproximateTransactionTime>
              )}
            </>
          </FeesWrapper>
        );
      })}
    </Box>
  );
};

export default memo(SelectFeeStrategy);<|MERGE_RESOLUTION|>--- conflicted
+++ resolved
@@ -1,8 +1,4 @@
-<<<<<<< HEAD
-import React, { memo, useEffect } from "react";
-=======
 import React, { memo } from "react";
->>>>>>> 8ae24ae1
 import styled from "styled-components";
 import { BigNumber } from "bignumber.js";
 import {
