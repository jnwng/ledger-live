--- conflicted
+++ resolved
@@ -73,9 +73,6 @@
       velas_evm: velasEvm,
       syscoin,
     }),
-<<<<<<< HEAD
-    [avaxCChain, axelar, onomy, quicksilver, persistence],
-=======
     [
       avaxCChain,
       optimism,
@@ -93,8 +90,11 @@
       moonriver,
       velasEvm,
       syscoin,
+      axelar,
+      onomy,
+      persistence,
+      quicksilver,
     ],
->>>>>>> b6f1d061
   );
   const currencies = useMemo(() => {
     const currencies = (listSupportedCurrencies() as CryptoOrTokenCurrency[]).concat(
