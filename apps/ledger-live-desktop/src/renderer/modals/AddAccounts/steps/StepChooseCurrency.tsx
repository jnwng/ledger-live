import React, { useMemo, useCallback } from "react";
import { Trans, useTranslation } from "react-i18next";
import {
  listSupportedCurrencies,
  listTokens,
  isCurrencySupported,
} from "@ledgerhq/live-common/currencies/index";
import { findTokenAccountByCurrency } from "@ledgerhq/live-common/account/index";
import { supportLinkByTokenType } from "~/config/urls";
import TrackPage from "~/renderer/analytics/TrackPage";
import SelectCurrency from "~/renderer/components/SelectCurrency";
import Button from "~/renderer/components/Button";
import Box from "~/renderer/components/Box";
import CurrencyBadge from "~/renderer/components/CurrencyBadge";
import Alert from "~/renderer/components/Alert";
import CurrencyDownStatusAlert from "~/renderer/components/CurrencyDownStatusAlert";
import { StepProps } from "..";
import { useDispatch } from "react-redux";
import { openModal } from "~/renderer/actions/modals";
import FullNodeStatus from "~/renderer/modals/AddAccounts/FullNodeStatus";
import useSatStackStatus from "~/renderer/hooks/useSatStackStatus";
import useEnv from "~/renderer/hooks/useEnv";
// TODO move to bitcoin family
// eslint-disable-next-line no-restricted-imports
import { SatStackStatus } from "@ledgerhq/live-common/families/bitcoin/satstack";
import useFeature from "@ledgerhq/live-common/featureFlags/useFeature";
import { NetworkDown } from "@ledgerhq/errors";
import ErrorBanner from "~/renderer/components/ErrorBanner";
import { CryptoOrTokenCurrency } from "@ledgerhq/types-cryptoassets";
const listSupportedTokens = () => listTokens().filter(t => isCurrencySupported(t.parentCurrency));
const StepChooseCurrency = ({ currency, setCurrency }: StepProps) => {
  const axelar = useFeature("currencyAxelar");
  const onomy = useFeature("currencyOnomy");
  const quicksilver = useFeature("currencyQuicksilver");
  const persistence = useFeature("currencyPersistence");
  const avaxCChain = useFeature("currencyAvalancheCChain");
<<<<<<< HEAD
  const avaxPChain = useFeature("currencyAvalanchePChain");
=======
  const optimism = useFeature("currencyOptimism");
  const optimismGoerli = useFeature("currencyOptimismGoerli");
  const arbitrum = useFeature("currencyArbitrum");
  const arbitrumGoerli = useFeature("currencyArbitrumGoerli");
  const rsk = useFeature("currencyRsk");
  const bittorrent = useFeature("currencyBittorrent");
  const kavaEvm = useFeature("currencyKavaEvm");
  const evmosEvm = useFeature("currencyEvmosEvm");
  const energyWeb = useFeature("currencyEnergyWeb");
  const astar = useFeature("currencyAstar");
  const metis = useFeature("currencyMetis");
  const boba = useFeature("currencyBoba");
  const moonriver = useFeature("currencyMoonriver");
  const velasEvm = useFeature("currencyVelasEvm");
  const syscoin = useFeature("currencySyscoin");
>>>>>>> dec94198

  const featureFlaggedCurrencies = useMemo(
    () => ({
      axelar,
      onomy,
      quicksilver,
      persistence,
      avalanche_c_chain: avaxCChain,
<<<<<<< HEAD
      avalanchepchain: avaxPChain,
    }),
    [avaxCChain, avaxPChain],
=======
      optimism,
      optimism_goerli: optimismGoerli,
      arbitrum,
      arbitrum_goerli: arbitrumGoerli,
      rsk,
      bittorrent,
      kava_evm: kavaEvm,
      evmos_evm: evmosEvm,
      energy_web: energyWeb,
      astar,
      metis,
      boba,
      moonriver,
      velas_evm: velasEvm,
      syscoin,
    }),
    [
      avaxCChain,
      optimism,
      optimismGoerli,
      arbitrum,
      arbitrumGoerli,
      rsk,
      bittorrent,
      kavaEvm,
      evmosEvm,
      energyWeb,
      astar,
      metis,
      boba,
      moonriver,
      velasEvm,
      syscoin,
      axelar,
      onomy,
      persistence,
      quicksilver,
    ],
>>>>>>> dec94198
  );
  const currencies = useMemo(() => {
    const currencies = (listSupportedCurrencies() as CryptoOrTokenCurrency[]).concat(
      listSupportedTokens(),
    );
    const deactivatedCurrencies = Object.entries(featureFlaggedCurrencies)
      .filter(([, feature]) => !feature?.enabled)
      .map(([name]) => name);
    return currencies.filter(c => !deactivatedCurrencies.includes(c.id));
  }, [featureFlaggedCurrencies]);
  const url =
    currency && currency.type === "TokenCurrency"
      ? supportLinkByTokenType[currency.tokenType as keyof typeof supportLinkByTokenType]
      : null;
  return (
    <>
      {!navigator.onLine ? (
        <div>
          <ErrorBanner error={new NetworkDown()} />
        </div>
      ) : currency ? (
        <CurrencyDownStatusAlert currencies={[currency]} />
      ) : null}
      {/* $FlowFixMe: onChange type is not good */}
      <SelectCurrency currencies={currencies} autoFocus onChange={setCurrency} value={currency} />
      <FullNodeStatus currency={currency} />
      {currency && currency.type === "TokenCurrency" ? (
        <Alert type="primary" learnMoreUrl={url} mt={4}>
          <Trans
            i18nKey="addAccounts.tokensTip"
            values={{
              token: currency.name,
              ticker: currency.ticker,
              tokenType: currency.tokenType.toUpperCase(),
              currency: currency.parentCurrency.name,
            }}
          >
            <b></b>
          </Trans>
        </Alert>
      ) : null}
    </>
  );
};
export const StepChooseCurrencyFooter = ({
  transitionTo,
  currency,
  existingAccounts,
  onCloseModal,
  setCurrency,
}: StepProps) => {
  const { t } = useTranslation();
  const dispatch = useDispatch();
  const isToken = currency && currency.type === "TokenCurrency";
  const satStackAlreadyConfigured = useEnv("SATSTACK");
  const latestStatus: SatStackStatus | undefined | null = useSatStackStatus();
  const fullNodeNotReady =
    satStackAlreadyConfigured &&
    !!(
      currency &&
      currency.type === "CryptoCurrency" &&
      currency.id === "bitcoin" &&
      latestStatus &&
      latestStatus.type !== "ready"
    );

  const parentCurrency = isToken && currency.parentCurrency;

  const accountData = isToken && findTokenAccountByCurrency(currency, existingAccounts);
  const parentTokenAccount = accountData ? accountData.parentAccount : null;
  const tokenAccount = accountData ? accountData.account : null;

  // specific cta in case of token accounts
  const onTokenCta = useCallback(() => {
    if (parentTokenAccount) {
      onCloseModal();
      dispatch(
        openModal(
          "MODAL_RECEIVE",
          tokenAccount // if already has token receive directly to it
            ? {
                account: tokenAccount,
                parentAccount: parentTokenAccount,
              }
            : {
                account: parentTokenAccount, // else receive to parent account
              },
        ),
      );
    } else if (parentCurrency) {
      // set parentCurrency in already opened add account flow and continue
      setCurrency(parentCurrency);
      transitionTo("connectDevice");
    }
  }, [
    parentTokenAccount,
    parentCurrency,
    onCloseModal,
    dispatch,
    setCurrency,
    tokenAccount,
    transitionTo,
  ]);
  return (
    <>
      <TrackPage category="AddAccounts" name="Step1" />
      {currency && <CurrencyBadge currency={currency} />}
      {isToken ? (
        <Box horizontal>
          {parentCurrency ? (
            <Button ml={2} primary onClick={onTokenCta} data-test-id="modal-continue-button">
              {parentTokenAccount
                ? t("addAccounts.cta.receive")
                : t("addAccounts.cta.addAccountName", {
                    currencyName: parentCurrency.name,
                  })}
            </Button>
          ) : null}
        </Box>
      ) : (
        <Button
          primary
          disabled={!currency || fullNodeNotReady || !navigator.onLine}
          onClick={() => transitionTo("connectDevice")}
          data-test-id="modal-continue-button"
        >
          {t("common.continue")}
        </Button>
      )}
    </>
  );
};
export default StepChooseCurrency;<|MERGE_RESOLUTION|>--- conflicted
+++ resolved
@@ -34,9 +34,7 @@
   const quicksilver = useFeature("currencyQuicksilver");
   const persistence = useFeature("currencyPersistence");
   const avaxCChain = useFeature("currencyAvalancheCChain");
-<<<<<<< HEAD
   const avaxPChain = useFeature("currencyAvalanchePChain");
-=======
   const optimism = useFeature("currencyOptimism");
   const optimismGoerli = useFeature("currencyOptimismGoerli");
   const arbitrum = useFeature("currencyArbitrum");
@@ -52,7 +50,6 @@
   const moonriver = useFeature("currencyMoonriver");
   const velasEvm = useFeature("currencyVelasEvm");
   const syscoin = useFeature("currencySyscoin");
->>>>>>> dec94198
 
   const featureFlaggedCurrencies = useMemo(
     () => ({
@@ -61,11 +58,7 @@
       quicksilver,
       persistence,
       avalanche_c_chain: avaxCChain,
-<<<<<<< HEAD
       avalanchepchain: avaxPChain,
-    }),
-    [avaxCChain, avaxPChain],
-=======
       optimism,
       optimism_goerli: optimismGoerli,
       arbitrum,
@@ -84,6 +77,7 @@
     }),
     [
       avaxCChain,
+      avaxPChain,
       optimism,
       optimismGoerli,
       arbitrum,
@@ -104,7 +98,6 @@
       persistence,
       quicksilver,
     ],
->>>>>>> dec94198
   );
   const currencies = useMemo(() => {
     const currencies = (listSupportedCurrencies() as CryptoOrTokenCurrency[]).concat(
