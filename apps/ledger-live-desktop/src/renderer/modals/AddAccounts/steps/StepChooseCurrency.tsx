import React, { useMemo, useCallback } from "react";
import { Trans, useTranslation } from "react-i18next";
import {
  listSupportedCurrencies,
  listTokens,
  isCurrencySupported,
} from "@ledgerhq/live-common/currencies/index";
import { findTokenAccountByCurrency } from "@ledgerhq/live-common/account/index";
import { supportLinkByTokenType } from "~/config/urls";
import TrackPage from "~/renderer/analytics/TrackPage";
import SelectCurrency from "~/renderer/components/SelectCurrency";
import Button from "~/renderer/components/Button";
import Box from "~/renderer/components/Box";
import CurrencyBadge from "~/renderer/components/CurrencyBadge";
import Alert from "~/renderer/components/Alert";
import CurrencyDownStatusAlert from "~/renderer/components/CurrencyDownStatusAlert";
import { StepProps } from "..";
import { useDispatch } from "react-redux";
import { openModal } from "~/renderer/actions/modals";
import FullNodeStatus from "~/renderer/modals/AddAccounts/FullNodeStatus";
import useSatStackStatus from "~/renderer/hooks/useSatStackStatus";
import useEnv from "~/renderer/hooks/useEnv";
// TODO move to bitcoin family
// eslint-disable-next-line no-restricted-imports
import { SatStackStatus } from "@ledgerhq/live-common/families/bitcoin/satstack";
import useFeature from "@ledgerhq/live-common/featureFlags/useFeature";
import { NetworkDown } from "@ledgerhq/errors";
import ErrorBanner from "~/renderer/components/ErrorBanner";
const listSupportedTokens = () => listTokens().filter(t => isCurrencySupported(t.parentCurrency));
const StepChooseCurrency = ({ currency, setCurrency }: StepProps) => {
  const avaxCChain = useFeature("currencyAvalancheCChain");
  const avaxPChain = useFeature("currencyAvalanchePChain");

  const featureFlaggedCurrencies = useMemo(
    () => ({
      avalanche_c_chain: avaxCChain,
      avalanchepchain: avaxPChain,
    }),
<<<<<<< HEAD
    [osmo, fantom, moonbeam, cronos, songbird, flare, near, avaxCChain, avaxPChain],
=======
    [avaxCChain],
>>>>>>> e486e567
  );
  const currencies = useMemo(() => {
    const currencies = listSupportedCurrencies().concat(listSupportedTokens());
    const deactivatedCurrencies = Object.entries(featureFlaggedCurrencies)
      .filter(([, feature]) => !feature?.enabled)
      .map(([name]) => name);
    return currencies.filter(c => !deactivatedCurrencies.includes(c.id));
  }, [featureFlaggedCurrencies]);
  const url =
    currency && currency.type === "TokenCurrency"
      ? supportLinkByTokenType[currency.tokenType]
      : null;
  return (
    <>
      {!navigator.onLine ? (
        <div>
          <ErrorBanner error={new NetworkDown()} />
        </div>
      ) : currency ? (
        <CurrencyDownStatusAlert currencies={[currency]} />
      ) : null}
      {/* $FlowFixMe: onChange type is not good */}
      <SelectCurrency currencies={currencies} autoFocus onChange={setCurrency} value={currency} />
      <FullNodeStatus currency={currency} />
      {currency && currency.type === "TokenCurrency" ? (
        <Alert type="primary" learnMoreUrl={url} mt={4}>
          <Trans
            i18nKey="addAccounts.tokensTip"
            values={{
              token: currency.name,
              ticker: currency.ticker,
              tokenType: currency.tokenType.toUpperCase(),
              currency: currency.parentCurrency.name,
            }}
          >
            <b></b>
          </Trans>
        </Alert>
      ) : null}
    </>
  );
};
export const StepChooseCurrencyFooter = ({
  transitionTo,
  currency,
  existingAccounts,
  onCloseModal,
  setCurrency,
}: StepProps) => {
  const { t } = useTranslation();
  const dispatch = useDispatch();
  const isToken = currency && currency.type === "TokenCurrency";
  const satStackAlreadyConfigured = useEnv("SATSTACK");
  const latestStatus: SatStackStatus | undefined | null = useSatStackStatus();
  const fullNodeNotReady =
    satStackAlreadyConfigured &&
    !!(
      currency &&
      currency.type === "CryptoCurrency" &&
      currency.id === "bitcoin" &&
      latestStatus &&
      latestStatus.type !== "ready"
    );

  const parentCurrency = isToken && currency.parentCurrency;

  const accountData = isToken && findTokenAccountByCurrency(currency, existingAccounts);
  const parentTokenAccount = accountData ? accountData.parentAccount : null;
  const tokenAccount = accountData ? accountData.account : null;

  // specific cta in case of token accounts
  const onTokenCta = useCallback(() => {
    if (parentTokenAccount) {
      onCloseModal();
      dispatch(
        openModal(
          "MODAL_RECEIVE",
          tokenAccount // if already has token receive directly to it
            ? {
                account: tokenAccount,
                parentAccount: parentTokenAccount,
              }
            : {
                account: parentTokenAccount, // else receive to parent account
              },
        ),
      );
    } else if (parentCurrency) {
      // set parentCurrency in already opened add account flow and continue
      setCurrency(parentCurrency);
      transitionTo("connectDevice");
    }
  }, [
    parentTokenAccount,
    parentCurrency,
    onCloseModal,
    dispatch,
    setCurrency,
    tokenAccount,
    transitionTo,
  ]);
  return (
    <>
      <TrackPage category="AddAccounts" name="Step1" />
      {currency && <CurrencyBadge mr="auto" currency={currency} />}
      {isToken ? (
        <Box horizontal>
          {parentCurrency ? (
            <Button ml={2} primary onClick={onTokenCta} data-test-id="modal-continue-button">
              {parentTokenAccount
                ? t("addAccounts.cta.receive")
                : t("addAccounts.cta.addAccountName", {
                    currencyName: parentCurrency.name,
                  })}
            </Button>
          ) : null}
        </Box>
      ) : (
        <Button
          primary
          disabled={!currency || fullNodeNotReady || !navigator.onLine}
          onClick={() => transitionTo("connectDevice")}
          data-test-id="modal-continue-button"
        >
          {t("common.continue")}
        </Button>
      )}
    </>
  );
};
export default StepChooseCurrency;<|MERGE_RESOLUTION|>--- conflicted
+++ resolved
@@ -36,11 +36,7 @@
       avalanche_c_chain: avaxCChain,
       avalanchepchain: avaxPChain,
     }),
-<<<<<<< HEAD
-    [osmo, fantom, moonbeam, cronos, songbird, flare, near, avaxCChain, avaxPChain],
-=======
-    [avaxCChain],
->>>>>>> e486e567
+    [avaxCChain, avaxPChain],
   );
   const currencies = useMemo(() => {
     const currencies = listSupportedCurrencies().concat(listSupportedTokens());
