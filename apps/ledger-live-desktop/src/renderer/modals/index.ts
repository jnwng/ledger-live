import generated from "../generated/modals";
import MODAL_WEBSOCKET_BRIDGE from "./WebSocketBridge";
import MODAL_EXPORT_OPERATIONS from "./ExportOperations";
import MODAL_PASSWORD from "./PasswordModal";
import MODAL_EDIT_TRANSACTION from "./EditTransaction";
import MODAL_DISABLE_PASSWORD from "./DisablePasswordModal";
import MODAL_ADD_ACCOUNTS from "./AddAccounts";
import MODAL_RECEIVE from "./Receive";
import MODAL_SEND from "./Send";
import MODAL_SIGN_MESSAGE from "./SignMessage";
import MODAL_SIGN_TRANSACTION from "./SignTransaction";
import MODAL_NO_FUNDS_STAKE from "./NoFundsStake";
import MODAL_EXPORT_ACCOUNTS from "./ExportAccounts";
import MODAL_SETTINGS_ACCOUNT from "./SettingsAccount";
import MODAL_RELEASE_NOTES from "./ReleaseNotes";
import MODAL_TROUBLESHOOT_NETWORK from "./TroubleshootNetwork";
import MODAL_SYSTEM_LANGUAGE_AVAILABLE from "./SystemLanguageAvailable";
import MODAL_START_STAKE from "./StartStake";
import MODAL_TERM_OF_USE_UPDATE from "./TermOfUseUpdate";
import MODAL_EXCHANGE_CRYPTO_DEVICE from "./ExchangeDeviceConfirm";
import MODAL_SWAP_RESET_KYC from "./Swap/ResetKYC";
import MODAL_PLATFORM_EXCHANGE_START from "./Platform/Exchange/StartExchange";
import MODAL_PLATFORM_EXCHANGE_COMPLETE from "./Platform/Exchange/CompleteExchange";
import MODAL_CONNECT_DEVICE from "./ConnectDevice";
import MODAL_LOTTIE_DEBUGGER from "./LottieDebugger";
import MODAL_STORYLY_DEBUGGER from "./StorylyDebugger";
import MODAL_BLACKLIST_TOKEN from "./BlacklistToken";
import MODAL_HIDE_NFT_COLLECTION from "./HideNftCollection";
import MODAL_PROTECT_DISCOVER from "./ProtectDiscover";

type ModalComponent = React.ComponentType<any>; // FIXME determine the common ground to modals
type Modals = Record<string, ModalComponent>;

const modals: Modals = {
  MODAL_WEBSOCKET_BRIDGE,
  MODAL_EXPORT_OPERATIONS,
  MODAL_PASSWORD,
  MODAL_DISABLE_PASSWORD,
  MODAL_ADD_ACCOUNTS,
  MODAL_RECEIVE,
<<<<<<< HEAD
  MODAL_WALLETCONNECT_PASTE_LINK,
  MODAL_WALLETCONNECT_DEEPLINK,
  MODAL_EDIT_TRANSACTION,
=======
>>>>>>> 8ae24ae1
  MODAL_SEND,
  MODAL_SIGN_MESSAGE,
  MODAL_SIGN_TRANSACTION,
  MODAL_NO_FUNDS_STAKE,
  MODAL_EXPORT_ACCOUNTS,
  MODAL_SETTINGS_ACCOUNT,
  MODAL_RELEASE_NOTES,
  MODAL_TROUBLESHOOT_NETWORK,
  MODAL_SYSTEM_LANGUAGE_AVAILABLE,
  MODAL_TERM_OF_USE_UPDATE,
  MODAL_BLACKLIST_TOKEN,
  MODAL_HIDE_NFT_COLLECTION,
  MODAL_EXCHANGE_CRYPTO_DEVICE,
  MODAL_LOTTIE_DEBUGGER,
  MODAL_STORYLY_DEBUGGER,
  MODAL_START_STAKE,
  MODAL_PROTECT_DISCOVER,
  // Swap
  MODAL_SWAP_RESET_KYC,
  // Platform
  MODAL_PLATFORM_EXCHANGE_START,
  MODAL_PLATFORM_EXCHANGE_COMPLETE,
  MODAL_CONNECT_DEVICE,

  // NB We have dettached modals such as the repair modal,
  // in the meantime, we can rely on this to add the backdrop
  MODAL_STUB: () => null,
};

for (const family in generated) {
  const components = (generated as Record<string, Modals>)[family] as Modals;
  for (const name in components) {
    if (name in modals) {
      throw new Error(
        `modal ${name} already exists. Make sure there is no name collision between families.`,
      );
    }
    modals[name] = components[name];
  }
}

export default modals;<|MERGE_RESOLUTION|>--- conflicted
+++ resolved
@@ -38,12 +38,7 @@
   MODAL_DISABLE_PASSWORD,
   MODAL_ADD_ACCOUNTS,
   MODAL_RECEIVE,
-<<<<<<< HEAD
-  MODAL_WALLETCONNECT_PASTE_LINK,
-  MODAL_WALLETCONNECT_DEEPLINK,
   MODAL_EDIT_TRANSACTION,
-=======
->>>>>>> 8ae24ae1
   MODAL_SEND,
   MODAL_SIGN_MESSAGE,
   MODAL_SIGN_TRANSACTION,
