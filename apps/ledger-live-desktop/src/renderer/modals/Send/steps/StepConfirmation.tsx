import React from "react";
import { Trans } from "react-i18next";
import styled from "styled-components";
import { SyncOneAccountOnMount } from "@ledgerhq/live-common/bridge/react/index";
import { getMainAccount } from "@ledgerhq/live-common/account/index";
import TrackPage from "~/renderer/analytics/TrackPage";
import { multiline } from "~/renderer/styles/helpers";
import Box from "~/renderer/components/Box";
import Button from "~/renderer/components/Button";
import RetryButton from "~/renderer/components/RetryButton";
import ErrorDisplay from "~/renderer/components/ErrorDisplay";
import SuccessDisplay from "~/renderer/components/SuccessDisplay";
import BroadcastErrorDisclaimer from "~/renderer/components/BroadcastErrorDisclaimer";
import { OperationDetails } from "~/renderer/drawers/OperationDetails";
import { setDrawer } from "~/renderer/drawers/Provider";
import { StepProps } from "../types";
<<<<<<< HEAD
import { TransactionHasBeenValidatedError } from "@ledgerhq/errors";

const Container: ThemedComponent<{
  shouldSpace?: boolean;
}> = styled(Box).attrs(() => ({
=======
const Container = styled(Box).attrs(() => ({
>>>>>>> 726864d7
  alignItems: "center",
  grow: true,
  color: "palette.text.shade100",
}))<{
  shouldSpace?: boolean;
}>`
  justify-content: ${p => (p.shouldSpace ? "space-between" : "center")};
  min-height: 220px;
`;

function StepConfirmation({
  t,
  optimisticOperation,
  error,
  isNFTSend,
  signed,
  currencyName,
  account,
  parentAccount,
}: StepProps) {
  if (optimisticOperation) {
    return (
      <Container>
        <TrackPage
          category="Send Flow"
          name="Step Confirmed"
          currencyName={currencyName}
          isNFTSend={isNFTSend}
        />
        <SyncOneAccountOnMount
          reason="transaction-flow-confirmation"
          priority={10}
          accountId={optimisticOperation.accountId}
        />
        <SuccessDisplay
          title={<Trans i18nKey="send.steps.confirmation.success.title" />}
          description={multiline(t("send.steps.confirmation.success.text"))}
        />
      </Container>
    );
  }
  if (error) {
    // Edit ethereum transaction nonce error because transaction has been validated
    if (error.name === "LedgerAPI4xx" && error.message.includes("nonce too low")) {
      const mainAccount = account ? getMainAccount(account, parentAccount) : null;
      if (mainAccount?.currency?.family === "ethereum") {
        error = new TransactionHasBeenValidatedError();
      }
    }
    return (
      <Container shouldSpace={signed}>
        <TrackPage
          category="Send Flow"
          name="Step Confirmation Error"
          currencyName={currencyName}
        />
        {signed ? (
          <BroadcastErrorDisclaimer
            title={<Trans i18nKey="send.steps.confirmation.broadcastError" />}
          />
        ) : null}
        <ErrorDisplay error={error} withExportLogs />
      </Container>
    );
  }
  return null;
}
export function StepConfirmationFooter({
  t,
  transitionTo,
  account,
  parentAccount,
  onRetry,
  optimisticOperation,
  error,
  closeModal,
}: StepProps) {
  const concernedOperation = optimisticOperation
    ? optimisticOperation.subOperations && optimisticOperation.subOperations.length > 0
      ? optimisticOperation.subOperations[0]
      : optimisticOperation
    : null;
  return (
    <>
      {concernedOperation ? (
        // FIXME make a standalone component!
        <Button
          ml={2}
          id={"send-confirmation-opc-button"}
          event="Send Flow Step 4 View OpD Clicked"
          onClick={() => {
            closeModal();
            if (account && concernedOperation) {
              // @ts-expect-error TODO: fix types
              setDrawer(OperationDetails, {
                operationId: concernedOperation.id,
                accountId: account.id,
                parentId: (parentAccount && parentAccount.id) || undefined,
              });
            }
          }}
          primary
        >
          {t("send.steps.confirmation.success.cta")}
        </Button>
      ) : error ? (
        <RetryButton
          ml={2}
          primary
          onClick={() => {
            onRetry();
            transitionTo("summary");
          }}
        />
      ) : null}
    </>
  );
}
export default StepConfirmation;<|MERGE_RESOLUTION|>--- conflicted
+++ resolved
@@ -14,15 +14,9 @@
 import { OperationDetails } from "~/renderer/drawers/OperationDetails";
 import { setDrawer } from "~/renderer/drawers/Provider";
 import { StepProps } from "../types";
-<<<<<<< HEAD
 import { TransactionHasBeenValidatedError } from "@ledgerhq/errors";
 
-const Container: ThemedComponent<{
-  shouldSpace?: boolean;
-}> = styled(Box).attrs(() => ({
-=======
 const Container = styled(Box).attrs(() => ({
->>>>>>> 726864d7
   alignItems: "center",
   grow: true,
   color: "palette.text.shade100",
