--- conflicted
+++ resolved
@@ -182,15 +182,12 @@
   MODAL_CELO_WITHDRAW,
   MODAL_CELO_ACTIVATE,
   MODAL_CELO_REVOKE,
-<<<<<<< HEAD
   MODAL_AVALANCHE_DELEGATE,
   MODAL_AVALANCHE_REWARDS_INFO,
-=======
   MODAL_NEAR_STAKE,
   MODAL_NEAR_REWARDS_INFO,
   MODAL_NEAR_UNSTAKE,
   MODAL_NEAR_WITHDRAW,
->>>>>>> 59fed591
   MODAL_FULL_NODE,
   MODAL_LOTTIE_DEBUGGER,
   MODAL_STORYLY_DEBUGGER,
