import SelectAccountAndCurrencyDrawer from "~/renderer/drawers/DataSelector/SelectAccountAndCurrencyDrawer";
import { setDrawer } from "~/renderer/drawers/Provider";
import { useFeature } from "@ledgerhq/live-common/featureFlags/index";
import { Account } from "@ledgerhq/types-live";
import { useHistory } from "react-router-dom";
import { stakeDefaultTrack } from "./constants";
import { track, page } from "~/renderer/analytics/segment";
import { useDispatch } from "react-redux";
import { openModal } from "~/renderer/actions/modals";

<<<<<<< HEAD
type Props = {
  account?: Account;
  parentAccount?: Account | null;
  currencies?: string[];
};

type CurrencyTypes = keyof typeof perFamilyManageActions;

const useStakeFlow = (props: Props) => {
=======
const useStakeFlow = () => {
>>>>>>> 315c0ba0
  const history = useHistory();
  const stakeProgramsFeatureFlag = useFeature("stakePrograms");
  const dispatch = useDispatch();
  const { params: paramsFlag } = stakeProgramsFeatureFlag || {};
  const { list: listFlag } = paramsFlag || {};

  const getStakeDrawer = currencies => {
    page("Stake", "Drawer - Choose Asset", {
      ...stakeDefaultTrack,
      page: history.location.pathname,
      type: "drawer",
    });
    setDrawer(
      SelectAccountAndCurrencyDrawer,
      {
        currencies: currencies || listFlag || [],
        onAccountSelected: (account: Account, parentAccount: Account | null = null) => {
          setDrawer();
          dispatch(openModal("MODAL_START_STAKE", { account, parentAccount }));
          history.push({
            pathname: `/account/${account.id}`,
          });
          track("button_clicked", {
            ...stakeDefaultTrack,
            button: "asset",
            page: history.location.pathname,
            currency: account?.currency?.family,
            account,
            parentAccount,
            drawer: "Select Account And Currency Drawer",
          });
        },
      },
      {
        onRequestClose: () => {
          setDrawer();
          track("button_clicked", {
            ...stakeDefaultTrack,
            button: "close",
            page: history.location.pathname,
<<<<<<< HEAD
            currency: account?.currency?.family,
            account,
            parentAccount,
=======
            ...stakeDefaultTrack,
>>>>>>> 315c0ba0
          });
        },
      },
    );
  };

  const getStakeFlow = () => {
<<<<<<< HEAD
    const { account, parentAccount, currencies } = props || {};
    if (account && parentAccount) {
      setAccountSelection({ account, parentAccount });
    } else if (stakeProgramsEnabled) {
      getStakeDrawer(currencies);
    }
=======
    getStakeDrawer();
>>>>>>> 315c0ba0
  };

  return getStakeFlow;
};

export default useStakeFlow;<|MERGE_RESOLUTION|>--- conflicted
+++ resolved
@@ -8,19 +8,11 @@
 import { useDispatch } from "react-redux";
 import { openModal } from "~/renderer/actions/modals";
 
-<<<<<<< HEAD
 type Props = {
-  account?: Account;
-  parentAccount?: Account | null;
   currencies?: string[];
 };
 
-type CurrencyTypes = keyof typeof perFamilyManageActions;
-
 const useStakeFlow = (props: Props) => {
-=======
-const useStakeFlow = () => {
->>>>>>> 315c0ba0
   const history = useHistory();
   const stakeProgramsFeatureFlag = useFeature("stakePrograms");
   const dispatch = useDispatch();
@@ -61,13 +53,7 @@
             ...stakeDefaultTrack,
             button: "close",
             page: history.location.pathname,
-<<<<<<< HEAD
-            currency: account?.currency?.family,
-            account,
-            parentAccount,
-=======
             ...stakeDefaultTrack,
->>>>>>> 315c0ba0
           });
         },
       },
@@ -75,16 +61,8 @@
   };
 
   const getStakeFlow = () => {
-<<<<<<< HEAD
-    const { account, parentAccount, currencies } = props || {};
-    if (account && parentAccount) {
-      setAccountSelection({ account, parentAccount });
-    } else if (stakeProgramsEnabled) {
-      getStakeDrawer(currencies);
-    }
-=======
-    getStakeDrawer();
->>>>>>> 315c0ba0
+    const { currencies } = props || {};
+    getStakeDrawer(currencies);
   };
 
   return getStakeFlow;
