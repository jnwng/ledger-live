--- conflicted
+++ resolved
@@ -67,17 +67,8 @@
 import CryptoCurrencyIcon from "~/renderer/components/CryptoCurrencyIcon";
 import AmountDetails from "./AmountDetails";
 import NFTOperationDetails from "./NFTOperationDetails";
-<<<<<<< HEAD
+import { State } from "~/renderer/reducers";
 import Image from "~/renderer/components/Image";
-
-const mapStateToProps = (state, { operationId, accountId, parentId }) => {
-  const parentAccount: Account | undefined | null =
-    parentId &&
-    accountSelector(state, {
-      accountId: parentId,
-    });
-=======
-import { State } from "~/renderer/reducers";
 
 const mapStateToProps = (
   state: State,
@@ -93,7 +84,6 @@
           accountId: parentId,
         })
       : undefined;
->>>>>>> e11f9a01
   let account: AccountLike | undefined | null;
   if (parentAccount) {
     account = findSubAccountById(parentAccount, accountId);
