// @flow
import os from "os";
import pname from "~/logger/pname";
import anonymizer from "~/logger/anonymizer";
import "../env";
import { getOperatingSystemSupportStatus } from "~/support/os";

/* eslint-disable no-continue */

// will be overriden by setShouldSendCallback
// initially we will send errors (anonymized as we don't initially know "userId" neither)
let shouldSendCallback = () => true;

let productionBuildSampleRate = 1;
let tracesSampleRate = 0.005;

if (process.env.SENTRY_SAMPLE_RATE) {
  const v = parseFloat(process.env.SENTRY_SAMPLE_RATE);
  productionBuildSampleRate = v;
  tracesSampleRate = v;
}

const ignoreErrors = [
  // networking conditions
  "API HTTP",
  "DisconnectedError",
  "EACCES",
  "ECONNABORTED",
  "ECONNREFUSED",
  "ECONNRESET",
  "EHOSTUNREACH",
  "ENETDOWN",
  "ENETUNREACH",
  "ENOSPC",
  "ENOTFOUND",
  "EPERM",
  "ERR_CONNECTION_RESET",
  "ERR_PROXY_CONNECTION_FAILED",
  "ERR_NAME_NOT_RESOLVED",
  "ERR_INTERNET_DISCONNECTED",
  "ERR_NETWORK_CHANGED",
  "ETIMEDOUT",
  "getaddrinfo",
  "HttpError",
  "Network Error",
  "NetworkDown",
  "NetworkError",
  "NotConnectedError",
  "socket disconnected",
  "socket hang up",
  "ERR_SSL_PROTOCOL_ERROR",
  "status code 404",
  "unable to get local issuer certificate",
  // API issues
  "LedgerAPI4xx",
  "LedgerAPI5xx",
  "<!DOCTYPE html",
  "Unexpected ''",
  "Unexpected '<'",
<<<<<<< HEAD
=======
  "Service Unvailable",
>>>>>>> 1592d5e0
  // timeouts
  "ERR_CONNECTION_TIMED_OUT",
  "request timed out",
  "SolanaTxConfirmationTimeout",
  "timeout",
  "TimeoutError",
  "Time-out", // e.g.  504 Gateway Time-out
  "TronTransactionExpired", // user waits too long on device, possibly network slowness too
  "WebsocketConnectionError",
  // bad usage of device
  "BleError",
  "BluetoothRequired",
  "CantOpenDevice",
  "could not read from HID device",
  "DeviceOnDashboardExpected",
  "DisconnectedDevice",
  "DisconnectedDeviceDuringOperation",
  "EthAppPleaseEnableContractData",
  "failed with status code",
  "GetAppAndVersionUnsupportedFormat",
  "Invalid channel",
  "Ledger Device is busy",
  "ManagerDeviceLocked",
  "PairingFailed",
  "Ledger device: UNKNOWN_ERROR",
  // other
  "AccountAwaitingSendPendingOperations",
  "AccountNeedResync",
  "Cannot update while running on a read-only volume",
  "DeviceAppVerifyNotSupported",
  "InvalidAddressError",
  "Received an invalid JSON-RPC message",
  "SwapNoAvailableProviders",
  "TransactionRefusedOnDevice",
  "Please reimport your Tezos accounts",
  "Transaction simulation failed", // LIVE-3506
  // LIVE-3506 workaround, solana throws tons of cryptic errors
  "failed to find a healthy working node",
  "was reached for request with last error",
  "530 undefined",
  "524 undefined",
<<<<<<< HEAD
=======
  "Missing or invalid topic field", // wallet connect issue
>>>>>>> 1592d5e0
];

export function init(Sentry: any, opts: any) {
  if (!getOperatingSystemSupportStatus().supported) return false;
  if (!__SENTRY_URL__) return false;
  Sentry.init({
    dsn: __SENTRY_URL__,
    release: __APP_VERSION__,
    environment: __DEV__ ? "development" : "production",
    debug: __DEV__,
    ignoreErrors,
    sampleRate: __DEV__ ? 1 : productionBuildSampleRate,
    tracesSampleRate: __DEV__ ? 1 : tracesSampleRate,
    initialScope: {
      tags: {
        git_commit: __GIT_REVISION__,
        osType: os.type(),
        osRelease: os.release(),
        process: process?.title || "",
      },
      user: {
        ip_address: null,
      },
    },

    beforeSend(data: any, hint: any) {
      if (__DEV__) console.log("before-send", { data, hint });
      if (!shouldSendCallback()) return null;
      if (typeof data !== "object" || !data) return data;
      // $FlowFixMe
      delete data.server_name; // hides the user machine name
      anonymizer.filepathRecursiveReplacer(data);

      console.log("SENTRY REPORT", data);
      return data;
    },

    beforeBreadcrumb(breadcrumb) {
      switch (breadcrumb.category) {
        case "fetch":
        case "xhr": {
          // ignored, too verbose, lot of background http calls
          return null;
        }
        case "console": {
          if (pname === "internal") {
            // ignore console of internal because it's used to send to main and too verbose
            return null;
          }
        }
      }
      return breadcrumb;
    },

    ...opts,
  });

  Sentry.withScope(scope => scope.setExtra("process", pname));
  return true;
}

export function setShouldSendCallback(f: () => boolean) {
  shouldSendCallback = f;
}<|MERGE_RESOLUTION|>--- conflicted
+++ resolved
@@ -57,10 +57,7 @@
   "<!DOCTYPE html",
   "Unexpected ''",
   "Unexpected '<'",
-<<<<<<< HEAD
-=======
   "Service Unvailable",
->>>>>>> 1592d5e0
   // timeouts
   "ERR_CONNECTION_TIMED_OUT",
   "request timed out",
@@ -102,10 +99,7 @@
   "was reached for request with last error",
   "530 undefined",
   "524 undefined",
-<<<<<<< HEAD
-=======
   "Missing or invalid topic field", // wallet connect issue
->>>>>>> 1592d5e0
 ];
 
 export function init(Sentry: any, opts: any) {
