--- conflicted
+++ resolved
@@ -1,10 +1,6 @@
 {
   "name": "dummy-wallet-app",
-<<<<<<< HEAD
-  "version": "0.1.13-nightly.2",
-=======
   "version": "0.1.13",
->>>>>>> c2af268c
   "private": true,
   "dependencies": {
     "@ledgerhq/hw-app-eth": "workspace:*",
