--- conflicted
+++ resolved
@@ -1,10 +1,6 @@
 {
   "name": "dummy-wallet-app",
-<<<<<<< HEAD
-  "version": "0.1.11-nightly.6",
-=======
   "version": "0.1.11",
->>>>>>> e11f9a01
   "private": true,
   "dependencies": {
     "@ledgerhq/hw-app-eth": "workspace:*",
