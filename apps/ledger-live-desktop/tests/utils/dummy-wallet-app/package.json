--- conflicted
+++ resolved
@@ -1,10 +1,6 @@
 {
   "name": "dummy-wallet-app",
-<<<<<<< HEAD
-  "version": "0.1.2-nightly.8",
-=======
   "version": "0.1.5",
->>>>>>> 501068a6
   "private": true,
   "dependencies": {
     "@ledgerhq/hw-app-eth": "workspace:*",
