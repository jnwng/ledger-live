--- conflicted
+++ resolved
@@ -1,10 +1,6 @@
 {
   "name": "dummy-wallet-app",
-<<<<<<< HEAD
-  "version": "0.1.8-nightly.7",
-=======
   "version": "0.1.8",
->>>>>>> 1256619c
   "private": true,
   "dependencies": {
     "@ledgerhq/hw-app-eth": "workspace:*",
