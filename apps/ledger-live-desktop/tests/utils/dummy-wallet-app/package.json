{
  "name": "dummy-wallet-app",
  "version": "0.1.1-nightly.6",
  "private": true,
  "dependencies": {
<<<<<<< HEAD
    "@ledgerhq/hw-app-eth": "^6.30.4-nightly.2",
    "@ledgerhq/hw-transport": "^6.27.10-nightly.2",
=======
    "@ledgerhq/hw-app-eth": "workspace:*",
    "@ledgerhq/hw-transport": "workspace:*",
>>>>>>> 3f853fe8
    "@ledgerhq/live-common": "workspace:*",
    "@ledgerhq/wallet-api-client": "^0.11.0",
    "@types/jest": "^27.0.1",
    "@types/node": "^16.7.13",
    "@types/react": "^17.0.20",
    "@types/react-dom": "^17.0.9",
    "bignumber.js": "^9.1.0",
    "buffer": "^6.0.3",
    "react": "^17.0.2",
    "react-dom": "^17.0.2",
    "react-scripts": "5.0.0",
    "typescript": "^4.8.3"
  },
  "scripts": {
    "start": "cross-env DISABLE_ESLINT_PLUGIN=true react-scripts start",
    "build": "cross-env DISABLE_ESLINT_PLUGIN=true react-scripts build",
    "test": "cross-env DISABLE_ESLINT_PLUGIN=true react-scripts test",
    "eject": "react-scripts eject"
  },
  "browserslist": {
    "production": [
      ">0.2%",
      "not dead",
      "not op_mini all"
    ],
    "development": [
      "last 1 chrome version",
      "last 1 firefox version",
      "last 1 safari version"
    ]
  },
  "devDependencies": {
    "cross-env": "^7.0.3"
  }
}<|MERGE_RESOLUTION|>--- conflicted
+++ resolved
@@ -3,13 +3,8 @@
   "version": "0.1.1-nightly.6",
   "private": true,
   "dependencies": {
-<<<<<<< HEAD
-    "@ledgerhq/hw-app-eth": "^6.30.4-nightly.2",
-    "@ledgerhq/hw-transport": "^6.27.10-nightly.2",
-=======
     "@ledgerhq/hw-app-eth": "workspace:*",
     "@ledgerhq/hw-transport": "workspace:*",
->>>>>>> 3f853fe8
     "@ledgerhq/live-common": "workspace:*",
     "@ledgerhq/wallet-api-client": "^0.11.0",
     "@types/jest": "^27.0.1",
