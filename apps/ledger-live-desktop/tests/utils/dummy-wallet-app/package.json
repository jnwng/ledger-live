--- conflicted
+++ resolved
@@ -1,10 +1,6 @@
 {
   "name": "dummy-wallet-app",
-<<<<<<< HEAD
-  "version": "0.1.9-nightly.5",
-=======
   "version": "0.1.9",
->>>>>>> 5d7bd8c6
   "private": true,
   "dependencies": {
     "@ledgerhq/hw-app-eth": "workspace:*",
