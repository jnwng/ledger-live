{
  "name": "dummy-wallet-app",
<<<<<<< HEAD
  "version": "0.1.7-nightly.9",
=======
  "version": "0.1.7",
>>>>>>> 6abe8dd3
  "private": true,
  "dependencies": {
    "@ledgerhq/hw-app-eth": "workspace:*",
    "@ledgerhq/hw-transport": "workspace:*",
    "@ledgerhq/live-common": "workspace:*",
    "@ledgerhq/wallet-api-client": "^0.13.0",
    "@types/jest": "^27.0.1",
    "@types/node": "^16.7.13",
    "@types/react": "^17.0.20",
    "@types/react-dom": "^17.0.9",
    "bignumber.js": "^9.1.0",
    "buffer": "^6.0.3",
    "react": "^17.0.2",
    "react-dom": "^17.0.2",
    "react-scripts": "5.0.0",
    "typescript": "^4.8.3"
  },
  "scripts": {
    "start": "cross-env DISABLE_ESLINT_PLUGIN=true react-scripts start",
    "build": "cross-env DISABLE_ESLINT_PLUGIN=true react-scripts build",
    "test": "cross-env DISABLE_ESLINT_PLUGIN=true react-scripts test",
    "eject": "react-scripts eject"
  },
  "browserslist": {
    "production": [
      ">0.2%",
      "not dead",
      "not op_mini all"
    ],
    "development": [
      "last 1 chrome version",
      "last 1 firefox version",
      "last 1 safari version"
    ]
  },
  "devDependencies": {
    "cross-env": "^7.0.3"
  }
}<|MERGE_RESOLUTION|>--- conflicted
+++ resolved
@@ -1,10 +1,6 @@
 {
   "name": "dummy-wallet-app",
-<<<<<<< HEAD
-  "version": "0.1.7-nightly.9",
-=======
   "version": "0.1.7",
->>>>>>> 6abe8dd3
   "private": true,
   "dependencies": {
     "@ledgerhq/hw-app-eth": "workspace:*",
