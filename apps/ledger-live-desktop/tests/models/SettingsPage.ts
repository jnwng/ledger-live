--- conflicted
+++ resolved
@@ -24,7 +24,6 @@
     this.experimentalTab = page.locator("data-test-id=settings-experimental-tab");
     this.experimentalDevModeToggle = page.locator("data-test-id=MANAGER_DEV_MODE-button");
     this.carouselSwitchButton = page.locator("data-test-id=settings-carousel-switch-button");
-<<<<<<< HEAD
     this.counterValueSelector = page.locator(".select__value-container").first();
     this.counterValueSearchBar = page.locator('[placeholder="Search"]');
     this.counterValuedropdownChoiceEuro = page.locator(
@@ -38,8 +37,6 @@
       "div:nth-child(4) > .sc-dkzDqf.uXYMl > .css-198krsd-container > .select__control > .select__value-container",
     );
     this.themeChoiceLight = page.locator("#react-select-5-option-1");
-=======
->>>>>>> 5909e9db
   }
 
   async goToAccountsTab() {
