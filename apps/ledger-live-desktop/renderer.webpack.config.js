--- conflicted
+++ resolved
@@ -200,11 +200,7 @@
     ],
   },
   resolve: {
-<<<<<<< HEAD
-    modules: [path.resolve(__dirname, "node_modules"), "node_modules"],
-=======
     modules: ["node_modules", path.resolve(__dirname, "node_modules")],
->>>>>>> 1d23791f
     alias: {
       "~": path.resolve(__dirname, "src"),
       // See: https://github.com/facebook/react/issues/20235
