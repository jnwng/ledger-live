/* eslint-disable import/no-unresolved */
// @flow
import "./polyfill";
import "./live-common-setup";
import "../e2e/e2e-bridge-setup";
import "react-native-gesture-handler";
import React, {
  Component,
  useCallback,
  useContext,
  useMemo,
  useEffect,
} from "react";
import { connect, useDispatch, useSelector } from "react-redux";
import {
  StyleSheet,
  View,
  Text,
  Linking,
  Appearance,
  AppState,
  Platform,
} from "react-native";
import SplashScreen from "react-native-splash-screen";
import { SafeAreaProvider } from "react-native-safe-area-context";
import { I18nextProvider } from "react-i18next";
import {
  getStateFromPath,
  NavigationContainer,
} from "@react-navigation/native";
import Transport from "@ledgerhq/hw-transport";
import { NotEnoughBalance } from "@ledgerhq/errors";
import { log } from "@ledgerhq/logs";
import { checkLibs } from "@ledgerhq/live-common/lib/sanityChecks";
import { FeatureToggle } from "@ledgerhq/live-common/lib/featureFlags";
import { useCountervaluesExport } from "@ledgerhq/live-common/lib/countervalues/react";
import { pairId } from "@ledgerhq/live-common/lib/countervalues/helpers";

import { NftMetadataProvider } from "@ledgerhq/live-common/lib/nft";
import { ToastProvider } from "@ledgerhq/live-common/lib/notifications/ToastProvider";
<<<<<<< HEAD
import { GlobalCatalogProvider } from "@ledgerhq/live-common/lib/platform/providers/GlobalCatalogProvider";
import { RampCatalogProvider } from "@ledgerhq/live-common/lib/platform/providers/RampCatalogProvider";
import { RemoteLiveAppProvider } from "@ledgerhq/live-common/lib/platform/providers/RemoteLiveAppProvider";
import { LocalLiveAppProvider } from "@ledgerhq/live-common/src/platform/providers/LocalLiveAppProvider";
=======
import {
  PlatformAppProvider,
  usePlatformApp,
} from "@ledgerhq/live-common/lib/platform/PlatformAppProvider";
import { getProvider } from "@ledgerhq/live-common/lib/platform/PlatformAppProvider/providers";
>>>>>>> 25b9e292

import logger from "./logger";
import { saveAccounts, saveBle, saveSettings, saveCountervalues } from "./db";
import {
  exportSelector as settingsExportSelector,
  hasCompletedOnboardingSelector,
  osThemeSelector,
  themeSelector,
} from "./reducers/settings";
import { exportSelector as accountsExportSelector } from "./reducers/accounts";
import { exportSelector as bleSelector } from "./reducers/ble";
import LocaleProvider, { i18n } from "./context/Locale";
import RebootProvider from "./context/Reboot";
import ButtonUseTouchable from "./context/ButtonUseTouchable";
import AuthPass from "./context/AuthPass";
import LedgerStoreProvider from "./context/LedgerStore";
import LoadingApp from "./components/LoadingApp";
import StyledStatusBar from "./components/StyledStatusBar";
import AnalyticsConsole from "./components/AnalyticsConsole";
import ThemeDebug from "./components/ThemeDebug";
import { BridgeSyncProvider } from "./bridge/BridgeSyncContext";
import useDBSaveEffect from "./components/DBSave";
import useAppStateListener from "./components/useAppStateListener";
import SyncNewAccounts from "./bridge/SyncNewAccounts";
import { OnboardingContextProvider } from "./screens/Onboarding/onboardingContext";
import WalletConnectProvider, {
  // $FlowFixMe
  context as _wcContext,
} from "./screens/WalletConnect/Provider";
import HookAnalytics from "./analytics/HookAnalytics";
import HookSentry from "./components/HookSentry";
import RootNavigator from "./components/RootNavigator";
import SetEnvsFromSettings from "./components/SetEnvsFromSettings";
import CounterValuesProvider from "./components/CounterValuesProvider";
import type { State } from "./reducers";
import { navigationRef, isReadyRef } from "./rootnavigation";
import { useTrackingPairs } from "./actions/general";
import { ScreenName, NavigatorName } from "./const";
import ExperimentalHeader from "./screens/Settings/Experimental/ExperimentalHeader";
import RatingsModal from "./screens/RatingsModal";
import { lightTheme, darkTheme } from "./colors";
import NotificationsProvider from "./screens/NotificationCenter/NotificationsProvider";
import SnackbarContainer from "./screens/NotificationCenter/Snackbar/SnackbarContainer";
import NavBarColorHandler from "./components/NavBarColorHandler";
import { setOsTheme } from "./actions/settings";
// $FlowFixMe
import { FirebaseRemoteConfigProvider } from "./components/FirebaseRemoteConfig";
// $FlowFixMe
import { FirebaseFeatureFlagsProvider } from "./components/FirebaseFeatureFlags";
// $FlowFixMe
import StyleProvider from "./StyleProvider";
// $FlowFixMe
import MarketDataProvider from "./screens/Market/MarketDataProviderWrapper";
import AdjustProvider from "./components/AdjustProvider";
import DelayedTrackingProvider from "./components/DelayedTrackingProvider";
import { useFilteredManifests } from "./screens/Platform/shared";

const themes = {
  light: lightTheme,
  dark: darkTheme,
};

checkLibs({
  NotEnoughBalance,
  React,
  log,
  Transport,
  connect,
});

// useScreens();
const styles = StyleSheet.create({
  root: {
    flex: 1,
  },
});

// Fixme until third parties address this themselves
// $FlowFixMe
Text.defaultProps = Text.defaultProps || {};
// $FlowFixMe
Text.defaultProps.allowFontScaling = false;

type AppProps = {
  importDataString?: string,
};

function App({ importDataString }: AppProps) {
  useAppStateListener();

  const getSettingsChanged = useCallback(
    (a, b) => a.settings !== b.settings,
    [],
  );

  const getAccountsChanged = useCallback((oldState: State, newState: State): ?{
    changed: string[],
  } => {
    if (oldState.accounts !== newState.accounts) {
      return {
        changed: newState.accounts.active
          .filter(a => {
            const old = oldState.accounts.active.find(b => a.id === b.id);
            return !old || old !== a;
          })
          .map(a => a.id),
      };
    }
    return null;
  }, []);

  const rawState = useCountervaluesExport();
  const trackingPairs = useTrackingPairs();
  const pairIds = useMemo(() => trackingPairs.map(p => pairId(p)), [
    trackingPairs,
  ]);

  useDBSaveEffect({
    save: saveCountervalues,
    throttle: 2000,
    getChangesStats: () => ({
      changed: !!Object.keys(rawState.status).length,
      pairIds,
    }),
    lense: () => rawState,
  });

  useDBSaveEffect({
    save: saveSettings,
    throttle: 400,
    getChangesStats: getSettingsChanged,
    lense: settingsExportSelector,
  });

  useDBSaveEffect({
    save: saveAccounts,
    throttle: 500,
    getChangesStats: getAccountsChanged,
    lense: accountsExportSelector,
  });

  useDBSaveEffect({
    save: saveBle,
    throttle: 500,
    getChangesStats: (a, b) => a.ble !== b.ble,
    lense: bleSelector,
  });

  return (
    <View style={styles.root}>
      <SyncNewAccounts priority={5} />
      <ExperimentalHeader />

      <RootNavigator importDataString={importDataString} />

      <AnalyticsConsole />
      <ThemeDebug />
      <FeatureToggle feature="ratings">
        <RatingsModal />
      </FeatureToggle>
    </View>
  );
}

function getProxyURL(url: ?string) {
  if (typeof url === "string" && url.substr(0, 3) === "wc:") {
    return `ledgerlive://wc?uri=${encodeURIComponent(url)}`;
  }

  return url;
}

// DeepLinking
const linkingOptions = {
  async getInitialURL() {
    const url = await Linking.getInitialURL();
    return getProxyURL(url);
  },
  subscribe(listener) {
    function onReceiveURL({ url: _url }: { url: string }) {
      const url = getProxyURL(_url);
      listener(url);
    }

    Linking.addEventListener("url", onReceiveURL);

    return () => {
      // Clean up the event listeners
      Linking.removeEventListener("url", onReceiveURL);
    };
  },
  prefixes: ["ledgerlive://"],
  config: {
    screens: {
      [NavigatorName.Base]: {
        initialRouteName: NavigatorName.Main,
        screens: {
          /**
           * @params ?uri: string
           * ie: "ledgerlive://wc?uri=wc:00e46b69-d0cc-4b3e-b6a2-cee442f97188@1?bridge=https%3A%2F%2Fbridge.walletconnect.org&key=91303dedf64285cbbaf9120f6e9d160a5c8aa3deb67017a3874cd272323f48ae
           */
          [ScreenName.WalletConnectDeeplinkingSelectAccount]: "wc",
          [ScreenName.PostBuyDeviceScreen]: "hw-purchase-success",
          /**
           * @params ?platform: string
           * ie: "ledgerlive://discover/paraswap?theme=light" will open the catalog and the paraswap dapp with a light theme as parameter
           */
          [ScreenName.PlatformApp]: "discover/:platform",
          [NavigatorName.Main]: {
            initialRouteName: ScreenName.Portfolio,
            screens: {
              /**
               * ie: "ledgerlive://portfolio" -> will redirect to the portfolio
               */
              [NavigatorName.Portfolio]: {
                screens: {
                  [ScreenName.Portfolio]: "portfolio",
                  [NavigatorName.PortfolioAccounts]: {
                    screens: {
                      /**
                       * @params ?currency: string
                       * ie: "ledgerlive://account?currency=bitcoin" will open the first bitcoin account
                       */
                      [ScreenName.Accounts]: "account",
                    },
                  },
                },
              },
              [NavigatorName.Market]: {
                screens: {
                  /**
                   * ie: "ledgerlive://market" will open the market screen
                   */
                  [ScreenName.MarketList]: "market",
                },
              },
              [NavigatorName.Discover]: {
                screens:
                  Platform.OS === "ios"
                    ? {}
                    : {
                        /**
                         * ie: "ledgerlive://discover" will open the catalog
                         */
                        [ScreenName.PlatformCatalog]: "discover",
                      },
              },
              [NavigatorName.Manager]: {
                screens: {
                  /**
                   * ie: "ledgerlive://manager" will open the manager
                   *
                   * @params ?installApp: string
                   * ie: "ledgerlive://manager?installApp=bitcoin" will open the manager with "bitcoin" prefilled in the search input
                   *
                   * * @params ?searchQuery: string
                   * ie: "ledgerlive://manager?searchQuery=bitcoin" will open the manager with "bitcoin" prefilled in the search input
                   */
                  [ScreenName.Manager]: "manager",
                },
              },
            },
          },
          [NavigatorName.ReceiveFunds]: {
            screens: {
              /**
               * @params ?currency: string
               * ie: "ledgerlive://receive?currency=bitcoin" will open the prefilled search account in the receive flow
               */
              [ScreenName.ReceiveSelectAccount]: "receive",
            },
          },
          [NavigatorName.Swap]: {
            screens: {
              /**
               * @params ?currency: string
               * ie: "ledgerlive://receive?currency=bitcoin" will open the prefilled search account in the receive flow
               */
              [ScreenName.Swap]: "swap",
            },
          },
          [NavigatorName.SendFunds]: {
            screens: {
              /**
               * @params ?currency: string
               * ie: "ledgerlive://send?currency=bitcoin" will open the prefilled search account in the send flow
               */
              [ScreenName.SendCoin]: "send",
            },
          },
          /**
           * ie: "ledgerlive://buy" -> will redirect to the main exchange page
           */
          [NavigatorName.Exchange]: {
            initialRouteName: "buy",
            screens: {
              [ScreenName.ExchangeBuy]: "buy/:currency?",
            },
          },
          /**
           * ie: "ledgerlive://swap" -> will redirect to the main swap page
           */
          [NavigatorName.Swap]: "swap",
          [NavigatorName.Settings]: {
            initialRouteName: [ScreenName.SettingsScreen],
            screens: {
              /**
               * ie: "ledgerlive://settings/experimental" -> will redirect to the experimental settings panel
               */
              [ScreenName.SettingsScreen]: "settings",
              [ScreenName.GeneralSettings]: "settings/general",
              [ScreenName.AccountsSettings]: "settings/accounts",
              [ScreenName.AboutSettings]: "settings/about",
              [ScreenName.HelpSettings]: "settings/help",
              [ScreenName.ExperimentalSettings]: "settings/experimental",
              [ScreenName.DeveloperSettings]: "settings/developer",
            },
          },
        },
      },
    },
  },
};

const linkingOptionsOnboarding = {
  ...linkingOptions,
  config: {
    screens: {
      [NavigatorName.Base]: {
        initialRouteName: NavigatorName.Main,
        screens: {
          [ScreenName.PostBuyDeviceScreen]: "hw-purchase-success",
        },
      },
    },
  },
};

const DeepLinkingNavigator = ({ children }: { children: React$Node }) => {
  const dispatch = useDispatch();
  const hasCompletedOnboarding = useSelector(hasCompletedOnboardingSelector);
  const wcContext = useContext(_wcContext);
  const platformAppState = usePlatformApp();
  const filteredManifests = useFilteredManifests();

  const linking = useMemo(
    () => ({
      ...linkingOptions,
      enabled:
        hasCompletedOnboarding &&
        wcContext.initDone &&
        !wcContext.session.session,
      getStateFromPath: (path, config) => {
        const url = new URL(`ledgerlive://${path}`);
        const { hostname, pathname } = url;
        const platform = pathname.split("/")[1];
        if (hostname === "discover" && platform) {
          /**
           * Upstream validation of "ledgerlive://discover/:platform":
           *  - checking that a manifest exists
           *  - adding "name" search param
           * */
          const manifest = filteredManifests.find(
            m => m.id.toLowerCase() === platform.toLowerCase(),
          );
          if (!manifest) return undefined;
          url.pathname = `/${manifest.id}`;
          url.searchParams.set("name", manifest.name);
          return getStateFromPath(url.href?.split("://")[1], config);
        }
        return getStateFromPath(path, config);
      },
    }),
    [
      hasCompletedOnboarding,
      wcContext.initDone,
      wcContext.session.session,
      filteredManifests,
    ],
  );

  const [isReady, setIsReady] = React.useState(false);

  useEffect(() => {
    if (!wcContext.initDone) {
      return;
    }
    if (
      platformAppState.isLoading &&
      !platformAppState.lastUpdateTime &&
      !platformAppState.error
    )
      /**
       * Ensure that the list of manifests has been loaded once so that the
       * deep linking logic to platform apps works in the scenario where the app
       * was not previously running.
       *  */
      return;
    setIsReady(true);
  }, [
    wcContext.initDone,
    platformAppState.isLoading,
    platformAppState.lastUpdateTime,
    platformAppState.error,
  ]);

  React.useEffect(
    () => () => {
      isReadyRef.current = false;
    },
    [],
  );

  const theme = useSelector(themeSelector);
  const osTheme = useSelector(osThemeSelector);

  const compareOsTheme = useCallback(() => {
    const currentOsTheme = Appearance.getColorScheme();
    if (currentOsTheme && osTheme !== currentOsTheme) {
      dispatch(setOsTheme(currentOsTheme));
    }
  }, [dispatch, osTheme]);

  useEffect(() => {
    compareOsTheme();
    const osThemeChangeHandler = nextAppState =>
      nextAppState === "active" && compareOsTheme();
    const sub = AppState.addEventListener("change", osThemeChangeHandler);
    return () => sub.remove();
  }, [compareOsTheme]);

  const resolvedTheme = useMemo(
    () =>
      ((theme === "system" && osTheme) || theme) === "light" ? "light" : "dark",
    [theme, osTheme],
  );

  if (!isReady) {
    return null;
  }

  return (
    <StyleProvider selectedPalette={resolvedTheme}>
      <NavigationContainer
        theme={themes[resolvedTheme]}
        linking={linking}
        ref={navigationRef}
        onReady={() => {
          isReadyRef.current = true;
          setTimeout(() => SplashScreen.hide(), 300);
        }}
      >
        {children}
      </NavigationContainer>
    </StyleProvider>
  );
};

const AUTO_UPDATE_DEFAULT_DELAY = 1800 * 1000; // 1800 seconds

export default class Root extends Component<
  { importDataString?: string },
  { appState: * },
> {
  initTimeout: *;

  componentWillUnmount() {
    clearTimeout(this.initTimeout);
  }

  componentDidCatch(e: *) {
    logger.critical(e);
    throw e;
  }

  onInitFinished = () => {};

  onRebootStart = () => {
    clearTimeout(this.initTimeout);
    if (SplashScreen.show) SplashScreen.show(); // on iOS it seems to not be exposed
  };

  render() {
    const importDataString = __DEV__ ? this.props.importDataString : "";

    const provider = __DEV__ ? "staging" : "production";

    return (
      <RebootProvider onRebootStart={this.onRebootStart}>
        <LedgerStoreProvider onInitFinished={this.onInitFinished}>
          {(ready, store, initialCountervalues) =>
            ready ? (
              <>
                <SetEnvsFromSettings />
                <HookSentry />
                <AdjustProvider />
                <DelayedTrackingProvider />
                <HookAnalytics store={store} />
                <WalletConnectProvider>
                  <RemoteLiveAppProvider
                    provider={provider}
                    updateFrequency={AUTO_UPDATE_DEFAULT_DELAY}
                  >
                    <LocalLiveAppProvider>
                      <GlobalCatalogProvider
                        provider={provider}
                        updateFrequency={AUTO_UPDATE_DEFAULT_DELAY}
                      >
                        <RampCatalogProvider
                          provider={provider}
                          updateFrequency={AUTO_UPDATE_DEFAULT_DELAY}
                        >
                          <FirebaseRemoteConfigProvider>
                            <FirebaseFeatureFlagsProvider>
                              <SafeAreaProvider>
                                <DeepLinkingNavigator>
                                  <StyledStatusBar />
                                  <NavBarColorHandler />
                                  <AuthPass>
                                    <I18nextProvider i18n={i18n}>
                                      <LocaleProvider>
                                        <BridgeSyncProvider>
                                          <CounterValuesProvider
                                            initialState={initialCountervalues}
                                          >
                                            <ButtonUseTouchable.Provider
                                              value={true}
                                            >
                                              <OnboardingContextProvider>
                                                <ToastProvider>
                                                  <NotificationsProvider>
                                                    <SnackbarContainer />
                                                    <NftMetadataProvider>
                                                      <MarketDataProvider>
                                                        <App
                                                          importDataString={
                                                            importDataString
                                                          }
                                                        />
                                                      </MarketDataProvider>
                                                    </NftMetadataProvider>
                                                  </NotificationsProvider>
                                                </ToastProvider>
                                              </OnboardingContextProvider>
                                            </ButtonUseTouchable.Provider>
                                          </CounterValuesProvider>
                                        </BridgeSyncProvider>
                                      </LocaleProvider>
                                    </I18nextProvider>
                                  </AuthPass>
                                </DeepLinkingNavigator>
                              </SafeAreaProvider>
                            </FirebaseFeatureFlagsProvider>
                          </FirebaseRemoteConfigProvider>
                        </RampCatalogProvider>
                      </GlobalCatalogProvider>
                    </LocalLiveAppProvider>
                  </RemoteLiveAppProvider>
                </WalletConnectProvider>
              </>
            ) : (
              <LoadingApp />
            )
          }
        </LedgerStoreProvider>
      </RebootProvider>
    );
  }
}

if (__DEV__) {
  require("./snoopy");
}<|MERGE_RESOLUTION|>--- conflicted
+++ resolved
@@ -38,18 +38,13 @@
 
 import { NftMetadataProvider } from "@ledgerhq/live-common/lib/nft";
 import { ToastProvider } from "@ledgerhq/live-common/lib/notifications/ToastProvider";
-<<<<<<< HEAD
 import { GlobalCatalogProvider } from "@ledgerhq/live-common/lib/platform/providers/GlobalCatalogProvider";
 import { RampCatalogProvider } from "@ledgerhq/live-common/lib/platform/providers/RampCatalogProvider";
-import { RemoteLiveAppProvider } from "@ledgerhq/live-common/lib/platform/providers/RemoteLiveAppProvider";
+import {
+  RemoteLiveAppProvider,
+  useRemoteLiveAppContext,
+} from "@ledgerhq/live-common/lib/platform/providers/RemoteLiveAppProvider";
 import { LocalLiveAppProvider } from "@ledgerhq/live-common/src/platform/providers/LocalLiveAppProvider";
-=======
-import {
-  PlatformAppProvider,
-  usePlatformApp,
-} from "@ledgerhq/live-common/lib/platform/PlatformAppProvider";
-import { getProvider } from "@ledgerhq/live-common/lib/platform/PlatformAppProvider/providers";
->>>>>>> 25b9e292
 
 import logger from "./logger";
 import { saveAccounts, saveBle, saveSettings, saveCountervalues } from "./db";
@@ -392,7 +387,7 @@
   const dispatch = useDispatch();
   const hasCompletedOnboarding = useSelector(hasCompletedOnboardingSelector);
   const wcContext = useContext(_wcContext);
-  const platformAppState = usePlatformApp();
+  const removeLiveAppState = useRemoteLiveAppContext();
   const filteredManifests = useFilteredManifests();
 
   const linking = useMemo(
@@ -438,9 +433,9 @@
       return;
     }
     if (
-      platformAppState.isLoading &&
-      !platformAppState.lastUpdateTime &&
-      !platformAppState.error
+      removeLiveAppState.isLoading &&
+      !removeLiveAppState.lastUpdateTime &&
+      !removeLiveAppState.error
     )
       /**
        * Ensure that the list of manifests has been loaded once so that the
@@ -451,9 +446,9 @@
     setIsReady(true);
   }, [
     wcContext.initDone,
-    platformAppState.isLoading,
-    platformAppState.lastUpdateTime,
-    platformAppState.error,
+    removeLiveAppState.isLoading,
+    removeLiveAppState.lastUpdateTime,
+    removeLiveAppState.error,
   ]);
 
   React.useEffect(
