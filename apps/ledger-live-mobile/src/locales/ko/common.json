{
  "common" : {
    "cancel" : "취소",
    "apply" : "적용",
    "seeAll" : "모두 보기",
    "back" : "뒤로",
    "delete" : "삭제",
    "paste" : "붙여넣기",
    "yes" : "예",
    "no" : "아니오",
    "gotit" : "알겠습니다",
    "continue" : "계속",
    "retry" : "다시 시도",
    "done" : "완료",
    "sortBy" : "정렬 기준",
    "signOut" : "로그아웃",
    "search" : "검색",
    "contactUs" : "Ledger 지원 부서에 하세요",
    "device" : "장치",
    "cryptoAsset" : "암호화폐",
    "skip" : "건너뛰기",
    "noCryptoFound" : "암호화폐가 없습니다",
    "needHelp" : "도움이 필요하세요?",
    "edit" : "편집",
    "editName" : "이름 편집",
    "close" : "닫기",
    "confirm" : "확인",
    "poweredBy" : "제공 ",
    "received" : "수령됨",
    "sent" : "전송됨",
    "or" : "또는",
    "rename" : "이름 변경",
    "learnMore" : "자세히 알아보기",
    "checkItOut" : "확인해 보세요",
    "viewDetails" : "세부사항 보기",
    "today" : "오늘",
    "yesterday" : "어제",
    "upToDate" : "최신",
    "transactionDate" : "트랜잭션 날짜",
    "outdated" : "오래됨",
    "satPerByte" : "sat/bytes",
    "notAvailable" : "이용할 수 없습니다",
    "import" : "가져오기",
    "bluetooth" : "블루투스",
    "usb" : "USB",
    "add" : "추가",
    "token" : "토큰",
    "token_plural" : "토큰",
    "subaccount" : "서브 계정",
    "subaccount_plural" : "부계정",
    "forgetDevice" : "장치 제거",
    "help" : "도움말",
    "saveLogs" : "로그 저장",
    "sync" : {
      "ago" : "{{time}}에 동기화됨"
    },
    "update" : "업데이트 이용 가능",
    "install" : "설치",
    "installed" : "설치됨",
    "uninstall" : "제거",
    "fromNow" : {
      "seconds" : "1초 후",
      "seconds_plural" : "{{time}}초 후",
      "minutes" : "1분 후",
      "minutes_plural" : "{{time}}분 후",
      "hours" : "1시간 후",
      "hours_plural" : "{{time}}시간 후",
      "days" : "1일 후",
      "days_plural" : "{{time}}일 후"
    },
    "timeAgo" : {
      "seconds" : "1초 전",
      "seconds_plural" : "{{time}}초 전",
      "minutes" : "1분 전",
      "minutes_plural" : "{{time}}분 전",
      "hours" : "1시간 전",
      "hours_plural" : "{{time}}시간 전",
      "days" : "어제",
      "days_plural" : "{{time}}일 전"
    },
    "seeMore" : "더 보기",
    "moreInfo" : "자세한 정보",
<<<<<<< HEAD
    "buyEth" : "이더리움 구매"
=======
    "buyEth" : "이더리움 구매",
    "popular" : "인기 있는"
>>>>>>> 39c4b709
  },
  "errors" : {
    "countervaluesUnavailable" : {
      "title" : "현재 이 자산에 대한 등가를 제공할 수 없습니다"
    },
    "AccountAwaitingSendPendingOperations" : {
      "title" : "이 계정에 대기 중인 거래가 있습니다",
      "description" : "거래가 완료될 때까지 기다려 주세요."
    },
    "AccountNameRequired" : {
      "title" : "계정 이름이 필요합니다",
      "description" : "계정 이름을 입력하세요"
    },
    "AccountNeedResync" : {
      "title" : "다시 시도해주세요",
      "description" : "오래된 계정입니다. 동기화가 필요합니다."
    },
    "AlgorandASANotOptInInRecipient" : {
      "title" : "선택한 ASA에서 수령인 계정을 선택하지 않았습니다."
    },
    "BluetoothRequired" : {
      "title" : "죄송하지만 블루투스가 비활성 상태입니다",
      "description" : "휴대폰 설정에서 블루투스를 활성화해주세요. ({{state}} 주)"
    },
    "FwUpdateBluetoothNotSupported" : {
      "title" : "펌웨어 업데이트는 유선 연결로만 지원됩니다."
    },
    "BtcUnmatchedApp" : {
      "title" : "올바르지 않은 앱입니다",
      "description" : "귀하의 장치에서 {{managerAppName}} 앱을 열어주세요."
    },
    "CantOpenDevice" : {
      "title" : "죄송하지만, 연결에 실패했습니다",
      "description" : "귀하의 Ledger 장치가 반드시 잠금 해제 상태로 블루투스 사용 가능 범위 내에 있어야 합니다."
    },
    "CantScanQRCode" : {
      "title" : "이 QR 코드를 스캔할 수 없습니다. 자동 인증을 지원하지 않는 주소입니다."
    },
    "ConnectAppTimeout" : {
      "title" : "죄송하지만 발견된 장치가 없습니다.",
      "description" : {
        "ios" : {
          "nanoX" : "{{productName}}가 잠금 해제되어 있고 블루투스가 활성화되어 있는지 확인하세요."
        },
        "android" : {
          "nanoS" : "귀하의 {{productName}} 장치가 잠금 해제되어 있고 케이블로 연결되어 있는지 확인하세요.",
          "nanoSP" : "귀하의 {{productName}} 장치가 잠금 해제되어 있고 케이블로 연결되어 있는지 확인하세요.",
          "nanoX" : "{{productName}}가 잠금 해제되어 있고 케이블로 연결되어 있는지 또는 블루투스가 활성화되어 있는지 확인하세요."
        }
      }
    },
    "ConnectManagerTimeout" : {
      "title" : "죄송하지만 관리자 연결에 실패했습니다",
      "description" : {
        "ios" : {
          "nanoX" : "{{productName}}가 잠금 해제되어 있고 블루투스가 활성화되어 있는지 확인하세요."
        },
        "android" : {
          "nanoS" : "귀하의 {{productName}} 장치가 잠금 해제되어 있고 케이블로 연결되어 있는지 확인하세요.",
          "nanoSP" : "귀하의 {{productName}} 장치가 잠금 해제되어 있고 케이블로 연결되어 있는지 확인하세요.",
          "nanoX" : "{{productName}}가 잠금 해제되어 있고 케이블로 연결되어 있는지 또는 블루투스가 활성화되어 있는지 확인하세요."
        }
      }
    },
    "ClaimRewardsFeesWarning" : {
      "title" : "추정된 수수료보다 수령하는 보상액이 적습니다.",
      "description" : ""
    },
    "CompoundLowerAllowanceOfActiveAccountError" : {
      "title" : "활성 예치금이 있을 때는 승인된 금액을 낮출 수 없습니다."
    },
    "CosmosBroadcastCodeInternal" : {
      "title" : "문제가 발생했습니다(오류 #1)",
      "description" : "아래 버튼을 이용해 로그를 저장하고 Ledger 지원 부서로 보내주세요."
    },
    "CosmosBroadcastCodeTxDecode" : {
      "title" : "문제가 발생했습니다(오류 #2)",
      "description" : "아래 버튼을 이용해 로그를 저장하고 Ledger 지원 부서로 보내주세요."
    },
    "CosmosBroadcastCodeInvalidSequence" : {
      "title" : "유효하지 않은 시퀀스",
      "description" : "다시 시도해 주세요."
    },
    "CosmosBroadcastCodeUnauthorized" : {
      "title" : "승인되지 않은 서명",
      "description" : "이 트랜잭션의 서명 권한이 없는 계정입니다."
    },
    "CosmosBroadcastCodeInsufficientFunds" : {
      "title" : "자금이 부족합니다",
      "description" : "계정에 자금이 충분한지 확인해 주세요."
    },
    "CosmosBroadcastCodeUnknownRequest" : {
      "title" : "문제가 발생했습니다(오류 #6)",
      "description" : "아래 버튼을 이용해 로그를 저장하고 Ledger 지원 부서로 보내주세요."
    },
    "CosmosBroadcastCodeInvalidAddress" : {
      "title" : "유효하지 않은 주소",
      "description" : "주소를 확인하고 재시도하세요."
    },
    "CosmosBroadcastCodeInvalidPubKey" : {
      "title" : "문제가 발생했습니다(오류 #8)",
      "description" : "아래 버튼을 이용해 로그를 저장하고 Ledger 지원 부서로 보내주세요."
    },
    "CosmosBroadcastCodeUnknownAddress" : {
      "title" : "알려지지 않은 주소",
      "description" : "주소를 확인하고 재시도하세요."
    },
    "CosmosBroadcastCodeInsufficientCoins" : {
      "title" : "자금이 부족합니다",
      "description" : "계정의 자금을 늘려주세요."
    },
    "CosmosBroadcastCodeInvalidCoins" : {
      "title" : "문제가 발생했습니다(오류 #11)",
      "description" : "아래 버튼을 이용해 로그를 저장하고 Ledger 지원 부서로 보내주세요."
    },
    "CosmosBroadcastCodeOutOfGas" : {
      "title" : "문제가 발생했습니다(오류 #12)",
      "description" : "아래 버튼을 이용해 로그를 저장하고 Ledger 지원 부서로 보내주세요."
    },
    "CosmosBroadcastCodeMemoTooLarge" : {
      "title" : "메모 필드가 너무 깁니다",
      "description" : "메모 텍스트의 사이즈를 줄이고 다시 시도하세요."
    },
    "CosmosBroadcastCodeInsufficientFee" : {
      "title" : "문제가 발생했습니다(오류 #14)",
      "description" : "아래 버튼을 이용해 로그를 저장하고 Ledger 지원 부서로 보내주세요."
    },
    "CosmosBroadcastCodeTooManySignatures" : {
      "title" : "문제가 발생했습니다(오류 #15)",
      "description" : "아래 버튼을 이용해 로그를 저장하고 Ledger 지원 부서로 보내주세요."
    },
    "CosmosBroadcastCodeGasOverflow" : {
      "title" : "문제가 발생했습니다(오류 #16)",
      "description" : "아래 버튼을 이용해 로그를 저장하고 Ledger 지원 부서로 보내주세요."
    },
    "CosmosBroadcastCodeNoSignatures" : {
      "title" : "문제가 발생했습니다(오류 #17)",
      "description" : "아래 버튼을 이용해 로그를 저장하고 Ledger 지원 부서로 보내주세요."
    },
    "DeviceAppVerifyNotSupported" : {
      "title" : "관리자를 열어 이 앱을 업데이트하세요",
      "description" : "앱 인증이 지원되지 않습니다."
    },
    "DeviceGenuineSocketEarlyClose" : {
      "title" : "죄송하지만 다시 시도해 주세요(genuine-종료)",
      "description" : null
    },
    "DeviceHalted" : {
      "title" : "Ledger 장치를 재시작하고 다시 시도해 주세요",
      "description" : "예상하지 못한 오류가 발생했습니다. 다시 시도해 주세요."
    },
    "DeviceNotGenuine" : {
      "title" : "정품 장치가 아닐 수 있습니다",
      "description" : "아래 버튼을 이용해 로그를 저장하고 Ledger 지원 부서로 보내주세요."
    },
    "DeviceNameInvalid" : {
      "title" : "'{{invalidCharacters}}' 없이 장치 이름을 설정하세요."
    },
    "DeviceOnDashboardExpected" : {
      "title" : "대시보드에 장치가 없습니다",
      "description" : "장치에서 대시보드로 돌아가세요."
    },
    "DeviceNotOnboarded" : {
      "title" : "귀하의 장치가 아직 사용될 준비가 되지 않았습니다",
      "description" : "Ledger Live와 함께 사용하기 전에 장치를 설정하세요."
    },
    "DeviceSocketFail" : {
      "title" : "죄송하지만, 연결에 실패했습니다",
      "description" : "다시 시도해 주세요."
    },
    "DeviceSocketNoBulkStatus" : {
      "title" : "연결이 실패했습니다",
      "description" : "다시 시도해 주세요."
    },
    "DeviceSocketNoHandler" : {
      "title" : "죄송하지만, 연결에 실패했습니다",
      "description" : "다시 시도해 주세요."
    },
    "DisconnectedDevice" : {
      "title" : "장치 연결 해제됨",
      "description" : "Ledger Live를 장치에 연결할 수 없습니다. 다시 시도해 주세요."
    },
    "DisconnectedDeviceDuringOperation" : {
      "title" : "장치 연결 해제됨",
      "description" : "Ledger Live를 장치에 연결할 수 없습니다. 다시 시도해 주세요."
    },
    "ETHAddressNonEIP" : {
      "title" : "자동 검증이 불가능합니다. 주소를 신중하게 확인해 주세요.",
      "description" : null
    },
    "EthAppNftNotSupported" : {
      "title" : "이 장치에서 사용할 수 없는 작업",
      "description" : "NFT 보내기 기능은 Nano X에서만 사용할 수 있습니다. Nano S로 NFT를 보내는 방법을 알아보려면 고객 지원 플랫폼을 방문해 주세요."
    },
    "Touch ID Error" : {
      "title" : "생체 인증 실패",
      "description" : "패스워드를 사용하시거나 앱을 리셋하세요."
    },
    "Error" : {
      "title" : "{{message}}",
      "description" : "문제가 발생했습니다. 다시 시도하세요. 문제가 지속될 경우, 아래 버튼을 이용해 로그를 저장하고 Ledger 지원 부서로 보내주세요."
    },
    "FeeEstimationFailed" : {
      "title" : "죄송합니다, 수수료 추정에 실패했습니다",
      "description" : "수수료를 수동으로 설정해 보세요 (상태: {{status}})."
    },
    "FeeNotLoaded" : {
      "title" : "수수료 요율을 로드할 수 없습니다"
    },
    "FeeRequired" : {
      "title" : "수수료가 필요합니다"
    },
    "FirmwareOrAppUpdateRequired" : {
      "title" : "펌웨어 또는 앱 업데이트가 필요합니다",
      "description" : "관리자를 사용하여 모든 앱을 삭제하고 펌웨어 업데이트가 가능한지 확인한 뒤 재설치하세요"
    },
    "LatestFirmwareVersionRequired" : {
      "title" : "데스크탑에서 장치 업데이트가 필요합니다",
      "description" : "Ledger Live 데스크탑에서 Nano X 펌웨어를 업데이트하세요"
    },
    "GenuineCheckFailed" : {
      "title" : "장치 인증에 실패했습니다",
      "description" : "문제가 발생했습니다. 다시 시도해주세요. 문제가 지속될 경우, 아래 버튼을 이용해 로그를 저장하고 Ledger 지원 부서로 보내주세요."
    },
    "HardResetFail" : {
      "title" : "죄송하지만 리셋할 수 없습니다",
      "description" : "다시 시도해 주세요. 문제가 지속될 경우, 아래 버튼을 이용해 로그를 저장하고 Ledger 지원 부서로 보내주세요."
    },
    "InvalidAddress" : {
      "title" : "유효한 {{currencyName}} 주소가 아닙니다"
    },
    "InvalidAddressBecauseAlreadyDelegated" : {
      "title" : "귀하의 계정은 이미 이 검증인에게 위임되었습니다"
    },
    "InvalidAddressBecauseDestinationIsAlsoSource" : {
      "title" : "보낸 계정과 받는 계정이 동일해서는 안 됩니다."
    },
    "InvalidRecipient" : {
      "title" : "유효하지 않은 수령인"
    },
    "LatestMCUInstalledError" : {
      "title" : "죄송하지만 업데이트가 필요한 항목이 없습니다",
      "description" : "장치를 사용할 수 없다면 Ledger 지원 부서에 문의하세요."
    },
    "LedgerAPIError" : {
      "title" : "죄송하지만 (API HTTP {{status}})(을)를 다시 시도해 주세요",
      "description" : "Ledger API 서버와의 통신에 실패했습니다. 다시 시도해 주세요."
    },
    "LedgerAPIErrorWithMessage" : {
      "title" : "{{message}}",
      "description" : "다시 시도해 주세요. 문제가 지속될 경우, 아래 버튼을 이용해 로그를 저장하고 Ledger 지원 부서로 보내주세요."
    },
    "LedgerAPINotAvailable" : {
      "title" : "죄송하지만 {{currencyName}} 서비스를 이용할 수 없습니다",
      "description" : "다시 시도해 주세요. 문제가 지속될 경우, 아래 버튼을 이용해 로그를 저장하고 Ledger 지원 부서로 보내주세요."
    },
    "ManagerAPIsFail" : {
      "title" : "죄송하지만 관리자 서비스를 이용할 수 없습니다",
      "description" : "네트워크 상태를 확인하세요."
    },
    "ManagerAppAlreadyInstalled" : {
      "title" : "죄송하지만 이미 설치되었습니다",
      "description" : "장치에 이미 설치된 앱이 무엇인지 확인하세요."
    },
    "ManagerAppRelyOnBTC" : {
      "title" : "비트코인 앱과 이더리움 앱이 필요합니다",
      "description" : "우선 최신 비트코인 앱과 이더리움 앱을 설치해 주세요."
    },
    "ManagerDeviceLocked" : {
      "title" : "장치가 잠금 상태입니다",
      "description" : "기기를 잠금 해제하세요"
    },
    "ManagerNotEnoughSpace" : {
      "title" : "저장 공간이 충분하지 않습니다",
      "info" : "{{app}} 앱을 위한 공간을 확보하려면 일부 앱을 제거하세요. 앱을 제거할 때 암호화폐는 안전하게 유지됩니다.",
      "description" : "앱을 삭제해도 사용자의 자산에는 영향을 주지 않습니다.",
      "continue" : "알겠습니다!"
    },
    "ManagerQuitPage" : {
      "install" : {
        "title" : "설치를 종료하고 취소하시겠습니까?",
        "description" : "종료하면 진행 중인 앱 설치가 취소됩니다.",
        "stay" : "설치 계속하기"
      },
      "uninstall" : {
        "title" : "종료하고 제거를 취소하시겠습니까?",
        "description" : "종료하면 진행 중인 앱 제거가 취소됩니다.",
        "stay" : "삭제 계속하기"
      },
      "update" : {
        "title" : "업데이트를 종료하고 취소하시겠습니까?",
        "description" : "종료하면 진행 중인 앱 업데이트가 취소됩니다.",
        "stay" : "업데이트 계속하기"
      },
      "quit" : "관리자 종료"
    },
    "ManagerUninstallBTCDep" : {
      "title" : "죄송하지만 필요한 앱입니다",
      "description" : "마지막으로 비트코인 앱이나 이더리움 앱을 삭제하세요."
    },
    "NetworkDown" : {
      "title" : "죄송하지만 인터넷이 끊긴 것 같습니다",
      "description" : "인터넷 연결을 확인하세요."
    },
    "NoAddressesFound" : {
      "title" : "죄송하지만 발견된 계정이 없습니다",
      "description" : "주소 계산에 문제가 발생했습니다. 다시 시도해 주세요. 문제가 지속될 경우, 아래 버튼을 이용해 로그를 저장하고 Ledger 지원 부서로 보내주세요."
    },
    "NotEnoughBalance" : {
      "title" : "죄송하지만 자금이 부족합니다",
      "description" : "계정에 자금이 충분한지 확인해 주세요."
    },
    "NotEnoughGas" : {
      "title" : "ETH가 네트워크 수수료로 부족합니다",
      "description" : "ERC20 토큰 트랜잭션 수수료로 계정에 ETH를 전송하세요."
    },
    "NotEnoughBalanceToDelegate" : {
      "title" : "위임에 필요한 잔금이 부족합니다"
    },
    "NotEnoughBalanceInParentAccount" : {
      "title" : "부모 계정의 잔금이 부족합니다"
    },
    "QuantityNeedsToBePositive" : {
      "title" : "수량은 1개 이상이어야 합니다"
    },
    "NotEnoughSpendableBalance" : {
      "title" : "잔액은 {{minimumAmount}} 미만일 수 없습니다"
    },
    "NotEnoughBalanceBecauseDestinationNotCreated" : {
      "title" : "수령인 주소를 활성화하려면 최소 {{minimalAmount}}(이)가 필요합니다"
    },
    "PairingFailed" : {
      "title" : "페어링 실패",
      "description" : "다시 시도하거나 블루투스 문제 해결 관련 글을 참조해주세요."
    },
    "PasswordIncorrect" : {
      "title" : "잘못된 패스워드",
      "description" : "다시 시도해 주세요."
    },
    "PasswordsDontMatch" : {
      "title" : "패스워드가 일치하지 않습니다",
      "description" : "다시 시도해 주세요."
    },
    "SelectExchangesLoadError" : {
      "title" : "로드 불가능",
      "description" : "교환을 로드할 수 없습니다."
    },
    "SyncError" : {
      "title" : "동기화 오류",
      "description" : "일부 계정을 동기화할 수 없습니다."
    },
    "TimeoutError" : {
      "title" : "죄송하지만 서버 응답에 너무 많은 시간이 소요되었습니다",
      "description" : "다시 시도해 주세요."
    },
    "TimeoutTagged" : {
      "title" : "죄송하지만 서버 응답에 너무 많은 시간이 소요되었습니다 ({{tag}})",
      "description" : "타임아웃이 발생했습니다."
    },
    "TransactionRefusedOnDevice" : {
      "title" : "장치에서 트랜잭션이 거부되었습니다",
      "description" : "다시 시도해 주세요. 문제가 지속될 경우, 아래 버튼을 이용해 로그를 저장하고 Ledger 지원 부서로 보내주세요."
    },
    "TransportError" : {
      "title" : "문제가 발생했습니다. 장치를 다시 연결하세요",
      "description" : "{{message}} 다시 시도해 주세요. 문제가 지속될 경우, 아래 버튼을 이용해 로그를 저장하고 Ledger 지원 부서로 보내주세요."
    },
    "TransportStatusError" : {
      "title" : "문제가 발생했습니다. 장치를 다시 연결하세요",
      "description" : "{{message}} 다시 시도해 주세요. 문제가 지속될 경우, 아래 버튼을 이용해 로그를 저장하고 Ledger 지원 부서로 보내주세요."
    },
    "TronNoFrozenForBandwidth" : {
      "title" : "동결 해제할 자산 없음",
      "description" : "동결 해제할 대역폭 자산이 없습니다."
    },
    "TronNoFrozenForEnergy" : {
      "title" : "동결 해제할 자산 없음",
      "description" : "동결 해제할 에너지 자산이 없습니다."
    },
    "TronUnfreezeNotExpired" : {
      "title" : "아직 동결 해제할 수 없습니다",
      "description" : "마지막 동결 후 3일을 기다리세요."
    },
    "TronVoteRequired" : {
      "title" : "최소 하나의 득표수가 필요합니다."
    },
    "TronInvalidVoteCount" : {
      "title" : "투표 형식이 올바르지 않습니다",
      "description" : "라운드 번호로만 투표할 수 있습니다."
    },
    "TronRewardNotAvailable" : {
      "title" : "아직 보상 수령 신청을 할 수 없습니다",
      "description" : "다음 신청까지 24시간을 기다려 주세요."
    },
    "TronNoReward" : {
      "title" : "수령할 보상이 없습니다"
    },
    "TronInvalidFreezeAmount" : {
      "title" : "동결할 금액은 1보다 작을 수 없습니다"
    },
    "TronSendTrc20ToNewAccountForbidden" : {
      "title" : "새 계정에 TRC20을 보내도 계정이 활성화되지 않습니다",
      "description" : "계정을 활성화하려면, 우선 계정에 TRX 또는 TRC10을 보내세요. 그 다음에 TRC20을 받을 수 있습니다."
    },
    "TronUnexpectedFees" : {
      "title" : "추가 수수료가 적용될 수 있습니다"
    },
    "TronNotEnoughTronPower" : {
      "title" : "이용 가능한 투표수가 부족합니다"
    },
    "TronTransactionExpired" : {
      "title" : "트랜잭션 타임아웃이 만료되었습니다",
      "description" : "트랜잭션은 30초 이내에 서명을 완료해야 합니다. 다시 시도해 주세요."
    },
    "TronNotEnoughEnergy" : {
      "title" : "이 토큰 전송에 필요한 에너지가 부족합니다"
    },
    "UpdateYourApp" : {
      "title" : "앱 업데이트 필요",
      "description" : "관리자에서 {{managerAppName}} 앱을 삭제하고 재설치하세요."
    },
    "UserRefusedAllowManager" : {
      "title" : "관리자가 장치에서 비활성 상태입니다",
      "description" : "장치에서 관리자를 허용한 후 다시 시도하세요."
    },
    "UserRefusedAddress" : {
      "title" : "수신 주소 거부됨",
      "description" : "주소를 거부했습니다. 확실하지 않을 경우, 아래 버튼을 이용해 로그를 저장하고 Ledger 지원 부서로 보내주세요."
    },
    "UserRefusedDeviceNameChange" : {
      "title" : "장치에서 이름 변경이 취소되었습니다",
      "description" : "이름 변경을 취소했습니다. 다시 시도해 주세요."
    },
    "UserRefusedFirmwareUpdate" : {
      "title" : "장치에서 펌웨어 업데이트가 취소됨",
      "description" : "펌웨어 업데이트를 취소했습니다. 다시 시도해주세요. 문제가 지속될 경우, 아래 버튼을 이용해 로그를 저장하고 Ledger 지원 부서로 보내주세요."
    },
    "UserRefusedOnDevice" : {
      "title" : "장치에서 거래가 취소됨",
      "description" : "귀하가 이 장치 사용을 거부했습니다."
    },
    "WebsocketConnectionError" : {
      "title" : "죄송하지만, 연결에 실패했습니다",
      "description" : "네트워크 연결이 더 좋은 곳에서 다시 시도하세요(WebSocket 오류)."
    },
    "WebsocketConnectionFailed" : {
      "title" : "죄송하지만, 연결에 실패했습니다",
      "description" : "네트워크 연결이 더 좋은 곳에서 다시 시도하세요(WebSocket 실패)"
    },
    "WrongDeviceForAccount" : {
      "title" : "문제가 발생했습니다",
      "description" : "선택한 계정에 연결된 복구 문구 또는 패스프레이즈로 하드웨어 지갑을 설정했는지 확인해 주세요."
    },
    "UnexpectedBootloader" : {
      "title" : "죄송하지만 귀하의 장치가 Bootloader 모드가 아니어야 합니다",
      "description" : "로고가 나타나면 버튼을 누르지 말고 장치를 재시작하세요. 다시 시도해주세요. 문제가 지속될 경우, 아래 버튼을 이용해 로그를 저장하고 Ledger 지원 부서로 보내주세요."
    },
    "UnavailableTezosOriginatedAccountReceive" : {
      "title" : "부계정에서 수신할 수 없습니다 상위 계정을 선택하세요.",
      "description" : "자금 수령을 원하면, 상위 계정을 사용하세요"
    },
    "UnavailableTezosOriginatedAccountSend" : {
      "title" : "아직 부계정에서 전송할 수 없습니다",
      "description" : "이 기능은 최근 Babylon 업데이트로 발생한 변경 사항으로 인해 추후 추가될 예정입니다."
    },
    "AccessDeniedError" : {
      "title" : "Ledger Live의 업데이트가 필요합니다",
      "description" : "Wyre로 스왑 하시려면 Ledger Live를 최신 버전으로 업데이트하고 다시 신원 인증을 해 주세요"
    },
    "RecommendUndelegation" : {
      "title" : "계정 위임을 해제한 후에 계정을 비우세요"
    },
    "RecommendSubAccountsToEmpty" : {
      "title" : "먼저 부계정을 모두 비워주세요"
    },
    "NotSupportedLegacyAddress" : {
      "title" : "현재 지원되지 않는 레거시 주소 형식입니다"
    },
    "StellarWrongMemoFormat" : {
      "title" : "메모 형식이 잘못되었습니다"
    },
    "SourceHasMultiSign" : {
      "title" : "{{currencyName}}(을)를 보내려면 다중서명을 비활성화하세요"
    },
    "StellarMemoRecommended" : {
      "title" : "수령인에게 보낼 때 메모가 필요할 수 있습니다"
    },
    "StratisDown2021Warning" : {
      "description" : "Stratis 블록체인 진화로 더 이상 제대로 작동하지 않을 수 있습니다. 기존 Stratis 블록체인은 2021년 10월 16일까지 지원됩니다."
    },
    "SwapExchangeRateAmountTooLow" : {
      "title" : "금액은 {{minAmountFromFormatted}} 보다 높아야 합니다"
    },
    "SwapExchangeRateAmountTooHigh" : {
      "title" : "금액은 {{maxAmountFromFormatted}} 보다 낮아야 합니다"
    },
    "SwapGenericAPIError" : {
      "title" : "환율이 만료되었습니다",
      "description" : "타이머가 완료되기 전에 스왑을 승인해야 합니다. 환율은 정해진 기간 동안만 유효합니다."
    },
    "PolkadotElectionClosed" : {
      "title" : "검증인 선출을 종료해야 합니다"
    },
    "PolkadotNotValidator" : {
      "title" : "선택된 주소 중 일부는 검증인이 아닙니다"
    },
    "PolkadotLowBondedBalance" : {
      "title" : "< 1 DOT의 경우, 본딩된 모든 자산이 언본딩 됩니다"
    },
    "PolkadotNoUnlockedBalance" : {
      "title" : "언본딩된 자산이 없습니다"
    },
    "PolkadotNoNominations" : {
      "title" : "현재 지명이 없습니다"
    },
    "PolkadotAllFundsWarning" : {
      "title" : "향후 트랜잭션 수수료 지불에 필요한 잔금을 충분히 남겨 두세요"
    },
    "PolkadotDoMaxSendInstead" : {
      "title" : "잔액은 {{minimumBalance}} 미만일 수 없습니다 최대 금액을 전송하여 계정을 비우세요."
    },
    "PolkadotBondMinimumAmount" : {
      "title" : "적어도 {{minimumBondAmount}} 이상 본딩해야 합니다."
    },
    "PolkadotBondMinimumAmountWarning" : {
      "title" : "본딩된 잔액은 {{minimumBondBalance}} 이상이어야 합니다."
    },
    "PolkadotMaxUnbonding" : {
      "title" : "언본딩 한도를 초과했습니다"
    },
    "PolkadotValidatorsRequired" : {
      "title" : "검증인을 적어도 한 명 이상 선택해야 합니다"
    },
    "TaprootNotActivated" : {
      "title" : "Taproot(탭루트) 메인넷이 아직 활성화되지 않았습니다"
    },
    "NotEnoughNftOwned" : {
      "title" : "사용 가능한 토큰 수를 초과했습니다"
    },
    "generic" : {
      "title" : "{{message}}",
      "description" : "문제가 발생했습니다. 다시 시도해주세요. 문제가 지속될 경우, 아래 버튼을 이용해 로그를 저장하고 Ledger 지원 부서로 보내주세요."
    },
    "SolanaAccountNotFunded" : {
      "title" : "자금이 입금되지 않은 계정"
    },
    "SolanaAddressOfEd25519" : {
      "title" : "주소 끄기 ed25519 곡선"
    },
    "SolanaMemoIsTooLong" : {
      "title" : "메모가 너무 깁니다. 최대 길이는 {{maxLength}}입니다."
    },
    "SolanaUseAllAmountStakeWarning" : {
      "title" : "향후 트랜잭션 수수료 지불에 필요한 잔액을 충분히 남겨 두세요"
    },
    "SolanaTxSimulationFailedWhilePendingOp" : {
      "title" : "이전 트랜잭션이 아직 처리되지 않았습니다. 잠시 기다려 트랜잭션 내역을 확인한 후 다시 시도하세요."
    },
    "SolanaTxConfirmationTimeout" : {
      "title" : "트랜잭션이 실패한 것 같습니다. 잠시 기다려 트랜잭션 내역을 확인한 후 다시 시도하세요."
<<<<<<< HEAD
=======
    },
    "CardanoMinAmountError" : {
      "title" : "최소 {{amount}} ADA 필요"
>>>>>>> 39c4b709
    }
  },
  "bluetooth" : {
    "required" : "죄송하지만 블루투스가 비활성 상태인 것 같습니다",
    "locationRequiredTitle" : "블루투스 LE 사용을 위해 위치 정보가 필요합니다.",
    "locationRequiredMessage" : "안드로이드에서 블루투스 LE 장치를 열거하려면 위치를 허용해야 합니다.",
    "checkEnabled" : "휴대폰 설정에서 블루투스를 활성화해주세요."
<<<<<<< HEAD
=======
  },
  "webview" : {
    "noConnectionError" : {
      "title" : "연결 없음",
      "description" : "인터넷에 액세스할 수 없습니다. 연결을 확인하고 다시 시도하세요."
    }
>>>>>>> 39c4b709
  },
  "location" : {
    "required" : "위치 서비스가 필요합니다",
    "open" : "위치 설정 열기",
    "disabled" : "블루투스로 귀하의 장치를 Ledger Live와 페어링 하려면 위치 서비스가 필요합니다.",
    "noInfos" : "Ledger는 사용자의 위치 정보를 사용하지 않습니다."
  },
  "permissions" : {
    "open" : "앱 사용 권한 열기"
  },
  "fees" : {
    "speed" : {
      "high" : "높음",
      "standard" : "스탠다드",
      "low" : "낮음",
      "slow" : "느림",
      "medium" : "보통",
      "fast" : "빠름",
      "custom" : "커스텀",
      "blockCount" : "{{blockCount}}개 블록"
    }
  },
  "signout" : {
    "confirm" : "정말 로그아웃하시겠습니까?",
    "disclaimer" : "휴대폰에서 모든 계정 데이터가 삭제됩니다.",
    "action" : "로그아웃"
<<<<<<< HEAD
  },
  "auth" : {
    "failed" : {
      "biometrics" : {
        "title" : "{{biometricsType}} 잠금 해제에 실패했습니다",
        "description" : "계속하려면 암호를 입력하세요",
        "authenticate" : "Ledger Live 앱으로 인증하세요."
      },
      "denied" : "귀하의 휴대폰 인증에 실패하여 Auth 보안 기능을 사용하실 수 없습니다.",
      "title" : "인증 실패",
      "buttons" : {
        "tryAgain" : "다시 시도하세요",
        "reset" : "재설정"
      }
    },
    "unlock" : {
      "biometricsTitle" : "Ledger Live 앱으로 인증하세요.",
      "title" : "다시 돌아오신 것을 환영합니다.",
      "desc" : "계속하려면 암호를 입력하세요",
      "inputPlaceholder" : "암호를 입력하세요",
      "login" : "로그인",
      "forgotPassword" : "암호를 잊어버렸습니다"
    },
    "addPassword" : {
      "placeholder" : "패스워드를 선택하세요",
      "title" : "패스워드 잠금"
    },
    "confirmPassword" : {
      "title" : "패스워드 확인",
      "placeholder" : "패스워드를 확인하세요"
    },
    "enableBiometrics" : {
      "title" : "{{biometricsType}}",
      "desc" : "{{biometricsType}}로 잠금 해제"
    }
  },
  "reset" : {
    "title" : "Ledger Live 제거 후 다시 설치",
    "description" : "Ledger Live 데이터(계정 및 설정 포함)를 삭제하시려면, 휴대폰에서 앱을 삭제한 후 재설치하세요.",
    "button" : "재설정",
    "warning" : "Ledger Live를 리셋하면 계정의 스왑 트랜잭션 내역이 삭제됩니다."
  },
  "graph" : {
    "week" : "1주",
    "month" : "1달",
    "year" : "1년",
    "all" : "전체"
  },
  "carousel" : {
    "title" : "배너를 닫습니까?",
    "description" : "새로운 소식이 있으면 전해드리겠습니다.",
    "confirm" : "확인",
    "undo" : "되돌리기",
    "banners" : {
      "valentine" : {
        "title" : "발렌타인 데이",
        "description" : "매수 및 매도 수수료 인하"
      },
      "tour" : {
        "title" : "둘러보기",
        "description" : "Ledger Live 앱을 탐색하고 자산을 구매, 성장 및 보호하는 방법을 배우세요",
        "cta" : "둘러보기"
      },
      "academy" : {
        "title" : "Ledger 아카데미",
        "description" : "블록체인에 대해 알아야 할 모든 것",
        "cta" : "둘러보기"
      },
      "stakeCosmos" : {
        "title" : "COSMOS(코스모스) 스테이킹",
        "description" : "오늘 ATOM을 위임하고 보상을 받으세요."
      },
      "familyPack" : {
        "title" : "패밀리 팩",
        "description" : "할인된 Nano S 3팩, 선물 또는 백업용으로 적합",
        "cta" : "지금 구매하기"
      },
      "familyPackX" : {
        "title" : "Ledger Nano X 패밀리 팩",
        "description" : "할인된 Nano X 3팩, 선물 또는 백업용으로 적합",
        "cta" : "지금 저장하세요"
      },
      "buyCrypto" : {
        "title" : "암호화폐 구매",
        "description" : "당사 파트너를 통해 50개 이상의 암호화폐 구매",
        "cta" : "지금 구매하기"
      },
      "swap" : {
        "title" : "암호화폐 스왑",
        "description" : "당사 파트너를 통해 완전히 보호된 100개 이상의 암호화폐 스왑",
        "cta" : "지금 스왑하세요"
      },
      "algorand" : {
        "title" : "알고랜드(Algorand)",
        "description" : "트랜잭션마다 ALGO 보상을 받을 수 있습니다."
      },
      "sell" : {
        "title" : "암호화폐를 매도",
        "description" : "Ledger Live에서 비트코인을 바로 매도해 보세요."
      },
      "vote" : {
        "title" : "Ledger로 투표하세요",
        "description" : "Ledger 지갑에서 바로 투표해 보세요."
      },
      "lending" : {
        "title" : "암호화폐를 대출",
        "description" : "컴파운드 프로토콜로 자산 대출"
      },
      "blackfriday" : {
        "title" : "블랙 프라이데이",
        "description" : "BLACKFRIDAY20 프로모코드로 40% 할인가에 구매하세요"
      },
      "lido" : {
        "title" : "리도(Lido)로 ETH 스테이킹",
        "description" : "Lido를 통해 ETH를 안전하게 스테이킹하여 보상을 받으세요",
        "cta" : "지금 스테이킹하기"
      },
      "market" : {
        "title" : "암호화폐 시장",
        "description" : "앱에서 바로 암호화폐 가격 및 시장 추세 확인",
        "cta" : "둘러보기"
      }
    }
  },
  "ratings" : {
    "init" : {
      "title" : "Ledger Live를 마음껏 누리고 있나요?",
      "description" : "사용자가 전적으로 만족하든 개선의 여지가 있다고 느끼든 당사는 사용자의 피드백을 매우 소중하게 생각합니다.",
      "cta" : {
        "enjoy" : "훌륭해요",
        "disappointed" : "실망스러워요",
        "notNow" : "나중에 하기"
      }
    },
    "enjoy" : {
      "title" : "여러분도 훌륭해요",
      "description" : "잠시 시간을 내어 리뷰를 작성해 주시면 감사하겠습니다. 귀하의 지원은 당사가 더 많은 사람들에게 다가가는 데 도움이 되며 새로운 앱 기능을 출시하도록 동기를 부여합니다.",
      "cta" : {
        "rate" : "별 5개를 주세요",
        "notNow" : "나중에 하기"
      }
    },
    "disappointed" : {
      "title" : "더 나은 제품을 만들 수 있도록 도와주세요.",
      "description" : "당사는 더 나은 기업으로 거듭나고 싶습니다. 개선점을 파악할 수 있도록 귀하의 솔직한 피드백을 부탁드립니다.",
      "cta" : {
        "sendFeedback" : "피드백 보내기",
        "notNow" : "나중에 하기"
      }
    },
    "disappointedDone" : {
      "title" : "피드백 감사합니다",
      "description" : "더 자세한 피드백을 보내고 싶거나 도움이 필요하다면 다음 주소로 이메일을 보내주세요. ",
      "cta" : {
        "done" : "완료"
      }
    }
  },
  "buyDevice" : {
    "0" : {
      "title" : "결국 여러분의 자산입니다. 그러니 잘 지켜야 합니다.",
      "desc" : "스스로 암호화폐를 관리할 수 있는 자유를 누리세요."
    },
    "1" : {
      "title" : "DeFi 및 NFT에 액세스",
      "desc" : "앱에서 직접 신뢰할 수 있는 DeFi 애플리케이션과 안전하게 상호 작용합니다."
    },
    "2" : {
      "title" : "Web3로의 키",
      "desc" : "Ledger를 사용하여 당사 파트너로부터 주요 암호화폐를 안전하게 구매, 판매 및 스왑할 수 있습니다."
    },
    "3" : {
      "title" : "인증된 보안",
      "desc" : "당사 제품은 국가 사이버 보안 기관에서 보안에 대해 인증한 유일한 하드웨어 지갑입니다."
    },
    "title" : "여러분만의 Ledger를 사용해 보세요!",
    "desc" : "업계 최고의 보안으로 여러분의 암호화폐 및 NFT를 보호하세요",
    "cta" : "지금 여러분의 Ledger를 구매하세요",
    "footer" : "이미 장치가 있습니다. 지금 설정하세요."
=======
  },
  "auth" : {
    "failed" : {
      "biometrics" : {
        "title" : "{{biometricsType}} 잠금 해제에 실패했습니다",
        "description" : "계속하려면 암호를 입력하세요",
        "authenticate" : "Ledger Live 앱으로 인증하세요."
      },
      "denied" : "귀하의 휴대폰 인증에 실패하여 Auth 보안 기능을 사용하실 수 없습니다.",
      "title" : "인증 실패",
      "buttons" : {
        "tryAgain" : "다시 시도하세요",
        "reset" : "재설정"
      }
    },
    "unlock" : {
      "biometricsTitle" : "Ledger Live 앱으로 인증하세요.",
      "title" : "다시 돌아오신 것을 환영합니다.",
      "desc" : "계속하려면 암호를 입력하세요",
      "inputPlaceholder" : "암호를 입력하세요",
      "login" : "로그인",
      "forgotPassword" : "암호를 잊어버렸습니다"
    },
    "addPassword" : {
      "placeholder" : "패스워드를 선택하세요",
      "title" : "패스워드 잠금"
    },
    "confirmPassword" : {
      "title" : "패스워드 확인",
      "placeholder" : "패스워드를 확인하세요"
    },
    "enableBiometrics" : {
      "title" : "{{biometricsType}}",
      "desc" : "{{biometricsType}}로 잠금 해제"
    }
  },
  "reset" : {
    "title" : "Ledger Live 제거 후 다시 설치",
    "description" : "Ledger Live 데이터(계정 및 설정 포함)를 삭제하시려면, 휴대폰에서 앱을 삭제한 후 재설치하세요.",
    "button" : "재설정",
    "warning" : "Ledger Live를 리셋하면 계정의 스왑 트랜잭션 내역이 삭제됩니다."
  },
  "graph" : {
    "week" : "1주",
    "month" : "1달",
    "year" : "1년",
    "all" : "전체"
  },
  "carousel" : {
    "title" : "배너를 닫습니까?",
    "description" : "새로운 소식이 있으면 전해드리겠습니다.",
    "confirm" : "확인",
    "undo" : "되돌리기",
    "banners" : {
      "valentine" : {
        "title" : "발렌타인 데이",
        "description" : "매수 및 매도 수수료 인하"
      },
      "tour" : {
        "title" : "둘러보기",
        "description" : "Ledger Live 앱을 탐색하고 자산을 구매, 성장 및 보호하는 방법을 배우세요",
        "cta" : "둘러보기"
      },
      "academy" : {
        "title" : "Ledger 아카데미",
        "description" : "블록체인에 대해 알아야 할 모든 것",
        "cta" : "둘러보기"
      },
      "stakeCosmos" : {
        "title" : "COSMOS(코스모스) 스테이킹",
        "description" : "오늘 ATOM을 위임하고 보상을 받으세요."
      },
      "familyPack" : {
        "title" : "패밀리 팩",
        "description" : "할인된 Nano S 3팩, 선물 또는 백업용으로 적합",
        "cta" : "지금 구매하기"
      },
      "familyPackX" : {
        "title" : "Ledger Nano X 패밀리 팩",
        "description" : "할인된 Nano X 3팩, 선물 또는 백업용으로 적합",
        "cta" : "지금 저장하세요"
      },
      "buyCrypto" : {
        "title" : "암호화폐 구매",
        "description" : "당사 파트너를 통해 50개 이상의 암호화폐 구매",
        "cta" : "지금 구매하기"
      },
      "swap" : {
        "title" : "암호화폐 스왑",
        "description" : "당사 파트너를 통해 완전히 보호된 100개 이상의 암호화폐 스왑",
        "cta" : "지금 스왑하세요"
      },
      "algorand" : {
        "title" : "알고랜드(Algorand)",
        "description" : "트랜잭션마다 ALGO 보상을 받을 수 있습니다."
      },
      "sell" : {
        "title" : "암호화폐를 매도",
        "description" : "Ledger Live에서 비트코인을 바로 매도해 보세요."
      },
      "vote" : {
        "title" : "Ledger로 투표하세요",
        "description" : "Ledger 지갑에서 바로 투표해 보세요."
      },
      "lending" : {
        "title" : "암호화폐를 대출",
        "description" : "컴파운드 프로토콜로 자산 대출"
      },
      "blackfriday" : {
        "title" : "블랙 프라이데이",
        "description" : "BLACKFRIDAY20 프로모코드로 40% 할인가에 구매하세요"
      },
      "lido" : {
        "title" : "리도(Lido)로 ETH 스테이킹",
        "description" : "Lido를 통해 ETH를 안전하게 스테이킹하여 보상을 받으세요",
        "cta" : "지금 스테이킹하기"
      },
      "market" : {
        "title" : "암호화폐 시장",
        "description" : "앱에서 바로 암호화폐 가격 및 시장 추세 확인",
        "cta" : "둘러보기"
      },
      "manageCard" : {
        "title" : "CL 카드 소개",
        "description" : "Ledger 기반 CL 카드 신청 및 관리",
        "cta" : "자세히 알아보기"
      },
      "discoverWeb3" : {
        "title" : "Web3 탐색",
        "description" : "내 장치를 기다리며 web3에 관한 모든 것을 살펴보세요!",
        "cta" : "탐색"
      }
    }
  },
  "ratings" : {
    "init" : {
      "title" : "Ledger Live를 마음껏 누리고 있나요?",
      "description" : "사용자가 전적으로 만족하든 개선의 여지가 있다고 느끼든 당사는 사용자의 피드백을 매우 소중하게 생각합니다.",
      "cta" : {
        "enjoy" : "훌륭해요",
        "disappointed" : "실망스러워요",
        "notNow" : "나중에 하기"
      }
    },
    "enjoy" : {
      "title" : "여러분도 훌륭해요",
      "description" : "잠시 시간을 내어 리뷰를 작성해 주시면 감사하겠습니다. 귀하의 지원은 당사가 더 많은 사람들에게 다가가는 데 도움이 되며 새로운 앱 기능을 출시하도록 동기를 부여합니다.",
      "cta" : {
        "rate" : "별 5개를 주세요",
        "notNow" : "나중에 하기"
      }
    },
    "disappointed" : {
      "title" : "더 나은 제품을 만들 수 있도록 도와주세요.",
      "description" : "당사는 더 나은 기업으로 거듭나고 싶습니다. 개선점을 파악할 수 있도록 귀하의 솔직한 피드백을 부탁드립니다.",
      "cta" : {
        "sendFeedback" : "피드백 보내기",
        "notNow" : "나중에 하기"
      }
    },
    "disappointedDone" : {
      "title" : "피드백 감사합니다",
      "description" : "더 자세한 피드백을 보내고 싶거나 도움이 필요하다면 다음 주소로 이메일을 보내주세요. ",
      "cta" : {
        "done" : "완료"
      }
    }
  },
  "buyDevice" : {
    "0" : {
      "title" : "결국 여러분의 자산입니다. 그러니 잘 지켜야 합니다.",
      "desc" : "스스로 암호화폐를 관리할 수 있는 자유를 누리세요."
    },
    "1" : {
      "title" : "DeFi 및 NFT에 액세스",
      "desc" : "앱에서 직접 신뢰할 수 있는 DeFi 애플리케이션과 안전하게 상호 작용합니다."
    },
    "2" : {
      "title" : "Web3로의 키",
      "desc" : "Ledger를 사용하여 당사 파트너로부터 주요 암호화폐를 안전하게 구매, 판매 및 스왑할 수 있습니다."
    },
    "3" : {
      "title" : "인증된 보안",
      "desc" : "당사 제품은 국가 사이버 보안 기관에서 보안에 대해 인증한 유일한 하드웨어 지갑입니다."
    },
    "title" : "Ledger 제품이 필요하시군요",
    "desc" : "보안을 위해 Ledger Live는 오직 Ledger 장치에서만 작동합니다. 계속하려면 장치가 필요합니다.",
    "cta" : "지금 여러분의 Ledger를 구매하세요",
    "footer" : "이미 장치가 있습니다. 지금 설정하세요.",
    "bannerTitle" : "암호화폐와 NFT를 안전하게 보호하세요",
    "bannerTitle2" : "Ledger 장치로 거래하려면",
    "bannerSubtitle" : "Nano가 필요합니다",
    "bannerButtonTitle" : "Nano 살펴보기",
    "bannerButtonTitle2" : "장치 구매",
    "setupCta" : "이미 장치가 있습니다. 설정을 진행합니다"
  },
  "postBuyDeviceSetupNanoWall" : {
    "title" : "장치를 셨나요?",
    "desc" : "장치를 수령했다면 Ledger Live를 통해 장치 설정을 시작할 수 있습니다.",
    "cta" : "내 장치 설정",
    "bannerTitle" : "장치를 받으셨나요?",
    "bannerCta" : "설정 시작하기",
    "continue" : "계속"
  },
  "purchaseDevice" : {
    "pageTitle" : "장치 구매",
    "debugDrawers" : {
      "url" : {
        "title" : "iframe URL 업데이트",
        "subtitle" : "디버그 설정",
        "cta" : "Ledger Nano S를"
      },
      "message" : {
        "successTitle" : "트랜잭션 완료",
        "errorTitle" : "트랜잭션 오류",
        "subtitle" : "메시지 수신 완료",
        "type" : "유형: {{type}}",
        "deviceId" : "장치 ID: {{deviceId}}",
        "price" : "가격: {{price}}",
        "currency" : "통화: {{currency}}",
        "value" : "가치: {{value}}"
      }
    }
  },
  "postBuyDevice" : {
    "headerTitle" : "구매 완료",
    "title" : "축하합니다!",
    "desc" : "주문을 처리 중입니다.\n곧 Ledger 장치를 받게 됩니다. 주문 확인 이메일을 확인해 주세요."
>>>>>>> 39c4b709
  },
  "discover" : {
    "title" : "탐색",
    "desc" : "Ledger Live에 포함된 web3의 세계를 탐험해보세요",
    "link" : "더 자세히 알려주세요",
    "sections" : {
      "learn" : {
        "title" : "알아보기",
        "desc" : "암호화폐, NFT, 디지털 보안 등에 대해 알아보세요"
      },
      "ledgerApps" : {
        "title" : "앱",
        "desc" : "Ledger의 파트너 앱을 한 곳에서 모두 살펴보세요"
      },
      "earn" : {
        "title" : "소득 창출",
        "desc" : "불로소득을 얻고 암호화폐를 성장시키세요"
      }
    },
    "comingSoon" : "곧 출시 예정",
    "mostPopular" : "인기 항목"
  },
  "onboarding" : {
    "stepWelcome" : {
<<<<<<< HEAD
      "title" : "가장 안전한 암호화폐 및 NFT 지갑",
      "subtitle" : "Ledger Live에서 암호화폐 및 NFT를 안전하게 관리, 구매 및 성장시키세요.",
=======
      "title" : "Ledger에 오신 것을 환영합니다",
      "subtitle" : "당사는 디지털 소유권을 안전하고 간단하게 만들어 드립니다.",
>>>>>>> 39c4b709
      "start" : "시작하기",
      "noDevice" : "장치가 없나요?",
      "buy" : "{{fullDeviceName}} 구매",
      "terms" : "\"시작하기\"를 탭하면 귀하는 당사의",
      "termsLink" : "이용 약관",
      "privacyLink" : "개인 정보 보호 정책",
      "and" : "및"
    },
<<<<<<< HEAD
    "postWelcomeStep" : {
      "title" : "시작해봅시다",
      "subtitle" : "Ledger를 설정하거나 지금 구입하세요.",
=======
    "stepDoYouHaveALedgerDevice" : {
      "title" : "Ledger를 가지고 계신가요?",
      "subtitle" : "하지만 먼저",
      "yes" : "네, 그렇습니다",
      "no" : "아니요, 아직입니다"
    },
    "postWelcomeStep" : {
      "title" : "사용자의 선택",
      "subtitle_yes" : "Ledger를 설정하거나 앱을 먼저 둘러볼 수 있습니다",
      "subtitle_no" : "선택 가능 옵션: 먼저 앱을 살펴보거나 Nano X 장치를 구매하세요",
>>>>>>> 39c4b709
      "noLedgerLink" : "Ledger가 없는데 하나 사고 싶습니다",
      "setupLedger" : {
        "title" : "내 Ledger 설정",
        "subtitle" : "암호화폐 및 NFT를 보호하기 위한 모든 단계를 안내해 드립니다"
      },
      "buyNano" : {
        "title" : "Ledger Nano X 구매하기",
<<<<<<< HEAD
        "subtitle" : "Web3로의 키 — 자산을 통제할 수 있는 자유를 누리세요"
      },
      "discoverLedger" : {
        "title" : "Ledger Live 살펴보기",
        "subtitle" : "앱 살펴보기"
      }
    },
    "discoverLive" : {
      "0" : {
        "title" : "암호화폐 관련 모든 필요한 부분을 해결해주는 단 하나의 솔루션",
        "desc" : "자산을 안전하게 모니터링, 구매, 판매, 스왑, 성장 및 관리하고 최고의 암호화폐 인사이트를 얻으세요"
      },
      "1" : {
        "title" : "여러분의 키, 여러분의 암호화폐가 아닙니다",
        "desc" : "하드웨어 지갑으로 자산을 보호하는 것은 암호화폐를 소유하고 보호하는 가장 좋은 유일한 방법입니다."
      },
      "2" : {
        "title" : "본인 자산에 대한 권한을 되찾게 해줍니다.",
        "desc" : "Ledger Nano X가 오프라인상에서 코인을 안전하게 보호해 줍니다. Ledger Nano X는 코인을 오프라인 상태로 유지하고 보호합니다. 최대 보안 및 암호화폐 제어를 위해 Ledger Live 앱과 결합",
        "cta" : "여행을 시작하세요"
=======
        "subtitle" : "하드웨어 지갑은 자산을 안전하게 보호할 수 있는 유일한 방법입니다. "
      },
      "discoverLedger" : {
        "title" : "Ledger Live를 살펴보세요",
        "subtitle" : "앱을 살펴보고 어떤 이점이 있는지 알아보세요 "
      }
    },
    "discoverLive" : {
      "exploreWithoutADevice" : "장치가 없어도 가능합니다",
      "buyALedgerNow" : "지금 Ledger 구매하기",
      "0" : {
        "title" : "내 모든 암호화폐를 안전하게 보호하세요."
      },
      "1" : {
        "title" : "시장을 주시하세요."
      },
      "2" : {
        "title" : "앱과 web3에 대해 알아보세요."
      },
      "3" : {
        "title" : "내 암호화폐와 NFT를 안전하게 보호하세요."
>>>>>>> 39c4b709
      }
    },
    "stepLanguage" : {
      "title" : "언어 선택",
      "cta" : "계속",
      "warning" : {
        "title" : "영어로 시작하기",
        "cta" : "알겠습니다!",
        "desc" : "신규 사용자가 원활하게 Ledger 제품을 시작할 수 있도록 새로운 언어를 추가했습니다. 현재 Ledger의 나머지 기능은 영어로만 이용 가능합니다."
      }
    },
    "stepSelectDevice" : {
      "title" : "장치를 선택하세요",
      "nanoS" : "Nano S",
      "nanoSP" : "Nano S Plus",
      "nanoX" : "Nano X",
      "blue" : "Blue",
      "chooseDevice" : "장치 선택"
    },
    "stepUseCase" : {
      "title" : "안녕하세요!",
      "or" : "또는",
      "firstUse" : {
        "title" : "Nano를 처음 사용하시나요?",
        "subTitle" : "새 Nano 설정",
        "desc" : "지금 시작하고 장치를 설정하세요!",
        "label" : "30분"
      },
      "devicePairing" : {
        "title" : "이미 복구 문구가 있나요?",
        "label" : "장치 페어링",
        "subTitle" : "Nano를 연결하세요",
        "desc" : "장치 설정을 이미 마치셨나나요? 앱에 연결하세요!"
      },
      "desktopSync" : {
        "title" : "이미 복구 문구가 있나요?",
        "label" : "데스크탑 동기화",
        "subTitle" : "데스크탑 앱에서 암호화폐를 동기화하세요",
        "desc" : "이미 데스크탑 앱이 있나요? 동기화하여 스마트폰에서 암호화폐를 관리하세요!"
      },
      "restoreDevice" : {
        "label" : "장치 복구",
        "subTitle" : "새 장치에서 복구 문구를 복원하세요",
        "desc" : "기존 복구 문구를 사용하여 새 Nano에서 개인 키를 복구하세요!"
      },
      "recovery" : "이미 복구 문구가 있나요?"
    },
    "stepNewDevice" : {
      "0" : {
        "label" : "기본",
        "title" : "내 암호화폐에 액세스 하세요",
        "desc" : "귀하의 암호화 자산은 블록체인에 저장됩니다. 암호화폐에 액세스하고 관리하려면 개인 키가 필요합니다.",
        "action" : "Nano가 없으신가요? 앱 살펴보기"
      },
      "1" : {
        "label" : "기본",
        "title" : "나만의 개인 키를 보유하세요",
        "desc" : "귀하의 개인 키는 Nano에 저장되며, 자산을 통제하려면 귀하가 개인 키의 유일한 소유권자여야 합니다."
      },
      "2" : {
        "label" : "기본",
        "title" : "오프라인 상태를 유지하세요",
        "desc" : "Ledger Live로 암호화폐를 안전하게 구매, 판매, 교환, 취득할 수 있습니다. Nano로 모든 암호화폐 트랜잭션을 검증하세요."
      },
      "3" : {
        "label" : "기본",
        "title" : "트랜잭션 검증",
        "desc" : "Nano는 '콜드 스토리지' 지갑 역할을 합니다. 즉, 앱을 사용할 때도 온라인에 개인 키를 노출하지 않습니다."
      },
      "4" : {
        "label" : "기본",
        "title" : "귀하의 Nano 설정을 시작합시다!",
        "desc" : "Nano 보안 설정부터 시작하겠습니다."
      },
      "cta" : "시작해 봅시다!",
      "title" : "기본"
    },
    "stepSetupDevice" : {
      "start" : {
        "title" : "가장 좋은 시작 방법:",
        "bullets" : {
          "0" : {
            "label" : "30분을 계획하고 천천히 시작해 보세요."
          },
          "1" : {
            "label" : "기록할 펜을 들어주세요."
          },
          "2" : {
            "label" : "혼자 있을 수 있는 안전하고 조용한 환경을 선택하세요."
          }
        },
        "cta" : "계속",
        "warning" : {
          "title" : "조심해 주세요",
          "desc" : "과정의 모든 단계에서 반드시 앱의 지침을 따라주세요.",
          "ctaText" : "알겠습니다!"
        }
      },
      "setup" : {
        "bullets" : {
          "0" : {
            "title" : "Nano 켜기",
            "nanoX" : {
              "label" : "검은색 버튼을 1초간 눌러 장치를 켜주세요."
            },
            "nanoS" : {
              "label" : "휴대폰의 USB 포트에 연결하여 장치를 켜주세요."
            },
            "nanoSP" : {
              "label" : "휴대폰의 USB 포트에 연결하여 장치를 켜주세요."
            },
            "blue" : {
              "label" : "휴대폰의 USB 포트에 연결하고 전원 버튼을 눌러 장치를 켜주세요."
            }
          },
          "1" : {
            "title" : "둘러보기",
            "label" : "스크린 상의 지시를 읽어보며 다양한 장치 활용 방법을 알아보세요."
          },
          "2" : {
            "title" : "\"새 장치로 설정\"을 선택하세요",
            "label" : "두 버튼을 동시에 눌러 선택한 항목을 승인해주세요."
          },
          "3" : {
            "title" : "지시를 따라주세요",
            "label" : "여기로 다시 돌아와서 PIN 코드에 대한 지시 사항을 따라주세요."
          }
        },
        "cta" : "다음 단계"
      },
      "pinCode" : {
        "title" : "PIN 코드",
        "desc" : "PIN 코드는 첫 번째 보안 단계입니다. 귀하의 개인 키와 Nano에 대해 물리적으로 안전한 액세스를 제공합니다. PIN 코드는 4-8자리여야 합니다.",
        "checkboxDesc" : "PIN 코드는 반드시 직접 선택해야 하며 아무에게도 공개해서는 안된다는 사실을 이해하고 있습니다.",
        "cta" : "PIN 코드 설정"
      },
      "pinCodeSetup" : {
        "bullets" : {
          "0" : {
            "title" : "Pin 코드 선택",
            "label" : "왼쪽이나 오른쪽 버튼을 눌러 숫자를 변경하세요. 양쪽 버튼을 눌러 선택한 숫자를 승인해 주세요. <0></0>을(를) 선택하여 Pin 코드를 확인해 주세요. <1></1>(을)를 선택하여 숫자를 삭제하세요.",
            "desc" : "왼쪽이나 오른쪽 버튼을 눌러 숫자를 변경하세요. 양쪽 버튼을 눌러 선택한 숫자를 승인해 주세요. <validIcon></validIcon>를 선택하여 Pin 코드를 확인해 주세요. <cancelIcon></cancelIcon>를 선택하여 숫자를 삭제하세요."
          },
          "1" : {
            "title" : "Pin 코드를 승인해 주세요",
            "label" : "Pin 코드를 재입력하여 확인해 주세요.",
            "desc" : "Pin 코드를 재입력하여 확인해 주세요."
          }
        },
        "infoModal" : {
          "title" : "PIN 코드 보호하기",
          "bullets" : {
            "0" : {
              "label" : "PIN 코드는 언제나 직접 선택하세요."
            },
            "1" : {
              "label" : "언제나 다른 사람의 시선을 피해 Pin 코드를 입력하세요."
            },
            "2" : {
              "label" : "필요한 경우, Pin 코드를 변경할 수 있습니다."
            },
            "3" : {
              "label" : "Pin 코드를 연속으로 잘못 입력하면 장치가 리셋됩니다."
            },
            "4" : {
              "label" : "절대 쉬운 Pin 코드(0000, 123456, 55555555 등)를 사용하지 마세요."
            },
            "5" : {
              "label" : "절대 Pin 코드를 타인과 공유하지 마세요. Ledger도 예외는 아닙니다."
            },
            "6" : {
              "label" : "절대 귀하가 직접 선택하지 않은 Pin 코드를 사용하지 마세요."
            },
            "7" : {
              "label" : "절대 컴퓨터나 휴대폰에 Pin 코드를 저장하지 마세요."
            }
          }
        },
        "cta" : "다음 단계"
      },
      "recoveryPhrase" : {
        "title" : "복구 문구",
        "desc" : "복구 문구는 24개의 단어로 이루어진 시크릿 리스트로, 개인 키 백업에 사용됩니다.",
        "desc_1" : "Nano는 고유한 복구 문구를 생성합니다. Ledger는 복구 문구의 복사본을 보관하지 않습니다.",
        "cta" : "다음 단계",
        "checkboxDesc" : "복구 문구를 분실할 경우, Nano에 액세스 할 수 없을 때 내 암호 화폐에 대한 액세스도 불가능함을 잘 인지하고 있습니다."
      },
      "recoveryPhraseSetup" : {
        "infoModal" : {
          "title" : "복구 문구는 어떤 원리인가요?",
          "desc" : "복구 문구는 고유의 마스터 키 역할을 합니다. Ledger 장치는 사용자 소유의 모든 암호화 자산에 대한 개인 키를 계산하는 데 복구 문구를 사용합니다.",
          "desc_1" : "모든 지갑이 귀하의 복구 문구에서 동일한 개인 키를 산출할 수 있어, 암호화폐에 대한 액세스 권한을 복원할 수 있습니다.",
          "link" : "복구 문구에 대해 자세히 알아보기",
          "title_1" : "Nano에 대한 액세스 권한을 잃어버리면 어떻게 되나요?",
          "bullets" : {
            "0" : {
              "label" : "새 하드웨어 지갑을 구합니다."
            },
            "1" : {
              "label" : "Ledger 앱에서 '새 장치에서 복구 문구 복원하기'를 선택합니다."
            },
            "2" : {
              "label" : "새 장치에 복구 문구를 입력하여 귀하의 암호화폐에 대한 액세스 권한을 되찾습니다."
            }
          }
        },
        "bullets" : {
          "0" : {
            "title" : "복구 시트를 준비하세요",
            "label" : "Nano 제품에 포함된 빈 복구 시트를 준비합니다. 복구 시트가 비어있는 상태로 배송되지 않았다면 Ledger 지원 부서로 연락하세요."
          },
          "1" : {
            "title" : "모든 단어에 반복하세요!",
            "label" : "Nano에 표시된 단어 #1을 복구 시트의 1번 위치에 기재하세요. 그런 다음 Nano의 오른쪽을 눌러 단어 #2가 화면에 표시되면 2번 위치에 기록하세요.",
            "label_1" : "단어의 순서와 철자에 주의하며 모든 단어에 대해 같은 과정을 반복합니다. Nano의 왼쪽을 눌러 실수가 있는지 확인하세요."
          },
          "2" : {
            "title" : "복구 문구를 확인하세요",
            "label" : "오른쪽 버튼을 눌러 단어를 스크롤하며 단어 #1을 찾으세요. 양쪽 버튼을 함께 눌러 승인해 주세요."
          },
          "3" : {
            "title" : "모든 단어에 반복하세요!"
          }
        },
        "cta" : "복구 문구를 확인해 주세요",
        "nextStep" : "다음 단계"
      },
      "hideRecoveryPhrase" : {
        "title" : "복구 문구를 숨겨두세요",
        "desc" : "Nano를 이용할 수 없는 경우, 복구 문구는 귀하의 암호 화폐에 액세스할 수 있는 유일한 방법이기에, 반드시 안전한 곳에 보관해야 합니다.",
        "bullets" : {
          "0" : {
            "label" : "24개의 단어는 컴퓨터나 스마트폰이 아닌 하드웨어 지갑에만 입력하세요."
          },
          "1" : {
            "label" : "24개의 단어는 Ledger를 포함하는 누구와도 절대 공유하지 마세요."
          }
        },
        "cta" : "닫기",
        "finalCta" : "모두 완료했습니다!",
        "infoModal" : {
          "label" : "숨겨두는 방법 알아보기",
          "title" : "복구 문구를 어디에 보관해야 하나요?",
          "bullets" : {
            "0" : {
              "label" : "<bold>절대</bold> 복구 문구를 컴퓨터나 스마트폰, 기타 장치에 저장하지 마세요. 사진을 찍어서도 안 됩니다."
            },
            "1" : {
              "label" : "<bold>절대로</bold> 24개의 단어를 다른 사람과 공유하지 마세요."
            },
            "2" : {
              "label" : "<bold>언제나</bold> 다른 사람의 눈에 띄지 않는 안전한 곳에 보관하세요."
            },
            "3" : {
              "label" : "Ledger는 사용자에게 복구 문구를 요청하지 않습니다."
            },
            "4" : {
              "label" : "어떤 사람이나 앱에서 복구 문구를 요청하면, 스캠이라고 생각하세요!"
            }
          }
        },
        "warning" : {
          "title" : "이제 게임을 시작합시다!",
          "desc" : "3가지 간단한 질문에 답하며 사람들이 흔히 잘못 알고 있는 하드웨어 지갑 상식을 알아보세요.",
          "cta" : "퀴즈를 풀어보세요"
        }
      }
    },
    "stepRecoveryPhrase" : {
      "importRecoveryPhrase" : {
        "title" : "복구 문구로 복원하기",
        "desc" : "복구 문구로 Nano를 복원하고, Ledger 하드웨어 지갑을 교체하거나 백업해 주세요.",
        "desc_1" : "Nano가 귀하의 개인 키를 복원하여, 다시 암호화폐 접근과 관리가 가능해집니다.",
        "cta" : "네, 준비되었습니다!",
        "warning" : {
          "title" : "Ledger 복구 문구만 사용하는 것을 권장합니다",
          "desc" : "Ledger는 외부 복구 문구의 보안성을 보장하지 않습니다. Ledger가 생성한 복구 문구가 아닌 경우, Nano를 새 장치로 설정할 것을 권장합니다.",
          "cta" : "알겠습니다!"
        },
        "nextStep" : "다음 단계",
        "bullets" : {
          "0" : {
            "title" : "Nano 켜기",
            "nanoX" : {
              "label" : "검은색 버튼을 1초간 눌러 장치를 켜주세요."
            },
            "nanoS" : {
              "label" : "휴대폰의 USB 포트에 연결하여 장치를 켜주세요."
            },
            "nanoSP" : {
              "label" : "휴대폰의 USB 포트에 연결하여 장치를 켜주세요."
            },
            "blue" : {
              "label" : "휴대폰의 USB 포트에 연결하고 전원 버튼을 눌러 장치를 켜주세요."
            }
          },
          "1" : {
            "title" : "둘러보기",
            "label" : "스크린 상의 지시를 읽어보며 다양한 장치 활용 방법을 알아보세요."
          },
          "2" : {
            "title" : "'복구 문구로 복원'을 선택하세요",
            "label" : "두 버튼을 동시에 눌러 선택한 항목을 승인해주세요."
          },
          "3" : {
            "title" : "지시를 따라주세요",
            "label" : "여기로 다시 돌아와서 PIN 코드에 대한 지시 사항을 따라주세요."
          }
        }
      },
      "existingRecoveryPhrase" : {
        "title" : "복구 문구를 입력하세요",
        "paragraph1" : "복구 문구는 귀하가 처음 지갑을 설정할 때 백업해 둔 시크릿 단어 리스트입니다.",
        "paragraph2" : "Ledger는 귀하의 복구 문구 복사본을 보관하지 않습니다.",
        "checkboxDesc" : "복구 문구를 분실할 경우, Nano에 액세스 할 수 없을 때 내 암호 화폐에 대한 액세스도 불가능함을 잘 인지하고 있습니다.",
        "bullets" : {
          "0" : {
            "title" : "복구 문구를 준비하세요"
          },
          "1" : {
            "title" : "복구 문구 길이를 선택하세요",
            "label" : "복구 문구는 12, 18, 혹은 24개의 단어로 구성될 수 있습니다. 암호화폐에 액세스하려면 모든 단어를 입력해야 합니다."
          },
          "2" : {
            "title" : "단어 #1 입력...",
            "label" : "왼쪽 또는 오른쪽 버튼으로 단어 #1의 첫 문자를 선택하여 입력하세요. 양쪽 버튼을 눌러 각 문자를 승인하세요."
          },
          "3" : {
            "title" : "단어 #1 인증...",
            "label" : "제안에서 단어 #1를 선택하세요. 양쪽 버튼을 눌러 인증하세요."
          },
          "4" : {
            "title" : "모든 단어에 반복하세요!"
          }
        },
        "nextStep" : "다음 단계"
      }
    },
    "stepPairNew" : {
      "nanoX" : {
        "title" : "Nano를 페어링하세요",
        "desc" : "이 휴대폰에서 Nano를 처음 설정합니다. 장치를 빠르게 페어링 해보세요.",
        "cta" : "Nano를 페어링하세요"
      },
      "nanoS" : {
        "title" : "Nano를 연결하세요",
        "desc" : "이 휴대폰에서 Nano를 처음 설정합니다. 장치를 빠르게 페어링 해보세요.",
        "cta" : "Nano를 연결하세요"
      },
      "nanoSP" : {
        "title" : "Nano를 연결하세요",
        "desc" : "이 휴대폰에서 Nano를 처음 설정합니다. 장치를 빠르게 페어링 해보세요.",
        "cta" : "Nano를 연결하세요"
      },
      "blue" : {
        "title" : "Blue를 연결하세요",
        "desc" : "이 휴대폰에서 Nano를 처음 설정합니다. 장치를 빠르게 페어링 해보세요.",
        "cta" : "Blue를 연결하세요"
      },
      "infoModal" : {
        "title" : "내 장치 이름은 어디서 확인할 수 있나요?",
        "desc" : "귀하의 장치에서 설정 > 일반 > 장치 이름을 선택하세요.",
        "title_1" : "블루투스 연결을 어떻게 설정하나요?",
        "title_2" : "블루투스 없이 Nano X를 어떻게 사용하나요?",
        "desc_1" : "<1>OTG-cable<1>을 이용하여 Ledger Nano X를 안드로이드 스마트폰에 연결하세요(iOS 미지원). Ledger Live 모바일이나 기타 호환되는 (웹) 앱으로 암호화폐를 관리하세요.",
        "bullets" : {
          "0" : {
            "label" : "스마트폰과 Ledger Nano X에서 블루투스를 활성화하세요. 사용자의 Ledger Nano X가 대시보드(메인 홈 스크린)에 있어야 합니다."
          },
          "1" : {
            "label" : "<1>{{Os}}</1>: 휴대폰 설정에서 Ledger Live 위치 서비스가 활성화되었는지 확인하세요. Ledger Live는 사용자의 위치 정보를 이용하지 않으며, 이는 {{Os}}의 블루투스 관련 자격 요건입니다."
          },
          "2" : {
            "label" : "블루투스 페어링 문제가 있으면, 다음 글을 참조하세요",
            "link" : "연결 문제를 해결하세요."
          }
        }
      },
      "errorInfoModal" : {
        "title" : "문제가 발생했나요?",
        "title_1" : "안드로이드를 사용합니다",
        "title_2" : "안드로이드 버전 업데이트",
        "desc" : "Nano X에 블루투스 문제가 있으면, 페어링을 해제하고 휴대폰에서 Nano X를 제거하세요. 그런 다음에 페어링을 다시 시도해 주세요.",
        "desc_1" : "블루투스 페어링 요청이 화면에 보일 때까지 시간이 소요될 수 있습니다. Nano X와 휴대폰에서 페어링 코드를 확인하세요.",
        "desc_2" : "휴대폰의 블루투스 설정에서 Ledger Nano X가 감지되는지 확인하세요. Nano X가 감지되지 않으면, Ledger Nano X에서 블루투스를 켜주세요.",
        "desc_3" : "위치 서비스",
        "desc_4" : "페어링을 시도할 때 모바일 앱에서 Ledger Nano X가 감지되지 않으면, 다음 해결책을 시도해 보세요.",
        "desc_5" : "위치 서비스가 사용 안 함 상태일 때 Ledger 모바일 앱이 위치 서비스 사용 허용을 요청하지만, 일부 휴대폰 모델에서는 올바르게 감지되지 않을 수 있습니다. Ledger 모바일 앱은 사용자의 위치 정보를 이용하지 않으며, 단지 안드로이드의 블루투스 사용 요건 충족을 위한 요청일 뿐입니다.",
        "desc_6" : "일부 사용자는 휴대폰에서 구동되는 안드로이드를 최신 버전으로 업데이트하여 연결 문제를 해결했다고 보고했습니다. 휴대폰 제조사에 연락하여 사용 가능한 업데이트가 있는지 확인하세요.",
        "link" : "자세히 알아보기",
        "bullets" : {
          "0" : {
            "label" : "안드로이드 휴대폰의 시스템 옵션에서 Ledger Live 앱으로 가세요. "
          },
          "1" : {
            "label" : "위치 사용을 허용하세요."
          },
          "2" : {
            "label" : "모바일 앱으로 돌아가세요."
          },
          "3" : {
            "label" : "Nano X가 감지되는지 확인하세요."
          }
        }
      }
    },
    "stepImportAccounts" : {
      "title" : "데스크탑에서 암호화폐를 동기화하세요",
      "desc" : "Ledger 데스크탑 앱에서 암호화 설정을 마친 경우 이를 동기화하여 휴대폰에서 관리할 수 있습니다.",
      "cta" : "스캔할 준비가 되었습니다",
      "bullets" : {
        "0" : {
          "label" : "데스크탑 앱에서 <1> 설정 > 계정 > 계정 내보내기</1>를 선택하세요."
        },
        "1" : {
          "label" : "휴대폰으로 LiveQR 코드를 스캔하세요."
        },
        "2" : {
          "label" : "가져올 암호화폐 계정을 선택하세요."
        }
      },
      "warning" : {
        "title" : "데스크탑 및 모바일 앱은 수동으로 동기화해야 합니다.",
        "desc" : "Ledger Live는 사용자의 개인 정보를 소중히 다루며 귀하의 정보를 로컬에 저장합니다. 휴대폰의 계정과 설정을 변경하면 컴퓨터에서도 동일하게 변경해야 하며, 그 반대의 경우도 마찬가지입니다. 귀하의 트랜잭션은 계속 블록체인에 동기화됩니다.",
        "cta" : "알겠습니다!"
      }
    },
    "stepSetupPin" : {
      "step1" : "{{fullDeviceName}}를 켜고 지침을 따르세요.",
      "step1-nanoS" : "OTG 케이블을 이용하여 휴대폰에 {{fullDeviceName}}(을)를 연결하세요.",
      "step2" : "양쪽 버튼을 동시에 눌러 <1><1>새 장치로 설정을 선택하세요.</1></1>",
      "step2-restore" : "양쪽 버튼을 동시에 눌러 <1> <1> 문구로 복원을 선택하세요.</1></1>",
      "step3" : "왼쪽이나 오른쪽 버튼을 눌러 숫자를 선택하세요. 버튼을 동시에 눌러 승인하세요.",
      "step4prefix" : "선택 ",
      "step4suffix1" : " PIN 코드를 승인하세요.",
      "step4suffix2" : " 마지막 숫자를 지우세요.",
      "modal" : {
        "step1" : "언제나 <1><1>직접</1></1> 선택한 PIN 코드만 사용하세요",
        "step2" : "보안 강화를 위해 8자리 숫자를 사용하세요",
        "step3" : "PIN 또는 복구 문구가 이미 설정된 장치를 사용하지 마세요."
      }
    },
    "stepWriteRecovery" : {
      "step1" : "빈 복구 시트의 1번 위치에 <1><1>단어 #1</1></1>을(를) 기록하세요",
      "step2" : "오른쪽 버튼을 누르고 계속해서 24개의 단어를 모두 기록하세요.",
      "step3" : "복구 문구의 각 단어를 확인하고 양쪽 버튼을 동시에 눌러 선택하세요.",
      "modal" : {
        "step1" : "24개 단어로 구성된 복구 문구를 보이지 않는 곳에 안전하게 보관하세요.",
        "step2" : "귀하는 복구 문구를 아는 유일한 사람이어야 합니다.",
        "step3" : "Ledger는 복구 문구를 저장하지 않습니다.",
        "step4" : "복구 문구 또는 PIN이 이미 설정된 장치를 사용하지 마세요."
      }
    },
    "stepPassword" : {
      "desc" : "핸드폰에서 Ledger Live 데이터를 보호하려면 비밀번호를 설정하세요.",
      "descConfigured" : "암호 잠금이 성공적으로 활성화됨",
      "setPassword" : "패스워드 설정",
      "modal" : {
        "step1" : "패스워드를 안전하게 보관하세요. 타인과 공유하지 마세요.",
        "step2" : "패스워드를 안전하게 보관하세요. 패스워드를 분실하면 Ledger Live를 리셋하고 계정을 다시 로드해야 합니다.",
        "step3" : "Ledger Live를 재설정도 사용자의 암호화 자산에는 영향을 주지 않습니다."
      }
    },
    "stepFinish" : {
      "title" : "장치가 준비되었습니다!",
      "readOnlyTitle" : "준비 완료!",
      "desc" : "장치에 앱을 설치하고 포트폴리오 관리하기",
      "cta" : "Ledger Live 열기"
    },
    "quizz" : {
      "label" : "퀴즈",
      "modal" : {
        "success" : "축하합니다!",
        "fail" : "오답!"
      },
      "coins" : {
        "title" : "Ledger 사용자로서, 내 암호화폐가 저장된 곳은:",
        "answers" : {
          "correct" : "블록체인에서",
          "wrong" : "내 Nano 장치"
        },
        "modal" : {
          "text" : "사용자의 암호화폐는 언제나 블록체인에 저장됩니다. 사용자의 하드웨어 지갑은 개인 키만을 저장하고, 이 개인 키로 암호화폐에 액세스 할 수 있습니다.",
          "cta" : "다음 문제"
        }
      },
      "recoveryPhrase" : {
        "title" : "복구 문구가 더 이상 안전하지 않거나 노출되었다면...",
        "answers" : {
          "correct" : "현재 제 암호화폐가 안전하지 않아서 안전한 곳으로 전송해야 합니다",
          "wrong" : "Ledger가 제게 복사본을 보내줄 수 있으니 괜찮습니다"
        },
        "modal" : {
          "text" : "복구 문구를 알고 있는 사람이라면 누구나 귀하의 암호화폐를 가져갈 수 있습니다.\n복구 문구를 분실한 경우, 암호화폐를 안전한 장소로 신속하게 전송해야 합니다.",
          "cta" : "다음 문제"
        }
      },
      "privateKey" : {
        "title" : "Nano를 Ledger 앱에 연결할 때, 내 개인 키는...",
        "answers" : {
          "correct" : "여전히 오프라인 상태입니다",
          "wrong" : "잠시 인터넷에 연결됩니다"
        },
        "modal" : {
          "text" : "개인 키는 언제나 하드웨어 지갑에 오프라인으로 저장됩니다. Nano에 연결되어 있을 때도 Ledger 앱은 개인 키에 접근할 수 없습니다. 귀하는 장치에서 모든 트랜잭션을 물리적으로 승인해야 합니다.",
          "cta" : "퀴즈 완료"
        }
      },
      "final" : {
        "successTitle" : "이미 전문가네요!",
        "successText" : "이제 안전하게 암호화폐를 관리할 준비가 되었습니다. 이제 간단한 단계 하나만 남았네요!",
        "failTitle" : "금방 전문가처럼 사용하게 될 거예요...",
        "failText" : "걱정 마세요, Ledger가 언제나 함께합니다. 암호화폐 안전에 대해서라면, 곧 안심하게 될 거예요.\n\n 이제 간단한 단계 하나만 남았네요!",
        "cta" : "다음 단계"
      },
      "nextQuestion" : "다음 문제",
      "finish" : "퀴즈 완료"
    },
    "warning" : {
      "recoveryPhrase" : {
        "title" : "본인이 생성하지 않은 복구 문구를 사용하지 마세요.",
        "desc" : "Ledger 하드웨어 지갑의 Pin 코드와 복구 문구는 본인이 직접 초기화해야 합니다. 기존 시드 단어가 있는 장치나 이미 초기화된 Pin 코드가 존재하는 장치를 수령한 경우, 제품을 사용하지 말고 고객 지원 부서로 문의 주시기 바랍니다.",
        "supportLink" : "고객 지원 문의"
      },
      "seed" : {
        "title" : "박스 내용물을 확인하세요",
        "desc" : "{{deviceName}}의 Pin 코드 또는 복구 문구가 이미 지정된 경우, 사용하기에 안전하지 않으며 Ledger 지원 부서에 문의해야 합니다.",
        "warning" : "장치 설정 시에 화면에 표시된 복구 문구만 사용하세요",
        "continueCTA" : "계속",
        "contactSupportCTA" : "지원 부서 연락"
      }
    }
  },
  "tabs" : {
    "portfolio" : "지갑",
    "accounts" : "계정",
    "transfer" : "전송",
    "manager" : "내 Ledger",
    "settings" : "설정",
    "platform" : "라이브 앱",
    "discover" : "탐색",
    "nanoX" : "Nano X",
    "market" : "마켓",
    "learn" : "알아보기"
  },
  "learn" : {
    "pageTitle" : "알아보기",
<<<<<<< HEAD
    "noConnection" : "연결 없음",
    "noConnectionDesc" : "인터넷에 액세스할 수 없습니다. 연결을 확인하고 다시 시도하세요.",
=======
>>>>>>> 39c4b709
    "sectionShows" : "쇼",
    "sectionVideo" : "동영상",
    "sectionPodcast" : "팟캐스트",
    "sectionArticles" : "기사"
  },
  "portfolio" : {
    "totalBalance" : "총 잔액",
    "syncError" : "동기화 오류",
    "syncFailed" : "동기화 실패",
    "syncPending" : "동기화 중...",
    "transactionsPendingConfirmation" : {
      "title" : "동기화되지 않은 잔금",
      "desc" : "일부 트랜잭션이 아직 확인되지 않았습니다. 트랜잭션이 확인된 후 잔액에 반영되며 사용이 가능합니다."
    },
    "emptyState" : {
      "noAppsTitle" : "내 장치에 앱을 설치합니다",
      "noAppsDesc" : "Ledger Live에 계정을 추가하기 전에 장치에 앱을 설치하세요. 앱을 설치하려면 관리자로 이동하십시오.",
      "noAccountsTitle" : "계정이 없습니다...",
      "noAccountsDesc" : "포트폴리오에 계정을 추가하세요.",
      "buttons" : {
        "import" : "자산 추가",
        "buy" : "구매",
        "manager" : "앱 설치하기",
        "managerSecondary" : "내 장치에 앱을 설치합니다"
      },
      "addAccounts" : {
        "addAccounts" : "자산 추가",
        "title" : "시작하기",
        "description" : "당사 파트너로부터 암호화폐를 구매하거나 지갑을 설정할 수 있습니다"
      }
    },
    "noOpState" : {
      "title" : "아직 거래가 없나요?",
      "desc" : "수신 주소로 암호화 자산을 보내고 앱이 동기화를 마칠 때까지 기다리기만 하면 됩니다."
    },
    "recommended" : {
      "title" : "제품 추천"
    },
    "topGainers" : {
      "title" : "최고 상승 목록 (24시간)",
      "seeMarket" : "모두 보기"
    }
  },
  "addAccountsModal" : {
    "ctaAdd" : "계정 추가",
    "ctaImport" : "데스크탑 계정 가져오기",
    "title" : "암호화폐 추가",
    "description" : "Ledger에 직접 암호화폐를 추가하거나 Ledger Live 데스크탑에서 가져올 수 있습니다.",
    "add" : {
      "title" : "Ledger를 통해",
      "description" : "Ledger를 통해 자산 생성 또는 가져오기"
    },
    "import" : {
      "title" : "데스크탑에서 가져오기",
      "description" : "Ledger Live 데스크탑에서 자산 가져오기"
    }
  },
  "byteSize" : {
    "bytes" : "{{size}} 바이트",
    "kbUnit" : "{{size}} Kb",
    "mbUnit" : "{{size}} Mb"
  },
  "numberCompactNotation" : {
    "d" : "",
    "K" : "k",
    "M" : "달",
    "B" : "bn",
    "T" : "tn",
    "Q" : "qa",
    "Qn" : "qi"
  },
  "time" : {
    "day" : "1일",
    "week" : "1주",
    "month" : "1달",
    "year" : "1년",
    "all" : "전체",
    "since" : {
      "day" : "며칠 전",
      "week" : "지난 주",
      "month" : "지난 달",
      "year" : "지난 해"
    }
  },
  "orderOption" : {
    "choices" : {
      "name|asc" : "이름 A-Z",
      "name|desc" : "이름 Z-A",
      "balance|asc" : "최저 잔액",
      "balance|desc" : "최고 잔액"
    }
  },
  "operations" : {
    "types" : {
      "IN" : "수령됨",
      "NFT_IN" : "NFT 수령됨",
      "OUT" : "전송됨",
      "NFT_OUT" : "NFT 전송됨",
      "CREATE" : "생성됨",
      "REVEAL" : "숨김 해제",
      "DELEGATE" : "위임됨",
      "UNDELEGATE" : "위임 해제됨",
      "REDELEGATE" : "재위임됨",
      "VOTE" : "투표 완료",
      "FREEZE" : "동결됨",
      "UNFREEZE" : "동결 해제",
      "REWARD" : "보상 수령됨",
      "FEES" : "수수료",
      "OPT_IN" : "참여",
      "OPT_OUT" : "참여하지 않음",
      "CLOSE_ACCOUNT" : "계정 닫기",
      "SUPPLY" : "예치됨",
      "REDEEM" : "출금됨",
      "APPROVE" : "활성화됨",
      "BOND" : "본딩",
      "UNBOND" : "언본딩",
      "REWARD_PAYOUT" : "보상",
      "SLASH" : "슬래시",
      "WITHDRAW_UNBONDED" : "출금",
      "NOMINATE" : "지명",
      "CHILL" : "지명 해제",
      "SET_CONTROLLER" : "관리자 설정"
    }
  },
  "operationDetails" : {
    "title" : "작업 세부 정보",
    "account" : "계정",
    "date" : "날짜",
    "confirmed" : "확인됨",
    "notConfirmed" : "확인되지 않음",
    "failed" : "실패함",
    "fees" : "네트워크 수수료",
    "noFees" : "수수료 없음",
    "from" : "수신",
    "to" : "발신",
    "identifier" : "트랜잭션 ID",
    "viewOperation" : "탐색기에서 보기",
    "whatIsThis" : "어떤 거래인가요?",
    "seeAll" : "모두 보기",
    "seeLess" : "줄이기",
    "viewInExplorer" : "탐색기에서 보기",
    "sending" : "보내는 중...",
    "receiving" : "받는 중...",
    "tokenOperations" : "토큰 거래",
    "subAccountOperations" : "부계정 거래",
    "internalOperations" : "내부 거래",
    "tokenModal" : {
      "desc" : "이 거래는 다음 토큰 거래와 관련이 있습니다"
    },
    "details" : "{{ currency }} 세부정보",
    "extra" : {
      "resource" : "리소스",
      "frozenAmount" : "동결 금액",
      "unfreezeAmount" : "동결 해제 금액",
      "address" : "주소",
      "votes" : "투표 ({{number}})",
      "votesAddress" : "<2>{{name}}</2>에서 <0>{{votes}}</0>로",
      "validators" : "검증인",
      "delegated" : "({{amount}}) 위임됨",
      "delegatedTo" : "다음에게 위임됨",
      "delegatedAmount" : "위임된 금액",
      "redelegated" : "({{amount}}) 재위임됨",
      "redelegatedFrom" : "다음으로부터 재위임됨",
      "redelegatedTo" : "다음에게 재위임됨",
      "redelegatedAmount" : "재위임된 금액",
      "undelegated" : "({{amount}}) 위임 해제됨",
      "undelegatedFrom" : "다음으로부터 위임 해제됨",
      "undelegatedAmount" : "위임 해제 금액",
      "rewardFrom" : "보상처",
      "rewardAmount" : "받은 금액",
      "memo" : "메모",
      "assetId" : "자산 ID",
      "rewards" : "받은 보상",
      "bondedAmount" : "본딩된 금액",
      "unbondedAmount" : "언본딩된 금액",
      "withdrawUnbondedAmount" : "언본딩된 액수 출금",
      "palletMethod" : "방법",
      "transferAmount" : "이전 금액",
      "validatorsCount" : "검증인 ({{number}})",
      "storageLimit" : "저장공간 한계",
      "gasLimit" : "가스 한도",
      "id" : "Id"
    },
    "multipleAddresses" : "왜 주소가 여러 개인가요?",
    "tokenName" : "토큰명",
    "collectionContract" : "토큰 계약",
    "tokenId" : "토큰 (NFT) ID",
    "quantity" : "수량"
  },
  "operationList" : {
    "noOperations" : "거래 없음",
    "noMoreOperations" : "다른 작업 없음"
  },
  "selectableAccountsList" : {
    "deselectAll" : "모두 선택 취소",
    "selectAll" : "모두 선택",
    "tokenCount" : "1개 이상의 토큰",
    "tokenCount_plural" : "+{{count}} 토큰",
    "subaccountCount" : "1개 이상의 부계정",
    "subaccountCount_plural" : "+{{count}} 서브 계정"
  },
  "account" : {
    "tokens" : {
      "contractAddress" : "계약 주소",
      "viewInExplorer" : "탐색기에서 보기",
      "seeMore" : "더 많은 토큰 보기",
      "seeLess" : "화면에 보이는 토큰 줄이기",
      "addTokens" : "토큰 추가",
      "howTo" : "토큰 계정을 추가하려면 <1>{{currency}} 주소</1>를 사용하여 <0>자금을 수령</0>해야 합니다.",
      "algorand" : {
        "contractAddress" : "계약 주소",
        "viewInExplorer" : "탐색기에서 보기",
        "seeMore" : "ASA 더 보기",
        "seeLess" : "ASA 보기 줄이기",
        "addTokens" : "ASA 추가",
        "howTo" : "귀하의 Algorand 계정에 자산을 추가할 수 있습니다.",
        "addAsa" : "ASA(자산) 추가",
        "howAsaWorks" : "ASA(자산)는 어떻게 운영되나요?"
      }
    },
    "subaccounts" : {
      "seeMore" : "서브 계정 더 보기",
      "seeLess" : "화면에 보이는 부계정 줄이기"
    },
    "send" : "전송",
    "receive" : "수령",
    "buy" : "구매",
    "walletconnect" : "WalletConnect",
    "stake" : "스테이킹",
    "sell" : "판매",
    "swap" : "스왑",
    "manage" : "관리",
    "lastOperations" : "마지막 거래",
    "emptyState" : {
      "title" : "아직 암호화폐가 없나요?",
      "desc" : "<1><0>{{managerAppName}}</0></1> 앱이 설치되어 있는지 확인하고 수령하세요",
      "descWithBuy" : "<3><0>{{currencyTicker}}</0></3>을 구매하거나 받을 수 있도록 <1><0>{{managerAppName}}</0></1> 앱을 설치하세요",
      "descToken" : "<1><0>{{managerAppName}}</0></1> 앱이 설치되어 있는지 확인하고 <3><0>{{currencyTicker}}</0></3> 및 <5><0>{{tokenType}}</0> 토큰</5> 수령을 시작합니다",
      "buttons" : {
        "receiveFunds" : "수령",
        "buyCrypto" : "구매"
      }
    },
    "settings" : {
      "header" : "계정 설정",
      "title" : "계정 편집",
      "advancedLogs" : "고급 로그",
      "accountName" : {
        "title" : "계정 이름",
        "desc" : "계정 설명",
        "placeholder" : "계정 이름"
      },
      "accountUnits" : {
        "title" : "유닛 편집"
      },
      "unit" : {
        "title" : "단위",
        "desc" : "표시할 단위를 선택하세요."
      },
      "currency" : {
        "title" : "통화"
      },
      "endpointConfig" : {
        "title" : "노드(Node)",
        "desc" : "사용할 API 노드"
      },
      "delete" : {
        "title" : "포트폴리오에서 계정을 제거하세요",
        "desc" : "저장된 데이터가 제거됩니다.",
        "confirmationTitle" : "확실합니까?",
        "confirmationDesc" : "귀하의 암호화 자산에는 영향을 주지 않습니다. 기존 계정은 언제든 추가 가능합니다.",
        "confirmationWarn" : "이 계정을 삭제하면 계정과 연결된 사용자의 스왑 트랜잭션 내역이 삭제됩니다."
      },
      "archive" : {
        "title" : "계정 아카이브",
        "desc" : "계정이 아카이브됩니다."
      },
      "advanced" : {
        "title" : "고급 로그",
        "desc" : ""
      }
    },
    "import" : {
      "scan" : {
        "title" : "데스크탑에서 가져오기",
        "descTop" : {
          "line1" : "Ledger Live 데스크탑에서:",
          "line2" : "설정 > 계정 > 계정 내보내기 > 내보내기"
        },
        "descBottom" : "Ledger Live 데스크탑 열기 및 QR 코드 스캔"
      },
      "result" : {
        "title" : "계정 가져오기",
        "newAccounts" : "새 계정",
        "updatedAccounts" : "업데이트된 계정",
        "empty" : "새 계정 추가",
        "descEmpty" : "<0><0>발견된 계정</0></0>이 없습니다. 다시 시도하거나 설정으로 다시 돌아가세요.",
        "alreadyImported" : "가져오기 완료",
        "noAccounts" : "가져올 계정이 없음",
        "unsupported" : "지원되지 않음",
        "settings" : "앱 설정",
        "includeGeneralSettings" : "데스크탑 설정 가져오기"
      },
      "fallback" : {
        "header" : "계정 가져오기",
        "title" : "카메라 활성화",
        "desc" : "설정에서 카메라의 QR 코드 스캔을 허용하세요.",
        "buttonTitle" : "설정으로 이동"
      }
    },
    "availableBalance" : "이용 가능 잔액",
    "totalSupplied" : "입금 금액",
    "tronFrozen" : "동결됨",
    "bandwidth" : "대역폭",
    "energy" : "에너지",
    "delegatedAssets" : "위임된 자산",
    "undelegating" : "위임 해제",
    "delegation" : {
      "sectionLabel" : "위임",
      "addDelegation" : "위임 추가",
      "info" : {
        "title" : "보상 받기",
        "cta" : "보상 받기"
      }
    },
    "claimReward" : {
      "sectionLabel" : "보상",
      "cta" : "청구"
<<<<<<< HEAD
    },
    "undelegation" : {
      "sectionLabel" : "위임 해제"
    },
    "nft" : {
      "receiveNft" : "NFT 수령",
      "howTo" : "NFT를 추가하려면 <1>{{currency}} 주소</1>를 사용하여 <0>수령</0>해야 합니다."
=======
    },
    "undelegation" : {
      "sectionLabel" : "위임 해제"
    },
    "nft" : {
      "receiveNft" : "NFT 수령",
      "howTo" : "NFT를 추가하려면 <1>{{currency}} 주소</1>를 사용하여 <0>수령</0>해야 합니다."
    },
    "readOnly" : {
      "noTransaction" : {
        "title" : "아직 트랜잭션 내역이 없습니다.",
        "subtitle" : "{{assetName}} 구매 또는 수령에는 장치가 필요합니다"
      }
>>>>>>> 39c4b709
    }
  },
  "accounts" : {
    "title" : "계정",
    "importNotification" : {
      "message" : "계정을 성공적으로 가져왔습니다."
    },
    "row" : {
      "syncPending" : "동기화 중...",
      "upToDate" : "동기화됨",
      "error" : "오류",
      "queued" : "대기 중",
      "showTokens" : "{{length}} 토큰 보기",
      "showTokens_plural" : "{{length}} 토큰 보기",
      "showSubAccounts" : "{{length}} 부계정 보기",
      "showSubAccounts_plural" : "{{length}} 부계정 보기",
      "hideTokens" : "토큰 숨기기",
      "hideTokens_plural" : "토큰 숨기기",
      "hideSubAccounts" : "부계정 숨기기",
      "hideSubAccounts_plural" : "부계정 숨기기",
      "algorand" : {
        "showTokens" : "{{length}} ASA 보기",
        "showTokens_plural" : "{{length}} ASA 보기",
        "hideTokens" : "ASA 숨기기",
        "hideTokens_plural" : "ASA 숨기기"
      }
    },
    "noResultsFound" : "발견된 자산 없음",
<<<<<<< HEAD
    "noResultsDesc" : "철자를 확인하고 재시도하세요"
=======
    "noResultsDesc" : "철자를 확인하고 재시도하세요",
    "readOnly" : {
      "moreCrypto" : {
        "title" : "+6,000가지 이상 지원",
        "subtitle" : "Ledger는 6,000가지 이상의 코인과 토큰을 지원합니다"
      }
    }
>>>>>>> 39c4b709
  },
  "distribution" : {
    "header" : "자산 배분",
    "list" : "자산 배분 ({{count}})",
    "assets" : "자산",
    "assets_plural" : "자산을 보호하세요",
    "total" : "총 잔액",
    "listAccount" : "자산 배분 ({{count}})",
    "title" : "자산",
    "moreAssets" : "더 추가하기"
  },
  "help" : {
    "gettingStarted" : {
      "title" : "시작하기",
      "desc" : "여기에서 시작하세요"
    },
    "helpCenter" : {
      "title" : "Ledger 지원",
      "desc" : "도움 받기"
    },
    "ledgerAcademy" : {
      "title" : "Ledger 아카데미",
      "desc" : "암호화폐에 대해 알아보기"
    },
    "facebook" : {
      "title" : "페이스북",
      "desc" : "페이지에서 '좋아요'를 눌러주세요"
    },
    "twitter" : {
      "title" : "트위터",
      "desc" : "팔로우"
    },
    "github" : {
      "title" : "Github",
      "desc" : "코드를 리뷰해주세요"
    },
    "status" : {
      "title" : "Ledger 상태",
      "desc" : "시스템 상태를 확인하세요"
    }
  },
  "settings" : {
    "header" : "설정",
    "resources" : "Ledger 리소스",
    "display" : {
      "title" : "일반",
      "desc" : "일반 Ledger Live 설정을 구성하세요.",
      "carousel" : "슬라이드 활성화",
      "carouselDesc" : "포트폴리오 화면에서 슬라이드 기능을 활성화합니다.",
      "language" : "언어 표시하기",
      "languageDesc" : "Ledger Live에 표시되는 언어를 설정하세요.",
      "region" : "지역",
      "regionDesc" : "날짜, 시간 및 통화 형식을 업데이트하려면 지역을 선택해 주세요.",
      "password" : "패스워드 잠금",
      "passwordDesc" : "핸드폰에서 Ledger Live 데이터를 보호하려면 비밀번호를 설정하세요.",
      "counterValue" : "선호 통화",
      "theme" : "테마",
      "themeDesc" : "앱 UI 테마 설정",
      "themes" : {
        "system" : "시스템",
        "dark" : "어두운",
        "light" : "밝은",
        "dusk" : "새벽"
      },
      "counterValueDesc" : "잔금 및 거래 통화를 선택하세요.",
      "exchange" : "요율 공급자",
      "exchangeDesc" : "비트코인에서 {{fiat}}로 환율 공급자 설정",
      "stock" : "지역 시장 지표",
      "stockDesc" : "왼쪽을 선택하면 초록색, 오른쪽을 선택하면 빨간색으로 시장 증가율이 표시됩니다.",
      "reportErrors" : "버그 리포트",
      "reportErrorsDesc" : "Ledger의 제품 개선을 위해 자동으로 보고서를 보냅니다.",
      "developerMode" : "개발자 모드",
      "developerModeDesc" : "관리자에서 개발자 앱을 표시하고 테스트넷 앱을 활성화합니다.",
      "analytics" : "애널리틱스",
      "analyticsDesc" : "Ledger가 사용자 경험을 개선할 수 있도록 애널리틱스 기능을 활성화하세요.",
      "analyticsModal" : {
        "title" : "애널리틱스 공유",
        "desc" : "Ledger가 사용자 경험을 개선할 수 있도록 애널리틱스 기능을 활성화하세요.",
        "bullet0" : "클릭",
        "bullet1" : "인앱 페이지 방문",
        "bullet2" : "웹페이지로 다시 보내기",
        "bullet3" : "조치: 보내기, 받기, 잠금 등",
        "bullet4" : "페이지 스크롤 종료",
        "bullet5" : "앱 설치/삭제 및 버전",
        "bullet6" : "계정, 통화, 거래 수",
        "bullet7" : "전체 및 페이지 세션 기간",
        "bullet8" : "Ledger 장치 유형 및 펌웨어"
      },
      "technicalData" : "기술 데이터",
      "technicalDataDesc" : "Ledger는 사용자 경험 향상을 위해 익명화된 기술 데이터를 자동으로 수집합니다.",
      "technicalDataModal" : {
        "title" : "기술 데이터",
        "desc" : "Ledger는 사용자 경험 향상을 위해 익명화된 기술 데이터를 자동으로 수집합니다.",
        "bullet1" : "익명의 고유 어플리케이션 ID",
        "bullet2" : "Ledger Live 버전, OS 지역, 언어, 지역"
      },
      "hideEmptyTokenAccounts" : "빈 토큰 계정 숨기기",
      "hideEmptyTokenAccountsDesc" : "자산 페이지의 모든 빈 토큰 계정은 숨겨집니다."
    },
    "currencies" : {
      "header" : "통화",
      "rateProvider" : "요율 공급자({{currencyTicker}}→BTC)",
      "rateProviderDesc" : "{{currencyTicker}} 및 비트코인 사이의 요율 공급자를 선택하세요.",
      "confirmationNb" : "확인 수",
      "confirmationNbDesc" : "트랜잭션 승인에 필요한 네트워크 검증 수를 설정하세요.",
      "currencySettingsTitle" : "{{currencyName}} 설정",
      "placeholder" : "이 자산 관련 설정 값이 없음"
    },
    "accounts" : {
      "header" : "계정",
      "title" : "계정",
      "desc" : "앱의 자산 디스플레이 관리",
      "hideTokenCTA" : "토큰 숨기기",
      "showContractCTA" : "계약 보기",
      "blacklistedTokens" : "토큰 리스트 숨기기",
      "blacklistedTokensDesc" : "계정 목록으로 이동한 후 토큰을 길게 눌러 '토큰 숨기기'를 선택하면 토큰을 숨길 수 있습니다.",
      "blacklistedTokensModal" : {
        "title" : "토큰 숨기기",
        "desc" : "이 작업은 모든 <1><0>{tokenName}</0></1>의 계정을 숨기며 <3>설정 > 계정</3>을 사용하여 다시 표시할 수 있습니다.",
        "confirm" : "토큰 숨기기"
      },
      "hideNFTCollectionCTA" : "컬렉션 숨기기",
      "hiddenNFTCollections" : "숨겨진 NFT 컬렉션",
      "hiddenNFTCollectionsDesc" : "계정으로 이동한 다음 컬렉션을 길게 누르고 \"컬렉션 숨기기\"를 선택하여 토큰을 숨길 수 있습니다.",
      "hideNFTCollectionModal" : {
        "title" : "컬렉션을 숨기시겠습니까?",
        "desc" : "설정 옵션에서 이 컬렉션을 숨김 해제할 수 있습니다."
      },
      "cryptoAssets" : {
        "header" : "암호화폐",
        "title" : "암호화폐",
        "desc" : "암호화폐를 선택하여 관련 설정을 수정하세요."
      }
    },
    "about" : {
      "title" : "소개",
      "desc" : "앱 정보, 이용약관, 개인 정보 보호 정책",
      "appDescription" : "Ledger Live와 함께 귀하의 암호화 자산을 안전하게 성장시키고 관리하며 매수, 매도, 교환하세요. 한 곳에서 이 모든 서비스를 이용하실 수 있습니다.",
      "appVersion" : "버전",
      "termsConditions" : "이용약관",
      "termsConditionsDesc" : "Ledger Live를 이용함으로써, 귀하는 본사 이용약관을 수락한 것으로 간주됩니다.",
      "privacyPolicy" : "개인 정보 보호 정책",
      "privacyPolicyDesc" : "당사가 어떤 개인 데이터를 수집하는지, 수집 이유와 사용처도 살펴보세요.",
      "liveReview" : {
        "title" : "피드백",
        "desc" : "앱에 대한 피드백을 보내주세요",
        "ios" : "앱 스토어에서 리뷰",
        "android" : "구글 플레이 스토어에서 리뷰"
      }
    },
    "help" : {
      "title" : "도움말",
      "header" : "도움말",
      "desc" : "Ledger Live 또는 도움받는 방법에 대해 자세히 알아보세요.",
      "support" : "Ledger 지원",
      "supportDesc" : "문제가 있다면, 하드웨어 지갑으로 Ledger Live 이용 방법에 관한 도움을 받으세요.",
      "configureDevice" : "기기 설정",
      "configureDeviceDesc" : "새 장치를 설정거나 기존 장치를 복원합니다. 계정과 설정은 그대로 유지됩니다.",
      "clearCache" : "캐시 삭제",
      "clearCacheDesc" : "네트워크의 트랜잭션을 스캔하고 사용자 계정을 다시 계산합니다.",
      "clearCacheModal" : "확실합니까?",
      "clearCacheModalDesc" : "네트워크에서 신규 및 완전한 트랜잭션 스캔이 수행됩니다. 계정 내역이 다시 구성되고 잔금을 재산출합니다.",
      "clearCacheButton" : "제거",
      "exportLogs" : "로그 저장",
      "exportLogsDesc" : "문제 해결을 위해 Ledger Live 로그가 필요할 수 있습니다.",
      "hardReset" : "Ledger Live 리셋",
      "hardResetDesc" : "귀하의 자산에는 영향을 주지 않습니다. 계정 데이터, 트랜잭션 내역, 설정을 포함하여 Ledger Live의 모든 데이터를 삭제합니다. Ledger 장치를 이용하여 빈 Ledger Live에 암호화폐를 다시 로드하고 관리합니다.",
      "repairDevice" : "Ledger 장치 복구",
      "repairDeviceDesc" : "장치 업데이트에 문제가 있어 업데이트를 재개할 수 없을 경우, 장치 복구를 위해 시도해 볼 수 있습니다."
    },
    "experimental" : {
      "title" : "실험 특징",
      "desc" : "다양한 실험 특징을 시험해 보고 의견을 나누어 주세요.",
      "disclaimer" : "이는 기술에 대한 관심이 지대한 당사 커뮤니티에 \"있는 그대로\" 제공하는 실험적 기능으로, 언제든지 변경, 중단 또는 제거될 수 있습니다. 기능을 활성화할 경우, 온전히 귀하의 책임 하에 해당 기능을 사용한다는 사실에 동의하게 됩니다."
    },
    "developer" : {
      "title" : "개발자",
      "desc" : "다양한 개발자 특징을 시험해 보고 의견을 나누어 주세요.",
      "customManifest" : {
        "title" : "커스텀 플랫폼 Manifest 불러오기"
      }
    }
  },
  "migrateAccounts" : {
    "banner" : "Ledger Live 계정 업데이트",
    "overview" : {
      "headerTitle" : "계정 업데이트",
      "title" : "Ledger Live 계정 업데이트",
      "subtitle" : "Ledger Live의 새로운 기능을 사용하려면 사용자 계정을 업데이트해야 합니다.",
      "notice" : "{{accountCount}}개의 계정을 업데이트할 수 없습니다. 아래 계정과 연계된 장치를 연결하세요.",
      "notice_plural" : "{{accountCount}}개의 계정을 업데이트할 수 없습니다. 아래 계정과 연계된 장치를 연결하세요.",
      "currency" : "1 {{currency}} 계정을 업데이트해야 합니다.",
      "currency_plural" : "{{currency}} 계정 {{count}}개를 업데이트해야 합니다",
      "start" : "업데이트 시작",
      "continue" : "업데이트 계속하기"
    },
    "progress" : {
      "headerTitle" : "계정 업데이트 중",
      "pending" : {
        "title" : "{{currency}} 업데이트 진행 중",
        "subtitle" : "계정이 업데이트될 때까지 기다려주세요."
      },
      "notice" : {
        "title" : "{{currency}} 업데이트 미완료",
        "subtitle" : "이 장치로 업데이트할 수 있는 {{currency}} 계정이 없습니다.",
        "cta" : "계속",
        "ctaNextCurrency" : "{{currency}}로 계속"
      },
      "done" : {
        "title" : "{{currency}} 업데이트 완료",
        "subtitle" : "축하합니다. 귀하의 {{currency}} 계정이 업데이트되었습니다.",
        "cta" : "계속",
        "ctaNextCurrency" : "{{currency}}로 계속",
        "ctaDone" : "완료"
      },
      "error" : {
        "cta" : "다시 시도"
      }
    },
    "connectDevice" : {
      "headerTitle" : "장치 연결"
    }
  },
  "transfer" : {
    "recipient" : {
      "input" : "주소 입력"
    },
    "send" : {
<<<<<<< HEAD
      "title" : "전송"
=======
      "title" : "전송",
      "description" : "암호화폐를 다른 지갑으로 전송합니다"
>>>>>>> 39c4b709
    },
    "fees" : {
      "title" : "수수료 편집"
    },
<<<<<<< HEAD
    "receive" : {
      "title" : "수령",
=======
    "manageCard" : {
      "title" : "CL 카드 관리",
      "description" : "CL 카드 신청 및 관리"
    },
    "receive" : {
      "title" : "수령",
      "description" : "다른 지갑에서 암호화폐를 수령합니다",
>>>>>>> 39c4b709
      "titleReadOnly" : "미인증 주소",
      "headerTitle" : "암호화폐",
      "titleDevice" : "장치 연결",
      "verifySkipped" : "귀하의 수령 주소가 Ledger 장치에서 확인되지 않았습니다. 귀하의 {{accountType}} 주소를 인증하여 보안을 하여 유지하세요.",
      "verifyPending" : "귀하의 장치에 표시되는 {{currencyName}} 주소가 휴대폰에 표시되는 것과 정확히 일치하는지 확인하세요.",
      "verified" : "주소를 승인했습니다. 이를 복사하거나 스캔한 경우 다시 확인하세요.",
      "verifyAgain" : "다시 확인하세요",
      "noAccount" : "계정이 발견되지 않습니다",
      "address" : "계정 주소",
      "copyAddress" : "주소 복사",
      "shareAddress" : "주소 공유",
      "addressCopied" : "주소 복사됨!",
      "taprootWarning" : "발송자가 탭루트를 지원하는지 확인해 주세요",
      "notSynced" : {
        "text" : "동기화 중",
        "desc" : "이는 트랜잭션의 양이 많거나 인터넷 연결이 느린 경우 시간이 걸릴 수 있습니다."
      },
      "readOnly" : {
        "title" : "수령",
        "text" : "조심해 주세요",
        "desc" : "인증되지 않은 주소를 열람하려고 합니다. 귀하의 장치 보안 유지를 위해 주소를 인증하세요.",
        "verify" : "{{accountType}}의 주소가 확인되지 않았습니다. 귀하의 장치 보안 유지를 위해 주소를 인증하세요."
      },
      "noResultsFound" : "암호화폐가 없습니다",
      "noResultsDesc" : "철자를 확인하고 재시도하세요"
    },
<<<<<<< HEAD
=======
    "buy" : {
      "title" : "구매",
      "description" : "현금으로 암호화폐를 안전하게 구매하세요."
    },
    "sell" : {
      "title" : "판매",
      "description" : "암호화폐를 안전하게 현금으로 매도하세요."
    },
>>>>>>> 39c4b709
    "exchange" : {
      "title" : "매수 / 매도"
    },
    "swap" : {
      "title" : "스왑",
<<<<<<< HEAD
=======
      "description" : "암호화폐끼리 교환하세요.",
>>>>>>> 39c4b709
      "selectDevice" : "장치를 선택하세요",
      "broadcasting" : "스왑 브로드캐스팅",
      "loadingFees" : "네트워크 수수료 로딩...",
      "landing" : {
        "header" : "스왑",
        "title" : "스왑 거래에 오신 것을 환영합니다",
        "whatIsSwap" : "스왑이란?",
        "disclaimer" : "내 Ledger 장치에서 암호화폐를 바로 교환하세요. 미국을 포함한 일부 국가에서 이용할 수 없는 서비스입니다."
      },
      "unauthorizedRates" : {
        "cta" : "인증 리셋",
        "banner" : "Wyre로 스왑 하시려면 고객확인제도를 리셋하고 Live를 업데이트하세요.",
        "bannerCTA" : "고객확인제도 리셋"
      },
      "main" : {
        "header" : "스왑"
      },
      "kyc" : {
        "disclaimer" : "본인은 규정 준수를 목적으로 자신의 위치 데이터를 제3자와 공유하는 것을 승인합니다.",
        "cta" : "계속",
        "wyre" : {
          "title" : "고객확인제도를 완료하세요",
          "subtitle" : "Ledger는 고객확인제도를 목적으로 Wyre를 대신하여 수집한 사용자 정보를 Wyre로 전송합니다. 자세한 정보는 개인 정보 보호 정책을 확인하세요",
          "pending" : {
            "cta" : "계속",
            "title" : "고객확인제도 제출 후 승인 대기 중",
            "subtitle" : "사용자의 고객확인제도가 제출되어 승인 대기 중입니다.",
            "link" : "고객확인제도 자세히 알아보기"
          },
          "approved" : {
            "cta" : "계속",
            "title" : "고객확인제도 승인 완료!",
            "subtitle" : "귀하의 고객확인제도가 제출되어 승인이 완료되었습니다.",
            "link" : "고객확인제도 자세히 알아보기"
          },
          "closed" : {
            "cta" : "고객확인제도 리셋",
            "title" : "고객확인제도 신청 거부",
            "subtitle" : "Wyre에서 고객확인제도를 위해 귀하가 제공한 데이터를 거부했습니다",
            "link" : "고객확인제도 자세히 알아보기"
          },
          "form" : {
            "firstName" : "이름",
            "lastName" : "성",
            "street1" : "주소 입력란 1",
            "street2" : "주소 입력란 2",
            "city" : "시",
            "state" : "주",
            "country" : "국가",
            "postalCode" : "우편번호",
            "dateOfBirth" : "생년월일",
            "firstNamePlaceholder" : "이름을 입력하세요",
            "lastNamePlaceholder" : "성을 입력하세요",
            "street1Placeholder" : "예: 13, 메이플 스트리트",
            "street2Placeholder" : "예: 13, 메이플 스트리트",
            "cityPlaceholder" : "예: 산호세",
            "postalCodePlaceholder" : "5자리 우편번호를 입력하세요",
            "statePlaceholder" : "주를 선택하세요",
            "dateOfBirthPlaceholder" : "연도-월-일",
            "firstNameError" : "계속 하려면 이름을 입력하세요",
            "lastNameError" : "계속 하려면 성을 입력하세요",
            "street1Error" : "주소를 입력하세요",
            "cityError" : "미국 내 거주 도시를 입력하세요",
            "stateError" : "계속하려면 주를 입력하세요",
            "postalCodeError" : "유효한 미국 우편번호를 입력하세요",
            "dateOfBirthError" : "생년월일을 입력하세요"
          }
        },
        "states" : "주를 선택하세요"
      },
      "notAvailable" : {
        "title" : "서비스가 잠시 이용 불가하거나 거주하시는 국가에서 이용할 수 없습니다"
      },
      "payoutModal" : {
        "title" : "지불금 비용",
        "description" : "지불금 비용은 장치에 표시되지 않으며 금액에서 빠집니다.",
        "cta" : "닫기"
      },
      "pendingOperation" : {
        "description" : "확인을 위해 귀하의 스왑 거래를 네트워크로 전송했습니다. {{targetCurrency}}를 받기까지 최대 1시간이 소요될 수 있습니다.",
        "label" : "사용자의 스왑 ID:",
        "title" : "스왑 브로드캐스트가 성공적으로 완료되었습니다 ",
        "disclaimer" : "{{provider}}의 지원이 필요한 경우를 대비하여 스왑 ID를 번호를 기록해 두세요.",
        "cta" : "세부사항 확인"
      },
      "tradeMethod" : {
        "float" : "변동 이율",
        "floatUnavailable" : "변동 이율을 지원하지 않는 페어입니다",
        "fixed" : "고정 요율",
        "fixedUnavailable" : "고정 요율을 지원하지 않는 페어입니다",
        "floatDesc" : "시장 상황에 따라 금액에 변동이 있을 수 있습니다.",
        "fixedDesc" : "시장의 변화에 상관없이 귀하의 금액은 변동되지 않습니다. 30초마다 고정된 요율 업데이트",
        "by" : "By",
        "modalTitle" : "변동 또는 고정 요율입니까?"
      },
      "form" : {
        "validate" : "스왑 트랜잭션을 검증하세요",
        "tab" : "교환",
        "button" : "계속",
        "from" : "수신",
        "to" : "발신",
        "source" : "출처",
        "target" : "보내는 계정",
        "noAccount" : "{{currency}} 계정이 없습니다",
        "balance" : "잔금 <0>123</0>",
        "fromAccount" : "계정 선택",
        "toAccount" : "계정 선택",
        "paraswapCTA" : "Paraswap을 찾으세요? 찾기 탭으로 이동했습니다!",
        "quote" : "호가",
        "receive" : "수령",
        "amount" : {
          "useMax" : "최대치 사용",
          "available" : "총 이용 가능"
        },
        "noAsset" : {
          "title" : "스왑할 자산이 없습니다",
          "desc" : "구매하고 스왑하러 와주세요"
        },
        "noApp" : {
          "title" : "{{appName}} 앱이 설치되지 않았습니다",
          "desc" : "관리자로 이동하여 {{appName}} 앱을 설치하세요.",
          "cta" : "관리자로 이동",
          "close" : "닫기"
        },
        "noAccounts" : {
          "title" : "스왑할 {{ticker}} 없음",
          "desc" : "사용자의 {{currencyName}} 계정에 스왑할 잔액이 없습니다.",
          "addAccountCta" : "계정 추가",
          "cta" : "닫기"
        },
        "outdatedApp" : {
          "title" : "앱 업데이트 가능",
          "desc" : "{{appName}} 앱을 업데이트해야 합니다.",
          "cta" : "관리자로 이동",
          "close" : "닫기"
        },
        "summary" : {
          "from" : "수신",
          "to" : "발신",
          "send" : "전송",
          "payoutNetworkFees" : "지불금 비용",
          "payoutNetworkFeesTooltip" : "이 금액은 장치에 표시되지 않습니다",
          "receive" : "금액",
          "receiveFloat" : "서비스 수수료 부과 전 수신 금액",
          "provider" : "공급자",
          "method" : "요율",
          "fees" : "최대 수수료",
          "disclaimer" : {
            "title" : "이용약관",
            "desc" : "\"수락\"을 클릭하여, <0>{{provider}}</0>의 이용 약관에 따라 독점 관리되는 서비스임을 확인하고 수락합니다.",
            "tos" : "이용약관",
            "accept" : "수락",
            "reject" : "닫기"
          }
        }
      },
      "operationDetails" : {
        "swapId" : "스왑 ID",
        "provider" : "공급자",
        "date" : "날짜",
        "from" : "수신",
        "fromAmount" : "전송된 금액",
        "to" : "발신",
        "toAmount" : "수신 금액",
        "statusTooltips" : {
          "expired" : "자세한 정보를 확인하시려면 스왑 ID를 준비하여 스왑 제공자에게 문의하세요.",
          "refunded" : "자세한 정보를 확인하시려면 스왑 ID를 준비하여 스왑 제공자에게 연락하세요.",
          "pending" : "스왑 공급자가 트랜잭션을 처리하는 동안 기다려주세요.",
          "onhold" : "상황을 해결하시려면 스왑 ID를 준비하여 스왑 제공자에게 연락하세요.",
          "finished" : "스왑이 성공적으로 완료되었습니다."
        }
      },
      "missingApp" : {
        "title" : "장치에서 교환 앱을 설치하세요",
        "description" : "관리자로 이동하고 교환 앱을 설치하여 자산을 스왑하세요",
        "button" : "관리자로 이동"
      },
      "outdatedApp" : {
        "title" : "장치에서 교환 앱을 업데이트하세요",
        "description" : "관리자로 이동하고 교환 앱을 업데이트하여 자산을 스왑하세요",
        "button" : "관리자로 이동"
      },
      "emptyState" : {
        "title" : "{{currency}} 계정 없음",
        "description" : "{{currency}} 스왑 전에 계정을 추가해야 합니다.",
        "CTAButton" : "계정 추가"
      },
      "history" : {
        "tab" : "내역",
        "disclaimer" : "귀하의 스왑 모바일 트랜잭션이 Ledger Live 데스크탑과 동기화되지 않았습니다",
        "exportButton" : "거래 내보내기",
        "exportFilename" : "스왑 거래",
        "empty" : {
          "title" : "과거 스왑 내역이 여기에 표시됩니다",
          "desc" : "아직 스왑을 하지 않았거나 그동안 Ledger Live가 리셋되었습니다."
        }
      }
    },
    "swapv2" : {
      "form" : {
        "summary" : {
          "from" : "수신",
          "to" : "발신",
          "send" : "전송",
          "payoutNetworkFees" : "지불금 비용",
          "payoutNetworkFeesTooltip" : "이 금액은 장치에 표시되지 않습니다",
          "receive" : "금액",
          "receiveFloat" : "서비스 수수료 부과 전 수신 금액",
          "provider" : "공급자",
          "method" : "요율",
          "fees" : "수수료"
        }
      }
    },
    "lending" : {
      "title" : "암호화폐를 대출",
<<<<<<< HEAD
      "titleTransferTab" : "대출",
=======
      "titleTransferTab" : "소득 창출",
      "descriptionTransferTab" : "불로소득을 올리세요.",
>>>>>>> 39c4b709
      "actionTitle" : "대출",
      "accountActions" : {
        "approve" : "승인",
        "supply" : "공급",
        "withdraw" : "출금"
      },
      "highFees" : {
        "title" : "높은 이더리움 수수료",
        "description" : "이더리움 네트워크의 혼잡으로 트랜잭션 발행 시 높은 수수료가 발생할 수 있습니다."
      },
      "account" : {
        "amountSupplied" : "입금 금액",
        "amountSuppliedTooltip" : "네트워크 대출 금액",
        "currencyAPY" : "통화 APY",
        "currencyAPYTooltip" : "계속 컴파운드가 적용되는 예치금 연간 수익율",
        "accruedInterests" : "이자 잔금",
        "accruedInterestsTooltip" : "대출 자산에 대한 발생 이자",
        "interestEarned" : "발생 이자",
        "interestEarnedTooltip" : "출금 후 발생한 이자",
        "openLoans" : "개설된 대출",
        "closedLoans" : "마감된 대출"
      },
      "banners" : {
        "needApproval" : "이 계정을 승인한 후에 자산을 대출해 줄 수 있습니다.",
        "fullyApproved" : "이 계정을 완전히 승인했습니다. 수수료를 내고 금액을 낮출 수 있습니다.",
        "approvedCanReduce" : "이 계정에서 <0>{{value}}</0>를 승인했습니다. 수수료를 내고 금액을 낮출 수 있습니다.",
        "approvedButNotEnough" : "이 계정에서 <0>{{value}}</0>를 승인했습니다.",
        "approving" : "계정 승인이 확인되면 자산을 예치할 수 있습니다.",
        "notEnough" : "자산을 대출해 주기 위해서는 귀하 계정의 승인 한도를 높여야 합니다."
      },
      "howDoesLendingWork" : "대출은 어떻게 운영되나요",
      "dashboard" : {
        "tabTitle" : "대시보드",
        "assetsTitle" : "대출 자산",
        "accountsTitle" : "승인된 계정",
        "emptySateDescription" : "이더리움 계정에서 자산을 바로 대출해 주고 이자를 받을 수 있습니다.",
        "apy" : "{{value}} APY",
        "activeAccount" : {
          "account" : "계정",
          "amountSupplied" : "입금 금액",
          "interestEarned" : "발생 이자",
          "status" : "계정 상태",
          "EARNING" : "소득",
          "ENABLING" : "승인 중",
          "INACTIVE" : "비활성",
          "SUPPLYING" : "공급",
          "approve" : "승인",
          "supply" : "공급",
          "withdraw" : "출금",
          "amountRedeemed" : "출금된 금액",
          "endDate" : "종료 날짜"
        }
      },
      "closedLoans" : {
        "tabTitle" : "마감된 대출",
        "description" : "인출된 대출금과 얻은 이자를 모두 확인하세요.",
        "cta" : "자산 대출"
      },
      "history" : {
        "tabTitle" : "내역",
        "description" : "모든 대출 트랜잭션 내역을 확인하세요.",
        "cta" : "자산 대출"
      },
      "terms" : {
        "label" : "암호화폐를 대출",
        "title" : "컴파운드 프로토콜에서 자산 대출",
        "description" : "컴파운드 프로토콜로 이더리움 네트워크에서 자산을 대출해 주거나 받을 수 있습니다. Ledger 계정에서 바로 자산을 대출해 주고 이자를 받을 수 있습니다.",
        "switchLabel" : "<0><0>이용 약관</0></0>을 읽고 이에 동의합니다."
      },
      "info" : {
        "1" : {
          "label" : "1/3 단계",
          "title" : "계정을 승인하면 프로토콜에 미래 대출 처리 권한이 부여됩니다.",
          "description" : "일정 금액의 자산을 프로토콜로 전송하려면 컴파운드 스마트 계약을 승인해야 합니다. 계정을 승인하면 해당 프로토콜에 미래 대출 처리 권한이 부여됩니다."
        },
        "2" : {
          "label" : "2/3 단계",
          "title" : "자산을 입금하고 이자를 받으세요.",
          "description" : "계정이 승인되면, 대출해 주려는 자산 금액을 선택하고 트랜잭션 프로토콜을 발행하세요. 트랜잭션이 확인되고 나면 이자가 자동 발생합니다."
        },
        "3" : {
          "label" : "3/3 단계",
          "title" : "언제든 자산을 출금하세요.",
          "description" : "언제든 자산의 일부, 또는 전부를 Ledger 계정에서 바로 출금하고 이자를 받을 수 있습니다.",
          "cta" : "지금 대출"
        },
        "title" : "암호화폐를 대출"
      },
      "noTokenAccount" : {
        "info" : {
          "title" : "{{ name }} 계정이 없습니다.",
          "description" : "자금을 예치하고 암호화폐를 대출하려면 {{ name }} 계정이 필요합니다. 이더리움 주소로 자금을 수령하세요. 이더리움 주소로 자금을 수령하세요."
        },
        "buttons" : {
          "receive" : "{{ name }} 수령",
          "buy" : "{{ name }} 구매"
        }
      },
      "enable" : {
        "info" : {
          "title" : "승인되지 않은 계정입니다",
          "description" : "자산을 대출해 주려면, 우선 계정 하나를 승인해야 합니다.",
          "cta" : "계정 승인"
        },
        "stepperHeader" : {
          "selectAccount" : "계정 선택",
          "enable" : "승인",
          "advanced" : "고급",
          "amount" : "금액 입력",
          "summary" : "요약",
          "selectDevice" : "장치 선택",
          "connectDevice" : "장치 연결",
          "stepRange" : "{{totalSteps}} 중 {{currentStep}} 단계"
        },
        "selectAccount" : {
          "enabledAccountsAmount" : "{{amount}}를 승인한 계정이 {{number}}개 있습니다",
          "enabledAccountsAmount_plural" : "{{amount}}를 승인한 계정이 {{number}}개 있습니다",
          "enabledAccountsNoLimit" : "{{ currency }}의 무제한 금액을 승인한 {{number}}개의 계정이 있습니다",
          "enabledAccountsNoLimit_plural" : "{{ currency }}의 무제한 금액을 승인한 {{number}}개의 계정이 있습니다",
          "noEnabledAccounts" : "대출해 주려면, 우선 계정 하나를 승인해야 합니다."
        },
        "enable" : {
          "summary" : "<0>본인은 </0><1>{{contractName}}</1><0>에 내 계정 </0><1>{{accountName}}</1><0>의 </0><1>{{amount}}</1><0> 금액</0>에 대한 스마트 계약 액세스 권한을 부여합니다.",
          "limit" : "제한된 {{amount}}",
          "noLimit" : "미제한 {{assetName}}",
          "contractName" : "{{currencyName}} 컴파운드",
          "advanced" : "고급"
        },
        "advanced" : {
          "amountLabel" : "승인 금액",
          "amountLabelTooltip" : "스마트 계약이 가능한 금액이 제한됩니다.",
          "limit" : "제한",
          "limited" : "제한됨",
          "noLimit" : "한도 없음"
        },
        "amount" : {
          "totalAvailable" : "총 이용 가능"
        },
        "validation" : {
          "success" : "거래 전송 완료",
          "info" : "확인을 위해 승인 내역을 내트워크로 전송했습니다. 확인이 완료되면 대출을 발행할 수 있습니다.",
          "extraInfo" : "트랜잭션이 탐색기에 표시되고 확인하는 데 시간이 소요됩니다.",
          "button" : {
            "done" : "닫기"
          }
        }
      },
      "supply" : {
        "stepperHeader" : {
          "amount" : "공급",
          "summary" : "요약",
          "selectDevice" : "장치 선택",
          "connectDevice" : "장치 연결",
          "stepRange" : "{{totalSteps}} 중 {{currentStep}} 단계"
        },
        "amount" : {
          "totalAvailable" : "이용 가능 잔액",
          "placeholderMax" : "최대치 출금"
        },
        "validation" : {
          "success" : "예치금이 성공적으로 전송되었습니다",
          "info" : "네트워크가 예치금을 확인하면 이자를 받을 수 있습니다.",
          "extraInfo" : "트랜잭션이 탐색기에 표시되고 확인하는 데 시간이 소요됩니다.",
          "button" : {
            "done" : "완료",
            "cta" : "세부사항 보기"
          }
        }
      },
      "withdraw" : {
        "stepperHeader" : {
          "amount" : "출금",
          "summary" : "요약",
          "selectDevice" : "장치 선택",
          "connectDevice" : "장치 연결",
          "stepRange" : "{{totalSteps}} 중 {{currentStep}} 단계"
        },
        "validation" : {
          "success" : "출금이 전송되었습니다",
          "info" : "네트워크가 출금을 확인하면 자산을 이용할 수 있습니다.",
          "button" : {
            "done" : "완료",
            "cta" : "세부사항 보기"
          }
        }
      }
    }
  },
  "sync" : {
    "error" : "동기화 오류",
    "loading" : "동기화"
  },
  "scanning" : {
    "loading" : "기기 검색 중..."
  },
  "send" : {
    "tooMuchUTXOBottomModal" : {
      "cta" : "계속",
      "description" : "계정에 코인 수가 많아 트랜잭션 확인 및 서명에 시간이 오래 소요될 수 있습니다.",
      "title" : "UTXO 메시지"
    },
    "highFeeModal" : "네트워크 수수료가 금액의 <1>10%</1>가 넘으니 주의하세요. 계속할까요?",
    "scan" : {
      "title" : "QR 코드 스캔",
      "descBottom" : "QR 코드가 정사각형 칸 중앙에 위치하도록 해주세요.",
      "fallback" : {
        "header" : "QR 코드 스캔",
        "title" : "카메라 활성화",
        "desc" : "설정에서 카메라의 QR 코드 스캔을 허용하세요.",
        "buttonTitle" : "설정으로 이동"
      }
    },
    "stepperHeader" : {
      "selectAccount" : "출금 계정",
      "recipientAddress" : "수령인 주소",
      "selectAmount" : "금액",
      "summary" : "요약",
      "selectDevice" : "장치 선택",
      "connectDevice" : "장치 연결",
      "stepRange" : "{{totalSteps}} 중 {{currentStep}} 단계",
      "quantity" : "수량",
      "selectCollection" : "컬렉션",
      "selectNft" : "NFT"
    },
    "recipient" : {
      "scan" : "QR 코드 스캔",
      "enterAddress" : "주소 입력",
      "input" : "주소 입력",
      "verifyAddress" : "주소가 수령인이 공유한 것과 일치하는지 확인하세요."
    },
    "amount" : {
      "available" : "총 이용 가능",
      "useMax" : "최대치 사용",
      "loadingNetwork" : "네트워크 수수료 로딩...",
      "noRateProvider" : "이용할 수 없습니다",
      "quantityAvailable" : "이용 가능한 수량"
    },
    "summary" : {
      "subaccountsWarning" : "이 계정의 토큰을 송신하려면 계정에 {{ currency }}(을)를 다시 채워야 합니다.",
      "tag" : "태그(옵션)",
      "validateTag" : "태그 검증",
      "total" : "총계",
      "amount" : "금액",
      "from" : "수신",
      "to" : "발신",
      "infoTotalTitle" : "총 인출",
      "infoTotalDesc" : "트랜잭션 금액과 선택된 네트워크 수수료가 포함됩니다",
      "gasLimit" : "가스 한도(Gas limit)",
      "gasPrice" : "가스 가격(Gas price)",
      "maxFees" : "최대 수수료",
      "validateGasLimit" : "가스 제한 검증",
      "fees" : "수수료",
      "validateFees" : "수수료 검증",
      "customizeFees" : "맞춤형 수수료",
      "memo" : {
        "title" : "메모",
        "type" : "메모 유형",
        "value" : "메모 가치"
      },
      "validateMemo" : "메모 확인",
      "quantity" : "수량"
    },
    "validation" : {
      "message" : "장치에서 트랜잭션을 확인하고 안전하게 서명하세요.",
      "sent" : "트랜잭션 전송 완료",
      "amount" : "금액",
      "fees" : "수수료",
      "confirm" : "네트워크가 트랜잭션을 검증 완료하면 계정 잔금이 업데이트됩니다.",
      "button" : {
        "details" : "세부사항 보기",
        "retry" : "다시 시도"
      }
    },
    "fees" : {
      "title" : "네트워크 수수료",
      "validate" : "확인",
      "required" : "수수료가 필요합니다",
      "chooseGas" : "가스 가격을 선택하세요",
      "higherFaster" : "가스 가격이 높으면 승인이 빨라집니다.",
      "edit" : {
        "title" : "단위 선택"
      },
      "networkInfo" : "트랜잭션에 포함할 네트워크 수수료 금액을 선택해 주세요. 수수료 금액은 트랜잭션 처리 속도에 영향을 줍니다"
    },
    "verification" : {
      "streaming" : {
        "accurate" : "로딩 중...({{percentage}})",
        "inaccurate" : "로딩..."
      }
    },
    "info" : {
      "maxSpendable" : {
        "title" : "최대 사용 가능 금액",
        "description" : "최대 사용 가능 금액은 한 트랜잭션에 보낼 수 있는 계정의 총 잔금입니다."
      }
    }
  },
  "requestAccount" : {
    "stepperHeader" : {
      "selectCrypto" : "암호화폐 선택",
      "selectAccount" : "계정 선택",
      "stepRange" : "{{totalSteps}} 중 {{currentStep}} 단계"
    },
    "selectAccount" : {
      "addAccount" : "{{currency}} 계정 추가"
    }
  },
  "freeze" : {
    "stepperHeader" : {
      "info" : "보상 받기",
      "selectAmount" : "동결",
      "summary" : "요약",
      "selectDevice" : "장치 선택",
      "connectDevice" : "장치 연결",
      "stepRange" : "{{totalSteps}} 중 {{currentStep}} 단계"
    },
    "info" : {
      "description" : "TRX를 동결하여 안전하게 보상 수익을 받으면서 자산에 대한 통제 권한을 유지하세요.",
      "steps" : {
        "0" : "위임된 자산은 귀하의 소유입니다.",
        "1" : "3일 후 자산을 동결 해제할 수 있습니다.",
        "2" : "Ledger 장치로 자산을 동결하고 안전하게 투표하세요."
      },
      "howVotingWorks" : "투표는 어떤 원리인가요?",
      "cta" : "계속"
    },
    "amount" : {
      "available" : "총 이용 가능",
      "noRateProvider" : "이용할 수 없습니다",
      "infoLabel" : "대역폭 또는 에너지"
    },
    "validation" : {
      "message" : "언제나 처음 받은 주소가 장치에 정확하게 표시되는지 확인하세요.",
      "success" : "동결 자산",
      "amount" : "금액",
      "info" : "네트워크가 동결을 확인하면 사용자의 {{resource}} 획득을 시작합니다. 곧 슈퍼 대표를 선출하여 보상도 받을 수 있습니다.",
      "button" : {
        "pending" : "트랜잭션을 검증 중입니다.",
        "pendingDesc" : "잠시 기다린 후 투표하세요.",
        "vote" : "투표",
        "voteTimer" : "0:{{time}}",
        "later" : "나중에 투표하겠습니다",
        "retry" : "다시 시도"
      }
    }
  },
  "unfreeze" : {
    "stepperHeader" : {
      "selectAmount" : "동결 해제",
      "summary" : "요약",
      "selectDevice" : "장치 선택",
      "connectDevice" : "장치 연결",
      "stepRange" : "{{totalSteps}} 중 {{currentStep}} 단계"
    },
    "amount" : {
      "title" : "동결 해제할 자산을 선택하세요",
      "info" : "동결 해제 시 귀하의 {{resource}}가 줄어들고 귀하의 모든 표가 취소됩니다.",
      "cta" : "계속"
    },
    "validation" : {
      "success" : "자산이 성공적으로 동결 해제되었습니다.",
      "info" : "{{resource}} 포인트가 줄어들고 귀하의 표가 취소됩니다.",
      "button" : {
        "done" : "완료",
        "cta" : "세부사항 확인"
      }
    }
  },
  "claimReward" : {
    "stepperHeader" : {
      "selectDevice" : "장치 선택",
      "connectDevice" : "장치 연결",
      "stepRange" : "{{totalSteps}} 중 {{currentStep}} 단계"
    },
    "validation" : {
      "success" : "보상이 가용 잔금에 추가됩니다.",
      "button" : {
        "done" : "완료",
        "cta" : "세부사항 확인"
      }
    }
  },
  "vote" : {
    "stepperHeader" : {
      "selectValidator" : "투표하기",
      "castVote" : "내 투표",
      "selectDevice" : "장치 선택",
      "connectDevice" : "장치 연결",
      "stepRange" : "{{totalSteps}} 중 {{currentStep}} 단계"
    },
    "selectValidator" : {
    },
    "castVotes" : {
      "ranking" : "순위: <0>{{rank}}</0>",
      "nbOfVotes" : "투표 수 {{amount}}",
      "percentage" : "퍼센티지",
      "estYield" : "추정 수익",
      "addMoreVotes" : "더 많은 투표 추가",
      "votesRemaining" : "나머지 투표: <0>{{total}}</0>",
      "maxVotesAvailable" : "이용 가능한 최대 투표수: <0>{{total}}</0>",
      "voteFor" : "투표 대상",
      "validateVotes" : "표 검증",
      "votesRequired" : "필요한 표 수 ",
      "allVotesUsed" : "모든 투표가 사용됨",
      "removeVotes" : "투표 제거"
    },
    "validation" : {
      "message" : "언제나 처음 받은 주소가 장치에 정확하게 표시되는지 확인하세요.",
      "success" : "사용자의 투표가 처리되었습니다",
      "info" : "",
      "button" : {
      }
    }
  },
  "addAccounts" : {
    "supportLinks" : {
      "segwit_or_native_segwit" : "SegWit, 또는 Native SegWit?"
    },
    "quitConfirmation" : {
      "title" : "계정 추가 취소",
      "desc" : "계정 추가를 취소할까요?"
    },
    "imported" : "자산이 성공적으로 추가되었습니다",
    "sections" : {
      "importable" : {
        "title" : "기존 계정 추가"
      },
      "creatable" : {
        "title" : "새 계정 추가"
      },
      "imported" : {
        "title" : "계정이 이미 포트폴리오에 있습니다 ({{length}})"
      },
      "migrate" : {
        "title" : "업데이트할 계정"
      }
    },
    "success" : {
      "desc" : "귀하의 계정을 보거나 다른 계정을 추가하세요",
      "secondaryCTA" : "새 자산 추가",
      "cta" : "자산 보기"
    },
    "stopScanning" : "스캔 중단",
    "retryScanning" : "스캔 재시도",
    "retry" : "다시 시도",
    "done" : "완료",
    "finalCta" : "계속",
    "finalCtaForSwap" : "스왑으로 돌아가기",
    "synchronizing" : "동기화 중",
    "synchronizingDesc" : "사용자의 계정이 동기화 중입니다. 약간의 시간이 소요됩니다...",
    "noAccountToCreate" : "<1><0>{{currencyName}}</></> 계정을 생성할 수 없습니다. 절차를 다시 시작하고 계정을 동기화하세요.",
    "cantCreateAccount" : "귀하의 <1><0>{{accountName}}</></> 계정으로 자산을 받기 전까지 새 계정을 추가할 수 없습니다.",
    "tokens" : {
      "title" : "토큰 추가",
      "createParentCurrencyAccount" : "{{parrentCurrencyName}} 계정 추가",
      "erc20" : {
        "title" : "토큰 추가",
        "disclaimer" : "{{tokenName}}는 ERC20 토큰입니다.\n이더리움 계정으로 곧바로 토큰을 받을 수 있습니다.",
        "learnMore" : "ERC20에 대해 자세히 알아보기"
      },
      "trc10" : {
        "title" : "토큰 추가",
        "disclaimer" : "{{tokenName}}는 TRC10 토큰입니다.\n토큰을 트론 계정으로 바로 받을 수 있습니다.",
        "learnMore" : "ERC10에 대해 자세히 알아보기"
      },
      "trc20" : {
        "title" : "토큰 추가",
        "disclaimer" : "{{tokenName}}는 TRC20 토큰입니다.\n토큰을 트론 계정으로 바로 받을 수 있습니다.",
        "learnMore" : "TRC20에 대해 자세히 알아보기"
      },
      "bep20" : {
        "title" : "토큰 추가",
        "disclaimer" : "{{tokenName}}는 BEP-20 토큰입니다.\nBNB 계정에서 직접 토큰을 받을 수 있습니다.",
        "learnMore" : "BEP-20에 대해 자세히 알아보기"
      }
    },
    "showMoreChainType" : "더 많은 주소 유형",
    "addressTypeInfo" : {
      "title" : "어떤 주소 유형을 선택할까요?",
      "subtitle" : "새 계정 추가",
      "native_segwit" : {
        "title" : "Native Segwit",
        "desc" : "전반적으로 최고입니다. 트랜잭션별 낮은 수수료, 오류 감지, 라이트닝 네트워크 지원. 일부 지갑/거래소와 관련하여 지원이 필요할 수 있습니다."
      },
      "segwit" : {
        "title" : "세그윗(Segwit)",
        "desc" : "네이티브 세그윗(Native SegWit)보다 트랜잭션별 수수료가 높습니다. 라이트닝 지원. 대부분 지갑이 지원합니다."
      },
      "legacy" : {
        "title" : "레거시",
        "desc" : "{{currency}}의 오리지널 주소 형식. 트랜잭션별 수수료가 가장 높습니다. 여전히 이 유형만을 지원하는 지갑/거래소가 일부 존재합니다."
      },
      "taproot" : {
        "title" : "탭루트",
        "desc" : "최신 {{currency}} 네트워크 업그레이드. 공개 후 더 나은 개인 정보 보호와 더 저렴한 수수료를 제공합니다. 지갑과 거래소의 지원은 여전히 제한적입니다."
      }
    }
  },
  "DeviceAction" : {
    "stayInTheAppPlz" : "앱을 그대로 유지하고 Nano X를 가까운 곳에 위치시켜 주세요",
    "allowAppPermission" : "내 장치에서 {{wording}} 앱 열기",
    "allowAppPermissionSubtitleToken" : "나의 {{token}} 토큰 관리",
    "allowManagerPermission" : "장치에서 {{wording}} 허용",
    "loading" : "로딩...",
    "turnOnAndUnlockDevice" : "장치를 켜고 잠금 해제하세요",
    "connectAndUnlockDevice" : "장치를 연결하고 잠금 해제하세요",
    "unlockDevice" : "장치를 잠금 해제하세요",
    "outdated" : "앱 버전이 오래됨",
    "outdatedDesc" : "장치의 {{appName}} 앱에 중요한 업데이트가 있습니다. 관리자로 이동하여 업데이트하세요.",
    "quitApp" : "장치에서 앱을 중단하세요",
    "appNotInstalled" : "{{appName}} 앱을 설치하세요",
    "appNotInstalled_plural" : "{{appName}} 앱을 설치하세요",
    "useAnotherDevice" : "다른 장치 사용",
    "deviceInBootloader" : {
      "title" : "Bootloader 모드 장치",
      "description" : "\"계속\"을 클릭하여 업데이트하세요."
    },
    "verifyAddress" : {
      "title" : "장치에서 주소 확인",
      "description" : "Ledger Live에서 보이는 {{currencyName}}가 Ledger 장치와 정확히 일치하는지 확인하세요."
    },
    "confirmSwap" : {
      "title" : "장치에서 스왑 거래를 확인하세요",
<<<<<<< HEAD
      "alert" : "장치에서 스왑 세부사항을 확인한 후 전송하세요. 주소가 안전하게 교환되어 주소를 따로 인증할 필요 없습니다."
=======
      "alert" : "장치에서 스왑 세부사항을 확인한 후 전송하세요. 주소가 안전하게 교환되어 주소를 따로 인증할 필요 없습니다.",
      "acceptTerms" : "본인은 이 트랜잭션을 확인함으로써 \n<0><0>{{provider}}</0>의 이용약관</0>을 수락합니다."
>>>>>>> 39c4b709
    },
    "confirmSell" : {
      "title" : "장치에서 스왑 거래를 확인하세요",
      "alert" : "장치에서 매도 세부사항을 확인한 후 전송하세요. 주소가 안전하게 교환되어 주소를 따로 인증할 필요 없습니다."
    },
<<<<<<< HEAD
=======
    "confirmFund" : {
      "title" : "자금 트랜잭션을 확인하세요",
      "alert" : "장치에서 자금 세부사항을 확인한 후 전송하세요. 주소가 안전하게 교환되어 주소를 따로 인증할 필요 없습니다."
    },
>>>>>>> 39c4b709
    "button" : {
      "openManager" : "관리자 열기",
      "openOnboarding" : "장치 설정"
    },
    "installApp" : "{{appName}} 앱 설치 {{percentage}}",
    "installAppDescription" : "설치가 완료될 때까지 기다려 주세요",
    "listApps" : "앱 의존성 확인",
    "listAppsDescription" : "모든 필수 앱이 설치되었는지 확인할 때까지 기다려 주세요"
  },
  "SelectDevice" : {
    "title" : "새로운 장치 페어링",
    "bluetooth" : {
      "title" : "블루투스로 연결...",
      "label" : "자동으로 귀하의 Nano 장치 감지"
    },
    "deviceNotFoundPairNewDevice" : "블루투스와 페어링",
    "headerDescription" : "{{productName}}가 잠금 해제 상태이며 블루투스 기능이 켜져 있는지 확인하세요.",
    "usb" : "... 또는 USB 케이블 연결",
    "usbLabel" : "케이블을 연결하고 장치에 PIN 코드를 입력하십시오",
    "withoutDeviceHeader" : "현재 장치를 가지고 있지 않습니다",
    "withoutDevice" : "내 장치 없이 계속합니다",
    "steps" : {
      "connecting" : {
        "title" : "{{deviceName}} 연결 중",
        "description" : {
          "ble" : "귀하의 {{productName}}가 잠금 해제 상태이며 가까운 반경 내에 있는지 확인하세요",
          "usb" : "귀하의 {{productName}}가 잠금 해제 상태인지 확인하세요"
        }
      },
      "genuineCheck" : {
        "title" : "{{productName}}에서 Ledger 관리자를 활성화합니다",
        "accept" : "Nano X를 끄지 마세요. <1>Ledger 관리자</1>를 활성화하세요."
      },
      "genuineCheckPending" : {
        "title" : "장치가 정품인지 확인합니다..."
      },
      "dashboard" : {
        "title" : "{{productName}}에서 대시보드로 돌아갑니다"
      },
      "currencyApp" : {
        "title" : "귀하의 {{productName}}에서 {{managerAppName}} 앱 열기",
        "description" : "",
        "footer" : {
          "appInstalled" : "앱이 설치되지 않았습니다",
          "goManager" : "관리자로 이동"
        }
      },
      "accountApp" : {
        "title" : "귀하의 {{productName}}에서 {{managerAppName}} 앱 열기",
        "description" : ""
      },
      "receiveVerify" : {
        "title" : "장치에서 주소 확인",
        "description" : "Ledger Live에 보이는 {{currencyName}} 주소가 Ledger 장치와 정확히 일치하는지 확인하세요.",
        "action" : "계속"
      },
      "getDeviceName" : {
        "title" : "양쪽 버튼을 동시에 누르면 장치 이름을 읽을 수 있습니다."
      },
      "editDeviceName" : {
        "title" : "양쪽 버튼을 동시에 누르면 장치 이름을 읽을 수 있습니다."
      },
      "listApps" : {
        "title" : "로딩..."
      }
    }
  },
  "EditDeviceName" : {
    "title" : "장치 이름 변경",
    "charactersRemaining" : "{{remainingCount}}개 문자 남음",
    "action" : "확인"
  },
  "PairDevices" : {
    "Paired" : {
      "title" : "페어링 성공",
      "desc" : "이제 귀하의 {{productName}}에서 Ledger Live 이용 준비가 완료되었습니다.",
      "action" : "계속"
    },
    "Pairing" : {
      "step1" : "휴대폰에 보이는 코드가 {{productName}}(와)과 정확히 일치하는지 확인하세요.",
      "step2" : "양쪽 버튼을 함께 눌러 {{productName}}(을)를 확인하세요.",
      "title1" : "일치하는 코드 확인",
      "title2" : "유효성 검사"
    },
    "GenuineCheck" : {
      "title" : "장치 인증 확인",
      "accept" : "Nano X를 끄지 마세요. <1>Ledger 관리자</1>를 활성화하세요.",
      "info" : "이 단계는 Nano가 정품인지 확인하기 위한 것입니다."
    },
    "ScanningHeader" : {
      "title" : "장치 찾기",
      "desc" : "{{productName}}가 잠금 해제 상태이며 블루투스 기능이 켜져 있는지 확인하세요."
    },
    "ScanningTimeout" : {
      "title" : "죄송하지만 발견된 장치가 없습니다.",
      "desc" : "{{productName}}가 잠금 해제 상태이며 블루투스 기능이 켜져 있는지 확인하세요."
    },
    "bypassGenuine" : "사용하기",
    "alreadyPaired" : "이미 페어링됨"
  },
  "DeviceItemSummary" : {
    "genuine" : "귀하의 장치는 정품입니다",
    "genuineFailed" : "장치 인증 <1><0>failed</0></1>"
  },
  "DeviceNameRow" : {
    "title" : "이름",
    "action" : "장치 이름 가져오기"
  },
  "RemoveDevice" : {
    "button" : {
      "title" : "{{nbDevices}} 장치 제거하기",
      "title_plural" : "{{nbDevices}} 장치 제거하기"
    }
  },
  "manager" : {
    "tabTitle" : "내 Ledger",
    "title" : "내 Ledger",
    "connect" : "장치를 선택하세요",
    "appsCatalog" : "앱 카탈로그",
    "installedApps" : "앱 설치됨",
    "noAppNeededForToken" : "{{tokenName}}용 {{appName}} 설치",
    "tokenAppDisclaimer" : "{{tokenName}}는 {{appName}} 앱을 이용하는 {{tokenType}}입니다. {{tokenName}}을 관리하려면, <1>{{appName}} 앱</1>을 설치하고 토큰을 <3>사용자의 {{appName}} 계정</3>에 보내세요.",
    "tokenAppDisclaimerInstalled" : "{{tokenName}}는 {{appName}} 앱을 이용하는 {{tokenType}}입니다. {{tokenName}}을 관리하려면, <1>{{appName}} 앱</1>을 설치하고 토큰을 <3>사용자의 {{appName}} 계정</3>에 보내세요.",
    "goToAccounts" : "계정으로 이동",
    "intallParentApp" : "{{appName}} 앱 설치",
    "readOnly" : {
      "title" : "Nano X",
      "description" : "Ledger Nano X로 Ledger Live를 설정하여 앱을 설치하고 계정을 생성하여 어디서나 안전하게 거래하세요.",
      "question" : "Ledger Nano X를 가지고 계신가요?",
      "button" : "Nano X 설정 시작",
      "noDevice" : "장치가 없나요?",
      "buy" : "Ledger Nano X 구매하기"
    },
    "appList" : {
      "title" : "앱 카탈로그",
      "loading" : "앱 로딩 중...",
      "noApps" : "발견된 앱 없음",
      "searchAppsCatalog" : "카탈로그 앱 검색...",
      "searchAppsInstalled" : "설치된 앱 검색...",
      "noAppsInstalled" : "장치에 설치된 앱이 없습니다",
      "noAppsDescription" : "앱 카탈로그로 이동하여 앱을 설치하세요",
      "noResultsFound" : "결과가 없습니다",
      "noResultsDesc" : "철자를 확인하고 재시도하세요",
      "versionNew" : "(신규 {{newVersion}})",
      "searchApps" : "검색"
    },
    "uninstall" : {
      "title" : "제거",
      "subtitle" : "모든 앱 제거",
      "description" : "앱을 삭제해도 사용자의 암호화 자산에는 영향을 주지 않습니다. 앱 카탈로그에서 앱을 재설치할 수 있습니다.",
      "uninstallAll" : "모두 제거"
    },
    "remove" : {
      "title" : "장치 제거",
      "description" : "확실합니까? 언제든지 {{productName}}를 다시 추가할 수 있습니다.",
      "button" : "제거"
    },
    "storage" : {
      "title" : "스토리지",
      "used" : "사용됨",
      "genuine" : "귀하의 장치는 정품입니다",
      "appsInstalled" : "<0>{{number}}</0>개의 앱",
      "appsInstalled_plural" : "<0>{{number}}</0>개의 앱",
      "storageAvailable" : "이용 가능",
      "appsToUpdate" : "<0>{{number}}</0>개의 업데이트",
      "appsToUpdate_plural" : "<0>{{number}}</0>개의 업데이트"
    },
    "installSuccess" : {
      "title" : "앱이 성공적으로 설치되었습니다",
      "title_plural" : "앱이 성공적으로 설치되었습니다",
      "notSupported" : "앱이 성공적으로 설치되었습니다. 웹사이트에서 설치된 앱에 대해 자세히 알아보세요.",
      "manageAccount" : "계정 추가",
      "learnMore" : "자세히 알아보기",
      "later" : "나중에 다시 해주세요",
      "description" : "이제 {{app}} 계정을 추가할 수 있습니다"
    },
    "firmware" : {
      "latest" : "펌웨어 업데이트가 가능합니다",
      "outdated" : "장치 펌웨어가 오래되어 업데이트가 불가능합니다. Ledger 지원 부서로 문의하여 교체 요청을 하세요.",
      "modalTitle" : "데스크탑에서만 사용할 수 있는 펌웨어 업데이트",
      "modalDesc" : "컴퓨터에 Ledger Live를 다운로드하여 장치 펌웨어를 업데이트하세요.",
      "contactUs" : "문의하기"
    },
    "myApps" : "내 앱",
    "token" : {
      "title" : "{{appName}}개의 토큰",
      "noAppNeeded" : "{{tokenName}}는 {{appName}} 앱을 사용하는 토큰입니다. 설치할 앱이 없습니다.",
      "installApp" : "{{tokenName}}는 {{appName}} 앱을 사용하는 토큰입니다. 토큰을 관리하려면 {{appName}} 앱을 설치하세요."
    },
    "update" : {
      "title" : "업데이트",
      "subtitle" : "업데이트 이용 가능",
      "updateAll" : "업데이트"
    }
  },
  "AppAction" : {
    "install" : {
      "loading" : {
        "title" : "{{appName}} 설치 중",
        "desc" : "{{appName}} 앱이 설치될 때까지 기다려 주세요",
        "button" : "설치 중...",
        "queued" : "대기",
        "button_plural" : "설치 중... {{progressPercentage}}%"
      },
      "done" : {
        "title" : "앱이 성공적으로 설치되었습니다",
        "accounts" : "계정으로 이동",
        "description" : "이제 {{app}} 계정을 추가할 수 있습니다"
      },
      "dependency" : {
        "title" : "{{dependency}} 앱이 필요합니다",
        "description_one" : "{{app}} 앱이 필요로 하기 때문에 {{dependency}} 앱도 설치되어야 합니다.",
        "description_two" : "'계속'을 눌러 {{app}} 앱과 {{dependency}} 앱을 설치하세요."
      },
      "continueInstall" : "앱 설치하기"
    },
    "update" : {
      "title" : "{{number}}개 앱 업데이트",
      "title_plural" : "{{number}}개 앱 업데이트",
      "step" : "업데이트 단계 {{step}}:",
      "updateWarn" : "업데이트 중에는 관리자를 종료하지 마세요.",
      "progress" : "모두 업데이트 중...",
      "button" : "모두 업데이트",
      "version" : "새 {{version}}",
      "buttonAction" : "업데이트 이용 가능",
      "buttonModal" : "모든 앱 업데이트",
      "loading" : "업데이트 중...",
      "titleModal" : "업데이트 이용 가능"
    },
    "uninstall" : {
      "loading" : {
        "title" : "{{appName}} 제거 중",
        "button" : "제거 중..."
      },
      "done" : {
        "title" : "귀하의 {{productName}}에서 {{appName}}가 성공적으로 제거되었습니다"
      },
      "dependency" : {
        "title" : "다른 앱에는 {{app}} 앱이 필요합니다",
        "showAll" : "삭제할 모든 앱을 보여줍니다",
        "description" : "{{app}} 앱을 필요로 하는 앱도 귀하의 장치에서 삭제될 것입니다.",
        "description_one" : "일부 앱은 {{app}} 앱에 종속됩니다.",
        "description_two" : "일부 앱은 {{app}} 앱에 종속됩니다.{{app}} 앱에 종속된 기기의 앱도 제거됩니다."
      },
      "continueUninstall" : "{{app}} 앱과 다른 앱을 삭제하세요"
    },
    "filter" : {
      "title" : "필터",
      "all" : "전체",
      "installed" : "앱",
      "not_installed" : "설치되지 않음",
      "supported" : "Live 지원됨",
      "updatable" : "업데이트 가능",
      "apply" : "적용"
    },
    "sort" : {
      "title" : "분류",
      "default" : "기본 설정",
      "name_asc" : "이름 A-Z",
      "name_desc" : "이름 Z-A",
      "marketcap_desc" : "시가총액",
      "marketcap" : "시가총액",
      "name" : "이름"
    }
  },
  "AuthenticityRow" : {
    "title" : "인증",
    "subtitle" : "정품"
  },
  "RemoveRow" : {
    "title" : "장치 제거"
  },
  "FirmwareVersionRow" : {
    "title" : "펌웨어 버전",
    "subtitle" : "V {{version}}"
  },
  "FirmwareUpdateRow" : {
    "title" : "펌웨어 버전 {{version}} 이용 가능",
    "subtitle" : "Ledger Live 데스크탑을 업데이트에 이용하세요",
    "action" : "업데이트"
  },
  "FirmwareUpdate" : {
    "title" : "펌웨어를 업데이트하세요",
    "preparing" : "펌웨어 업데이트를 준비 중입니다. 장치의 전원을 끄지 말고 연결 상태를 유지하세요. 진행 상황을 알려드립니다",
    "confirmIdentifierText" : "장치의 식별자가 아래 식별자와 동일한지 확인하세요. 요청 받은 경우 PIN 코드를 확인하여 입력하세요",
    "pleaseReinstallApps" : "장치에 앱을 재설치하세요.",
    "pleaseConfirmUpdate" : "장치에서 업데이트를 확인하세요",
    "finishUpdate" : "{{deviceName}}에서 업데이트를 완료하세요.",
    "identifierTitle" : "식별자:",
    "pleaseWaitDownload" : "설치 프로그램이 다운로드될 때까지 기다리세요.",
    "preparingDevice" : "장치 준비 중",
    "pleaseWaitUpdate" : "업데이트가 완료될 때까지 기다려 주세요",
    "waitForFirmwareUpdate" : "장치에서 펌웨어 업데이트가 완료될 때까지 기다리세요.",
    "unlockDeviceWithPin" : "PIN으로 장치를 잠금 해제하세요.",
    "reinstallApps" : "앱을 재설치하세요.",
    "currentVersionNumber" : "현재 버전",
    "newVersionNumber" : "신규 버전",
    "success" : "펌웨어 업데이트됨",
    "update" : "업데이트",
    "Notifications" : {
      "confirmOnDevice" : "장치에서 확인이 필요합니다.",
      "preparingUpdate" : "업데이트를 전송하는 중입니다. 완료되면 알려드리겠습니다.",
      "installing" : "{{progress}}% 설치 중"
    },
    "Installing" : {
      "title" : "{{stepName}}...",
      "subtitle" : "장치에서 요청하는 경우, Pin 코드를 입력하여 절차를 완료하세요."
    },
    "steps" : {
      "osu" : "OSU 설치 중",
      "flash-mcu" : "MCU 업데이트 중",
      "flash-bootloader" : "Bootloader 업데이트 중",
      "flash" : "내 장치에 설치",
      "preparing" : "업데이트 준비 중",
      "firmware" : "업데이트 다운로드 중"
    },
    "newVersion" : "{{deviceName}}에 사용할 수 있는 업데이트 {{version}}",
    "drawerUpdate" : {
      "title" : "펌웨어 업데이트",
      "description" : "Ledger Nano 펌웨어를 Ledger Live 데스크탑 애플리케이션에 연결해 업데이트하세요"
    }
  },
  "FirmwareUpdateReleaseNotes" : {
    "introTitle" : "{{deviceName}}을 버전 {{version}}로 업데이트",
    "recoveryPhraseBackupInstructions" : "만약을 대비하여 24개의 단어 복구 문구를 복구 시트에 반드시 기록해 두고 언제든 사용 가능한 상태로 준비해 두세요.",
    "confirmRecoveryPhrase" : "복구 문구가 있습니다",
    "introDescription1" : "장치의 모든 앱이 제거될 것이니 주의하세요. 펌웨어 업데이트 후에 앱을 재설치할 수 있습니다.",
    "introDescription2" : "귀하의 암호화 자산에는 영향을 주지 않습니다.",
    "action" : "업데이트 계속하기"
  },
  "systemLanguageAvailable" : {
    "title" : "앱의 언어를 변경하시겠습니까?",
    "description" : {
      "newSupport" : "좋은 소식입니다! 좋은 소식입니다! 당사 팀은 항상 최선을 다해 노력해왔으며 Ledger Live는 이제 {{language}}를 지원합니다.",
      "advice" : "나중에 설정에서 언제든지 언어를 다시 변경할 수 있습니다."
    },
    "switchButton" : "{{language}}로 전환",
    "no" : "다음을 선호하지 않습니다:",
    "languages" : {
      "en" : "영어",
      "fr" : "프랑스어",
      "ru" : "러시아어",
      "es" : "스페인어",
      "zh" : "중국어",
      "de" : "독일어"
    }
  },
  "FirmwareUpdateCheckId" : {
    "title" : "식별자",
    "description" : "동일한 식별자가 표시되면 {{fullDeviceName}}에서 양쪽 버튼을 함께 누르세요:"
  },
  "FirmwareUpdateMCU" : {
    "title" : "장치 재시작",
    "desc1" : "컴퓨터에서 장치를 연결 해제하세요.",
    "desc2" : "왼쪽 버튼을 길게 누르고 USB 케이블을 연결한 후에 Bootloader 스크린이 나타나면 버튼에서 손을 떼세요."
  },
  "FirmwareUpdateConfirmation" : {
    "title" : "펌웨어 업데이트됨",
    "description" : "관리자로 이동하여 장치에 앱을 재설치하세요."
  },
  "RepairDevice" : {
    "title" : "복구",
    "action" : "내 장치가 준비되었습니다"
  },
  "StepLegacyModal" : {
    "description" : "가져온 계정은 오직 네트워크에서만 동기화되며, 모바일 및 데스크탑 버전 Ledger Live와는 동기화되지 않습니다."
  },
  "algorand" : {
    "token" : "ASA(자산)",
    "claimRewards" : {
      "title" : "보상",
      "button" : "청구",
      "stepperHeader" : {
        "info" : "보상 받기",
        "starter" : "보상",
        "connectDevice" : "장치 연결",
        "verification" : "인증",
        "stepRange" : "{{totalSteps}} 중 {{currentStep}} 단계"
      },
      "flow" : {
        "steps" : {
          "info" : {
            "description" : "Algo를 위임하여 보상을 받으면서 자산에 대한 보안과 통제 권한도 모두 유지하세요.",
            "steps" : {
              "0" : "보상을 받으려면 최소 잔금(1 ALGO)이 필요합니다.",
              "1" : "계정 잔금을 늘려 더 많은 보상을 받아보세요.",
              "2" : "계정에서 트랜잭션을 수행하여 보상을 수령하세요."
            },
            "howItWorks" : "보상이 어떻게 이루어지는지",
            "cta" : "ALGO 받기"
          },
          "starter" : {
            "title" : "축하합니다! {{amount}}를 획득했습니다. 계속해서 보상을 수령하세요.",
            "howItWorks" : "보상이 어떻게 이루어지는지",
            "warning" : "계정에 빈 트랜잭션을 생성하라는 안내가 표시됩니다. 그렇게 할 경우, 최소 트랜잭션 수수료로 계정 잔금에 현재 보상이 추가됩니다.",
            "cta" : "계속"
          },
          "verification" : {
            "success" : {
              "title" : "보상을 성공적으로 수령했습니다!",
              "text" : "보상이 이용 가능 잔액에 추가됩니다.",
              "cta" : "계정으로 이동"
            },
            "pending" : {
              "title" : "트랜잭션 브로드캐스팅 중..."
            },
            "broadcastError" : "트랜잭션이 실패한 것 같습니다. 트랜잭션이 전송되지 않았는지 몇 분 후 다시 확인하고 재시도하세요."
          }
        }
      }
    },
    "optIn" : {
      "stepperHeader" : {
        "selectToken" : "ASA(자산) 추가",
        "connectDevice" : "장치 연결",
        "verification" : "인증",
        "stepRange" : "{{totalSteps}} 중 {{currentStep}} 단계"
      },
      "flow" : {
        "steps" : {
          "selectToken" : {
            "warning" : {
              "title" : "자산이 이미 추가되었습니다",
              "description" : "Algorand 계정에 이미 {{token}} 자산이 있습니다."
            }
          },
          "verification" : {
            "success" : {
              "title" : "{{token}} 자산이 성공적으로 추가되었습니다",
              "text" : "이제 알고랜드 계정에서 {{token}} 자산을 보내고 받을 수 있습니다.",
              "cta" : "세부사항 보기"
            },
            "pending" : {
              "title" : "트랜잭션 브로드캐스팅 중..."
            },
            "broadcastError" : "트랜잭션이 실패한 것 같습니다. 트랜잭션이 전송되지 않았는지 몇 분 후 다시 확인하고 재시도하세요."
          }
        }
      }
    }
  },
  "celo" : {
    "info" : {
      "available" : {
        "title" : "CELO 이용 가능",
        "description" : "가처분 금액입니다."
      }
    }
  },
  "cosmos" : {
    "info" : {
      "available" : {
        "title" : "ATOM 이용 가능",
        "description" : "가처분 금액입니다."
      },
      "delegated" : {
        "title" : "위임된 자산",
        "description" : "위임된 자산이 Cosmos(코스모스) 투표에 사용됩니다. 사용차의 총 투표 수입니다."
      },
      "undelegating" : {
        "title" : "위임 해제",
        "description" : "위임 해제 자산은 21일 후 타임락이 해제되면 사용 가능합니다."
      },
      "delegationUnavailable" : {
        "title" : "위임할 수 없습니다",
        "description" : "계정에 가용 잔금이 부족하여 새로운 위임을 시작할 수 없습니다."
      }
    },
    "delegation" : {
      "delegationEarn" : "자산을 위임하여 ATOM 보상을 받을 수 있습니다.",
      "info" : "위임은 어떤 원리인가요?",
      "claimRewards" : "보상 수령",
      "claimAvailableRewards" : "{{amount}} 수령",
      "header" : "위임",
      "Amount" : "금액",
      "noRewards" : "이용 가능한 보상이 없습니다",
      "delegate" : "위임하기",
      "undelegate" : "위임 해제",
      "redelegate" : "재위임",
      "reward" : "보상 수령",
      "estYield" : "추정 수익",
      "totalStake" : "총 스테이킹",
      "commission" : "커미션",
      "iDelegate" : "위임",
      "stepperHeader" : {
        "starter" : "보상 받기",
        "validator" : "자산 위임하기",
        "amountSubTitle" : "위임 금액",
        "summary" : "요약",
        "verification" : "인증",
        "selectDevice" : "장치 선택",
        "connectDevice" : "장치 연결",
        "stepRange" : "{{totalSteps}} 중 {{currentStep}} 단계"
      },
      "flow" : {
        "steps" : {
          "starter" : {
            "description" : "ATOM을 위임하여 안전하게 보상을 받으면서, 자산에 대한 통제 권한도 유지하세요.",
            "steps" : {
              "0" : "위임된 자산은 귀하의 소유입니다.",
              "1" : "위임 해제가 완료되려면 21일을 기다려야 합니다.",
              "2" : "Ledger 장치로 안전하게 위임하세요."
            },
            "warning" : {
              "description" : "검증인을 현명하게 선택하세요. 검증인이 부적절한 행동을 하는 경우 위임된 자산의 일부가 영구 손실될 수 있습니다."
            },
            "cta" : "계속"
          },
          "validator" : {
            "validators" : "검증인",
            "myDelegations" : "내 위임",
            "cta" : "계속",
            "estYield" : "추정 수익: {{amount}}",
            "totalAvailable" : "총 이용 가능 금액: <0>{{amount}}</0>",
            "allAssetsUsed" : "사용된 모든 자산",
            "noResultsFound" : "<0>{{search}}</0>에 대한 검증인이 없습니다",
            "currentAmount" : "(+ <0>{{amount}}</0>)"
          },
          "amount" : {
            "assetsRemaining" : "나머지 자산: <0>{{amount}}</0>",
            "allAssetsUsed" : "사용된 모든 자산",
            "minAmount" : "최소 금액: <0>{{min}}</0>",
            "incorrectAmount" : "최대 금액: <0>{{max}}</0>",
            "cta" : "계속"
          },
          "verification" : {
            "success" : {
              "title" : "자산을 성공적으로 위임했습니다",
              "text" : "네트워크가 트랜잭션을 검증 완료하면 계정 잔금이 업데이트됩니다.",
              "cta" : "세부사항 보기"
            },
            "pending" : {
              "title" : "트랜잭션 브로드캐스팅 중..."
            },
            "broadcastError" : "트랜잭션이 실패한 것 같습니다. 잠시 기다려 트랜잭션 내역을 확인한 후 다시 시도하세요."
          }
        }
      },
      "drawer" : {
        "status" : "상태",
        "rewards" : "보상",
        "active" : "활성",
        "inactive" : "비활성",
        "completionDate" : "완료 날짜",
        "redelegatedFrom" : "다음으로부터 재위임됨"
      }
    },
    "redelegation" : {
      "estYield" : "추산 수익",
      "stepperHeader" : {
        "validator" : "새 검증인을 선택하세요",
        "amountSubTitle" : "재위임할 금액",
        "amountTitle" : "{{from}} → {{to}}",
        "summary" : "요약",
        "selectDevice" : "장치 선택",
        "connectDevice" : "장치 연결",
        "stepRange" : "{{totalSteps}} 중 {{currentStep}} 단계"
      },
      "flow" : {
        "steps" : {
          "validator" : {
            "validators" : "검증인",
            "myDelegations" : "내 위임",
            "cta" : "계속",
            "estYield" : "추정 수익: {{amount}}",
            "totalAvailable" : "총 이용 가능 금액: <0>{{amount}}</0>",
            "allAssetsUsed" : "사용된 모든 자산",
            "noResultsFound" : "<0>{{search}}</0>에 대한 검증인이 없습니다"
          },
          "amount" : {
            "newRedelegatedBalance" : "거래 후 <0>{{name}}</0> 새 총계: <0>{{amount}}</0>"
          },
          "verification" : {
            "success" : {
              "title" : "귀하의 자산을 성공적으로 재위임했습니다",
              "text" : "네트워크가 트랜잭션을 검증 완료하면 계정 잔금이 업데이트됩니다.",
              "cta" : "세부사항 보기"
            },
            "pending" : {
              "title" : "트랜잭션 브로드캐스팅 중..."
            },
            "broadcastError" : "트랜잭션이 실패한 것 같습니다. 잠시 기다려 트랜잭션 내역을 확인한 후 다시 시도하세요."
          }
        }
      }
    },
    "undelegation" : {
      "stepperHeader" : {
        "amountSubTitle" : "위임 해제 금액",
        "summary" : "요약",
        "selectDevice" : "장치 선택",
        "connectDevice" : "장치 연결",
        "stepRange" : "{{totalSteps}} 중 {{currentStep}} 단계"
      },
      "flow" : {
        "steps" : {
          "amount" : {
            "allAssetsUsed" : "위임되지 않은 모든 자산"
          },
          "verification" : {
            "success" : {
              "title" : "귀하의 자산을 성공적으로 위임 해제했습니다.",
              "text" : "네트워크가 트랜잭션을 검증 완료하면 계정 잔금이 업데이트됩니다.",
              "cta" : "세부사항 보기"
            },
            "pending" : {
              "title" : "트랜잭션 브로드캐스팅 중..."
            },
            "broadcastError" : "트랜잭션이 실패한 것 같습니다. 잠시 기다려 트랜잭션 내역을 확인한 후 다시 시도하세요."
          }
        }
      }
    },
    "claimRewards" : {
      "stepperHeader" : {
        "validator" : "수령할 보상 선택",
        "method" : "보상 수령",
        "summary" : "요약",
        "selectDevice" : "장치 선택",
        "connectDevice" : "장치 연결",
        "stepRange" : "{{totalSteps}} 중 {{currentStep}} 단계"
      },
      "flow" : {
        "steps" : {
          "method" : {
            "youEarned" : "귀하의 수입",
            "byDelegationAssetsTo" : "다음에게 자산을 위임하여",
            "claimReward" : "현금화",
            "claimRewardCompound" : "컴파운드(Compound)",
            "claimRewardInfo" : "바로 보상을 수령하여 사용자의 가용 잔금에 추가됩니다.",
            "claimRewardCompoundInfo" : "바로 보상을 수령하여 동일한 검증인에게 자동 위임합니다.",
            "compoundOrCashIn" : "컴파운드 또는 현금화",
            "claimRewardTooltip" : "보상이 이용 가능 잔금에 추가됩니다",
            "claimRewardCompoundTooltip" : "위임된 금액에 보상이 추가됩니다",
            "cta" : "계속"
          },
          "verification" : {
            "success" : {
              "title" : "보상을 성공적으로 수령했습니다. 보상이 이용 가능 잔금에 추가되었습니다.",
              "titleCompound" : "보상이 동일한 검증인에게 위임되었습니다.",
              "text" : "네트워크가 트랜잭션을 검증 완료하면 계정 잔금이 업데이트됩니다.",
              "cta" : "세부사항 보기"
            },
            "pending" : {
              "title" : "트랜잭션 브로드캐스팅 중..."
            },
            "broadcastError" : "트랜잭션이 실패한 것 같습니다. 잠시 기다려 트랜잭션 내역을 확인한 후 다시 시도하세요."
          }
        }
      }
    }
  },
  "cryptoOrg" : {
    "account" : {
      "subHeader" : {
        "cardTitle" : "Crypto.org에서 제공됨",
        "moreInfo" : "자세한 정보",
        "drawerTitle" : "Crypto.org 통합",
        "title" : "이제 Ledger Live에서 Crypto.org(CRO) 토큰을 사용할 수 있습니다",
        "description" : "이제 CRO(Crypto.org) 토큰 관리를 시작하고 Ledger Live를 통해 토큰을 보호할 수 있습니다.",
        "description2" : "Crypto.org(CRO) 토큰은 Crypto.org 체인의 기본 토큰이며 트랜잭션, 스테이킹 및 향후 많은 기능에 사용됩니다.",
        "website" : "모든 지갑의 암호화폐"
      }
    }
  },
  "elrond" : {
    "account" : {
      "subHeader" : {
        "cardTitle" : "Elrond 제공",
        "drawerTitle" : "Elrond 통합",
        "moreInfo" : "자세한 정보",
        "title" : "이제 Ledger Live에서 Elrond eGold(EGLD) 토큰을 이용할 수 있습니다",
        "description" : "이제 Ledger Live로 eGold(EGLD) 토큰을 안전하게 보관하고 관리할 수 있습니다.",
        "description2" : "Elrond eGold(EGLD) 토큰은 Elrond 네트워크의 네이티브 토큰으로, 트랜잭션, 스테이킹, 스마트 계약, 거버넌스, 검증인 보상 등 모든 분야에 사용됩니다.",
        "description3" : "본사는 스테이킹, 네이티브 ESDT(Elrond 스탠다드 디지털 토큰) 지원 등의 다양한 기능을 추가하기 위해 Ellrond 팀과 활발히 협업 중입니다.",
        "website" : "인터넷 스케일 블록체인"
      }
    }
  },
  "tezos" : {
    "AccountHeader" : {
      "title" : "계정을 위임하여 보상을 받을 수 있습니다.",
      "btn" : "보상 받기"
    }
  },
  "tron" : {
    "voting" : {
      "earnRewars" : "보상 받기",
      "delegationEarn" : "이제 동결 및 투표를 통해 보상을 획득할 수 있습니다.",
      "howItWorks" : "투표는 어떤 원리인가요?",
      "startEarning" : "보상 받기",
      "title" : "보상 수령",
      "header" : "투표 ({{total}})",
      "Amount" : "금액",
      "noRewards" : "이용 가능한 보상이 없습니다",
      "votes" : {
        "title" : "투표",
        "description" : "투표로 1인 이상의 대표를 선출하고 보상으로 소득을 올려보세요.",
        "cta" : "투표"
      },
      "rewards" : {
        "title" : "투표 보상",
        "button" : "청구"
      },
      "manageVotes" : "투표 관리",
      "remainingVotes" : {
        "title" : "여전히 남은 표가 있습니다",
        "description" : "나머지 투표를 통해 더 많은 보상을 적립할 수 있습니다."
      },
      "flow" : {
        "started" : {
          "title" : "투표",
          "srOrCandidate" : "슈퍼 대표 또는 후보자입니까?",
          "description" : "투표로 1인 이상의 슈퍼 대표를 선출하여 보상 소득을 올려보세요.",
          "button" : {
            "continue" : "투표하기"
          }
        },
        "selectValidator" : {
          "sections" : {
            "title" : {
              "selected" : "선택됨",
              "superRepresentatives" : "슈퍼 대표",
              "candidates" : "후보자"
            }
          }
        }
      }
    },
    "freeze" : {
      "flow" : {
        "steps" : {
          "starter" : {
            "title" : "보상 받기",
            "description" : "TRX를 타사 후보자에게 위임하여 보상을 받아보세요. 계속을 클릭하여 자산을 동결하고 투표를 해보세요.",
            "bullet" : {
              "delegate" : "위임된 자산은 귀하의 소유입니다.",
              "access" : "동결한 지 3일이 지나면 자산을 이용할 수 있습니다.",
              "ledger" : "Ledger 장치로 안전하게 위임하세요."
            },
            "button" : {
              "cta" : "계속"
            }
          }
        }
      }
    },
    "manage" : {
      "title" : "Tron Power 관리",
      "freeze" : {
        "title" : "동결",
        "description" : "TRX를 동결하여 대역폭이나 에너지를 받으세요. 투표를 통해 슈퍼 대표를 선출할 수도 있습니다."
      },
      "unfreeze" : {
        "title" : "동결 해제",
        "description" : "TRX 동결을 해제하여 가용 잔금에 다시 추가하세요. 이제는 보상을 받으실 수 없습니다."
      },
      "vote" : {
        "title" : "투표",
        "description" : "투표를 통해 슈퍼 대표를 선출하여 보상을 받을 수 있습니다."
      }
    },
    "info" : {
      "available" : {
        "title" : "TRX 사용 가능",
        "description" : "가처분 금액입니다."
      },
      "frozen" : {
        "title" : "동결됨",
        "description" : "동결 자산이 트론 투표에 사용됩니다. 귀하의 총 투표 수입니다."
      },
      "bandwidth" : {
        "title" : "대역폭",
        "description" : "네트워크 수수료로 TRX를 지불하는 대신 대역폭 포인트를 사용하여 트랜잭션을 처리합니다. 대역폭을 선택하여 일일 무료 트랜잭션 수를 늘려 주세요."
      },
      "energy" : {
        "title" : "에너지",
        "description" : "스마트 계약을 시행하려면 에너지 포인트가 필요합니다. 스마트 계약을 실행하지 않으면, 에너지 보상을 선택할 필요가 없습니다."
      },
      "claimRewards" : {
        "title" : "투표 보상",
        "description" : "블록 생산 중에 생성된 TRX는 24시간마다 수령할 수 있습니다."
      },
      "superRepresentative" : {
        "title" : "슈퍼 대표(SR)",
        "description" : "슈퍼 대표는 블록 생성과 원장 기록 같은 기본 기능을 보장하며 TRON 커뮤니티를 관리하는 중요한 역할을 합니다."
      },
      "candidates" : {
        "title" : "후보자",
        "description" : "전체 토큰 홀더 커뮤니티의 투표로 127명의 개인이 선출되었습니다. 6시간마다 투표의 표본 조사를 실시합니다."
      }
    }
  },
  "stellar" : {
    "memo" : {
      "title" : "메모",
      "warning" : "메모 기능을 사용할 때는 수령인과 메모 유형을 신중하게 확인하세요"
    },
    "memoType" : {
      "MEMO_TEXT" : "메모 텍스트",
      "NO_MEMO" : "메모 없음",
      "MEMO_ID" : "메모 ID",
      "MEMO_HASH" : "메모 해시",
      "MEMO_RETURN" : "메모 반환"
    }
  },
  "polkadot" : {
    "lockedBalance" : "본딩된 잔금",
    "unlockingBalance" : "잔금 언본딩",
    "unlockedBalance" : "언본딩된 잔금",
    "networkFees" : "네트워크 수수료는 폴카닷 컨센서스에 의해 자동으로 설정되며, 사용자는 장치에서 네트워크 수수료를 검토할 수 없습니다",
    "bondedBalanceBelowMinimum" : "본딩된 잔액이 현재 최소 금액 {{minimumBondBalance}} 미만입니다. 사용자가 지명한 검증인이 제거될 위험이 있습니다.",
    "info" : {
      "available" : {
        "title" : "이용 가능한 DOT",
        "description" : "이 금액을 언제든 전송할 수 있습니다."
      },
      "locked" : {
        "title" : "본딩된 자산",
        "description" : "자산을 본딩 하여 검증인을 지정해야 보상을 받을 수 있습니다."
      },
      "unlocking" : {
        "title" : "자산 언본딩",
        "description" : "언본딩 자산은 28일 동안 잠금 상태를 유지한 후 출금이 가능합니다."
      },
      "unlocked" : {
        "title" : "언본딩된 자산",
        "description" : "언본딩된 자산은 출금 거래를 통해 이동할 수 있습니다."
      },
      "electionOpen" : {
        "title" : "검증인 선출 진행 중",
        "description" : "현재 새 검증인 선출이 진행 중입니다. 따라서 약 15분 동안 스테이킹 거래를 이용할 수 없습니다."
      },
      "minBondWarning" : {
        "title" : "본딩된 금액이 충분하지 않습니다",
        "description" : "현재 본딩된 잔금이 지명 가능 최소 금액 미만입니다. 사용자가 지명한 검증인이 제거될 위험이 있습니다."
      }
    },
    "nomination" : {
      "emptyState" : {
        "title" : "보상 받기",
        "description" : "자산을 본딩하고 검증인을 지명하여 보상을 받을 수 있습니다.",
        "info" : "지명이 어떻게 이루어지는지",
        "cta" : "보상 받기"
      },
      "header" : "지명",
      "nominate" : "지명",
      "chill" : "지명 해제",
      "setController" : "관리자 변경",
      "status" : "상태",
      "totalStake" : "총 스테이킹",
      "amount" : "본딩된 금액",
      "commission" : "커미션",
      "active" : "활성",
      "activeInfo" : "검증인이 선출되어 귀하의 본딩된 자산에 대한 보상을 받고 있습니다.",
      "inactive" : "비활성",
      "inactiveInfo" : "검증인이 선출되었으나 귀하의 본딩된 자산에 대한 보상을 받고 있지는 않습니다.",
      "waiting" : "선출되지 않음",
      "waitingInfo" : "선출된 검증인이 아니기 때문에 보상을 받지 않습니다.",
      "notValidator" : "검증인이 아님",
      "notValidatorInfo" : "이 주소는 더 이상 검증인이 아닙니다",
      "elected" : "선출됨",
      "electedInfo" : "검증인이 선출되어 지명에 대한 보상을 수령하고 있습니다.",
      "nominators" : "지명자",
      "nominatorsCount" : "{{nominatorsCount}} 지명자",
      "nominatorsInfo" : "현재 검증인은 지명자 ({{count}})명이 선출합니다.",
      "oversubscribed" : "초과 신청된 ({{nominatorsCount}})",
      "oversubscribedInfo" : "{{maxNominatorRewardedPerValidator}} 본딩된(Bonded) 금액이 가장 높은 지명자만 보상을 받습니다",
      "hasPendingBondOperation" : "본딩 거래가 아직 확인 대기 중입니다",
      "externalControllerUnsupported" : "이 스태시 계정은 별도의 계정(주소: <0>{{controllerAddress}}</0>에 관리됩니다. </0><1>Ledger Live로 스테이킹 하려면, 이 스태시 계정을 관리자로 설정해야 합니다.</1>",
      "externalStashUnsupported" : "이 계정은 별도 스태시 계정(주소: <0>{{stashAddress}}</0>)의 관리자입니다. </0><1>Ledger Live로 스테이킹 하려면, 이 스태시 계정을 관리자로 설정해야 합니다.</1>",
      "showInactiveNominations" : "모든 지명자를 보여줍니다 ({{count}})",
      "hideInactiveNominations" : "활성 지명만 보여주기",
      "noActiveNominations" : "활성 지명이 없습니다.",
      "showAllUnlockings" : "전체 언본딩 금액을 보여줍니다 ({{count}})",
      "hideAllUnlockings" : "언본딩 금액을 숨깁니다"
    },
    "unlockings" : {
      "header" : "본딩 해제",
      "withdrawUnbonded" : "언본딩된 출금",
      "rebond" : "재본딩"
    },
    "manage" : {
      "title" : "자산 관리",
      "bond" : {
        "title" : "본딩",
        "description" : "보상을 받으려면 우선 금액을 본딩하세요. 그 다음에 검증인을 지명해야 합니다."
      },
      "unbond" : {
        "title" : "언본딩",
        "description" : "본딩된 금액을 다시 이용하려면 우선 언본딩해야 합니다. 28일의 언본딩 기간이 지난 후 출금할 수 있습니다."
      },
      "withdrawUnbonded" : {
        "title" : "언본딩된 출금",
        "description" : "언본딩된 금액을 다시 가용 잔금으로 가져오려면 직접 출금해야 합니다."
      },
      "nominate" : {
        "title" : "지명",
        "description" : "최대 16명의 검증인을 선택하세요. 지명을 활성 상태를 유지하여 보상을 받으세요."
      },
      "chill" : {
        "title" : "지명 해제",
        "description" : "모든 지명을 제거하세요. 보상 적립이 중지됩니다. 귀하의 본딩된 금액은 본딩된 상태를 유지합니다."
      }
    },
    "nominate" : {
      "stepperHeader" : {
        "validators" : "지명할 검증인",
        "selectDevice" : "장치 선택",
        "connectDevice" : "장치 연결",
        "stepRange" : "{{totalSteps}} 중 {{currentStep}} 단계"
      },
      "steps" : {
        "validators" : {
          "myNominations" : "내 지명",
          "electedValidators" : "선출된 검증인",
          "waitingValidators" : "선출되지 않은 검증인",
          "noResultsFound" : "<0>{{search}}</0>에 대한 검증인이 없습니다",
          "selected" : "총 {{total}} 중 {{selected}} 선택됨",
          "notValidatorsRemoved" : "지명한 주소{{count}}는 더 이상 검증인이 아닙니다. 지명 트랜잭션에서 주소가 자동으로 삭제됩니다.",
          "maybeChill" : "대신, 지명을 제거하세요"
        },
        "validation" : {
          "success" : {
            "title" : "성공적으로 검증인 지명을 마쳤습니다",
            "description" : "선출된 검증인에게 귀하의 자산이 본딩될 때부터 보상을 받을 수 있습니다."
          }
        }
      }
    },
    "bond" : {
      "rewardDestination" : {
        "label" : "보상 데스티네이션",
        "stash" : "이용 가능 잔액",
        "stashDescription" : "보상이 사용자의 가용 잔금에 입금됩니다.",
        "staked" : "본딩된 잔액",
        "stakedDescription" : "본딩된 잔금에 보상이 입금되고 컴파운드 수입이 들어옵니다.",
        "optionTitle" : "주의",
        "optionDescription" : "옵션을 한 번 설정하고 나면 해당 본딩 만료 시점까지 고정됩니다. 마음이 바뀌었을 경우, 아래 ",
        "clickableLink" : "글을 읽어보세요."
      },
      "stepperHeader" : {
        "starter" : "보상 받기",
        "amount" : "본딩 금액",
        "selectDevice" : "장치 선택",
        "connectDevice" : "장치 연결",
        "stepRange" : "{{totalSteps}} 중 {{currentStep}} 단계"
      },
      "steps" : {
        "starter" : {
          "description" : "자산을 본딩하여 보상을 받고 검증인을 지명하세요.",
          "bullet" : ["본딩된 자산의 소유권은 여전히 귀하에게 있습니다", "Ledger 장치를 이용해 지명하세요", "언본딩한지 28일이 지나면 다시 자산을 이용할 수 있습니다"],
          "help" : "지명이 어떻게 이루어지는지",
          "warning" : "검증인을 현명하게 선택하세요. 검증인이 부적절하게 행동하는 경우 본딩된 자산의 일부가 영구 손실될 수 있습니다."
        },
        "amount" : {
          "availableLabel" : "이용 가능",
          "maxLabel" : "최대치"
        },
        "confirm" : {
          "info" : "본딩된 자산은 언제든지 언본드할 수 있지만, 언본딩에는 28일이 소요됩니다."
        },
        "validation" : {
          "success" : {
            "title" : "자산이 성공적으로 본딩되었습니다",
            "description" : "사용자는 네트워크가 트랜잭션을 확인한 후에 검증인을 지명할 수 있습니다.",
            "descriptionNominate" : "사용자는 네트워크가 트랜잭션을 확인한 후에 검증인을 지명할 수 있습니다.",
            "nominate" : "지명",
            "later" : "나중에 지명하기"
          },
          "pending" : {
            "title" : "트랜잭션이 승인 대기 중입니다",
            "description" : "지명하시려면 잠시 대기해 주세요"
          }
        }
      }
    },
    "rebond" : {
      "stepperHeader" : {
        "amount" : "재본딩 금액",
        "selectDevice" : "장치 선택",
        "connectDevice" : "장치 연결",
        "stepRange" : "{{totalSteps}} 중 {{currentStep}} 단계"
      },
      "steps" : {
        "amount" : {
          "availableLabel" : "본딩 해제",
          "maxLabel" : "최대치"
        },
        "confirm" : {
          "info" : "재본딩 자산은 즉시 본딩된 금액에 추가됩니다."
        },
        "validation" : {
          "success" : {
            "title" : "자산이 성공적으로 재본딩 되었습니다",
            "description" : "네트워크가 트랜잭션을 확인한 후에 계정 잔금이 업데이트됩니다."
          }
        }
      }
    },
    "unbond" : {
      "stepperHeader" : {
        "amount" : "언본딩할 금액",
        "selectDevice" : "장치 선택",
        "connectDevice" : "장치 연결",
        "stepRange" : "{{totalSteps}} 중 {{currentStep}} 단계"
      },
      "steps" : {
        "amount" : {
          "availableLabel" : "본딩됨",
          "maxLabel" : "최대치"
        },
        "confirm" : {
          "info" : "언본딩된 자산은 28일의 언본딩 기간이 지난 후 출금할 수 있습니다."
        },
        "validation" : {
          "success" : {
            "title" : "언본딩 트랜잭션이 성공적으로 전송되었습니다",
            "description" : "언본딩된 자산은 28일 후 출금할 수 있습니다."
          }
        }
      }
    },
    "simpleOperation" : {
      "modes" : {
        "withdrawUnbonded" : {
          "title" : "언본딩된 출금",
          "description" : "언본딩된 자산을 가용 잔액으로 출금하세요."
        },
        "chill" : {
          "title" : "지명 해제",
          "description" : "모든 지명을 해제하고 보상 받기를 중단합니다.",
          "info" : "본딩된 자산은 본딩 상태를 유지합니다. 자산을 언본딩 할 경우, 해당 자산은 28일 후에 이용할 수 있습니다."
        },
        "setController" : {
          "title" : "관리자 변경",
          "description" : "Ledger 계정을 관리자로 설정하세요",
          "info" : "Ledger Live는 별도 스태시 계정과 관리 계정의 거래를 지원하지 않습니다."
        }
      },
      "stepperHeader" : {
        "info" : "정보",
        "selectDevice" : "장치 선택",
        "connectDevice" : "장치 연결",
        "stepRange" : "{{totalSteps}} 중 {{currentStep}} 단계"
      },
      "steps" : {
        "validation" : {
          "success" : {
            "title" : "트랜잭션이 성공적으로 전송되었습니다",
            "description" : "네트워크에서 트랜잭션이 확인된 후 거래가 내역에 표시됩니다."
          }
        }
      }
    }
  },
  "solana" : {
    "delegation" : {
      "iDelegate" : "위임",
      "iActivate" : "활성화",
      "iReactivate" : "재활성화",
      "iDeactivate" : "재위임",
      "iWithdraw" : "출금",
      "totalStake" : "총 스테이킹",
      "commission" : "커미션",
      "stakeActivationState" : "상태",
      "delegationEarn" : "자산을 위임하여 SOL 보상을 받을 수 있습니다.",
      "info" : "위임의 원리",
      "broadcastSuccessTitle" : "거래 전송됨",
      "broadcastSuccessDescription" : "거래 확인 후 위임 상태가 업데이트됩니다.",
      "delegatedTo" : "다음에게 위임됨"
<<<<<<< HEAD
    }
  },
  "delegation" : {
    "overdelegated" : "과다 위임됨",
    "delegationSendWarnDesc" : "전송할 금액은 위임된 계정에서 공제됩니다.",
    "delegationReceiveWarnDesc" : "위임된 계정으로 받은 금액은 총 스테이킹 금액에 추가됩니다. 원하지 않으시면 다른 계정을 선택하세요",
    "iDelegateMy" : "다음 사람에게 위임합니다",
    "undelegateMy" : "다음 사람을 위임 해제합니다",
    "warnUndelegation" : "귀하의 계정이 위임 해제됩니다.",
    "warnDelegation" : "투표권 위임은 검증인으로부터 어떠한 보상도 보장하지 않습니다.",
    "to" : "to",
    "from" : "from",
    "forAnEstYield" : "추산 수익",
    "yieldPerYear" : "{{yield}}/년",
    "yieldInfos" : "다음에 의해 수익율이 제공됨:",
    "termsAndPrivacy" : "<1>Ledger Live 이용 약관</1>과 <3>개인 정보 보호 정책</3>을 읽었으며 이에 동의합니다.",
    "delegation" : "위임",
    "viewDetails" : "세부사항 보기",
    "validator" : "검증인",
    "validatorAddress" : "검증인 주소",
    "delegatedAccount" : "위임된 계정",
    "duration" : "기간",
    "transactionID" : "트랜잭션 ID",
    "receive" : "추가로 수령",
    "changeValidator" : "검증인 변경",
    "endDelegation" : "위임 종료",
    "durationForDays0" : "오늘만",
    "durationForDays" : "하루간",
    "durationForDays_plural" : "({{count}})일간",
    "durationDays0" : "오늘만",
    "durationDays" : "1일",
    "durationDays_plural" : "({{count}})일",
    "selectValidatorTitle" : "검증인 선택",
    "started" : {
      "title" : "보상 받기",
      "description" : "귀하의 Tezos 계정을 타사 검증인에게 위임하여 안전하게 보상을 받으면서 자산에 대한 통제 권한도 유지하세요.",
      "steps" : {
        "0" : "위임된 계정은 여전히 귀하의 소유입니다.",
        "1" : "귀하는 언제든지 귀하의 자산을 관리할 수 있습니다.",
        "2" : "Ledger 장치로 안전하게 위임하세요."
      },
      "cta" : "위임 하고 보상를 받으세요"
    },
    "broadcastSuccessTitle" : {
      "delegate" : "위임 전송",
      "undelegate" : "거래 전송됨"
    },
    "broadcastSuccessDescription" : {
      "delegate" : "위임 트랜잭션이 성공적으로 브로드캐스팅되었습니다. 검증인에 따라 다를 수 있으나, 약 40일 이내에 첫 보상을 받게 됩니다.",
      "undelegate" : "거래가 확인되면 계정 위임이 종료됩니다. 계정을 언제든 다시 위임할 수 있습니다."
    },
    "summaryTitle" : "요약",
    "goToAccount" : "계정으로 이동",
    "howDelegationWorks" : "위임은 어떤 원리인가요?",
    "actions" : {
      "redelegate" : "재위임",
      "collectRewards" : "보상 수령",
      "undelegate" : "위임 해제"
    }
  },
=======
    }
  },
  "delegation" : {
    "overdelegated" : "과다 위임됨",
    "delegationSendWarnDesc" : "전송할 금액은 위임된 계정에서 공제됩니다.",
    "delegationReceiveWarnDesc" : "위임된 계정으로 받은 금액은 총 스테이킹 금액에 추가됩니다. 원하지 않으시면 다른 계정을 선택하세요",
    "iDelegateMy" : "다음 사람에게 위임합니다",
    "undelegateMy" : "다음 사람을 위임 해제합니다",
    "warnUndelegation" : "귀하의 계정이 위임 해제됩니다.",
    "warnDelegation" : "투표권 위임은 검증인으로부터 어떠한 보상도 보장하지 않습니다.",
    "to" : "to",
    "from" : "from",
    "forAnEstYield" : "추산 수익",
    "yieldPerYear" : "{{yield}}/년",
    "yieldInfos" : "다음에 의해 수익율이 제공됨:",
    "termsAndPrivacy" : "<1>Ledger Live 이용 약관</1>과 <3>개인 정보 보호 정책</3>을 읽었으며 이에 동의합니다.",
    "delegation" : "위임",
    "viewDetails" : "세부사항 보기",
    "validator" : "검증인",
    "validatorAddress" : "검증인 주소",
    "delegatedAccount" : "위임된 계정",
    "duration" : "기간",
    "transactionID" : "트랜잭션 ID",
    "receive" : "추가로 수령",
    "changeValidator" : "검증인 변경",
    "endDelegation" : "위임 종료",
    "durationForDays0" : "오늘만",
    "durationForDays" : "하루간",
    "durationForDays_plural" : "({{count}})일간",
    "durationDays0" : "오늘만",
    "durationDays" : "1일",
    "durationDays_plural" : "({{count}})일",
    "selectValidatorTitle" : "검증인 선택",
    "started" : {
      "title" : "보상 받기",
      "description" : "귀하의 Tezos 계정을 타사 검증인에게 위임하여 안전하게 보상을 받으면서 자산에 대한 통제 권한도 유지하세요.",
      "steps" : {
        "0" : "위임된 계정은 여전히 귀하의 소유입니다.",
        "1" : "귀하는 언제든지 귀하의 자산을 관리할 수 있습니다.",
        "2" : "Ledger 장치로 안전하게 위임하세요."
      },
      "cta" : "위임 하고 보상를 받으세요"
    },
    "broadcastSuccessTitle" : {
      "delegate" : "위임 전송",
      "undelegate" : "거래 전송됨"
    },
    "broadcastSuccessDescription" : {
      "delegate" : "위임 트랜잭션이 성공적으로 브로드캐스팅되었습니다. 검증인에 따라 다를 수 있으나, 약 40일 이내에 첫 보상을 받게 됩니다.",
      "undelegate" : "거래가 확인되면 계정 위임이 종료됩니다. 계정을 언제든 다시 위임할 수 있습니다."
    },
    "summaryTitle" : "요약",
    "goToAccount" : "계정으로 이동",
    "howDelegationWorks" : "위임은 어떤 원리인가요?",
    "actions" : {
      "redelegate" : "재위임",
      "collectRewards" : "보상 수령",
      "undelegate" : "위임 해제"
    }
  },
>>>>>>> 39c4b709
  "ValidateOnDevice" : {
    "title" : {
      "send" : "{{productName}}에서 거래를 확인하고 전송하세요",
      "freeze" : "장치에서 확인하여 거래를 완료하세요",
      "unfreeze" : "장치에서 확인하여 거래를 완료하세요",
      "claimReward" : "장치에서 확인하여 거래를 완료하세요",
      "vote" : "장치에서 확인하여 거래를 완료하세요",
      "delegate" : "장치에서 확인하여 거래를 완료하세요",
      "redelegate" : "장치에서 확인하여 거래를 완료하세요",
      "undelegate" : "장치에서 확인하여 거래를 완료하세요"
    },
    "warning" : "언제나 장치 화면에 보이는 주소가 {{recipientWording}}의 주소와 정확히 일치하는지 확인하세요.",
    "recipientWording" : {
      "send" : "언제나 장치 화면에 보이는 주소가 수령인이 제공한 주소와 정확히 일치하는지 확인하세요",
      "delegate" : "언제나 장치 화면에 보이는 주소가 검증인이 제공한 주소와 정확히 일치하는지 확인하세요",
      "undelegate" : "언제나 장치 화면에 보이는 주소가 검증인이 제공한 주소와 정확히 일치하는지 확인하세요",
      "freeze" : "언제나 장치 화면에 보이는 주소가 제공된 주소와 정확히 일치하는지 확인하세요",
      "unfreeze" : "언제나 장치 화면에 보이는 주소가 제공된 주소와 정확히 일치하는지 확인하세요",
      "claimReward" : "언제나 장치 화면에 보이는 주소가 제공된 주소와 정확히 일치하는지 확인하세요",
      "vote" : "언제나 장치 화면에 보이는 주소가 제공된 주소와 정확히 일치하는지 확인하세요",
      "erc20" : {
        "approve" : "장치에서 거래 세부사항을 확인한 후 전송하세요."
      },
      "compound.supply" : "장치에서 예치금 세부사항을 확인한 후 전송하세요.",
      "compound.withdraw" : "장치에서 출금 세부사항을 확인하고 전송하세요."
    },
    "name" : "이름",
    "votes" : "투표",
    "validator" : "검증인",
    "infoWording" : {
      "freeze" : "동결된 토큰은 3일 동안 잠금 상태를 유지합니다.",
      "unfreeze" : "귀하의 {{resource}} 포인트가 줄어들고, 모든 투표가 취소됩니다.",
      "claimReward" : "24시간마다 보상을 수령할 수 있습니다.",
      "cosmos" : {
        "claimReward" : "선택된 검증인에게 대기 중 보상이 있으면, 자동으로 수령됩니다.",
        "redelegate" : "위임 해제 자산은 21일 후에 가용 잔금으로 되돌아옵니다.",
        "undelegate" : "위임 해제 자산은 21일 후에 가용 잔금으로 되돌아옵니다."
      },
      "lending" : "장치에서 거래 세부사항을 확인한 후 전송하세요."
    },
    "amount" : "금액",
    "account" : "계정",
    "from" : "From",
    "to" : "To",
    "redelegationAmount" : "재위임된 금액",
    "gas" : "가스",
    "validatorAddress" : "검증인 주소",
    "rewardAmount" : "보상 금액",
    "undelegatedAmount" : "위임 해제 금액",
    "memo" : "메모"
  },
  "Terms" : {
    "title" : "이용 약관",
    "read" : "이용 약관 읽기",
    "switchLabel" : "<1>이용 약관</1>을 읽고 동의합니다",
    "switchLabelFull" : "본인은 개인정보 보호정책을 읽었으며 이에 동의합니다.",
    "cta" : "Ledger 앱 입력",
    "service" : "이용 약관",
    "subTitle" : "시간을 내어 이용 약관과 개인 정보 보호 정책을 살펴보세요"
  },
  "updatedTerms" : {
    "title" : "이용약관 업데이트",
    "body" : {
      "intro" : "안녕하세요! 보다 Ledger Live 이용약관을 제공하고 새롭게 선보이는 Ledger Live의 서비스 및 기능을 반영하기 위해 Ledger Live 이용약관이 업데이트되었습니다. 다음 사항을 중심으로 업데이트가 이루어졌습니다.",
      "bulletPoints" : ["이용 가능한 서비스와 그 작동 방법의 명확한 설명", "서비스 수수료 운영 방식 설명", "공지 프로세스를 개선하여 이용약관의 새로운 변경 사항을 사용자에게 적절하게 알림"],
      "agreement" : "\"계속\"을 클릭하면 아래 이용약관을 읽고 동의하는 것으로 간주합니다."
    },
    "link" : "이용 약관",
    "cta" : "계속"
  },
  "exchange" : {
    "buy" : {
<<<<<<< HEAD
      "tabTitle" : "구매",
      "selectCurrency" : "통화를 선택하세요",
      "selectAccount" : "계정 선택",
=======
      "screenTitle" : "암호화폐 구매",
      "tabTitle" : "구매",
      "selectCurrency" : "통화를 선택하세요",
      "selectAccount" : "계정 선택",
      "wantToBuy" : "구매하고 싶습니다",
>>>>>>> 39c4b709
      "connectDevice" : "내 장치 연결하기",
      "title" : "파트너를 통해 암호화폐 구매",
      "coinifyTitle" : "파트너를 통해 암호화폐 구매",
      "description" : "Coinify를 통해 암호화 자산을 구매하고 Ledger 계정으로 바로 받아보세요.",
      "CTAButton" : "지금 구매하기",
      "emptyState" : {
        "title" : "{{currency}} 계정 없음",
        "description" : "{{currency}} 매수 전 계정을 추가하세요.",
        "CTAButton" : "계정 추가"
      },
      "skipDeviceVerification" : {
        "confirm" : "확인",
        "cancel" : "취소",
        "address" : "{{currency}} 계정 주소",
        "warning" : "귀하의 주소가 Ledger 장치에서 확인되지 않았습니다. 보안을 위해 주소를 인증하세요."
      },
      "bullets" : {
        "whereToBuy" : "어디서나 구매 가능",
        "cryptoSupported" : "지원되는 암호화폐",
        "payWith" : "카드 또는 SEPA로 지불"
      }
    },
    "sell" : {
<<<<<<< HEAD
      "tabTitle" : "판매",
      "selectCurrency" : "통화를 선택하세요",
      "selectAccount" : "계정 선택",
=======
      "screenTitle" : "암호화폐를 판매",
      "tabTitle" : "판매",
      "selectCurrency" : "통화를 선택하세요",
      "selectAccount" : "계정 선택",
      "wantToSell" : "판매하고 싶습니다",
>>>>>>> 39c4b709
      "connectDevice" : "내 장치 연결하기",
      "title" : "파트너를 통해 암호화폐 판매",
      "description" : "Coinify를 통해 귀하의 Ledger 계좌에서 암호와 자산을 바로 매도하고 은행 계좌로 명목 화폐를 받아보세요.",
      "CTAButton" : "지금 매도",
      "emptyState" : {
        "title" : "{{currency}} 계정 없음",
        "description" : "{{currency}} 매도 전 계정을 추가해야 합니다.",
        "CTAButton" : "계정 추가"
      }
    },
    "history" : {
      "tabTitle" : "내역"
<<<<<<< HEAD
=======
    },
    "providerList" : {
      "title" : "공급자를 선택하세요"
>>>>>>> 39c4b709
    }
  },
  "banner" : {
    "exchangeBuyCrypto" : {
      "title" : "암호화폐 구매",
      "description" : "Coinify를 통해 암호화 자산을 구매하고 Ledger 계정으로 바로 받아보세요."
    },
    "swap" : {
      "title" : "암호화폐 스왑",
      "description" : "당사 파트너와 함께 귀하의 Ledger 계좌에서 암호화 자산을 바로 교환하세요."
    }
  },
  "walletconnect" : {
    "scan" : "WalletConnect QR 코드 스캔",
    "disclaimer" : "귀하의 지갑을 통해 다음 이더리움 계정에 연결하고 싶다면:",
    "reject" : "거부",
    "connect" : "연결",
    "connected" : "연결됨",
    "disconnected" : "연결 해제",
    "warningdisconnected" : "디앱, WalletConnect, Ledger Live 사이에 연결 문제가 있습니다. 잠시 기다리거나 연결을 다시 시작하세요",
    "info" : "이제 웹 브라우저에서 {{name}} 디앱을 이용할 수 있습니다.",
    "warning" : "디앱에서 수신 주소를 공유하는 것은 안전하지 않습니다. 자금 수신을 위해 주소를 공유할 때는 언제나 Ledger Live를 이용하세요.",
    "isconnecting" : "연결 중입니다. 잠시 기다려 주세요...",
    "disconnect" : "연결 해제",
    "retry" : "다시 시도",
    "close" : "닫기",
    "message" : "메시지",
    "messageHash" : "메시지 해시",
    "domainHash" : "도메인 해시",
    "stringHash" : "해시(Hash)",
    "from" : "수신",
    "successTitle" : "서명된 메시지",
    "successDescription" : "타사 어플리케이션에서 받은 메시지에 서명했습니다",
    "stepperHeader" : {
      "summary" : "요약",
      "selectDevice" : "장치 선택",
      "connectDevice" : "장치 연결",
      "stepRange" : "{{totalSteps}} 중 {{currentStep}} 단계"
    },
    "stepVerification" : {
      "action" : "장치에서 거래를 확인하세요",
      "accountName" : "계정 이름"
    },
    "deeplinkingTitle" : "이더리움 계정 선택",
    "addAccount" : "새 계정 추가"
  },
  "notificationCenter" : {
    "title" : "알림 센터",
    "announcement" : "발표",
    "liveStatus" : "Ledger Live 상태",
    "groupedToast" : {
      "text" : "읽지 않은 {{count}}개의 알림이 있습니다",
      "cta" : "세부사항 확인"
    },
    "news" : {
      "title" : "뉴스",
      "titleCount" : "뉴스 ({{count}})",
      "emptyState" : {
        "title" : "새로운 뉴스 없음",
        "desc" : "Ledger 및 Ledger Live와 관련된 모든 뉴스를 여기에서 확인할 수 있습니다"
      }
    },
    "status" : {
      "title" : "상태",
      "ok" : {
        "title" : "Ledger Live가 실행 중입니다",
        "desc" : "<0>문제가 있나요? </0><1>지원 페이지</1>로 이동"
      },
      "error" : {
        "title" : "Ledger Live에 문제가 있습니다"
      }
    }
  },
  "platform" : {
    "catalog" : {
      "title" : "Live 앱 카탈로그",
      "branch" : {
        "soon" : "곧 출시 예정",
        "experimental" : "실험",
        "debug" : "디버그"
      },
      "banner" : {
        "title" : "라이브 카탈로그 살펴보기",
        "description" : "암호화폐 세계의 새로운 가능성을 열어보세요 장치 하나로 모든 서비스를 안전하게 이용하세요(DeFi, NFT 지원 중, 서비스 확대 예정)."
      },
      "twitterBanner" : {
        "description" : "또 어떤 서비스를 만나고 싶은지 해시태그로 알려주세요",
        "tweetText" : "다음으로 만나볼 수 있는 Ledger 앱은..."
      },
      "pollCTA" : {
        "title" : "설문조사",
        "description" : "Ledger Live에서 가장 만나고 싶은 서비스는 무엇인가요?"
      },
      "developerCTA" : {
        "title" : "개발자용",
        "description" : "Ledger Live로 애플리케이션을 통합하는 데 필요한 모든 정보입니다."
      }
    },
    "disclaimer" : {
      "title" : "외부 애플리케이션",
      "description" : "Ledger에서 운영하지 않는 애플리케이션으로 곧 이동합니다.",
      "legalAdvice" : "Ledger에서 운영하지 않는 애플리케이션입니다. Ledger는 해당 애플리케이션으로 인한 자금의 손실이나 서비스 품질에 대한 책임을 지지 않습니다.\n\n언제나 귀하의 장치에 표시된 정보를 신중하게 확인하세요.",
      "legalAdviceShort" : "Ledger는 자금 손실에 대해 책임을 지지 않습니다. 항상 장치에 표시된 정보를 확인하십시오.",
      "checkbox" : "추가 알림을 보내지 마세요.",
      "CTA" : "계속"
    },
    "webPlatformPlayer" : {
      "infoPanel" : {
        "website" : "웹사이트"
      }
    }
  },
  "market" : {
    "title" : "마켓",
    "filters" : {
      "sort" : "분류",
      "filter" : "필터",
      "view" : {
        "label" : "보기",
        "all" : "모든 코인",
        "liveCompatible" : "Live 호환 가능",
        "all_label" : "모든 암호화폐",
        "liveCompatible_label" : "Live만 지원됨"
      },
      "order" : {
        "topGainers" : "최고 상승 목록",
        "market_cap" : "순위",
        "market_cap_asc" : "순위(시가총액) 오름차순",
        "market_cap_desc" : "순위(시가총액) 내림차순"
      },
      "currency" : "통화",
      "time" : "시간",
      "apply" : "적용"
    },
    "marketList" : {
      "crypto" : "암호화폐",
      "price" : "가격",
      "change" : "변경",
      "marketCap" : "시가총액",
      "last7d" : "지난 7 일"
    },
    "detailsPage" : {
      "holding" : "내 계정",
      "priceStatistics" : "가격 통계",
      "price" : "가격",
      "tradingVolume" : "거래량",
      "24hLowHight" : "24시간 최저 / 24시간 최고",
      "7dLowHigh" : "7일 최저 / 7일 최고",
      "allTimeHigh" : "사상 최고치",
      "allTimeLow" : "사상 최저치",
      "marketCapRank" : "시가총액 순위",
      "marketCapDominance" : "시가총액 도미넌스",
      "supply" : "공급",
      "circulatingSupply" : "유통량",
      "totalSupply" : "총 공급량",
      "maxSupply" : "최대 공급량",
      "assetNotSupportedOnLedgerLive" : "이 자산은 Ledger Live에서 지원되지 않습니다."
    },
    "range" : {
      "1h" : "1시간",
      "24h" : "24시간",
      "7d" : "7일",
      "30d" : "30일",
      "1y" : "1년"
    },
    "warnings" : {
      "connectionError" : "연결 오류",
      "ledgerUnableToRetrieveData" : "Ledger Live는 데이터를 검색할 수 없습니다.",
      "checkInternetAndReload" : "인터넷 연결을 확인하고 이 페이지를 새로고침하세요.",
      "reload" : "새로고침",
      "noCryptosFound" : "발견된 코인이 없습니다",
      "noCurrencyFound" : "통화를 찾을 수 없습니다",
      "noSearchResultsFor" : "죄송합니다. <0>{{search}}</0>에 대한 코인을 찾지 못했습니다. 다른 키워드로 검색을 다시 시도해 주세요.",
      "noCurrencySearchResultsFor" : "죄송합니다. <0>{{search}}</0>에 대한 통화를 찾지 못했습니다. 다른 키워드로 검색을 다시 시도해 주세요.",
      "noSearchResults" : "죄송합니다. 검색 결과를 찾지 못했습니다.",
      "retrySearchKeyword" : "다른 키워드로 검색을 다시 시도해 주세요.",
      "retrySearchParams" : "다른 매개변수로 검색을 다시 시도해 주세요.",
      "trackFavAssets" : "즐겨찾기를 찾아보세요",
      "clickOnStarIcon" : "자산 옆에 있는 별 아이콘을 클릭하면 자산이 자동으로 즐겨찾기에 추가됩니다.",
      "browseAssets" : "자산 찾기"
    }
  },
  "nft" : {
    "account" : {
      "seeAllNfts" : "모든 NFT 보기",
      "seeFewerNfts" : "적은 NFT 보기"
    },
    "gallery" : {
      "allNft" : "모든 NFT"
    },
    "viewer" : {
      "properties" : "속성",
      "description" : "설명",
      "tokenContract" : "토큰 주소",
      "tokenContractCopied" : "토큰 주소 복사됨 !",
      "tokenId" : "토큰 ID",
      "tokenIdCopied" : "토큰 ID가 복사되었습니다!",
      "quantity" : "수량"
    },
    "viewerModal" : {
      "viewOn" : "다음에서 보기:",
      "viewInExplorer" : "탐색기에서 보기",
      "txDetails" : "트랜잭션 세부 사항"
    }
  },
  "ApplicationVersion" : "v{{version}}",
  "analytics" : {
    "title" : "애널리틱스",
    "allocation" : {
      "title" : "할당"
    },
    "operations" : {
      "title" : "거래 내역"
    }
  }
}<|MERGE_RESOLUTION|>--- conflicted
+++ resolved
@@ -80,12 +80,8 @@
     },
     "seeMore" : "더 보기",
     "moreInfo" : "자세한 정보",
-<<<<<<< HEAD
-    "buyEth" : "이더리움 구매"
-=======
     "buyEth" : "이더리움 구매",
     "popular" : "인기 있는"
->>>>>>> 39c4b709
   },
   "errors" : {
     "countervaluesUnavailable" : {
@@ -646,12 +642,9 @@
     },
     "SolanaTxConfirmationTimeout" : {
       "title" : "트랜잭션이 실패한 것 같습니다. 잠시 기다려 트랜잭션 내역을 확인한 후 다시 시도하세요."
-<<<<<<< HEAD
-=======
     },
     "CardanoMinAmountError" : {
       "title" : "최소 {{amount}} ADA 필요"
->>>>>>> 39c4b709
     }
   },
   "bluetooth" : {
@@ -659,15 +652,12 @@
     "locationRequiredTitle" : "블루투스 LE 사용을 위해 위치 정보가 필요합니다.",
     "locationRequiredMessage" : "안드로이드에서 블루투스 LE 장치를 열거하려면 위치를 허용해야 합니다.",
     "checkEnabled" : "휴대폰 설정에서 블루투스를 활성화해주세요."
-<<<<<<< HEAD
-=======
   },
   "webview" : {
     "noConnectionError" : {
       "title" : "연결 없음",
       "description" : "인터넷에 액세스할 수 없습니다. 연결을 확인하고 다시 시도하세요."
     }
->>>>>>> 39c4b709
   },
   "location" : {
     "required" : "위치 서비스가 필요합니다",
@@ -694,187 +684,6 @@
     "confirm" : "정말 로그아웃하시겠습니까?",
     "disclaimer" : "휴대폰에서 모든 계정 데이터가 삭제됩니다.",
     "action" : "로그아웃"
-<<<<<<< HEAD
-  },
-  "auth" : {
-    "failed" : {
-      "biometrics" : {
-        "title" : "{{biometricsType}} 잠금 해제에 실패했습니다",
-        "description" : "계속하려면 암호를 입력하세요",
-        "authenticate" : "Ledger Live 앱으로 인증하세요."
-      },
-      "denied" : "귀하의 휴대폰 인증에 실패하여 Auth 보안 기능을 사용하실 수 없습니다.",
-      "title" : "인증 실패",
-      "buttons" : {
-        "tryAgain" : "다시 시도하세요",
-        "reset" : "재설정"
-      }
-    },
-    "unlock" : {
-      "biometricsTitle" : "Ledger Live 앱으로 인증하세요.",
-      "title" : "다시 돌아오신 것을 환영합니다.",
-      "desc" : "계속하려면 암호를 입력하세요",
-      "inputPlaceholder" : "암호를 입력하세요",
-      "login" : "로그인",
-      "forgotPassword" : "암호를 잊어버렸습니다"
-    },
-    "addPassword" : {
-      "placeholder" : "패스워드를 선택하세요",
-      "title" : "패스워드 잠금"
-    },
-    "confirmPassword" : {
-      "title" : "패스워드 확인",
-      "placeholder" : "패스워드를 확인하세요"
-    },
-    "enableBiometrics" : {
-      "title" : "{{biometricsType}}",
-      "desc" : "{{biometricsType}}로 잠금 해제"
-    }
-  },
-  "reset" : {
-    "title" : "Ledger Live 제거 후 다시 설치",
-    "description" : "Ledger Live 데이터(계정 및 설정 포함)를 삭제하시려면, 휴대폰에서 앱을 삭제한 후 재설치하세요.",
-    "button" : "재설정",
-    "warning" : "Ledger Live를 리셋하면 계정의 스왑 트랜잭션 내역이 삭제됩니다."
-  },
-  "graph" : {
-    "week" : "1주",
-    "month" : "1달",
-    "year" : "1년",
-    "all" : "전체"
-  },
-  "carousel" : {
-    "title" : "배너를 닫습니까?",
-    "description" : "새로운 소식이 있으면 전해드리겠습니다.",
-    "confirm" : "확인",
-    "undo" : "되돌리기",
-    "banners" : {
-      "valentine" : {
-        "title" : "발렌타인 데이",
-        "description" : "매수 및 매도 수수료 인하"
-      },
-      "tour" : {
-        "title" : "둘러보기",
-        "description" : "Ledger Live 앱을 탐색하고 자산을 구매, 성장 및 보호하는 방법을 배우세요",
-        "cta" : "둘러보기"
-      },
-      "academy" : {
-        "title" : "Ledger 아카데미",
-        "description" : "블록체인에 대해 알아야 할 모든 것",
-        "cta" : "둘러보기"
-      },
-      "stakeCosmos" : {
-        "title" : "COSMOS(코스모스) 스테이킹",
-        "description" : "오늘 ATOM을 위임하고 보상을 받으세요."
-      },
-      "familyPack" : {
-        "title" : "패밀리 팩",
-        "description" : "할인된 Nano S 3팩, 선물 또는 백업용으로 적합",
-        "cta" : "지금 구매하기"
-      },
-      "familyPackX" : {
-        "title" : "Ledger Nano X 패밀리 팩",
-        "description" : "할인된 Nano X 3팩, 선물 또는 백업용으로 적합",
-        "cta" : "지금 저장하세요"
-      },
-      "buyCrypto" : {
-        "title" : "암호화폐 구매",
-        "description" : "당사 파트너를 통해 50개 이상의 암호화폐 구매",
-        "cta" : "지금 구매하기"
-      },
-      "swap" : {
-        "title" : "암호화폐 스왑",
-        "description" : "당사 파트너를 통해 완전히 보호된 100개 이상의 암호화폐 스왑",
-        "cta" : "지금 스왑하세요"
-      },
-      "algorand" : {
-        "title" : "알고랜드(Algorand)",
-        "description" : "트랜잭션마다 ALGO 보상을 받을 수 있습니다."
-      },
-      "sell" : {
-        "title" : "암호화폐를 매도",
-        "description" : "Ledger Live에서 비트코인을 바로 매도해 보세요."
-      },
-      "vote" : {
-        "title" : "Ledger로 투표하세요",
-        "description" : "Ledger 지갑에서 바로 투표해 보세요."
-      },
-      "lending" : {
-        "title" : "암호화폐를 대출",
-        "description" : "컴파운드 프로토콜로 자산 대출"
-      },
-      "blackfriday" : {
-        "title" : "블랙 프라이데이",
-        "description" : "BLACKFRIDAY20 프로모코드로 40% 할인가에 구매하세요"
-      },
-      "lido" : {
-        "title" : "리도(Lido)로 ETH 스테이킹",
-        "description" : "Lido를 통해 ETH를 안전하게 스테이킹하여 보상을 받으세요",
-        "cta" : "지금 스테이킹하기"
-      },
-      "market" : {
-        "title" : "암호화폐 시장",
-        "description" : "앱에서 바로 암호화폐 가격 및 시장 추세 확인",
-        "cta" : "둘러보기"
-      }
-    }
-  },
-  "ratings" : {
-    "init" : {
-      "title" : "Ledger Live를 마음껏 누리고 있나요?",
-      "description" : "사용자가 전적으로 만족하든 개선의 여지가 있다고 느끼든 당사는 사용자의 피드백을 매우 소중하게 생각합니다.",
-      "cta" : {
-        "enjoy" : "훌륭해요",
-        "disappointed" : "실망스러워요",
-        "notNow" : "나중에 하기"
-      }
-    },
-    "enjoy" : {
-      "title" : "여러분도 훌륭해요",
-      "description" : "잠시 시간을 내어 리뷰를 작성해 주시면 감사하겠습니다. 귀하의 지원은 당사가 더 많은 사람들에게 다가가는 데 도움이 되며 새로운 앱 기능을 출시하도록 동기를 부여합니다.",
-      "cta" : {
-        "rate" : "별 5개를 주세요",
-        "notNow" : "나중에 하기"
-      }
-    },
-    "disappointed" : {
-      "title" : "더 나은 제품을 만들 수 있도록 도와주세요.",
-      "description" : "당사는 더 나은 기업으로 거듭나고 싶습니다. 개선점을 파악할 수 있도록 귀하의 솔직한 피드백을 부탁드립니다.",
-      "cta" : {
-        "sendFeedback" : "피드백 보내기",
-        "notNow" : "나중에 하기"
-      }
-    },
-    "disappointedDone" : {
-      "title" : "피드백 감사합니다",
-      "description" : "더 자세한 피드백을 보내고 싶거나 도움이 필요하다면 다음 주소로 이메일을 보내주세요. ",
-      "cta" : {
-        "done" : "완료"
-      }
-    }
-  },
-  "buyDevice" : {
-    "0" : {
-      "title" : "결국 여러분의 자산입니다. 그러니 잘 지켜야 합니다.",
-      "desc" : "스스로 암호화폐를 관리할 수 있는 자유를 누리세요."
-    },
-    "1" : {
-      "title" : "DeFi 및 NFT에 액세스",
-      "desc" : "앱에서 직접 신뢰할 수 있는 DeFi 애플리케이션과 안전하게 상호 작용합니다."
-    },
-    "2" : {
-      "title" : "Web3로의 키",
-      "desc" : "Ledger를 사용하여 당사 파트너로부터 주요 암호화폐를 안전하게 구매, 판매 및 스왑할 수 있습니다."
-    },
-    "3" : {
-      "title" : "인증된 보안",
-      "desc" : "당사 제품은 국가 사이버 보안 기관에서 보안에 대해 인증한 유일한 하드웨어 지갑입니다."
-    },
-    "title" : "여러분만의 Ledger를 사용해 보세요!",
-    "desc" : "업계 최고의 보안으로 여러분의 암호화폐 및 NFT를 보호하세요",
-    "cta" : "지금 여러분의 Ledger를 구매하세요",
-    "footer" : "이미 장치가 있습니다. 지금 설정하세요."
-=======
   },
   "auth" : {
     "failed" : {
@@ -1103,7 +912,6 @@
     "headerTitle" : "구매 완료",
     "title" : "축하합니다!",
     "desc" : "주문을 처리 중입니다.\n곧 Ledger 장치를 받게 됩니다. 주문 확인 이메일을 확인해 주세요."
->>>>>>> 39c4b709
   },
   "discover" : {
     "title" : "탐색",
@@ -1128,13 +936,8 @@
   },
   "onboarding" : {
     "stepWelcome" : {
-<<<<<<< HEAD
-      "title" : "가장 안전한 암호화폐 및 NFT 지갑",
-      "subtitle" : "Ledger Live에서 암호화폐 및 NFT를 안전하게 관리, 구매 및 성장시키세요.",
-=======
       "title" : "Ledger에 오신 것을 환영합니다",
       "subtitle" : "당사는 디지털 소유권을 안전하고 간단하게 만들어 드립니다.",
->>>>>>> 39c4b709
       "start" : "시작하기",
       "noDevice" : "장치가 없나요?",
       "buy" : "{{fullDeviceName}} 구매",
@@ -1143,11 +946,6 @@
       "privacyLink" : "개인 정보 보호 정책",
       "and" : "및"
     },
-<<<<<<< HEAD
-    "postWelcomeStep" : {
-      "title" : "시작해봅시다",
-      "subtitle" : "Ledger를 설정하거나 지금 구입하세요.",
-=======
     "stepDoYouHaveALedgerDevice" : {
       "title" : "Ledger를 가지고 계신가요?",
       "subtitle" : "하지만 먼저",
@@ -1158,7 +956,6 @@
       "title" : "사용자의 선택",
       "subtitle_yes" : "Ledger를 설정하거나 앱을 먼저 둘러볼 수 있습니다",
       "subtitle_no" : "선택 가능 옵션: 먼저 앱을 살펴보거나 Nano X 장치를 구매하세요",
->>>>>>> 39c4b709
       "noLedgerLink" : "Ledger가 없는데 하나 사고 싶습니다",
       "setupLedger" : {
         "title" : "내 Ledger 설정",
@@ -1166,28 +963,6 @@
       },
       "buyNano" : {
         "title" : "Ledger Nano X 구매하기",
-<<<<<<< HEAD
-        "subtitle" : "Web3로의 키 — 자산을 통제할 수 있는 자유를 누리세요"
-      },
-      "discoverLedger" : {
-        "title" : "Ledger Live 살펴보기",
-        "subtitle" : "앱 살펴보기"
-      }
-    },
-    "discoverLive" : {
-      "0" : {
-        "title" : "암호화폐 관련 모든 필요한 부분을 해결해주는 단 하나의 솔루션",
-        "desc" : "자산을 안전하게 모니터링, 구매, 판매, 스왑, 성장 및 관리하고 최고의 암호화폐 인사이트를 얻으세요"
-      },
-      "1" : {
-        "title" : "여러분의 키, 여러분의 암호화폐가 아닙니다",
-        "desc" : "하드웨어 지갑으로 자산을 보호하는 것은 암호화폐를 소유하고 보호하는 가장 좋은 유일한 방법입니다."
-      },
-      "2" : {
-        "title" : "본인 자산에 대한 권한을 되찾게 해줍니다.",
-        "desc" : "Ledger Nano X가 오프라인상에서 코인을 안전하게 보호해 줍니다. Ledger Nano X는 코인을 오프라인 상태로 유지하고 보호합니다. 최대 보안 및 암호화폐 제어를 위해 Ledger Live 앱과 결합",
-        "cta" : "여행을 시작하세요"
-=======
         "subtitle" : "하드웨어 지갑은 자산을 안전하게 보호할 수 있는 유일한 방법입니다. "
       },
       "discoverLedger" : {
@@ -1209,7 +984,6 @@
       },
       "3" : {
         "title" : "내 암호화폐와 NFT를 안전하게 보호하세요."
->>>>>>> 39c4b709
       }
     },
     "stepLanguage" : {
@@ -1757,11 +1531,6 @@
   },
   "learn" : {
     "pageTitle" : "알아보기",
-<<<<<<< HEAD
-    "noConnection" : "연결 없음",
-    "noConnectionDesc" : "인터넷에 액세스할 수 없습니다. 연결을 확인하고 다시 시도하세요.",
-=======
->>>>>>> 39c4b709
     "sectionShows" : "쇼",
     "sectionVideo" : "동영상",
     "sectionPodcast" : "팟캐스트",
@@ -2090,15 +1859,6 @@
     "claimReward" : {
       "sectionLabel" : "보상",
       "cta" : "청구"
-<<<<<<< HEAD
-    },
-    "undelegation" : {
-      "sectionLabel" : "위임 해제"
-    },
-    "nft" : {
-      "receiveNft" : "NFT 수령",
-      "howTo" : "NFT를 추가하려면 <1>{{currency}} 주소</1>를 사용하여 <0>수령</0>해야 합니다."
-=======
     },
     "undelegation" : {
       "sectionLabel" : "위임 해제"
@@ -2112,7 +1872,6 @@
         "title" : "아직 트랜잭션 내역이 없습니다.",
         "subtitle" : "{{assetName}} 구매 또는 수령에는 장치가 필요합니다"
       }
->>>>>>> 39c4b709
     }
   },
   "accounts" : {
@@ -2141,9 +1900,6 @@
       }
     },
     "noResultsFound" : "발견된 자산 없음",
-<<<<<<< HEAD
-    "noResultsDesc" : "철자를 확인하고 재시도하세요"
-=======
     "noResultsDesc" : "철자를 확인하고 재시도하세요",
     "readOnly" : {
       "moreCrypto" : {
@@ -2151,7 +1907,6 @@
         "subtitle" : "Ledger는 6,000가지 이상의 코인과 토큰을 지원합니다"
       }
     }
->>>>>>> 39c4b709
   },
   "distribution" : {
     "header" : "자산 배분",
@@ -2380,20 +2135,12 @@
       "input" : "주소 입력"
     },
     "send" : {
-<<<<<<< HEAD
-      "title" : "전송"
-=======
       "title" : "전송",
       "description" : "암호화폐를 다른 지갑으로 전송합니다"
->>>>>>> 39c4b709
     },
     "fees" : {
       "title" : "수수료 편집"
     },
-<<<<<<< HEAD
-    "receive" : {
-      "title" : "수령",
-=======
     "manageCard" : {
       "title" : "CL 카드 관리",
       "description" : "CL 카드 신청 및 관리"
@@ -2401,7 +2148,6 @@
     "receive" : {
       "title" : "수령",
       "description" : "다른 지갑에서 암호화폐를 수령합니다",
->>>>>>> 39c4b709
       "titleReadOnly" : "미인증 주소",
       "headerTitle" : "암호화폐",
       "titleDevice" : "장치 연결",
@@ -2428,8 +2174,6 @@
       "noResultsFound" : "암호화폐가 없습니다",
       "noResultsDesc" : "철자를 확인하고 재시도하세요"
     },
-<<<<<<< HEAD
-=======
     "buy" : {
       "title" : "구매",
       "description" : "현금으로 암호화폐를 안전하게 구매하세요."
@@ -2438,16 +2182,12 @@
       "title" : "판매",
       "description" : "암호화폐를 안전하게 현금으로 매도하세요."
     },
->>>>>>> 39c4b709
     "exchange" : {
       "title" : "매수 / 매도"
     },
     "swap" : {
       "title" : "스왑",
-<<<<<<< HEAD
-=======
       "description" : "암호화폐끼리 교환하세요.",
->>>>>>> 39c4b709
       "selectDevice" : "장치를 선택하세요",
       "broadcasting" : "스왑 브로드캐스팅",
       "loadingFees" : "네트워크 수수료 로딩...",
@@ -2664,12 +2404,8 @@
     },
     "lending" : {
       "title" : "암호화폐를 대출",
-<<<<<<< HEAD
-      "titleTransferTab" : "대출",
-=======
       "titleTransferTab" : "소득 창출",
       "descriptionTransferTab" : "불로소득을 올리세요.",
->>>>>>> 39c4b709
       "actionTitle" : "대출",
       "accountActions" : {
         "approve" : "승인",
@@ -3193,24 +2929,17 @@
     },
     "confirmSwap" : {
       "title" : "장치에서 스왑 거래를 확인하세요",
-<<<<<<< HEAD
-      "alert" : "장치에서 스왑 세부사항을 확인한 후 전송하세요. 주소가 안전하게 교환되어 주소를 따로 인증할 필요 없습니다."
-=======
       "alert" : "장치에서 스왑 세부사항을 확인한 후 전송하세요. 주소가 안전하게 교환되어 주소를 따로 인증할 필요 없습니다.",
       "acceptTerms" : "본인은 이 트랜잭션을 확인함으로써 \n<0><0>{{provider}}</0>의 이용약관</0>을 수락합니다."
->>>>>>> 39c4b709
     },
     "confirmSell" : {
       "title" : "장치에서 스왑 거래를 확인하세요",
       "alert" : "장치에서 매도 세부사항을 확인한 후 전송하세요. 주소가 안전하게 교환되어 주소를 따로 인증할 필요 없습니다."
     },
-<<<<<<< HEAD
-=======
     "confirmFund" : {
       "title" : "자금 트랜잭션을 확인하세요",
       "alert" : "장치에서 자금 세부사항을 확인한 후 전송하세요. 주소가 안전하게 교환되어 주소를 따로 인증할 필요 없습니다."
     },
->>>>>>> 39c4b709
     "button" : {
       "openManager" : "관리자 열기",
       "openOnboarding" : "장치 설정"
@@ -4282,7 +4011,6 @@
       "broadcastSuccessTitle" : "거래 전송됨",
       "broadcastSuccessDescription" : "거래 확인 후 위임 상태가 업데이트됩니다.",
       "delegatedTo" : "다음에게 위임됨"
-<<<<<<< HEAD
     }
   },
   "delegation" : {
@@ -4343,68 +4071,6 @@
       "undelegate" : "위임 해제"
     }
   },
-=======
-    }
-  },
-  "delegation" : {
-    "overdelegated" : "과다 위임됨",
-    "delegationSendWarnDesc" : "전송할 금액은 위임된 계정에서 공제됩니다.",
-    "delegationReceiveWarnDesc" : "위임된 계정으로 받은 금액은 총 스테이킹 금액에 추가됩니다. 원하지 않으시면 다른 계정을 선택하세요",
-    "iDelegateMy" : "다음 사람에게 위임합니다",
-    "undelegateMy" : "다음 사람을 위임 해제합니다",
-    "warnUndelegation" : "귀하의 계정이 위임 해제됩니다.",
-    "warnDelegation" : "투표권 위임은 검증인으로부터 어떠한 보상도 보장하지 않습니다.",
-    "to" : "to",
-    "from" : "from",
-    "forAnEstYield" : "추산 수익",
-    "yieldPerYear" : "{{yield}}/년",
-    "yieldInfos" : "다음에 의해 수익율이 제공됨:",
-    "termsAndPrivacy" : "<1>Ledger Live 이용 약관</1>과 <3>개인 정보 보호 정책</3>을 읽었으며 이에 동의합니다.",
-    "delegation" : "위임",
-    "viewDetails" : "세부사항 보기",
-    "validator" : "검증인",
-    "validatorAddress" : "검증인 주소",
-    "delegatedAccount" : "위임된 계정",
-    "duration" : "기간",
-    "transactionID" : "트랜잭션 ID",
-    "receive" : "추가로 수령",
-    "changeValidator" : "검증인 변경",
-    "endDelegation" : "위임 종료",
-    "durationForDays0" : "오늘만",
-    "durationForDays" : "하루간",
-    "durationForDays_plural" : "({{count}})일간",
-    "durationDays0" : "오늘만",
-    "durationDays" : "1일",
-    "durationDays_plural" : "({{count}})일",
-    "selectValidatorTitle" : "검증인 선택",
-    "started" : {
-      "title" : "보상 받기",
-      "description" : "귀하의 Tezos 계정을 타사 검증인에게 위임하여 안전하게 보상을 받으면서 자산에 대한 통제 권한도 유지하세요.",
-      "steps" : {
-        "0" : "위임된 계정은 여전히 귀하의 소유입니다.",
-        "1" : "귀하는 언제든지 귀하의 자산을 관리할 수 있습니다.",
-        "2" : "Ledger 장치로 안전하게 위임하세요."
-      },
-      "cta" : "위임 하고 보상를 받으세요"
-    },
-    "broadcastSuccessTitle" : {
-      "delegate" : "위임 전송",
-      "undelegate" : "거래 전송됨"
-    },
-    "broadcastSuccessDescription" : {
-      "delegate" : "위임 트랜잭션이 성공적으로 브로드캐스팅되었습니다. 검증인에 따라 다를 수 있으나, 약 40일 이내에 첫 보상을 받게 됩니다.",
-      "undelegate" : "거래가 확인되면 계정 위임이 종료됩니다. 계정을 언제든 다시 위임할 수 있습니다."
-    },
-    "summaryTitle" : "요약",
-    "goToAccount" : "계정으로 이동",
-    "howDelegationWorks" : "위임은 어떤 원리인가요?",
-    "actions" : {
-      "redelegate" : "재위임",
-      "collectRewards" : "보상 수령",
-      "undelegate" : "위임 해제"
-    }
-  },
->>>>>>> 39c4b709
   "ValidateOnDevice" : {
     "title" : {
       "send" : "{{productName}}에서 거래를 확인하고 전송하세요",
@@ -4477,17 +4143,11 @@
   },
   "exchange" : {
     "buy" : {
-<<<<<<< HEAD
-      "tabTitle" : "구매",
-      "selectCurrency" : "통화를 선택하세요",
-      "selectAccount" : "계정 선택",
-=======
       "screenTitle" : "암호화폐 구매",
       "tabTitle" : "구매",
       "selectCurrency" : "통화를 선택하세요",
       "selectAccount" : "계정 선택",
       "wantToBuy" : "구매하고 싶습니다",
->>>>>>> 39c4b709
       "connectDevice" : "내 장치 연결하기",
       "title" : "파트너를 통해 암호화폐 구매",
       "coinifyTitle" : "파트너를 통해 암호화폐 구매",
@@ -4511,17 +4171,11 @@
       }
     },
     "sell" : {
-<<<<<<< HEAD
-      "tabTitle" : "판매",
-      "selectCurrency" : "통화를 선택하세요",
-      "selectAccount" : "계정 선택",
-=======
       "screenTitle" : "암호화폐를 판매",
       "tabTitle" : "판매",
       "selectCurrency" : "통화를 선택하세요",
       "selectAccount" : "계정 선택",
       "wantToSell" : "판매하고 싶습니다",
->>>>>>> 39c4b709
       "connectDevice" : "내 장치 연결하기",
       "title" : "파트너를 통해 암호화폐 판매",
       "description" : "Coinify를 통해 귀하의 Ledger 계좌에서 암호와 자산을 바로 매도하고 은행 계좌로 명목 화폐를 받아보세요.",
@@ -4534,12 +4188,9 @@
     },
     "history" : {
       "tabTitle" : "내역"
-<<<<<<< HEAD
-=======
     },
     "providerList" : {
       "title" : "공급자를 선택하세요"
->>>>>>> 39c4b709
     }
   },
   "banner" : {
