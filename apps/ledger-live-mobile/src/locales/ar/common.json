--- conflicted
+++ resolved
@@ -1,4717 +1,4712 @@
 {
-  "common" : {
-    "cancel" : "إلغاء",
-    "apply" : "تطبيق",
-    "seeAll" : "رؤية الكل",
-    "back" : "عودة",
-    "delete" : "حذف",
-    "paste" : "لصق",
-    "yes" : "نعم",
-    "no" : "لا",
-    "gotit" : "فهمت ذلك",
-    "continue" : "متابعة",
-    "retry" : "إعادة المحاولة",
-    "done" : "تم",
-    "sortBy" : "الفرز حسب",
-    "signOut" : "تسجيل الخروج",
-    "search" : "بحث",
-    "contactUs" : "تواصل مع دعم Ledger",
-    "device" : "جهاز",
-    "cryptoAsset" : "الأصول المشفرة",
-    "skip" : "تخطي",
-    "noCryptoFound" : "لم يتم العثور على أي أصول مشفرة",
-    "needHelp" : "هل تحتاج إلى مساعدة؟",
-    "edit" : "تعديل",
-    "editName" : "تعديل الاسم",
-    "close" : "إغلاق",
-    "confirm" : "تأكيد",
-    "poweredBy" : "يعمل بواسطة ",
-    "received" : "تم الاستلام",
-    "sent" : "تم الإرسال",
-    "or" : "أو",
-    "rename" : "إعادة تسمية",
-    "learnMore" : "تعرّف على المزيد",
-    "checkItOut" : "تحقق من ذلك",
-    "viewDetails" : "عرض التفاصيل",
-    "today" : "اليوم",
-    "yesterday" : "الأمس",
-    "upToDate" : "مُحدث",
-    "transactionDate" : "تاريخ المعاملة",
-    "outdated" : "قديم",
-    "satPerByte" : "ساتوشي/بايت",
-    "notAvailable" : "غير متاح",
-    "import" : "استيراد",
-    "bluetooth" : "بلوتوث",
-    "usb" : "USB",
-    "add" : "أضف",
-    "token" : "رمز توكن",
-    "token_plural" : "رموز التوكن",
-    "subaccount" : "حساب فرعي",
-    "subaccount_plural" : "حسابات فرعية",
-    "forgetDevice" : "إزالة الجهاز",
-    "help" : "مساعدة",
-    "saveLogs" : "حفظ السجلات",
-    "sync" : {
-      "ago" : "مزامنة {{time}}"
-    },
-    "update" : "متوفر تحديث",
-    "install" : "تثبيت",
-    "installed" : "تم التثبيت",
-    "uninstall" : "إلغاء التثبيت",
-    "fromNow" : {
-      "seconds" : "خلال ثانية واحدة",
-      "seconds_plural" : "خلال {{time}} ثواني",
-      "minutes" : "خلال دقيقة واحدة",
-      "minutes_plural" : "خلال {{time}} دقائق",
-      "hours" : "خلال ساعة واحدة",
-      "hours_plural" : "خلال {{time}} ساعات",
-      "days" : "خلال يوم واحد",
-      "days_plural" : "خلال {{time}} أيام"
-    },
-    "timeAgo" : {
-      "seconds" : "منذ ثانية واحدة",
-      "seconds_plural" : "منذ {{time}} ثانية",
-      "minutes" : "منذ دقيقة",
-      "minutes_plural" : "منذ {{time}} دقائق",
-      "hours" : "منذ ساعة واحدة",
-      "hours_plural" : "منذ {{time}} ساعات",
-      "days" : "أمس",
-      "days_plural" : "منذ {{time}} أيام"
-    },
-    "seeMore" : "رؤية المزيد",
-    "moreInfo" : "مزيد من المعلومات",
-    "buyEth" : "شراء إثيريوم",
-    "popular" : "شائع",
-    "comingSoon" : "قريباً"
-  },
-  "errors" : {
-    "countervaluesUnavailable" : {
-      "title" : "نحن غير قادرين على توفير قيمة مقابلة لهذا الأصل في الوقت الحالي"
-    },
-    "AccountAwaitingSendPendingOperations" : {
-      "title" : "هناك عملية معلقة لهذا الحساب",
-      "description" : "يرجى الانتظار حتى تكتمل العملية."
-    },
-    "AccountNameRequired" : {
-      "title" : "مطلوب اسم حساب",
-      "description" : "يرجى إدخال اسم الحساب."
-    },
-    "AccountNeedResync" : {
-      "title" : "يرجى إعادة المحاولة",
-      "description" : "الحساب قديم. المزامنة مطلوبة"
-    },
-    "AlgorandASANotOptInInRecipient" : {
-      "title" : "لم يشترك حساب المستلم في ASA الذي تم اختياره."
-    },
-    "BluetoothRequired" : {
-      "title" : "عذراً، تم تعطيل البلوتوث",
-      "description" : "يرجى تفعيل البلوتوث في إعدادات هاتفك. (حالة {{state}})"
-    },
-    "FwUpdateBluetoothNotSupported" : {
-      "title" : "تحديثات البرامج الثابتة مدعومة فقط للاتصالات السلكية"
-    },
-    "BtcUnmatchedApp" : {
-      "title" : "هذا التطبيق الخطأ",
-      "description" : "يرجى فتح تطبيق {{managerAppName}} على جهازك."
-    },
-    "CantOpenDevice" : {
-      "title" : "عذراً، فشل الاتصال",
-      "description" : "يجب إلغاء قفل جهازك Ledger وأن يكون داخل النطاق لاستخدام البلوتوث."
-    },
-    "CantScanQRCode" : {
-      "title" : "تعذر فحص رمز الاستجابة السريعة (QR) هذا: التحقق التلقائي غير مدعوم من قِبل هذا العنوان"
-    },
-    "ConnectAppTimeout" : {
-      "title" : "عفوًا، لم يتم العثور على أي جهاز",
-      "description" : {
-        "ios" : {
-          "nanoX" : "يرجى أن تتأكد أن {{productName}} الخاص بك غير مُقفل و أنه تم تمكين البلوتوث."
+  "common": {
+    "cancel": "إلغاء",
+    "apply": "تطبيق",
+    "seeAll": "رؤية الكل",
+    "back": "عودة",
+    "delete": "حذف",
+    "paste": "لصق",
+    "yes": "نعم",
+    "no": "لا",
+    "gotit": "فهمت ذلك",
+    "continue": "متابعة",
+    "retry": "إعادة المحاولة",
+    "done": "تم",
+    "sortBy": "الفرز حسب",
+    "signOut": "تسجيل الخروج",
+    "search": "بحث",
+    "contactUs": "تواصل مع دعم Ledger",
+    "device": "جهاز",
+    "cryptoAsset": "الأصول المشفرة",
+    "skip": "تخطي",
+    "noCryptoFound": "لم يتم العثور على أي أصول مشفرة",
+    "needHelp": "هل تحتاج إلى مساعدة؟",
+    "edit": "تعديل",
+    "editName": "تعديل الاسم",
+    "close": "إغلاق",
+    "confirm": "تأكيد",
+    "poweredBy": "يعمل بواسطة ",
+    "received": "تم الاستلام",
+    "sent": "تم الإرسال",
+    "or": "أو",
+    "rename": "إعادة تسمية",
+    "learnMore": "تعرّف على المزيد",
+    "checkItOut": "تحقق من ذلك",
+    "viewDetails": "عرض التفاصيل",
+    "today": "اليوم",
+    "yesterday": "الأمس",
+    "upToDate": "مُحدث",
+    "transactionDate": "تاريخ المعاملة",
+    "outdated": "قديم",
+    "satPerByte": "ساتوشي/بايت",
+    "notAvailable": "غير متاح",
+    "import": "استيراد",
+    "bluetooth": "بلوتوث",
+    "usb": "USB",
+    "add": "أضف",
+    "token": "رمز توكن",
+    "token_plural": "رموز التوكن",
+    "subaccount": "حساب فرعي",
+    "subaccount_plural": "حسابات فرعية",
+    "forgetDevice": "إزالة الجهاز",
+    "help": "مساعدة",
+    "saveLogs": "حفظ السجلات",
+    "sync": {
+      "ago": "مزامنة {{time}}"
+    },
+    "update": "متوفر تحديث",
+    "install": "تثبيت",
+    "installed": "تم التثبيت",
+    "uninstall": "إلغاء التثبيت",
+    "fromNow": {
+      "seconds": "خلال ثانية واحدة",
+      "seconds_plural": "خلال {{time}} ثواني",
+      "minutes": "خلال دقيقة واحدة",
+      "minutes_plural": "خلال {{time}} دقائق",
+      "hours": "خلال ساعة واحدة",
+      "hours_plural": "خلال {{time}} ساعات",
+      "days": "خلال يوم واحد",
+      "days_plural": "خلال {{time}} أيام"
+    },
+    "timeAgo": {
+      "seconds": "منذ ثانية واحدة",
+      "seconds_plural": "منذ {{time}} ثانية",
+      "minutes": "منذ دقيقة",
+      "minutes_plural": "منذ {{time}} دقائق",
+      "hours": "منذ ساعة واحدة",
+      "hours_plural": "منذ {{time}} ساعات",
+      "days": "أمس",
+      "days_plural": "منذ {{time}} أيام"
+    },
+    "seeMore": "رؤية المزيد",
+    "moreInfo": "مزيد من المعلومات",
+    "buyEth": "شراء إثيريوم",
+    "popular": "شائع",
+    "comingSoon": "قريباً"
+  },
+  "errors": {
+    "countervaluesUnavailable": {
+      "title": "نحن غير قادرين على توفير قيمة مقابلة لهذا الأصل في الوقت الحالي"
+    },
+    "AccountAwaitingSendPendingOperations": {
+      "title": "هناك عملية معلقة لهذا الحساب",
+      "description": "يرجى الانتظار حتى تكتمل العملية."
+    },
+    "AccountNameRequired": {
+      "title": "مطلوب اسم حساب",
+      "description": "يرجى إدخال اسم الحساب."
+    },
+    "AccountNeedResync": {
+      "title": "يرجى إعادة المحاولة",
+      "description": "الحساب قديم. المزامنة مطلوبة"
+    },
+    "AlgorandASANotOptInInRecipient": {
+      "title": "لم يشترك حساب المستلم في ASA الذي تم اختياره."
+    },
+    "BluetoothRequired": {
+      "title": "عذراً، تم تعطيل البلوتوث",
+      "description": "يرجى تفعيل البلوتوث في إعدادات هاتفك. (حالة {{state}})"
+    },
+    "FwUpdateBluetoothNotSupported": {
+      "title": "تحديثات البرامج الثابتة مدعومة فقط للاتصالات السلكية"
+    },
+    "BtcUnmatchedApp": {
+      "title": "هذا التطبيق الخطأ",
+      "description": "يرجى فتح تطبيق {{managerAppName}} على جهازك."
+    },
+    "CantOpenDevice": {
+      "title": "عذراً، فشل الاتصال",
+      "description": "يجب إلغاء قفل جهازك Ledger وأن يكون داخل النطاق لاستخدام البلوتوث."
+    },
+    "CantScanQRCode": {
+      "title": "تعذر فحص رمز الاستجابة السريعة (QR) هذا: التحقق التلقائي غير مدعوم من قِبل هذا العنوان"
+    },
+    "ConnectAppTimeout": {
+      "title": "عفوًا، لم يتم العثور على أي جهاز",
+      "description": {
+        "ios": {
+          "nanoX": "يرجى أن تتأكد أن {{productName}} الخاص بك غير مُقفل و أنه تم تمكين البلوتوث."
         },
-        "android" : {
-          "nanoS" : "يرجى أن تتأكد أن {{productName}} الخاص بك غير مُقفل ومتصل بواسطة كبل.",
-          "nanoSP" : "يرجى أن تتأكد أن {{productName}} الخاص بك غير مُقفل ومتصل بواسطة كبل.",
-          "nanoX" : "يرجى أن تتأكد أن {{productName}} الخاص بك غير مُقفل ومتصل بواسطة كبل أو أنه تم تمكين البلوتوث."
+        "android": {
+          "nanoS": "يرجى أن تتأكد أن {{productName}} الخاص بك غير مُقفل ومتصل بواسطة كبل.",
+          "nanoSP": "يرجى أن تتأكد أن {{productName}} الخاص بك غير مُقفل ومتصل بواسطة كبل.",
+          "nanoX": "يرجى أن تتأكد أن {{productName}} الخاص بك غير مُقفل ومتصل بواسطة كبل أو أنه تم تمكين البلوتوث."
         }
       }
     },
-    "ConnectManagerTimeout" : {
-      "title" : "عذرًا، فشل الاتصال بالمدير",
-      "description" : {
-        "ios" : {
-          "nanoX" : "يرجى أن تتأكد أن {{productName}} الخاص بك غير مُقفل و أنه تم تمكين البلوتوث."
+    "ConnectManagerTimeout": {
+      "title": "عذرًا، فشل الاتصال بالمدير",
+      "description": {
+        "ios": {
+          "nanoX": "يرجى أن تتأكد أن {{productName}} الخاص بك غير مُقفل و أنه تم تمكين البلوتوث."
         },
-        "android" : {
-          "nanoS" : "يرجى أن تتأكد أن {{productName}} الخاص بك غير مُقفل ومتصل بواسطة كبل.",
-          "nanoSP" : "يرجى أن تتأكد أن {{productName}} الخاص بك غير مُقفل ومتصل بواسطة كبل.",
-          "nanoX" : "يرجى أن تتأكد أن {{productName}} الخاص بك غير مُقفل ومتصل بواسطة كبل أو أنه تم تمكين البلوتوث."
+        "android": {
+          "nanoS": "يرجى أن تتأكد أن {{productName}} الخاص بك غير مُقفل ومتصل بواسطة كبل.",
+          "nanoSP": "يرجى أن تتأكد أن {{productName}} الخاص بك غير مُقفل ومتصل بواسطة كبل.",
+          "nanoX": "يرجى أن تتأكد أن {{productName}} الخاص بك غير مُقفل ومتصل بواسطة كبل أو أنه تم تمكين البلوتوث."
         }
       }
     },
-    "ClaimRewardsFeesWarning" : {
-      "title" : "المكافآت أصغر من الرسوم المقدرة للمطالبة بهم.",
-      "description" : ""
-    },
-    "CompoundLowerAllowanceOfActiveAccountError" : {
-      "title" : "لا يمكنك تقليل المبلغ المعتمد أثناء وجود إيداع نشط."
-    },
-    "CosmosBroadcastCodeInternal" : {
-      "title" : "حدث خطأ ما (الخطأ #1)",
-      "description" : "يرجى حفظ سجلاتك باستخدام الزر أدناه وتقديمها إلى فريق دعم Ledger."
-    },
-    "CosmosBroadcastCodeTxDecode" : {
-      "title" : "حدث خطأ ما (الخطأ #2)",
-      "description" : "يرجى حفظ سجلاتك باستخدام الزر أدناه وتقديمها إلى فريق دعم Ledger."
-    },
-    "CosmosBroadcastCodeInvalidSequence" : {
-      "title" : "تسلسل غير صالح",
-      "description" : "يرجى إعادة المحاولة."
-    },
-    "CosmosBroadcastCodeUnauthorized" : {
-      "title" : "توقيع غير مصرح به",
-      "description" : "هذا الحساب غير مُصرح له بالتوقيع على هذه المعاملة."
-    },
-    "CosmosBroadcastCodeInsufficientFunds" : {
-      "title" : "الأموال المتوفرة غير كافية",
-      "description" : "يرجى التأكد من أن الحساب به أموال كافية."
-    },
-    "CosmosBroadcastCodeUnknownRequest" : {
-      "title" : "حدث خطأ ما (الخطأ #6)",
-      "description" : "يرجى حفظ سجلاتك باستخدام الزر أدناه وتقديمهم إلى فريق دعم Ledger."
-    },
-    "CosmosBroadcastCodeInvalidAddress" : {
-      "title" : "عنوان غير صحيح",
-      "description" : "يرجى التحقق من العنوان والمحاولة مرة أخرى."
-    },
-    "CosmosBroadcastCodeInvalidPubKey" : {
-      "title" : "حدث خطأ ما (الخطأ #8)",
-      "description" : "يرجى حفظ سجلاتك باستخدام الزر أدناه وتقديمهم إلى فريق دعم Ledger."
-    },
-    "CosmosBroadcastCodeUnknownAddress" : {
-      "title" : "عنوان غير معروف",
-      "description" : "يرجى التحقق من العنوان والمحاولة مرة أخرى."
-    },
-    "CosmosBroadcastCodeInsufficientCoins" : {
-      "title" : "الأموال المتوفرة غير كافية",
-      "description" : "يرجى زيادة الأموال في الحساب."
-    },
-    "CosmosBroadcastCodeInvalidCoins" : {
-      "title" : "حدث خطأ ما (الخطأ #11)",
-      "description" : "يرجى حفظ سجلاتك باستخدام الزر أدناه وتقديمهم إلى فريق دعم Ledger."
-    },
-    "CosmosBroadcastCodeOutOfGas" : {
-      "title" : "حدث خطأ ما (الخطأ #12)",
-      "description" : "يرجى حفظ سجلاتك باستخدام الزر أدناه وتقديمهم إلى فريق دعم Ledger."
-    },
-    "CosmosBroadcastCodeMemoTooLarge" : {
-      "title" : "حقل الملاحظة طويل جداً",
-      "description" : "يرجى تقليل حجم نص الملاحظة وإعادة المحاولة مرة أخرى."
-    },
-    "CosmosBroadcastCodeInsufficientFee" : {
-      "title" : "حدث خطأ ما (الخطأ #14)",
-      "description" : "يرجى حفظ سجلاتك باستخدام الزر أدناه وتقديمهم إلى فريق دعم Ledger."
-    },
-    "CosmosBroadcastCodeTooManySignatures" : {
-      "title" : "حدث خطأ ما (الخطأ #15)",
-      "description" : "يرجى حفظ سجلاتك باستخدام الزر أدناه وتقديمهم إلى فريق دعم Ledger."
-    },
-    "CosmosBroadcastCodeGasOverflow" : {
-      "title" : "حدث خطأ ما (الخطأ #16)",
-      "description" : "يرجى حفظ سجلاتك باستخدام الزر أدناه وتقديمهم إلى فريق دعم Ledger."
-    },
-    "CosmosBroadcastCodeNoSignatures" : {
-      "title" : "حدث خطأ ما (الخطأ #17)",
-      "description" : "يرجى حفظ سجلاتك باستخدام الزر أدناه وتقديمهم إلى فريق دعم Ledger."
-    },
-    "DeviceAppVerifyNotSupported" : {
-      "title" : "افتح المدير لتحديث هذا التطبيق",
-      "description" : "التحقق من التطبيق غير مدعوم."
-    },
-    "DeviceGenuineSocketEarlyClose" : {
-      "title" : "عفوًا، أعد المحاولة مرة أخرى (genuine-close)",
-      "description" : null
-    },
-    "DeviceHalted" : {
-      "title" : "يرجى إعادة تشغيل جهازك Ledger وإعادة المحاولة",
-      "description" : "حدث خطأ غير متوقع. يرجى إعادة المحاولة مرة أخرى."
-    },
-    "DeviceNotGenuine" : {
-      "title" : "من المحتمل ألا يكون الجهاز أصلياً",
-      "description" : "يرجى حفظ سجلاتك باستخدام الزر أدناه وتقديمهم إلى فريق دعم Ledger."
-    },
-    "DeviceNameInvalid" : {
-      "title" : "يرجى تسمية الجهاز دون استخدام '{{invalidCharacters}}'."
-    },
-    "DeviceOnDashboardExpected" : {
-      "title" : "الجهاز غير موجود في اللوحة الرئيسية",
-      "description" : "يرجى العودة إلى اللوحة الرئيسية على جهازك."
-    },
-    "DeviceNotOnboarded" : {
-      "title" : "جهازك غير مُستعد للاستخدام بعد",
-      "description" : "قم بإعداد جهازك قبل استخدامه مع Ledger Live."
-    },
-    "DeviceSocketFail" : {
-      "title" : "عذراً، فشل الاتصال",
-      "description" : "يرجى إعادة المحاولة."
-    },
-    "DeviceSocketNoBulkStatus" : {
-      "title" : "فشل الاتصال",
-      "description" : "يرجى إعادة المحاولة."
-    },
-    "DeviceSocketNoHandler" : {
-      "title" : "عذراً، فشل الاتصال",
-      "description" : "يرجى إعادة المحاولة."
-    },
-    "DisconnectedDevice" : {
-      "title" : "الجهاز غير متصل",
-      "description" : "Ledger Live غير قادر على الاتصال بجهازك. يُرجى إعادة المحاولة."
-    },
-    "DisconnectedDeviceDuringOperation" : {
-      "title" : "الجهاز غير متصل",
-      "description" : "Ledger Live غير قادر على الاتصال بجهازك. يُرجى إعادة المحاولة."
-    },
-    "ETHAddressNonEIP" : {
-      "title" : "التحقق التلقائي غير متاح: تحقق بعناية من العنوان.",
-      "description" : null
-    },
-    "EthAppNftNotSupported" : {
-      "title" : "العملية غير متوفرة لهذا الجهاز",
-      "description" : "خاصية إرسال NFT متوفرة فقط لـ Nano X. يرجى زيارة منصة دعم العملاء لدينا لمعرفة كيفية إرسال NFT عن طريق Nano S."
-    },
-    "Touch ID Error" : {
-      "title" : "فشل التوثيق البيومتري",
-      "description" : "يرجى استخدام كلمة مرورك أو إعادة تعيين التطبيق."
-    },
-    "Error" : {
-      "title" : "{{message}}",
-      "description" : "حدث خطأ ما. يرجى إعادة المحاولة. إذا استمرت المشكلة، يرجى حفظ سجلاتك باستخدام الزر أدناه وتقديمها إلى فريق دعم Ledger."
-    },
-    "FeeEstimationFailed" : {
-      "title" : "عذراً، فشل تقدير الرسوم",
-      "description" : "حاول تعيين الرسوم يدوياً (الحالة: {{status}})."
-    },
-    "FeeNotLoaded" : {
-      "title" : "تعذر تحميل معدلات الرسوم"
-    },
-    "FeeRequired" : {
-      "title" : "الرسوم مطلوبة"
-    },
-    "FirmwareOrAppUpdateRequired" : {
-      "title" : "تحديث البرنامج الثابت أو التطبيق مطلوب",
-      "description" : "يرجى استخدام المدير لإلغاء تثبيت جميع التطبيقات، ثم تحقق مما إذا كان تحديث للبرنامج الثابت متوفر قبل إعادة تثبيتهم مرة أخرى."
-    },
-    "LatestFirmwareVersionRequired" : {
-      "title" : "تحديث الجهاز مطلوب على سطح المكتب",
-      "description" : "يرجى تحديث برنامج Nano X الثابت لديك على تطبيق Ledger Live لسطح المكتب"
-    },
-    "GenuineCheckFailed" : {
-      "title" : "فشل توثيق الجهاز",
-      "description" : "حدث خطأ ما. يرجى إعادة المحاولة مرة أخرى. إذا استمرت المشكلة، يرجى حفظ سجلاتك باستخدام الزر أدناه وتقديمها إلى فريق دعم Ledger."
-    },
-    "HardResetFail" : {
-      "title" : "عذراً، لا يمكن إعادة التعيين",
-      "description" : "يرجى إعادة المحاولة مرة أخرى. إذا استمرت المشكلة، يرجى حفظ سجلاتك باستخدام الزر أدناه وتقديمها إلى فريق دعم Ledger."
-    },
-    "InvalidAddress" : {
-      "title" : "هذا ليس عنوان {{currencyName}} صحيح"
-    },
-    "InvalidAddressBecauseAlreadyDelegated" : {
-      "title" : "تم تفويض حسابك بالفعل إلى هذا المدقق"
-    },
-    "InvalidAddressBecauseDestinationIsAlsoSource" : {
-      "title" : "يجب ألا تكون حسابات الوجهة وحسابات المصدر هي نفسها."
-    },
-    "InvalidRecipient" : {
-      "title" : "مستلم غير صحيح"
-    },
-    "LanguageInstallRefusedOnDevice" : {
-      "title" : "تم رفض تثبيت اللغة على الجهاز",
-      "description" : "يرجى إعادة المحاولة مرة أخرى. إذا استمرت المشكلة، يرجى حفظ سجلاتك باستخدام الزر أدناه وتقديمها إلى فريق دعم Ledger."
-    },
-    "LanguageNotFound" : {
-      "title" : "لم يتم العثور على اللغة",
-      "description" : "لم يتم العثور على اللغة التي تحاول تثبيتها. يرجى محاولة تثبيت لغة أخرى."
-    },
-    "LatestMCUInstalledError" : {
-      "title" : "عذراً، لا يوجد شيء للتحديث",
-      "description" : "يرجى التواصل مع دعم Ledger إذا كنت لا تستطيع استخدام جهازك."
-    },
-    "LedgerAPIError" : {
-      "title" : "عذراً، أعد المحاولة مرة أخرى (API HTTP {{status}})",
-      "description" : "مكالمات غير ناجحة إلى خادم Ledger API، يرجى المحاولة مرة أخرى."
-    },
-    "LedgerAPIErrorWithMessage" : {
-      "title" : "{{message}}",
-      "description" : "يرجى إعادة المحاولة مرة أخرى. إذا استمرت المشكلة، يرجى حفظ سجلاتك باستخدام الزر أدناه وتقديمها إلى فريق دعم Ledger."
-    },
-    "LedgerAPINotAvailable" : {
-      "title" : "عذراً، خدمات {{currencyName}} غير متوفرة",
-      "description" : "يرجى إعادة المحاولة مرة أخرى. إذا استمرت المشكلة، يرجى حفظ سجلاتك باستخدام الزر أدناه وتقديمها إلى فريق دعم Ledger."
-    },
-    "ManagerAPIsFail" : {
-      "title" : "عذراً، خدمات المدير غير متوفرة",
-      "description" : "يرجي التحقق من حالة الشبكة."
-    },
-    "ManagerAppAlreadyInstalled" : {
-      "title" : "عذراً، هذا مثبت بالفعل",
-      "description" : "يرجى التحقق أي التطبيقات المثبتة بالفعل على جهازك."
-    },
-    "ManagerAppRelyOnBTC" : {
-      "title" : "تطبيقات بيتكوين وإيثيريوم مطلوبة",
-      "description" : "يرجى تثبيت أحدث تطبيقات بيتكوين وإثيريوم أولاً."
-    },
-    "ManagerDeviceLocked" : {
-      "title" : "جهازك مقفل",
-      "description" : "يرجى إلغاء قفله."
-    },
-    "ManagerNotEnoughSpace" : {
-      "title" : "لم يتبق مساحة تخزين كافية",
-      "info" : "يرجى إلغاء تثبيت بعض التطبيقات لإخلاء مساحة لتطبيق {{app}}. أصولك المشفرة تظل آمنة عند إلغاء تثبيت التطبيقات.",
-      "description" : "إلغاء تثبيت التطبيقات ليس له تأثير على الأصول الخاصة بك.",
-      "continue" : "فهمت!"
-    },
-    "ManagerQuitPage" : {
-      "install" : {
-        "title" : "المغادرة وإلغاء عمليات التثبيت؟",
-        "description" : "المغادرة ستقوم بإلغاء عمليات تثبيت التطبيقات قيد التقدم.",
-        "stay" : "متابعة التثبيت"
-      },
-      "uninstall" : {
-        "title" : "المغادرة وإلغاء عمليات إلغاء التثبيت؟",
-        "description" : "المغادرة ستقوم بإلغاء عمليات إلغاء تثبيت التطبيقات قيد التقدم.",
-        "stay" : "متابعة إلغاء التثبيت"
-      },
-      "update" : {
-        "title" : "المغادرة وإلغاء عمليات التحديث؟",
-        "description" : "المغادرة ستقوم بإلغاء عمليات تحديث التطبيقات قيد التقدم.",
-        "stay" : "متابعة التحديث"
-      },
-      "quit" : "مغادرة المدير"
-    },
-    "ManagerUninstallBTCDep" : {
-      "title" : "عفواً، هذا التطبيق مطلوب",
-      "description" : "إلغاء تثبيت تطبيق بيتكوين أو إيثيريوم في النهاية."
-    },
-    "NetworkDown" : {
-      "title" : "عفواً، يبدو أن بالإنترنت مُعطل",
-      "description" : "يرجى أن تتحقق من اتصالك بالإنترنت."
-    },
-    "NoAddressesFound" : {
-      "title" : "عفوًا، لم يتم العثور على أي حساب",
-      "description" : "حدث خطأ ما في حساب العنوان. يرجى إعادة المحاولة مرة أخرى. إذا استمرت المشكلة، يرجى حفظ سجلاتك باستخدام الزر أدناه وتقديمها إلى فريق دعم Ledger."
-    },
-    "NotEnoughBalance" : {
-      "title" : "عفواً، الأموال المتوفرة غير كافية",
-      "description" : "يرجى التأكد من وجود أموال كافية في الحساب."
-    },
-    "NotEnoughGas" : {
-      "title" : "ETH غير كافٍ لتغطية رسوم الشبكة",
-      "description" : "يرجى إرسال بعض ETH إلى حسابك لسداد قيمة معاملات رمز ERC20."
-    },
-    "NotEnoughBalanceToDelegate" : {
-      "title" : "رصيد غير كافٍ للتفويض"
-    },
-    "NotEnoughBalanceInParentAccount" : {
-      "title" : "رصيد غير كافٍ في الحساب الرئيسي"
-    },
-    "QuantityNeedsToBePositive" : {
-      "title" : "يجب أن تكون الكمية على الأقل 1"
-    },
-    "NotEnoughSpendableBalance" : {
-      "title" : "لا يمكن للرصيد أن يقل عن {{minimumAmount}}"
-    },
-    "NotEnoughBalanceBecauseDestinationNotCreated" : {
-      "title" : "حد أدنى من {{minimalAmount}} مطلوب لتنشيط عنوان المتلقي"
-    },
-    "PairingFailed" : {
-      "title" : "الإقران لم ينجح",
-      "description" : "يرجى إعادة المحاولة مرة أخرى أو مراجعة مقالتنا عن استكشاف أخطاء البلوتوث وإصلاحها."
-    },
-    "PasswordIncorrect" : {
-      "title" : "كلمة مرور غير صحيحة",
-      "description" : "يرجى إعادة المحاولة."
-    },
-    "PasswordsDontMatch" : {
-      "title" : "كلمة المرور غير مطابقة",
-      "description" : "يرجى إعادة المحاولة."
-    },
-    "SelectExchangesLoadError" : {
-      "title" : "تعذر التحميل",
-      "description" : "لا يمكن تحميل المبادلات."
-    },
-    "SyncError" : {
-      "title" : "خطأ في المزامنة",
-      "description" : "بعض الحسابات لا يمكن مزامنتها."
-    },
-    "TimeoutError" : {
-      "title" : "عفواً، استغرق خادم البيانات وقتاً أطول من اللازم ليستجيب",
-      "description" : "يرجى إعادة المحاولة."
-    },
-    "TimeoutTagged" : {
-      "title" : "عفواً، استغرق خادم البيانات وقتاً أطول من اللازم ليستجيب ({{tag}})",
-      "description" : "انقضت مهلة الانتظار."
-    },
-    "TransactionRefusedOnDevice" : {
-      "title" : "تم رفض المعاملة على الجهاز",
-      "description" : "يرجى إعادة المحاولة مرة أخرى. إذا استمرت المشكلة، يرجى حفظ سجلاتك باستخدام الزر أدناه وتقديمها إلى فريق دعم Ledger."
-    },
-    "TransportError" : {
-      "title" : "حدث خطأ ما. يُرجى إعادة الاتصال بجهازك.",
-      "description" : "{{message}} يرجى إعادة المحاولة مرة أخرى. إذا استمرت المشكلة، يرجى حفظ سجلاتك باستخدام الزر أدناه وتقديمها إلى فريق دعم Ledger."
-    },
-    "TransportStatusError" : {
-      "title" : "حدث خطأ ما. يُرجى إعادة الاتصال بجهازك.",
-      "description" : "{{message}} يرجى إعادة المحاولة مرة أخرى. إذا استمرت المشكلة، يرجى حفظ سجلاتك باستخدام الزر أدناه وتقديمها إلى فريق دعم Ledger."
-    },
-    "TronNoFrozenForBandwidth" : {
-      "title" : "لا توجد أصول لإزالة تجميدها",
-      "description" : "ليس لديك أصول النطاق الترددي (Bandwidth) لإزالة تجميدها."
-    },
-    "TronNoFrozenForEnergy" : {
-      "title" : "لا توجد أصول لإزالة تجميدها",
-      "description" : "ليس لديك أصول الطاقة لإزالة تجميدها."
-    },
-    "TronUnfreezeNotExpired" : {
-      "title" : "إزالة التجميد غير متوفر بعد",
-      "description" : "يرجى الانتظار 3 أيام بعد آخر عملية تجميد لديك."
-    },
-    "TronVoteRequired" : {
-      "title" : "مطلوب على الأقل 1 صوت"
-    },
-    "TronInvalidVoteCount" : {
-      "title" : "صيغة التصويت غير صحيحة",
-      "description" : "يمكنك التصويت فقط باستخدام أرقام كاملة."
-    },
-    "TronRewardNotAvailable" : {
-      "title" : "المكافآت غير قابلة للمطالبة بها بعد",
-      "description" : "يرجى الانتظار 24 ساعة بين المطالبات."
-    },
-    "TronNoReward" : {
-      "title" : "لا توجد مكافأة يمكن المطالبة بها"
-    },
-    "TronInvalidFreezeAmount" : {
-      "title" : "مبلغ التجميد لا يمكن أن يكون أصغر من 1"
-    },
-    "TronSendTrc20ToNewAccountForbidden" : {
-      "title" : "إرسال TRC20 إلى الحساب الجديد لن يؤدي إلى تفعيله",
-      "description" : "لتفعيله، قم بإرسال إما TRX أو TRC10 إلى الحساب أولاً. ثم يمكن بعدها أن يتلقى TRC20."
-    },
-    "TronUnexpectedFees" : {
-      "title" : "يمكن تطبيق رسوم إضافية"
-    },
-    "TronNotEnoughTronPower" : {
-      "title" : "لا توجد أصوات كافية"
-    },
-    "TronTransactionExpired" : {
-      "title" : "انتهت مهلة المعاملة",
-      "description" : "يجب توقيع المعاملات في غضون 30 ثانية. يرجى المحاولة مرة أخرى."
-    },
-    "TronNotEnoughEnergy" : {
-      "title" : "لا توجد طاقة كافية لإرسال رمز توكن هذا"
-    },
-    "UpdateYourApp" : {
-      "title" : "مطلوب تحديث للتطبيق",
-      "description" : "يرجى إلغاء التثبيت ثم إعادة تثبيت تطبيق {{managerAppName}} في المدير (Manager)."
-    },
-    "UserRefusedAllowManager" : {
-      "title" : "تم تعطيل المدير (Manager) على الجهاز",
-      "description" : "يرجى تمكين المدير (Manager) على جهازك، ثم حاول مرة أخرى."
-    },
-    "UserRefusedAddress" : {
-      "title" : "عنوان التلقي مرفوض",
-      "description" : "أنت قمت برفض العنوان. في حالة الشك، يرجى حفظ سجلاتك باستخدام الزر أدناه وتقديمها إلى فريق دعم Ledger."
-    },
-    "UserRefusedDeviceNameChange" : {
-      "title" : "تم إلغاء إعادة التسمية على الجهاز",
-      "description" : "أنت قمت بإلغاء إعادة التسمية. يرجى المحاولة مرة أخرى."
-    },
-    "UserRefusedFirmwareUpdate" : {
-      "title" : "تم إلغاء تحديث البرنامج الثابت على الجهاز",
-      "description" : "قمت بإلغاء تحديث البرنامج الثابت. يرجى إعادة المحاولة. إذا استمرت المشكلة، يرجى إعادة المحاولة مرة أخرى. إذا استمرت المشكلة، يرجى حفظ سجلاتك باستخدام الزر أدناه وتقديمها إلى فريق دعم Ledger."
-    },
-    "UserRefusedOnDevice" : {
-      "title" : "تم إلغاء العملية على الجهاز",
-      "description" : "أنت قمت برفض العملية على الجهاز."
-    },
-    "WebsocketConnectionError" : {
-      "title" : "عذراً، فشل الاتصال",
-      "description" : "يرجى المحاولة مرة أخرى مع اتصال أفضل بالشبكة (خطأ websocket)."
-    },
-    "WebsocketConnectionFailed" : {
-      "title" : "عذراً، فشل الاتصال",
-      "description" : "يرجى المحاولة مرة أخرى مع اتصال أفضل بالشبكة (فشل websocket)."
-    },
-    "WrongDeviceForAccount" : {
-      "title" : "حدث خطأ ما",
-      "description" : "يرجى التحقق من أن محفظة الأجهزة الخاصة بك قد تم إعدادها بعبارة الاسترداد أو عبارة المرور المرتبطة بالحساب الذي تم اختياره."
-    },
-    "UnexpectedBootloader" : {
-      "title" : "عذراً، يجب ألا يكون جهازك في وضع Bootloader",
-      "description" : "يرجى إعادة تشغيل جهازك دون لمس الأزرار عند ظهور الشعار. يرجى إعادة المحاولة مرة أخرى. إذا استمرت المشكلة، يرجى حفظ سجلاتك باستخدام الزر أدناه وتقديمها إلى فريق دعم Ledger."
-    },
-    "UnavailableTezosOriginatedAccountReceive" : {
-      "title" : "لا يمكن التلقي في حسابات فرعية. يرجى اختيار الحساب الرئيسي.",
-      "description" : "إذا كنت تريد تلقي الأموال، يرجى استخدام الحساب الرئيسي"
-    },
-    "UnavailableTezosOriginatedAccountSend" : {
-      "title" : "لا يمكن الإرسال من الحسابات الفرعية بعد",
-      "description" : "ستتم إضافة هذه الميزة في مرحلة لاحقة نظراً للتغييرات التي تم تقديمها مؤخراً من قِبل تحديث Babylon."
-    },
-    "AccessDeniedError" : {
-      "title" : "Ledger Live يحتاج إلى تحديث",
-      "description" : "يرجى تحديث Ledger Live إلى أحدث إصدار، وأعد التحقق من هويتك للمبادلة مع wyre"
-    },
-    "RecommendUndelegation" : {
-      "title" : "يرجى إلغاء تفويض الحساب قبل إفراغه"
-    },
-    "RecommendSubAccountsToEmpty" : {
-      "title" : "يرجى إفراغ جميع الحسابات الفرعية أولاً"
-    },
-    "NotSupportedLegacyAddress" : {
-      "title" : "صيغة العنوان القديم (legacy) لم تعد مدعومة"
-    },
-    "SourceHasMultiSign" : {
-      "title" : "يرجى تعطيل خاصية التوقيع المتعدد لإرسال {{currencyName}}"
-    },
-    "StratisDown2021Warning" : {
-      "description" : "سلسلة كتل Stratis تطورت ومن الوارد ألا تعمل بشكل صحيح. سيتم توفير الدعم لسلسلة كتل Stratis الأصلية حتى 16 أكتوبر 2021."
-    },
-    "SwapExchangeRateAmountTooLow" : {
-      "title" : "يجب أن يزيد المبلغ عن {{minAmountFromFormatted}}"
-    },
-    "SwapExchangeRateAmountTooHigh" : {
-      "title" : "يجب أن يقل المبلغ عن {{maxAmountFromFormatted}}"
-    },
-    "SwapGenericAPIError" : {
-      "title" : "انتهت صلاحية مُعدل الصرف",
-      "description" : "يجب عليك تأكيد المبادلة قبل انتهاء مدة العداد. يبقى مُعدل الصرف ساري المفعول لمدة محددة."
-    },
-    "PolkadotElectionClosed" : {
-      "title" : "يجب إغلاق باب انتخاب المدققين"
-    },
-    "PolkadotNotValidator" : {
-      "title" : "بعض العناوين المختارة ليست مدققين"
-    },
-    "PolkadotLowBondedBalance" : {
-      "title" : "سيتم إلغاء تقيد جميع الأصول المقيدة إذا كانت أقل من 1 DOT"
-    },
-    "PolkadotNoUnlockedBalance" : {
-      "title" : "ليس لديك أصول غير مقيدة"
-    },
-    "PolkadotNoNominations" : {
-      "title" : "ليس لديك ترشيحات"
-    },
-    "PolkadotAllFundsWarning" : {
-      "title" : "تأكد أن لديك رصيد كافي متبقي لرسوم المعاملات المستقبلية"
-    },
-    "PolkadotDoMaxSendInstead" : {
-      "title" : "لا يمكن للرصيد أن يقل عن {{minimumBalance}} أرسل الحد الأقصى الى حساب خالي."
-    },
-    "PolkadotBondMinimumAmount" : {
-      "title" : "يجب عليك تقييد على الأقل {{minimumBondAmount}}."
-    },
-    "PolkadotBondMinimumAmountWarning" : {
-      "title" : "ينبغي ألا يقل رصيدك المُقيّد عن {{minimumBondBalance}}."
-    },
-    "PolkadotMaxUnbonding" : {
-      "title" : "لقد تجاوزت الحد المسموح به لإلغاء التقيد"
-    },
-    "PolkadotValidatorsRequired" : {
-      "title" : "يجب عليك اختيار مدقق واحد على الأقل"
-    },
-    "TaprootNotActivated" : {
-      "title" : "لم يتم تفعيل شبكة Taproot الرئيسية (mainnet) بعد"
-    },
-    "NotEnoughNftOwned" : {
-      "title" : "لقد تجاوزت عدد رموز التوكن المتاحة"
-    },
-    "generic" : {
-      "title" : "{{message}}",
-      "description" : "حدث خطأ ما. يرجى إعادة المحاولة مرة أخرى. إذا استمرت المشكلة، يرجى حفظ سجلاتك باستخدام الزر أدناه وتقديمها إلى فريق دعم Ledger."
-    },
-    "SolanaAccountNotFunded" : {
-      "title" : "الحساب غير ممول"
-    },
-    "SolanaAddressOfEd25519" : {
-      "title" : "العنوان خارج منحنى ed25519"
-    },
-    "SolanaMemoIsTooLong" : {
-      "title" : "الملاحظة طويلة جداً. الحد الأقصى للطول هو {{maxLength}}"
-    },
-    "SolanaUseAllAmountStakeWarning" : {
-      "title" : "تأكد أن لديك رصيد كافي متبقي لرسوم المعاملات المستقبلية"
-    },
-    "SolanaTxSimulationFailedWhilePendingOp" : {
-      "title" : "معاملتك السابقة لم تتم معالجتها بعد. يُرجى الانتظار لحظة ثم التحقق من سجل المعاملات قبل المحاولة مرة أخرى."
-    },
-    "SolanaTxConfirmationTimeout" : {
-      "title" : "يحتمل أن تكون معاملتك قد فشلت. يُرجى الانتظار لحظة ثم تحقق من سجل المعاملات قبل المحاولة مرة أخرى."
-    },
-    "CardanoMinAmountError" : {
-      "title" : "الحد الأدنى للمبلغ القابل للإرسال هو {{amount}} ADA"
-    },
-    "CardanoNotEnoughFunds" : {
-      "title" : "رجاء التأكد أن لديك أرصدة مالية كافية لدفع الرسوم."
-    },
-    "StellarWrongMemoFormat" : {
-      "title" : "صيغة الملاحظة خاطئة"
-    },
-    "StellarMemoRecommended" : {
-      "title" : "قد يلزم إضافة ملاحظة عند الإرسال إلى هذا المستلم"
-    },
-    "StellarAssetNotAccepted" : {
-      "title" : "هذا المستلم ليس لديه خط ثقة (trustline) إلى {{assetCode}} بعد."
-    },
-    "StellarAssetRequired" : {
-      "title" : "يجب اختيار أصل Stellar قبل إضافة خط ثقة (trustline)"
-    },
-    "StellarAssetNotFound" : {
-      "title" : "لا يمكن العثور على أصل Stellar الذي تم اختياره"
-    },
-    "StellarNotEnoughNativeBalance" : {
-      "title" : "عفواً، الأموال المتوفرة غير كافية",
-      "description" : "يرجى التأكد من أن الحساب به أموال كافية لتغطية رسوم المعاملة"
-    },
-    "StellarFeeSmallerThanRecommended" : {
-      "title" : "الرسوم التي تم تحديدها أقل من الرسوم الموصى بها"
-    },
-    "StellarFeeSmallerThanBase" : {
-      "title" : "الحد الأدنى لرسوم المعاملة هو 0.00001 XLM."
-    },
-    "StellarNotEnoughNativeBalanceToAddTrustline" : {
-      "title" : "عفواً، الأموال المتوفرة غير كافية",
-      "description" : "يرجى التأكد من أن الحساب به أموال كافية لتغطية خط الثقة (trustline) الجديد"
-    },
-    "StellarMuxedAccountNotExist" : {
-      "title" : "حساب Stellar غير موجود"
-    },
-    "StellarSourceHasMultiSign" : {
-      "title" : "يرجى تعطيل التوقيع المتعدد لإجراء معاملات Stellar"
-    }
-  },
-  "bluetooth" : {
-    "required" : "عذراً، يبدو أن خاصية البلوتوث مُعطلة",
-    "locationRequiredTitle" : "الموقع مطلوب لخدمة Bluetooth LE",
-    "locationRequiredMessage" : "مطلوب تصريح المَوقع على أندرويد لعرض قائمة أجهزة Bluetooth LE.",
-    "checkEnabled" : "يرجى تمكين خاصية البلوتوث في إعدادات هاتفك."
-  },
-  "webview" : {
-    "noConnectionError" : {
-      "title" : "لا يوجد اتصال",
-      "description" : "يبدو أنه ليس لديك اتصال بالإنترنت. يرجى التحقق من اتصالك وحاول مرة أخرى."
-    }
-  },
-  "location" : {
-    "required" : "خدمات الموقع مطلوبة",
-    "open" : "فتح إعدادات الموقع",
-    "disabled" : "Ledger Live يتطلب خدمات الموقع لإقران جهازك عبر خاصية البلوتوث.",
-    "noInfos" : "Ledger لا تقوم بالوصول إلى معلومات موقعك."
-  },
-  "permissions" : {
-    "open" : "فتح تصريحات التطبيق"
-  },
-  "fees" : {
-    "speed" : {
-      "high" : "مرتفعة",
-      "standard" : "اعتيادية",
-      "low" : "منخفضة",
-      "slow" : "بطيء",
-      "medium" : "متوسط",
-      "fast" : "سريع",
-      "custom" : "مُخصّص",
-      "blockCount" : "{{blockCount}} كتل"
-    }
-  },
-  "signout" : {
-    "confirm" : "هل أنت متأكد أنك تريد تسجيل الخروج؟",
-    "disclaimer" : "ستتم إزالة جميع بيانات الحساب من هاتفك.",
-    "action" : "تسجيل الخروج"
-  },
-  "auth" : {
-    "failed" : {
-      "biometrics" : {
-        "title" : "إلغاء قفل {{biometricsType}} فشل",
-        "description" : "أدخل كلمة المرور الخاصة بك للمتابعة",
-        "authenticate" : "يرجى التوثيق باستخدام تطبيق Ledger Live"
-      },
-      "denied" : "أمان التوثيق لم يتم تمكينه لأن هاتفك لم يتمكن من التوثيق.",
-      "title" : "فشل التوثيق",
-      "buttons" : {
-        "tryAgain" : "أعد المحاولة",
-        "reset" : "إعادة تعيين"
-      }
-    },
-    "unlock" : {
-      "biometricsTitle" : "يرجى التوثيق باستخدام تطبيق Ledger Live",
-      "title" : "مرحباً بك مجدداً",
-      "desc" : "أدخل كلمة المرور الخاصة بك للمتابعة",
-      "inputPlaceholder" : "اكتب كلمة المرور الخاصة بك",
-      "login" : "تسجيل دخول",
-      "forgotPassword" : "فقدت كلمة المرور الخاصة بي"
-    },
-    "addPassword" : {
-      "placeholder" : "اختر كلمة المرور خاصتك",
-      "title" : "قفل كلمة المرور"
-    },
-    "confirmPassword" : {
-      "title" : "تأكيد كلمة المرور",
-      "placeholder" : "تأكيد كلمة المرور خاصتك"
-    },
-    "enableBiometrics" : {
-      "title" : "{{biometricsType}}",
-      "desc" : "إلغاء القفل باستخدام {{biometricsType}}"
-    }
-  },
-  "reset" : {
-    "title" : "إلغاء تثبيت ثم إعادة تثبيت Ledger Live",
-    "description" : "يرجى إلغاء تثبيت التطبيق ثم إعادة تثبيته على هاتفك لحذف بيانات Ledger Live، بما في ذلك الحسابات والإعدادات.",
-    "button" : "إعادة تعيين",
-    "warning" : "إعادة تعيين Ledger Live سوف يمحو سجل معاملات المبادلة الخاصة بك لجميع حساباتك."
-  },
-  "graph" : {
-    "week" : "1 أسبوع",
-    "month" : "1 شهر",
-    "year" : "1 سنة",
-    "all" : "الكل"
-  },
-  "carousel" : {
-    "title" : "إغلاق الشريط ؟",
-    "description" : "سوف نبلغكم بأي إعلانات جديدة.",
-    "confirm" : "تأكيد",
-    "undo" : "تراجع",
-    "banners" : {
-      "valentine" : {
-        "title" : "عيد الحب",
-        "description" : "رسوم مُخفضة على الشراء والبيع"
-      },
-      "tour" : {
-        "title" : "القيام بجولة",
-        "description" : "استكشف تطبيق Ledger Live وتعرف على كيفية شراء أصولك وتنميتها وتأمينها",
-        "cta" : "تصفح"
-      },
-      "academy" : {
-        "title" : "أكاديمية ليدجر (Ledger Academy)",
-        "description" : "كل ما تحتاج معرفته حول سلسلة الكتل (blockchain)",
-        "cta" : "تصفح"
-      },
-      "stakeCosmos" : {
-        "title" : "تكديس COSMOS",
-        "description" : "قم بتفويض مكاسب مكافآت ATOM اليوم."
-      },
-      "familyPack" : {
-        "title" : "حزمة العائلة",
-        "description" : "باقة مخفضة بها 3 من Nano S، مثالية للهدايا أو النسخ الاحتياطية",
-        "cta" : "شراء الآن"
-      },
-      "familyPackX" : {
-        "title" : "باقة العائلة من Ledger Nano X",
-        "description" : "باقة مخفضة بها 3 من Nano X، مثالية للهدايا أو النسخ الاحتياطية",
-        "cta" : "وفر الآن"
-      },
-      "buyCrypto" : {
-        "title" : "شراء العملات المشفرة",
-        "description" : "شراء 50+ من الأصول المشفرة مع شركائنا",
-        "cta" : "شراء الآن"
-      },
-      "swap" : {
-        "title" : "مبادلة الأصول المشفرة",
-        "description" : "مبادلة 100+ من الأصول المشفرة بوصاية كاملة مع شركائنا",
-        "cta" : "المبادلة الآن"
-      },
-      "algorand" : {
-        "title" : "Algorand",
-        "description" : "اكسب مكافآت ALGO مع كل معاملة."
-      },
-      "sell" : {
-        "title" : "بيع الأصول المشفرة",
-        "description" : "قم ببيع بيتكوين مباشرةً من Ledger Live."
-      },
-      "vote" : {
-        "title" : "صوّت من خلال Ledger الخاص بك",
-        "description" : "صوّت مباشرةً من محفظة Ledger الخاصة بك."
-      },
-      "lending" : {
-        "title" : "إقراض الأصول المشفرة",
-        "description" : "قم بإقراض الأصول على بروتوكول Compound"
-      },
-      "blackfriday" : {
-        "title" : "الجمعة السوداء",
-        "description" : "استمتع بخصم %40 مع كود الخصم BLACKFRIDAY20"
-      },
-      "lido" : {
-        "title" : "تكديس ETH عن طريق Lido",
-        "description" : "اكسب مكافآت عن طريق تكديس ETH بأمان مع Lido",
-        "cta" : "قم بالتكديس الآن"
-      },
-      "market" : {
-        "title" : "أسواق الأصول المشفرة",
-        "description" : "تحقق من أسعار الأصول المشفرة واتجاهات السوق مباشرةً في التطبيق",
-        "cta" : "تصفح"
-      },
-      "manageCard" : {
-        "title" : "نُقدّم بطاقة CL",
-        "description" : "قم بطلب وإدارة بطاقتك CL التي تعمل بواسطة Ledger",
-        "cta" : "معرفة المزيد"
-      },
-      "discoverWeb3" : {
-        "title" : "اكتشف ويب 3.0",
-        "description" : "اكتشف كل شيء عن ويب 3.0 إلى أن يصلك جهازك!",
-        "cta" : "اكتشف"
-      }
-    }
-  },
-  "ratings" : {
-    "init" : {
-      "title" : "هل يعجبك تطبيقنا ؟",
-      "description" : "ملاحظاتك مهمة لتحسين Ledger Live.",
-      "cta" : {
-        "enjoy" : "إنه رائع",
-        "disappointed" : "لا يعجبني",
-        "notNow" : "ليس الآن"
-      }
-    },
-    "enjoy" : {
-      "title" : "أنت رائع أيضاً",
-      "description" : "سنكون ممتنين إذا تمكنت من أخذ دقيقة من وقتك لكتابة مراجعة لنا. يُساعدنا دعمك على الوصول إلى المزيد من الأشخاص ويحفّزنا على إطلاق المزيد من الميزات الجديدة للتطبيق.",
-      "cta" : {
-        "rate" : "امنحنا 5 نجوم",
-        "notNow" : "ليس الآن"
-      }
-    },
-    "disappointed" : {
-      "title" : "ساعدنا على بناء مُنتج أفضل من أجلك",
-      "description" : "إذا كنت بحاجة إلى مزيد من المساعدة أو ترغب في تواصلنا معك، يرجى استخدام الدردشة المباشرة.",
-      "here" : "هنا",
-      "cta" : {
-        "sendFeedback" : "أرسل الملاحظات",
-        "notNow" : "ليس الآن"
-      }
-    },
-    "disappointedDone" : {
-      "title" : "شكراً على رأيك",
-      "description" : "إذا كنت ترغب في إعطائنا المزيد من الملاحظات أو طلب المساعدة يرجى إرسال بريد إلكتروني لنا على ",
-      "cta" : {
-        "done" : "تم"
-      }
-    }
-  },
-  "buyDevice" : {
-    "0" : {
-      "title" : "إنها أموالك. امتلكها.",
-      "desc" : "استعد السيطرة وأطلق العنان لحرية إدارة أصولك المشفرة بنفسك."
-    },
-    "1" : {
-      "title" : "الوصول إلى DeFi و NFTs",
-      "desc" : "تفاعل بشكل آمن مع تطبيقات التمويل اللامركزي (DeFi) الموثوقة لدينا مباشرةً من التطبيق."
-    },
-    "2" : {
-      "title" : "مفتاحك الى ويب 3.0",
-      "desc" : "يمكنك شراء وبيع ومبادلة العملات المشفرة الأساسية من خلال شركائنا بأمان عن طريق Ledger الخاصة بك."
-    },
-    "3" : {
-      "title" : "أمان مُعتمد",
-      "desc" : "منتجاتنا هي محافظ الأجهزة الوحيدة المعتمدة لأمانها في السوق من قِبل الهيئات الوطنية لأمن نظم المعلومات."
-    },
-    "title" : "أنت بحاجة إلى جهاز Ledger",
-    "desc" : "من أجل أمانك، Ledger Live يعمل فقط مع جهاز. أنت بحاجة إلى جهاز لتتمكن من المتابعة.",
-    "cta" : "اشترِ محفظتك Ledger الآن",
-    "footer" : "أنا أمتلك جهاز بالفعل، لنعده الآن",
-    "bannerTitle" : "حافظ على أصولك المشفرة وNFTs آمنة",
-    "bannerTitle2" : "ستحتاج إلى Nano للتداول",
-    "bannerSubtitle" : "بجهاز Ledger",
-    "bannerButtonTitle" : "اكتشف Nano",
-    "bannerButtonTitle2" : "اشترِ جهاز",
-    "setupCta" : "أنا أمتلك جهاز بالفعل، لنعده الآن"
-  },
-  "postBuyDeviceSetupNanoWall" : {
-    "title" : "هل استلمت جهازك؟",
-    "desc" : "بمجرد أن تستلم جهازك، يُمكنك البدء في إعداده من خلال Ledger Live!",
-    "cta" : "إعداد جهازي",
-    "bannerTitle" : "هل استلمت جهازك؟",
-    "bannerCta" : "ابدأ الإعداد",
-    "continue" : "متابعة"
-  },
-  "purchaseDevice" : {
-    "pageTitle" : "شراء جهاز",
-    "debugDrawers" : {
-      "url" : {
-        "title" : "تحديث عنوان iframe",
-        "subtitle" : "إعدادات تصحيح الأخطاء",
-        "cta" : "حفظ"
-      },
-      "message" : {
-        "successTitle" : "اكتملت المعاملة",
-        "errorTitle" : "خطأ في المعاملة",
-        "subtitle" : "تم استلام الرسالة",
-        "type" : "النوع: {{type}}",
-        "deviceId" : "مُعرّف الجهاز: {{deviceId}}",
-        "price" : "السعر: {{price}}",
-        "currency" : "العملة: {{currency}}",
-        "value" : "القيمة: {{value}}"
-      }
-    }
-  },
-  "postBuyDevice" : {
-    "headerTitle" : "تم الشراء بنجاح",
-    "title" : "تهانينا",
-    "desc" : "طلبك قيد المعالجة.\nستستلم Ledger خاصتك قريباً. يرجى أن تتحقق من تأكيد طلبك في بريدك الإلكتروني."
-  },
-  "discover" : {
-    "title" : "اكتشف",
-    "desc" : "استكشف عالم ال\\\\ويب 0.3 المتضمن في Ledger Live",
-    "link" : "أخبرني بالمزيد",
-    "sections" : {
-      "learn" : {
-        "title" : "تعلّم",
-        "desc" : "تعرّف على الأصول المشفرة والرموز غير القابلة للاستبدال والأمان الرقمي وغير ذلك الكثير"
-      },
-      "ledgerApps" : {
-        "title" : "التطبيقات",
-        "desc" : "استكشف تطبيقات شركاء Ledger من مكان واحد"
-      },
-      "earn" : {
-        "title" : "اكسب",
-        "desc" : "كسب دخل سلبي وتنمية أصولك المشفرة"
-      },
-      "mint" : {
-        "title" : "سَكَّ NFT",
-        "desc" : "سَكَّ الرموز غير القابلة للاستبدال (NFT) من خلال تعاونات حصرية على سوق [ L ]"
-      }
-    },
-    "comingSoon" : "قريباً",
-    "mostPopular" : "الأكثر شعبية"
-  },
-  "onboarding" : {
-    "stepWelcome" : {
-      "title" : "مرحبا بكم في Ledger",
-      "subtitle" : "نحن جعل الملكية الرقمية آمنة وبسيطة.",
-      "start" : "بدء الاستخدام",
-      "noDevice" : "ليس لديك جهاز؟",
-      "buy" : "اشتري {{fullDeviceName}}",
-      "terms" : "بالضغط على \"Get Started (بدء الاستخدام)\" أنت توافق على وتقبل",
-      "termsLink" : "Terms of Service",
-      "privacyLink" : "سياسة الخصوصية",
-      "and" : "و"
-    },
-    "stepDoYouHaveALedgerDevice" : {
-      "title" : "هل لديك Ledger؟",
-      "subtitle" : "أوّلاً وقبل كل شيء",
-      "yes" : "نعم، لدي",
-      "no" : "ليس بعد"
-    },
-    "postWelcomeStep" : {
-      "title" : "الخيار لك",
-      "subtitle_yes" : "يمكنك اختيار أن تقوم بإعداد Ledger الخاصة بك أو أن تقوم بجولة حول التطبيق أولاً",
-      "subtitle_no" : "يمكنك اختيار أن تقوم بجولة حول التطبيق أولاً أو أن تقوم بشراء جهاز Nano X",
-      "noLedgerLink" : "ليس لدي Ledger وأرغب في شراء واحدة",
-      "setupLedger" : {
-        "title" : "إعداد Ledger الخاصة بي",
-        "subtitle" : "سنسترشد في كل خطوة لتأمين أصولك المشفرة ورموزك غير القابلة للاستبدال"
-      },
-      "buyNano" : {
-        "title" : "قم بشراء Ledger Nano X",
-        "subtitle" : "محفظة الجهاز هي الطريقة الوحيدة للتأكد من أن أصولك بأمان "
-      },
-      "discoverLedger" : {
-        "title" : "استكشف Ledger Live",
-        "subtitle" : "استكشف التطبيق وتعرّف على مزاياه "
-      }
-    },
-    "discoverLive" : {
-      "exploreWithoutADevice" : "استكشف بدون جهاز",
-      "buyALedgerNow" : "شراء محفظة Ledger الآن",
-      "0" : {
-        "title" : "تأمين جميع أصولك المشفرة."
-      },
-      "1" : {
-        "title" : "راقب الأسواق."
-      },
-      "2" : {
-        "title" : "اكتشف التطبيقات وتعرّف على ويب 3.0."
-      },
-      "3" : {
-        "title" : "حافظ على أصولك المشفرة وNFTs آمنة."
-      }
-    },
-    "stepLanguage" : {
-      "title" : "اختر لغتك",
-      "cta" : "متابعة",
-      "warning" : {
-        "title" : "ابدأ باللغة الإنجليزية",
-        "cta" : "فهمت!",
-        "desc" : "نحن نقوم بتقديم لغات إضافية لمساعدتك في بدء استخدام Ledger. يرجى العلم أن الجزء المتبقي من تجربة Ledger متاح حالياً باللغة الإنجليزية فقط."
-      }
-    },
-    "stepSelectDevice" : {
-      "title" : "اختر جهازك",
-      "nanoS" : "Nano S",
-      "nanoSP" : "Nano S Plus",
-      "nanoX" : "Nano X",
-      "blue" : "أزرق",
-      "chooseDevice" : "اختر جهازك"
-    },
-    "stepUseCase" : {
-      "title" : "مرحباً!",
-      "or" : "أو",
-      "firstUse" : {
-        "title" : "أول مرة تستخدم Nano الخاصة بك؟",
-        "subTitle" : "إعداد Nano جديدة",
-        "desc" : "لنبدأ ونقوم بإعداد جهازك!",
-        "label" : "30 دقيقة"
-      },
-      "devicePairing" : {
-        "title" : "لديك عبارة استرداد بالفعل؟",
-        "label" : "إقران الجهاز",
-        "subTitle" : "قم بتوصيل Nano الخاصة بك",
-        "desc" : "تم إعداد جهازك بالفعل؟ قم بتوصيله بالتطبيق!"
-      },
-      "desktopSync" : {
-        "title" : "لديك عبارة استرداد بالفعل؟",
-        "label" : "مزامنة سطح المكتب",
-        "subTitle" : "مزامنة الأصول المشفرة من تطبيق سطح المكتب لديك",
-        "desc" : "لديك تطبيق سطح المكتب بالفعل؟ قم بمزامنته لإدارة أصولك المشفرة من هاتفك الذكي!"
-      },
-      "restoreDevice" : {
-        "label" : "استعادة الجهاز",
-        "subTitle" : "استعادة عبارة الاسترداد الخاصة بك على جهاز جديد",
-        "desc" : "استخدم عبارة استرداد حالية لاستعادة مفاتيحك الخاصة على Nano جديدة!"
-      },
-      "recovery" : "لديك عبارة استرداد بالفعل؟"
-    },
-    "stepNewDevice" : {
-      "0" : {
-        "label" : "الأساسيات",
-        "title" : "الوصول إلى أصولك المشفرة",
-        "desc" : "يتم حفظ أصولك المشفرة على سلسلة الكتل (blockchain). أنت بحاجة إلى مفتاح خاص للوصول إليها وإدارتها.",
-        "action" : "ليس لديك Nano؟ اكتشف التطبيق"
-      },
-      "1" : {
-        "label" : "الأساسيات",
-        "title" : "امتلك مفتاحك الخاص",
-        "desc" : "يتم حفظ مفتاحك الخاص داخل Nano الخاصة بك ويجب أن تكون أنت الشخص الوحيد الذي يمتلكه لتكون مُسيطرعلى أموالك."
-      },
-      "2" : {
-        "label" : "الأساسيات",
-        "title" : "ابق غير متصل بالإنترنت",
-        "desc" : "Ledger Live يتيح لك شراء وبيع وإدارة وتبادل وكسب الأصول المشفرة بينما تظل محمياً. ستتحقق من صحة كل معاملة أصول مشفرة باستخدام Nano الخاصة بك."
-      },
-      "3" : {
-        "label" : "الأساسيات",
-        "title" : "التحقق من صحة المعاملات",
-        "desc" : "Nano الخاصة بك تعمل كمحفظة \"تخزين بارد\". ويعني ذلك أنها لا تكشف مفتاحك الخاص على الإنترنت أبدًا، حتى عند استخدام التطبيق."
-      },
-      "4" : {
-        "label" : "الأساسيات",
-        "title" : "لنقوم بإعداد Nano الخاصة بك!",
-        "desc" : "سنبدأ بإعداد أمان Nano الخاصة بك."
-      },
-      "cta" : "هيا بنا!",
-      "title" : "الأساسيات"
-    },
-    "stepSetupDevice" : {
-      "start" : {
-        "title" : "أفضل طريقة لتبدأ:",
-        "bullets" : {
-          "0" : {
-            "label" : "قم بتخطيط 30 دقيقة وخذ وقتك."
+    "ClaimRewardsFeesWarning": {
+      "title": "المكافآت أصغر من الرسوم المقدرة للمطالبة بهم.",
+      "description": ""
+    },
+    "CompoundLowerAllowanceOfActiveAccountError": {
+      "title": "لا يمكنك تقليل المبلغ المعتمد أثناء وجود إيداع نشط."
+    },
+    "CosmosBroadcastCodeInternal": {
+      "title": "حدث خطأ ما (الخطأ #1)",
+      "description": "يرجى حفظ سجلاتك باستخدام الزر أدناه وتقديمها إلى فريق دعم Ledger."
+    },
+    "CosmosBroadcastCodeTxDecode": {
+      "title": "حدث خطأ ما (الخطأ #2)",
+      "description": "يرجى حفظ سجلاتك باستخدام الزر أدناه وتقديمها إلى فريق دعم Ledger."
+    },
+    "CosmosBroadcastCodeInvalidSequence": {
+      "title": "تسلسل غير صالح",
+      "description": "يرجى إعادة المحاولة."
+    },
+    "CosmosBroadcastCodeUnauthorized": {
+      "title": "توقيع غير مصرح به",
+      "description": "هذا الحساب غير مُصرح له بالتوقيع على هذه المعاملة."
+    },
+    "CosmosBroadcastCodeInsufficientFunds": {
+      "title": "الأموال المتوفرة غير كافية",
+      "description": "يرجى التأكد من أن الحساب به أموال كافية."
+    },
+    "CosmosBroadcastCodeUnknownRequest": {
+      "title": "حدث خطأ ما (الخطأ #6)",
+      "description": "يرجى حفظ سجلاتك باستخدام الزر أدناه وتقديمهم إلى فريق دعم Ledger."
+    },
+    "CosmosBroadcastCodeInvalidAddress": {
+      "title": "عنوان غير صحيح",
+      "description": "يرجى التحقق من العنوان والمحاولة مرة أخرى."
+    },
+    "CosmosBroadcastCodeInvalidPubKey": {
+      "title": "حدث خطأ ما (الخطأ #8)",
+      "description": "يرجى حفظ سجلاتك باستخدام الزر أدناه وتقديمهم إلى فريق دعم Ledger."
+    },
+    "CosmosBroadcastCodeUnknownAddress": {
+      "title": "عنوان غير معروف",
+      "description": "يرجى التحقق من العنوان والمحاولة مرة أخرى."
+    },
+    "CosmosBroadcastCodeInsufficientCoins": {
+      "title": "الأموال المتوفرة غير كافية",
+      "description": "يرجى زيادة الأموال في الحساب."
+    },
+    "CosmosBroadcastCodeInvalidCoins": {
+      "title": "حدث خطأ ما (الخطأ #11)",
+      "description": "يرجى حفظ سجلاتك باستخدام الزر أدناه وتقديمهم إلى فريق دعم Ledger."
+    },
+    "CosmosBroadcastCodeOutOfGas": {
+      "title": "حدث خطأ ما (الخطأ #12)",
+      "description": "يرجى حفظ سجلاتك باستخدام الزر أدناه وتقديمهم إلى فريق دعم Ledger."
+    },
+    "CosmosBroadcastCodeMemoTooLarge": {
+      "title": "حقل الملاحظة طويل جداً",
+      "description": "يرجى تقليل حجم نص الملاحظة وإعادة المحاولة مرة أخرى."
+    },
+    "CosmosBroadcastCodeInsufficientFee": {
+      "title": "حدث خطأ ما (الخطأ #14)",
+      "description": "يرجى حفظ سجلاتك باستخدام الزر أدناه وتقديمهم إلى فريق دعم Ledger."
+    },
+    "CosmosBroadcastCodeTooManySignatures": {
+      "title": "حدث خطأ ما (الخطأ #15)",
+      "description": "يرجى حفظ سجلاتك باستخدام الزر أدناه وتقديمهم إلى فريق دعم Ledger."
+    },
+    "CosmosBroadcastCodeGasOverflow": {
+      "title": "حدث خطأ ما (الخطأ #16)",
+      "description": "يرجى حفظ سجلاتك باستخدام الزر أدناه وتقديمهم إلى فريق دعم Ledger."
+    },
+    "CosmosBroadcastCodeNoSignatures": {
+      "title": "حدث خطأ ما (الخطأ #17)",
+      "description": "يرجى حفظ سجلاتك باستخدام الزر أدناه وتقديمهم إلى فريق دعم Ledger."
+    },
+    "DeviceAppVerifyNotSupported": {
+      "title": "افتح المدير لتحديث هذا التطبيق",
+      "description": "التحقق من التطبيق غير مدعوم."
+    },
+    "DeviceGenuineSocketEarlyClose": {
+      "title": "عفوًا، أعد المحاولة مرة أخرى (genuine-close)",
+      "description": null
+    },
+    "DeviceHalted": {
+      "title": "يرجى إعادة تشغيل جهازك Ledger وإعادة المحاولة",
+      "description": "حدث خطأ غير متوقع. يرجى إعادة المحاولة مرة أخرى."
+    },
+    "DeviceNotGenuine": {
+      "title": "من المحتمل ألا يكون الجهاز أصلياً",
+      "description": "يرجى حفظ سجلاتك باستخدام الزر أدناه وتقديمهم إلى فريق دعم Ledger."
+    },
+    "DeviceNameInvalid": {
+      "title": "يرجى تسمية الجهاز دون استخدام '{{invalidCharacters}}'."
+    },
+    "DeviceOnDashboardExpected": {
+      "title": "الجهاز غير موجود في اللوحة الرئيسية",
+      "description": "يرجى العودة إلى اللوحة الرئيسية على جهازك."
+    },
+    "DeviceNotOnboarded": {
+      "title": "جهازك غير مُستعد للاستخدام بعد",
+      "description": "قم بإعداد جهازك قبل استخدامه مع Ledger Live."
+    },
+    "DeviceSocketFail": {
+      "title": "عذراً، فشل الاتصال",
+      "description": "يرجى إعادة المحاولة."
+    },
+    "DeviceSocketNoBulkStatus": {
+      "title": "فشل الاتصال",
+      "description": "يرجى إعادة المحاولة."
+    },
+    "DeviceSocketNoHandler": {
+      "title": "عذراً، فشل الاتصال",
+      "description": "يرجى إعادة المحاولة."
+    },
+    "DisconnectedDevice": {
+      "title": "الجهاز غير متصل",
+      "description": "Ledger Live غير قادر على الاتصال بجهازك. يُرجى إعادة المحاولة."
+    },
+    "DisconnectedDeviceDuringOperation": {
+      "title": "الجهاز غير متصل",
+      "description": "Ledger Live غير قادر على الاتصال بجهازك. يُرجى إعادة المحاولة."
+    },
+    "ETHAddressNonEIP": {
+      "title": "التحقق التلقائي غير متاح: تحقق بعناية من العنوان.",
+      "description": null
+    },
+    "EthAppNftNotSupported": {
+      "title": "العملية غير متوفرة لهذا الجهاز",
+      "description": "خاصية إرسال NFT متوفرة فقط لـ Nano X. يرجى زيارة منصة دعم العملاء لدينا لمعرفة كيفية إرسال NFT عن طريق Nano S."
+    },
+    "Touch ID Error": {
+      "title": "فشل التوثيق البيومتري",
+      "description": "يرجى استخدام كلمة مرورك أو إعادة تعيين التطبيق."
+    },
+    "Error": {
+      "title": "{{message}}",
+      "description": "حدث خطأ ما. يرجى إعادة المحاولة. إذا استمرت المشكلة، يرجى حفظ سجلاتك باستخدام الزر أدناه وتقديمها إلى فريق دعم Ledger."
+    },
+    "FeeEstimationFailed": {
+      "title": "عذراً، فشل تقدير الرسوم",
+      "description": "حاول تعيين الرسوم يدوياً (الحالة: {{status}})."
+    },
+    "FeeNotLoaded": {
+      "title": "تعذر تحميل معدلات الرسوم"
+    },
+    "FeeRequired": {
+      "title": "الرسوم مطلوبة"
+    },
+    "FirmwareOrAppUpdateRequired": {
+      "title": "تحديث البرنامج الثابت أو التطبيق مطلوب",
+      "description": "يرجى استخدام المدير لإلغاء تثبيت جميع التطبيقات، ثم تحقق مما إذا كان تحديث للبرنامج الثابت متوفر قبل إعادة تثبيتهم مرة أخرى."
+    },
+    "LatestFirmwareVersionRequired": {
+      "title": "تحديث الجهاز مطلوب على سطح المكتب",
+      "description": "يرجى تحديث برنامج Nano X الثابت لديك على تطبيق Ledger Live لسطح المكتب"
+    },
+    "GenuineCheckFailed": {
+      "title": "فشل توثيق الجهاز",
+      "description": "حدث خطأ ما. يرجى إعادة المحاولة مرة أخرى. إذا استمرت المشكلة، يرجى حفظ سجلاتك باستخدام الزر أدناه وتقديمها إلى فريق دعم Ledger."
+    },
+    "HardResetFail": {
+      "title": "عذراً، لا يمكن إعادة التعيين",
+      "description": "يرجى إعادة المحاولة مرة أخرى. إذا استمرت المشكلة، يرجى حفظ سجلاتك باستخدام الزر أدناه وتقديمها إلى فريق دعم Ledger."
+    },
+    "InvalidAddress": {
+      "title": "هذا ليس عنوان {{currencyName}} صحيح"
+    },
+    "InvalidAddressBecauseAlreadyDelegated": {
+      "title": "تم تفويض حسابك بالفعل إلى هذا المدقق"
+    },
+    "InvalidAddressBecauseDestinationIsAlsoSource": {
+      "title": "يجب ألا تكون حسابات الوجهة وحسابات المصدر هي نفسها."
+    },
+    "InvalidRecipient": {
+      "title": "مستلم غير صحيح"
+    },
+    "LanguageInstallRefusedOnDevice": {
+      "title": "تم رفض تثبيت اللغة على الجهاز",
+      "description": "يرجى إعادة المحاولة مرة أخرى. إذا استمرت المشكلة، يرجى حفظ سجلاتك باستخدام الزر أدناه وتقديمها إلى فريق دعم Ledger."
+    },
+    "LanguageNotFound": {
+      "title": "لم يتم العثور على اللغة",
+      "description": "لم يتم العثور على اللغة التي تحاول تثبيتها. يرجى محاولة تثبيت لغة أخرى."
+    },
+    "LatestMCUInstalledError": {
+      "title": "عذراً، لا يوجد شيء للتحديث",
+      "description": "يرجى التواصل مع دعم Ledger إذا كنت لا تستطيع استخدام جهازك."
+    },
+    "LedgerAPIError": {
+      "title": "عذراً، أعد المحاولة مرة أخرى (API HTTP {{status}})",
+      "description": "مكالمات غير ناجحة إلى خادم Ledger API، يرجى المحاولة مرة أخرى."
+    },
+    "LedgerAPIErrorWithMessage": {
+      "title": "{{message}}",
+      "description": "يرجى إعادة المحاولة مرة أخرى. إذا استمرت المشكلة، يرجى حفظ سجلاتك باستخدام الزر أدناه وتقديمها إلى فريق دعم Ledger."
+    },
+    "LedgerAPINotAvailable": {
+      "title": "عذراً، خدمات {{currencyName}} غير متوفرة",
+      "description": "يرجى إعادة المحاولة مرة أخرى. إذا استمرت المشكلة، يرجى حفظ سجلاتك باستخدام الزر أدناه وتقديمها إلى فريق دعم Ledger."
+    },
+    "ManagerAPIsFail": {
+      "title": "عذراً، خدمات المدير غير متوفرة",
+      "description": "يرجي التحقق من حالة الشبكة."
+    },
+    "ManagerAppAlreadyInstalled": {
+      "title": "عذراً، هذا مثبت بالفعل",
+      "description": "يرجى التحقق أي التطبيقات المثبتة بالفعل على جهازك."
+    },
+    "ManagerAppRelyOnBTC": {
+      "title": "تطبيقات بيتكوين وإيثيريوم مطلوبة",
+      "description": "يرجى تثبيت أحدث تطبيقات بيتكوين وإثيريوم أولاً."
+    },
+    "ManagerDeviceLocked": {
+      "title": "جهازك مقفل",
+      "description": "يرجى إلغاء قفله."
+    },
+    "ManagerNotEnoughSpace": {
+      "title": "لم يتبق مساحة تخزين كافية",
+      "info": "يرجى إلغاء تثبيت بعض التطبيقات لإخلاء مساحة لتطبيق {{app}}. أصولك المشفرة تظل آمنة عند إلغاء تثبيت التطبيقات.",
+      "description": "إلغاء تثبيت التطبيقات ليس له تأثير على الأصول الخاصة بك.",
+      "continue": "فهمت!"
+    },
+    "ManagerQuitPage": {
+      "install": {
+        "title": "المغادرة وإلغاء عمليات التثبيت؟",
+        "description": "المغادرة ستقوم بإلغاء عمليات تثبيت التطبيقات قيد التقدم.",
+        "stay": "متابعة التثبيت"
+      },
+      "uninstall": {
+        "title": "المغادرة وإلغاء عمليات إلغاء التثبيت؟",
+        "description": "المغادرة ستقوم بإلغاء عمليات إلغاء تثبيت التطبيقات قيد التقدم.",
+        "stay": "متابعة إلغاء التثبيت"
+      },
+      "update": {
+        "title": "المغادرة وإلغاء عمليات التحديث؟",
+        "description": "المغادرة ستقوم بإلغاء عمليات تحديث التطبيقات قيد التقدم.",
+        "stay": "متابعة التحديث"
+      },
+      "quit": "مغادرة المدير"
+    },
+    "ManagerUninstallBTCDep": {
+      "title": "عفواً، هذا التطبيق مطلوب",
+      "description": "إلغاء تثبيت تطبيق بيتكوين أو إيثيريوم في النهاية."
+    },
+    "NetworkDown": {
+      "title": "عفواً، يبدو أن بالإنترنت مُعطل",
+      "description": "يرجى أن تتحقق من اتصالك بالإنترنت."
+    },
+    "NoAddressesFound": {
+      "title": "عفوًا، لم يتم العثور على أي حساب",
+      "description": "حدث خطأ ما في حساب العنوان. يرجى إعادة المحاولة مرة أخرى. إذا استمرت المشكلة، يرجى حفظ سجلاتك باستخدام الزر أدناه وتقديمها إلى فريق دعم Ledger."
+    },
+    "NotEnoughBalance": {
+      "title": "عفواً، الأموال المتوفرة غير كافية",
+      "description": "يرجى التأكد من وجود أموال كافية في الحساب."
+    },
+    "NotEnoughGas": {
+      "title": "ETH غير كافٍ لتغطية رسوم الشبكة",
+      "description": "يرجى إرسال بعض ETH إلى حسابك لسداد قيمة معاملات رمز ERC20."
+    },
+    "NotEnoughBalanceToDelegate": {
+      "title": "رصيد غير كافٍ للتفويض"
+    },
+    "NotEnoughBalanceInParentAccount": {
+      "title": "رصيد غير كافٍ في الحساب الرئيسي"
+    },
+    "QuantityNeedsToBePositive": {
+      "title": "يجب أن تكون الكمية على الأقل 1"
+    },
+    "NotEnoughSpendableBalance": {
+      "title": "لا يمكن للرصيد أن يقل عن {{minimumAmount}}"
+    },
+    "NotEnoughBalanceBecauseDestinationNotCreated": {
+      "title": "حد أدنى من {{minimalAmount}} مطلوب لتنشيط عنوان المتلقي"
+    },
+    "PairingFailed": {
+      "title": "الإقران لم ينجح",
+      "description": "يرجى إعادة المحاولة مرة أخرى أو مراجعة مقالتنا عن استكشاف أخطاء البلوتوث وإصلاحها."
+    },
+    "PasswordIncorrect": {
+      "title": "كلمة مرور غير صحيحة",
+      "description": "يرجى إعادة المحاولة."
+    },
+    "PasswordsDontMatch": {
+      "title": "كلمة المرور غير مطابقة",
+      "description": "يرجى إعادة المحاولة."
+    },
+    "SelectExchangesLoadError": {
+      "title": "تعذر التحميل",
+      "description": "لا يمكن تحميل المبادلات."
+    },
+    "SyncError": {
+      "title": "خطأ في المزامنة",
+      "description": "بعض الحسابات لا يمكن مزامنتها."
+    },
+    "TimeoutError": {
+      "title": "عفواً، استغرق خادم البيانات وقتاً أطول من اللازم ليستجيب",
+      "description": "يرجى إعادة المحاولة."
+    },
+    "TimeoutTagged": {
+      "title": "عفواً، استغرق خادم البيانات وقتاً أطول من اللازم ليستجيب ({{tag}})",
+      "description": "انقضت مهلة الانتظار."
+    },
+    "TransactionRefusedOnDevice": {
+      "title": "تم رفض المعاملة على الجهاز",
+      "description": "يرجى إعادة المحاولة مرة أخرى. إذا استمرت المشكلة، يرجى حفظ سجلاتك باستخدام الزر أدناه وتقديمها إلى فريق دعم Ledger."
+    },
+    "TransportError": {
+      "title": "حدث خطأ ما. يُرجى إعادة الاتصال بجهازك.",
+      "description": "{{message}} يرجى إعادة المحاولة مرة أخرى. إذا استمرت المشكلة، يرجى حفظ سجلاتك باستخدام الزر أدناه وتقديمها إلى فريق دعم Ledger."
+    },
+    "TransportStatusError": {
+      "title": "حدث خطأ ما. يُرجى إعادة الاتصال بجهازك.",
+      "description": "{{message}} يرجى إعادة المحاولة مرة أخرى. إذا استمرت المشكلة، يرجى حفظ سجلاتك باستخدام الزر أدناه وتقديمها إلى فريق دعم Ledger."
+    },
+    "TronNoFrozenForBandwidth": {
+      "title": "لا توجد أصول لإزالة تجميدها",
+      "description": "ليس لديك أصول النطاق الترددي (Bandwidth) لإزالة تجميدها."
+    },
+    "TronNoFrozenForEnergy": {
+      "title": "لا توجد أصول لإزالة تجميدها",
+      "description": "ليس لديك أصول الطاقة لإزالة تجميدها."
+    },
+    "TronUnfreezeNotExpired": {
+      "title": "إزالة التجميد غير متوفر بعد",
+      "description": "يرجى الانتظار 3 أيام بعد آخر عملية تجميد لديك."
+    },
+    "TronVoteRequired": {
+      "title": "مطلوب على الأقل 1 صوت"
+    },
+    "TronInvalidVoteCount": {
+      "title": "صيغة التصويت غير صحيحة",
+      "description": "يمكنك التصويت فقط باستخدام أرقام كاملة."
+    },
+    "TronRewardNotAvailable": {
+      "title": "المكافآت غير قابلة للمطالبة بها بعد",
+      "description": "يرجى الانتظار 24 ساعة بين المطالبات."
+    },
+    "TronNoReward": {
+      "title": "لا توجد مكافأة يمكن المطالبة بها"
+    },
+    "TronInvalidFreezeAmount": {
+      "title": "مبلغ التجميد لا يمكن أن يكون أصغر من 1"
+    },
+    "TronSendTrc20ToNewAccountForbidden": {
+      "title": "إرسال TRC20 إلى الحساب الجديد لن يؤدي إلى تفعيله",
+      "description": "لتفعيله، قم بإرسال إما TRX أو TRC10 إلى الحساب أولاً. ثم يمكن بعدها أن يتلقى TRC20."
+    },
+    "TronUnexpectedFees": {
+      "title": "يمكن تطبيق رسوم إضافية"
+    },
+    "TronNotEnoughTronPower": {
+      "title": "لا توجد أصوات كافية"
+    },
+    "TronTransactionExpired": {
+      "title": "انتهت مهلة المعاملة",
+      "description": "يجب توقيع المعاملات في غضون 30 ثانية. يرجى المحاولة مرة أخرى."
+    },
+    "TronNotEnoughEnergy": {
+      "title": "لا توجد طاقة كافية لإرسال رمز توكن هذا"
+    },
+    "UpdateYourApp": {
+      "title": "مطلوب تحديث للتطبيق",
+      "description": "يرجى إلغاء التثبيت ثم إعادة تثبيت تطبيق {{managerAppName}} في المدير (Manager)."
+    },
+    "UserRefusedAllowManager": {
+      "title": "تم تعطيل المدير (Manager) على الجهاز",
+      "description": "يرجى تمكين المدير (Manager) على جهازك، ثم حاول مرة أخرى."
+    },
+    "UserRefusedAddress": {
+      "title": "عنوان التلقي مرفوض",
+      "description": "أنت قمت برفض العنوان. في حالة الشك، يرجى حفظ سجلاتك باستخدام الزر أدناه وتقديمها إلى فريق دعم Ledger."
+    },
+    "UserRefusedDeviceNameChange": {
+      "title": "تم إلغاء إعادة التسمية على الجهاز",
+      "description": "أنت قمت بإلغاء إعادة التسمية. يرجى المحاولة مرة أخرى."
+    },
+    "UserRefusedFirmwareUpdate": {
+      "title": "تم إلغاء تحديث البرنامج الثابت على الجهاز",
+      "description": "قمت بإلغاء تحديث البرنامج الثابت. يرجى إعادة المحاولة. إذا استمرت المشكلة، يرجى إعادة المحاولة مرة أخرى. إذا استمرت المشكلة، يرجى حفظ سجلاتك باستخدام الزر أدناه وتقديمها إلى فريق دعم Ledger."
+    },
+    "UserRefusedOnDevice": {
+      "title": "تم إلغاء العملية على الجهاز",
+      "description": "أنت قمت برفض العملية على الجهاز."
+    },
+    "WebsocketConnectionError": {
+      "title": "عذراً، فشل الاتصال",
+      "description": "يرجى المحاولة مرة أخرى مع اتصال أفضل بالشبكة (خطأ websocket)."
+    },
+    "WebsocketConnectionFailed": {
+      "title": "عذراً، فشل الاتصال",
+      "description": "يرجى المحاولة مرة أخرى مع اتصال أفضل بالشبكة (فشل websocket)."
+    },
+    "WrongDeviceForAccount": {
+      "title": "حدث خطأ ما",
+      "description": "يرجى التحقق من أن محفظة الأجهزة الخاصة بك قد تم إعدادها بعبارة الاسترداد أو عبارة المرور المرتبطة بالحساب الذي تم اختياره."
+    },
+    "UnexpectedBootloader": {
+      "title": "عذراً، يجب ألا يكون جهازك في وضع Bootloader",
+      "description": "يرجى إعادة تشغيل جهازك دون لمس الأزرار عند ظهور الشعار. يرجى إعادة المحاولة مرة أخرى. إذا استمرت المشكلة، يرجى حفظ سجلاتك باستخدام الزر أدناه وتقديمها إلى فريق دعم Ledger."
+    },
+    "UnavailableTezosOriginatedAccountReceive": {
+      "title": "لا يمكن التلقي في حسابات فرعية. يرجى اختيار الحساب الرئيسي.",
+      "description": "إذا كنت تريد تلقي الأموال، يرجى استخدام الحساب الرئيسي"
+    },
+    "UnavailableTezosOriginatedAccountSend": {
+      "title": "لا يمكن الإرسال من الحسابات الفرعية بعد",
+      "description": "ستتم إضافة هذه الميزة في مرحلة لاحقة نظراً للتغييرات التي تم تقديمها مؤخراً من قِبل تحديث Babylon."
+    },
+    "AccessDeniedError": {
+      "title": "Ledger Live يحتاج إلى تحديث",
+      "description": "يرجى تحديث Ledger Live إلى أحدث إصدار، وأعد التحقق من هويتك للمبادلة مع wyre"
+    },
+    "RecommendUndelegation": {
+      "title": "يرجى إلغاء تفويض الحساب قبل إفراغه"
+    },
+    "RecommendSubAccountsToEmpty": {
+      "title": "يرجى إفراغ جميع الحسابات الفرعية أولاً"
+    },
+    "NotSupportedLegacyAddress": {
+      "title": "صيغة العنوان القديم (legacy) لم تعد مدعومة"
+    },
+    "SourceHasMultiSign": {
+      "title": "يرجى تعطيل خاصية التوقيع المتعدد لإرسال {{currencyName}}"
+    },
+    "StratisDown2021Warning": {
+      "description": "سلسلة كتل Stratis تطورت ومن الوارد ألا تعمل بشكل صحيح. سيتم توفير الدعم لسلسلة كتل Stratis الأصلية حتى 16 أكتوبر 2021."
+    },
+    "SwapExchangeRateAmountTooLow": {
+      "title": "يجب أن يزيد المبلغ عن {{minAmountFromFormatted}}"
+    },
+    "SwapExchangeRateAmountTooHigh": {
+      "title": "يجب أن يقل المبلغ عن {{maxAmountFromFormatted}}"
+    },
+    "SwapGenericAPIError": {
+      "title": "انتهت صلاحية مُعدل الصرف",
+      "description": "يجب عليك تأكيد المبادلة قبل انتهاء مدة العداد. يبقى مُعدل الصرف ساري المفعول لمدة محددة."
+    },
+    "PolkadotElectionClosed": {
+      "title": "يجب إغلاق باب انتخاب المدققين"
+    },
+    "PolkadotNotValidator": {
+      "title": "بعض العناوين المختارة ليست مدققين"
+    },
+    "PolkadotLowBondedBalance": {
+      "title": "سيتم إلغاء تقيد جميع الأصول المقيدة إذا كانت أقل من 1 DOT"
+    },
+    "PolkadotNoUnlockedBalance": {
+      "title": "ليس لديك أصول غير مقيدة"
+    },
+    "PolkadotNoNominations": {
+      "title": "ليس لديك ترشيحات"
+    },
+    "PolkadotAllFundsWarning": {
+      "title": "تأكد أن لديك رصيد كافي متبقي لرسوم المعاملات المستقبلية"
+    },
+    "PolkadotDoMaxSendInstead": {
+      "title": "لا يمكن للرصيد أن يقل عن {{minimumBalance}} أرسل الحد الأقصى الى حساب خالي."
+    },
+    "PolkadotBondMinimumAmount": {
+      "title": "يجب عليك تقييد على الأقل {{minimumBondAmount}}."
+    },
+    "PolkadotBondMinimumAmountWarning": {
+      "title": "ينبغي ألا يقل رصيدك المُقيّد عن {{minimumBondBalance}}."
+    },
+    "PolkadotMaxUnbonding": {
+      "title": "لقد تجاوزت الحد المسموح به لإلغاء التقيد"
+    },
+    "PolkadotValidatorsRequired": {
+      "title": "يجب عليك اختيار مدقق واحد على الأقل"
+    },
+    "TaprootNotActivated": {
+      "title": "لم يتم تفعيل شبكة Taproot الرئيسية (mainnet) بعد"
+    },
+    "NotEnoughNftOwned": {
+      "title": "لقد تجاوزت عدد رموز التوكن المتاحة"
+    },
+    "generic": {
+      "title": "{{message}}",
+      "description": "حدث خطأ ما. يرجى إعادة المحاولة مرة أخرى. إذا استمرت المشكلة، يرجى حفظ سجلاتك باستخدام الزر أدناه وتقديمها إلى فريق دعم Ledger."
+    },
+    "SolanaAccountNotFunded": {
+      "title": "الحساب غير ممول"
+    },
+    "SolanaAddressOfEd25519": {
+      "title": "العنوان خارج منحنى ed25519"
+    },
+    "SolanaMemoIsTooLong": {
+      "title": "الملاحظة طويلة جداً. الحد الأقصى للطول هو {{maxLength}}"
+    },
+    "SolanaUseAllAmountStakeWarning": {
+      "title": "تأكد أن لديك رصيد كافي متبقي لرسوم المعاملات المستقبلية"
+    },
+    "SolanaTxSimulationFailedWhilePendingOp": {
+      "title": "معاملتك السابقة لم تتم معالجتها بعد. يُرجى الانتظار لحظة ثم التحقق من سجل المعاملات قبل المحاولة مرة أخرى."
+    },
+    "SolanaTxConfirmationTimeout": {
+      "title": "يحتمل أن تكون معاملتك قد فشلت. يُرجى الانتظار لحظة ثم تحقق من سجل المعاملات قبل المحاولة مرة أخرى."
+    },
+    "CardanoMinAmountError": {
+      "title": "الحد الأدنى للمبلغ القابل للإرسال هو {{amount}} ADA"
+    },
+    "CardanoNotEnoughFunds": {
+      "title": "رجاء التأكد أن لديك أرصدة مالية كافية لدفع الرسوم."
+    },
+    "StellarWrongMemoFormat": {
+      "title": "صيغة الملاحظة خاطئة"
+    },
+    "StellarMemoRecommended": {
+      "title": "قد يلزم إضافة ملاحظة عند الإرسال إلى هذا المستلم"
+    },
+    "StellarAssetNotAccepted": {
+      "title": "هذا المستلم ليس لديه خط ثقة (trustline) إلى {{assetCode}} بعد."
+    },
+    "StellarAssetRequired": {
+      "title": "يجب اختيار أصل Stellar قبل إضافة خط ثقة (trustline)"
+    },
+    "StellarAssetNotFound": {
+      "title": "لا يمكن العثور على أصل Stellar الذي تم اختياره"
+    },
+    "StellarNotEnoughNativeBalance": {
+      "title": "عفواً، الأموال المتوفرة غير كافية",
+      "description": "يرجى التأكد من أن الحساب به أموال كافية لتغطية رسوم المعاملة"
+    },
+    "StellarFeeSmallerThanRecommended": {
+      "title": "الرسوم التي تم تحديدها أقل من الرسوم الموصى بها"
+    },
+    "StellarFeeSmallerThanBase": {
+      "title": "الحد الأدنى لرسوم المعاملة هو 0.00001 XLM."
+    },
+    "StellarNotEnoughNativeBalanceToAddTrustline": {
+      "title": "عفواً، الأموال المتوفرة غير كافية",
+      "description": "يرجى التأكد من أن الحساب به أموال كافية لتغطية خط الثقة (trustline) الجديد"
+    },
+    "StellarMuxedAccountNotExist": {
+      "title": "حساب Stellar غير موجود"
+    },
+    "StellarSourceHasMultiSign": {
+      "title": "يرجى تعطيل التوقيع المتعدد لإجراء معاملات Stellar"
+    }
+  },
+  "bluetooth": {
+    "required": "عذراً، يبدو أن خاصية البلوتوث مُعطلة",
+    "locationRequiredTitle": "الموقع مطلوب لخدمة Bluetooth LE",
+    "locationRequiredMessage": "مطلوب تصريح المَوقع على أندرويد لعرض قائمة أجهزة Bluetooth LE.",
+    "checkEnabled": "يرجى تمكين خاصية البلوتوث في إعدادات هاتفك."
+  },
+  "webview": {
+    "noConnectionError": {
+      "title": "لا يوجد اتصال",
+      "description": "يبدو أنه ليس لديك اتصال بالإنترنت. يرجى التحقق من اتصالك وحاول مرة أخرى."
+    }
+  },
+  "location": {
+    "required": "خدمات الموقع مطلوبة",
+    "open": "فتح إعدادات الموقع",
+    "disabled": "Ledger Live يتطلب خدمات الموقع لإقران جهازك عبر خاصية البلوتوث.",
+    "noInfos": "Ledger لا تقوم بالوصول إلى معلومات موقعك."
+  },
+  "permissions": {
+    "open": "فتح تصريحات التطبيق"
+  },
+  "fees": {
+    "speed": {
+      "high": "مرتفعة",
+      "standard": "اعتيادية",
+      "low": "منخفضة",
+      "slow": "بطيء",
+      "medium": "متوسط",
+      "fast": "سريع",
+      "custom": "مُخصّص",
+      "blockCount": "{{blockCount}} كتل"
+    }
+  },
+  "signout": {
+    "confirm": "هل أنت متأكد أنك تريد تسجيل الخروج؟",
+    "disclaimer": "ستتم إزالة جميع بيانات الحساب من هاتفك.",
+    "action": "تسجيل الخروج"
+  },
+  "auth": {
+    "failed": {
+      "biometrics": {
+        "title": "إلغاء قفل {{biometricsType}} فشل",
+        "description": "أدخل كلمة المرور الخاصة بك للمتابعة",
+        "authenticate": "يرجى التوثيق باستخدام تطبيق Ledger Live"
+      },
+      "denied": "أمان التوثيق لم يتم تمكينه لأن هاتفك لم يتمكن من التوثيق.",
+      "title": "فشل التوثيق",
+      "buttons": {
+        "tryAgain": "أعد المحاولة",
+        "reset": "إعادة تعيين"
+      }
+    },
+    "unlock": {
+      "biometricsTitle": "يرجى التوثيق باستخدام تطبيق Ledger Live",
+      "title": "مرحباً بك مجدداً",
+      "desc": "أدخل كلمة المرور الخاصة بك للمتابعة",
+      "inputPlaceholder": "اكتب كلمة المرور الخاصة بك",
+      "login": "تسجيل دخول",
+      "forgotPassword": "فقدت كلمة المرور الخاصة بي"
+    },
+    "addPassword": {
+      "placeholder": "اختر كلمة المرور خاصتك",
+      "title": "قفل كلمة المرور"
+    },
+    "confirmPassword": {
+      "title": "تأكيد كلمة المرور",
+      "placeholder": "تأكيد كلمة المرور خاصتك"
+    },
+    "enableBiometrics": {
+      "title": "{{biometricsType}}",
+      "desc": "إلغاء القفل باستخدام {{biometricsType}}"
+    }
+  },
+  "reset": {
+    "title": "إلغاء تثبيت ثم إعادة تثبيت Ledger Live",
+    "description": "يرجى إلغاء تثبيت التطبيق ثم إعادة تثبيته على هاتفك لحذف بيانات Ledger Live، بما في ذلك الحسابات والإعدادات.",
+    "button": "إعادة تعيين",
+    "warning": "إعادة تعيين Ledger Live سوف يمحو سجل معاملات المبادلة الخاصة بك لجميع حساباتك."
+  },
+  "graph": {
+    "week": "1 أسبوع",
+    "month": "1 شهر",
+    "year": "1 سنة",
+    "all": "الكل"
+  },
+  "carousel": {
+    "title": "إغلاق الشريط ؟",
+    "description": "سوف نبلغكم بأي إعلانات جديدة.",
+    "confirm": "تأكيد",
+    "undo": "تراجع",
+    "banners": {
+      "valentine": {
+        "title": "عيد الحب",
+        "description": "رسوم مُخفضة على الشراء والبيع"
+      },
+      "tour": {
+        "title": "القيام بجولة",
+        "description": "استكشف تطبيق Ledger Live وتعرف على كيفية شراء أصولك وتنميتها وتأمينها",
+        "cta": "تصفح"
+      },
+      "academy": {
+        "title": "أكاديمية ليدجر (Ledger Academy)",
+        "description": "كل ما تحتاج معرفته حول سلسلة الكتل (blockchain)",
+        "cta": "تصفح"
+      },
+      "stakeCosmos": {
+        "title": "تكديس COSMOS",
+        "description": "قم بتفويض مكاسب مكافآت ATOM اليوم."
+      },
+      "familyPack": {
+        "title": "حزمة العائلة",
+        "description": "باقة مخفضة بها 3 من Nano S، مثالية للهدايا أو النسخ الاحتياطية",
+        "cta": "شراء الآن"
+      },
+      "familyPackX": {
+        "title": "باقة العائلة من Ledger Nano X",
+        "description": "باقة مخفضة بها 3 من Nano X، مثالية للهدايا أو النسخ الاحتياطية",
+        "cta": "وفر الآن"
+      },
+      "buyCrypto": {
+        "title": "شراء العملات المشفرة",
+        "description": "شراء 50+ من الأصول المشفرة مع شركائنا",
+        "cta": "شراء الآن"
+      },
+      "swap": {
+        "title": "مبادلة الأصول المشفرة",
+        "description": "مبادلة 100+ من الأصول المشفرة بوصاية كاملة مع شركائنا",
+        "cta": "المبادلة الآن"
+      },
+      "algorand": {
+        "title": "Algorand",
+        "description": "اكسب مكافآت ALGO مع كل معاملة."
+      },
+      "sell": {
+        "title": "بيع الأصول المشفرة",
+        "description": "قم ببيع بيتكوين مباشرةً من Ledger Live."
+      },
+      "vote": {
+        "title": "صوّت من خلال Ledger الخاص بك",
+        "description": "صوّت مباشرةً من محفظة Ledger الخاصة بك."
+      },
+      "lending": {
+        "title": "إقراض الأصول المشفرة",
+        "description": "قم بإقراض الأصول على بروتوكول Compound"
+      },
+      "blackfriday": {
+        "title": "الجمعة السوداء",
+        "description": "استمتع بخصم %40 مع كود الخصم BLACKFRIDAY20"
+      },
+      "lido": {
+        "title": "تكديس ETH عن طريق Lido",
+        "description": "اكسب مكافآت عن طريق تكديس ETH بأمان مع Lido",
+        "cta": "قم بالتكديس الآن"
+      },
+      "market": {
+        "title": "أسواق الأصول المشفرة",
+        "description": "تحقق من أسعار الأصول المشفرة واتجاهات السوق مباشرةً في التطبيق",
+        "cta": "تصفح"
+      },
+      "manageCard": {
+        "title": "نُقدّم بطاقة CL",
+        "description": "قم بطلب وإدارة بطاقتك CL التي تعمل بواسطة Ledger",
+        "cta": "معرفة المزيد"
+      },
+      "discoverWeb3": {
+        "title": "اكتشف ويب 3.0",
+        "description": "اكتشف كل شيء عن ويب 3.0 إلى أن يصلك جهازك!",
+        "cta": "اكتشف"
+      }
+    }
+  },
+  "ratings": {
+    "init": {
+      "title": "هل يعجبك تطبيقنا ؟",
+      "description": "ملاحظاتك مهمة لتحسين Ledger Live.",
+      "cta": {
+        "enjoy": "إنه رائع",
+        "disappointed": "لا يعجبني",
+        "notNow": "ليس الآن"
+      }
+    },
+    "enjoy": {
+      "title": "أنت رائع أيضاً",
+      "description": "سنكون ممتنين إذا تمكنت من أخذ دقيقة من وقتك لكتابة مراجعة لنا. يُساعدنا دعمك على الوصول إلى المزيد من الأشخاص ويحفّزنا على إطلاق المزيد من الميزات الجديدة للتطبيق.",
+      "cta": {
+        "rate": "امنحنا 5 نجوم",
+        "notNow": "ليس الآن"
+      }
+    },
+    "disappointed": {
+      "title": "ساعدنا على بناء مُنتج أفضل من أجلك",
+      "description": "إذا كنت بحاجة إلى مزيد من المساعدة أو ترغب في تواصلنا معك، يرجى استخدام الدردشة المباشرة.",
+      "here": "هنا",
+      "cta": {
+        "sendFeedback": "أرسل الملاحظات",
+        "notNow": "ليس الآن"
+      }
+    },
+    "disappointedDone": {
+      "title": "شكراً على رأيك",
+      "description": "إذا كنت ترغب في إعطائنا المزيد من الملاحظات أو طلب المساعدة يرجى إرسال بريد إلكتروني لنا على ",
+      "cta": {
+        "done": "تم"
+      }
+    }
+  },
+  "buyDevice": {
+    "0": {
+      "title": "إنها أموالك. امتلكها.",
+      "desc": "استعد السيطرة وأطلق العنان لحرية إدارة أصولك المشفرة بنفسك."
+    },
+    "1": {
+      "title": "الوصول إلى DeFi و NFTs",
+      "desc": "تفاعل بشكل آمن مع تطبيقات التمويل اللامركزي (DeFi) الموثوقة لدينا مباشرةً من التطبيق."
+    },
+    "2": {
+      "title": "مفتاحك الى ويب 3.0",
+      "desc": "يمكنك شراء وبيع ومبادلة العملات المشفرة الأساسية من خلال شركائنا بأمان عن طريق Ledger الخاصة بك."
+    },
+    "3": {
+      "title": "أمان مُعتمد",
+      "desc": "منتجاتنا هي محافظ الأجهزة الوحيدة المعتمدة لأمانها في السوق من قِبل الهيئات الوطنية لأمن نظم المعلومات."
+    },
+    "title": "أنت بحاجة إلى جهاز Ledger",
+    "desc": "من أجل أمانك، Ledger Live يعمل فقط مع جهاز. أنت بحاجة إلى جهاز لتتمكن من المتابعة.",
+    "cta": "اشترِ محفظتك Ledger الآن",
+    "footer": "أنا أمتلك جهاز بالفعل، لنعده الآن",
+    "bannerTitle": "حافظ على أصولك المشفرة وNFTs آمنة",
+    "bannerTitle2": "ستحتاج إلى Nano للتداول",
+    "bannerSubtitle": "بجهاز Ledger",
+    "bannerButtonTitle": "اكتشف Nano",
+    "bannerButtonTitle2": "اشترِ جهاز",
+    "setupCta": "أنا أمتلك جهاز بالفعل، لنعده الآن"
+  },
+  "postBuyDeviceSetupNanoWall": {
+    "title": "هل استلمت جهازك؟",
+    "desc": "بمجرد أن تستلم جهازك، يُمكنك البدء في إعداده من خلال Ledger Live!",
+    "cta": "إعداد جهازي",
+    "bannerTitle": "هل استلمت جهازك؟",
+    "bannerCta": "ابدأ الإعداد",
+    "continue": "متابعة"
+  },
+  "purchaseDevice": {
+    "pageTitle": "شراء جهاز",
+    "debugDrawers": {
+      "url": {
+        "title": "تحديث عنوان iframe",
+        "subtitle": "إعدادات تصحيح الأخطاء",
+        "cta": "حفظ"
+      },
+      "message": {
+        "successTitle": "اكتملت المعاملة",
+        "errorTitle": "خطأ في المعاملة",
+        "subtitle": "تم استلام الرسالة",
+        "type": "النوع: {{type}}",
+        "deviceId": "مُعرّف الجهاز: {{deviceId}}",
+        "price": "السعر: {{price}}",
+        "currency": "العملة: {{currency}}",
+        "value": "القيمة: {{value}}"
+      }
+    }
+  },
+  "postBuyDevice": {
+    "headerTitle": "تم الشراء بنجاح",
+    "title": "تهانينا",
+    "desc": "طلبك قيد المعالجة.\nستستلم Ledger خاصتك قريباً. يرجى أن تتحقق من تأكيد طلبك في بريدك الإلكتروني."
+  },
+  "discover": {
+    "title": "اكتشف",
+    "desc": "استكشف عالم ال\\\\ويب 0.3 المتضمن في Ledger Live",
+    "link": "أخبرني بالمزيد",
+    "sections": {
+      "learn": {
+        "title": "تعلّم",
+        "desc": "تعرّف على الأصول المشفرة والرموز غير القابلة للاستبدال والأمان الرقمي وغير ذلك الكثير"
+      },
+      "ledgerApps": {
+        "title": "التطبيقات",
+        "desc": "استكشف تطبيقات شركاء Ledger من مكان واحد"
+      },
+      "earn": {
+        "title": "اكسب",
+        "desc": "كسب دخل سلبي وتنمية أصولك المشفرة"
+      },
+      "mint": {
+        "title": "سَكَّ NFT",
+        "desc": "سَكَّ الرموز غير القابلة للاستبدال (NFT) من خلال تعاونات حصرية على سوق [ L ]"
+      }
+    },
+    "comingSoon": "قريباً",
+    "mostPopular": "الأكثر شعبية"
+  },
+  "onboarding": {
+    "stepWelcome": {
+      "title": "مرحبا بكم في Ledger",
+      "subtitle": "نحن جعل الملكية الرقمية آمنة وبسيطة.",
+      "start": "بدء الاستخدام",
+      "noDevice": "ليس لديك جهاز؟",
+      "buy": "اشتري {{fullDeviceName}}",
+      "terms": "بالضغط على \"Get Started (بدء الاستخدام)\" أنت توافق على وتقبل",
+      "termsLink": "Terms of Service",
+      "privacyLink": "سياسة الخصوصية",
+      "and": "و"
+    },
+    "stepDoYouHaveALedgerDevice": {
+      "title": "هل لديك Ledger؟",
+      "subtitle": "أوّلاً وقبل كل شيء",
+      "yes": "نعم، لدي",
+      "no": "ليس بعد"
+    },
+    "postWelcomeStep": {
+      "title": "الخيار لك",
+      "subtitle_yes": "يمكنك اختيار أن تقوم بإعداد Ledger الخاصة بك أو أن تقوم بجولة حول التطبيق أولاً",
+      "subtitle_no": "يمكنك اختيار أن تقوم بجولة حول التطبيق أولاً أو أن تقوم بشراء جهاز Nano X",
+      "noLedgerLink": "ليس لدي Ledger وأرغب في شراء واحدة",
+      "setupLedger": {
+        "title": "إعداد Ledger الخاصة بي",
+        "subtitle": "سنسترشد في كل خطوة لتأمين أصولك المشفرة ورموزك غير القابلة للاستبدال"
+      },
+      "buyNano": {
+        "title": "قم بشراء Ledger Nano X",
+        "subtitle": "محفظة الجهاز هي الطريقة الوحيدة للتأكد من أن أصولك بأمان "
+      },
+      "discoverLedger": {
+        "title": "استكشف Ledger Live",
+        "subtitle": "استكشف التطبيق وتعرّف على مزاياه "
+      }
+    },
+    "discoverLive": {
+      "exploreWithoutADevice": "استكشف بدون جهاز",
+      "buyALedgerNow": "شراء محفظة Ledger الآن",
+      "0": {
+        "title": "تأمين جميع أصولك المشفرة."
+      },
+      "1": {
+        "title": "راقب الأسواق."
+      },
+      "2": {
+        "title": "اكتشف التطبيقات وتعرّف على ويب 3.0."
+      },
+      "3": {
+        "title": "حافظ على أصولك المشفرة وNFTs آمنة."
+      }
+    },
+    "stepLanguage": {
+      "title": "اختر لغتك",
+      "cta": "متابعة",
+      "warning": {
+        "title": "ابدأ باللغة الإنجليزية",
+        "cta": "فهمت!",
+        "desc": "نحن نقوم بتقديم لغات إضافية لمساعدتك في بدء استخدام Ledger. يرجى العلم أن الجزء المتبقي من تجربة Ledger متاح حالياً باللغة الإنجليزية فقط."
+      }
+    },
+    "stepSelectDevice": {
+      "title": "اختر جهازك",
+      "nanoS": "Nano S",
+      "nanoSP": "Nano S Plus",
+      "nanoX": "Nano X",
+      "blue": "أزرق",
+      "chooseDevice": "اختر جهازك"
+    },
+    "stepUseCase": {
+      "title": "مرحباً!",
+      "or": "أو",
+      "firstUse": {
+        "title": "أول مرة تستخدم Nano الخاصة بك؟",
+        "subTitle": "إعداد Nano جديدة",
+        "desc": "لنبدأ ونقوم بإعداد جهازك!",
+        "label": "30 دقيقة"
+      },
+      "devicePairing": {
+        "title": "لديك عبارة استرداد بالفعل؟",
+        "label": "إقران الجهاز",
+        "subTitle": "قم بتوصيل Nano الخاصة بك",
+        "desc": "تم إعداد جهازك بالفعل؟ قم بتوصيله بالتطبيق!"
+      },
+      "desktopSync": {
+        "title": "لديك عبارة استرداد بالفعل؟",
+        "label": "مزامنة سطح المكتب",
+        "subTitle": "مزامنة الأصول المشفرة من تطبيق سطح المكتب لديك",
+        "desc": "لديك تطبيق سطح المكتب بالفعل؟ قم بمزامنته لإدارة أصولك المشفرة من هاتفك الذكي!"
+      },
+      "restoreDevice": {
+        "label": "استعادة الجهاز",
+        "subTitle": "استعادة عبارة الاسترداد الخاصة بك على جهاز جديد",
+        "desc": "استخدم عبارة استرداد حالية لاستعادة مفاتيحك الخاصة على Nano جديدة!"
+      },
+      "recovery": "لديك عبارة استرداد بالفعل؟"
+    },
+    "stepNewDevice": {
+      "0": {
+        "label": "الأساسيات",
+        "title": "الوصول إلى أصولك المشفرة",
+        "desc": "يتم حفظ أصولك المشفرة على سلسلة الكتل (blockchain). أنت بحاجة إلى مفتاح خاص للوصول إليها وإدارتها.",
+        "action": "ليس لديك Nano؟ اكتشف التطبيق"
+      },
+      "1": {
+        "label": "الأساسيات",
+        "title": "امتلك مفتاحك الخاص",
+        "desc": "يتم حفظ مفتاحك الخاص داخل Nano الخاصة بك ويجب أن تكون أنت الشخص الوحيد الذي يمتلكه لتكون مُسيطرعلى أموالك."
+      },
+      "2": {
+        "label": "الأساسيات",
+        "title": "ابق غير متصل بالإنترنت",
+        "desc": "Ledger Live يتيح لك شراء وبيع وإدارة وتبادل وكسب الأصول المشفرة بينما تظل محمياً. ستتحقق من صحة كل معاملة أصول مشفرة باستخدام Nano الخاصة بك."
+      },
+      "3": {
+        "label": "الأساسيات",
+        "title": "التحقق من صحة المعاملات",
+        "desc": "Nano الخاصة بك تعمل كمحفظة \"تخزين بارد\". ويعني ذلك أنها لا تكشف مفتاحك الخاص على الإنترنت أبدًا، حتى عند استخدام التطبيق."
+      },
+      "4": {
+        "label": "الأساسيات",
+        "title": "لنقوم بإعداد Nano الخاصة بك!",
+        "desc": "سنبدأ بإعداد أمان Nano الخاصة بك."
+      },
+      "cta": "هيا بنا!",
+      "title": "الأساسيات"
+    },
+    "stepSetupDevice": {
+      "start": {
+        "title": "أفضل طريقة لتبدأ:",
+        "bullets": {
+          "0": {
+            "label": "قم بتخطيط 30 دقيقة وخذ وقتك."
           },
-          "1" : {
-            "label" : "احصل على قلم للكتابة به."
+          "1": {
+            "label": "احصل على قلم للكتابة به."
           },
-          "2" : {
-            "label" : "كن بمفردك، واختار بيئة آمنة وهادئة."
+          "2": {
+            "label": "كن بمفردك، واختار بيئة آمنة وهادئة."
           }
         },
-        "cta" : "متابعة",
-        "warning" : {
-          "title" : "يرجى أن تكون حذر",
-          "desc" : "تأكد من اتباع التعليمات على هذا التطبيق في كل خطوة من العملية.",
-          "ctaText" : "فهمت!"
+        "cta": "متابعة",
+        "warning": {
+          "title": "يرجى أن تكون حذر",
+          "desc": "تأكد من اتباع التعليمات على هذا التطبيق في كل خطوة من العملية.",
+          "ctaText": "فهمت!"
         }
       },
-      "setup" : {
-        "bullets" : {
-          "0" : {
-            "title" : "قم بتشغيل Nano",
-            "nanoX" : {
-              "label" : "قم بتشغيل جهازك عن طريق الضغط على الزر الأسود لمدة ثانية واحدة."
+      "setup": {
+        "bullets": {
+          "0": {
+            "title": "قم بتشغيل Nano",
+            "nanoX": {
+              "label": "قم بتشغيل جهازك عن طريق الضغط على الزر الأسود لمدة ثانية واحدة."
             },
-            "nanoS" : {
-              "label" : "قم بتشغيل جهازك عن طريق توصيله بمنفذ USB بهاتفك."
+            "nanoS": {
+              "label": "قم بتشغيل جهازك عن طريق توصيله بمنفذ USB بهاتفك."
             },
-            "nanoSP" : {
-              "label" : "قم بتشغيل جهازك عن طريق توصيله بمنفذ USB بهاتفك."
+            "nanoSP": {
+              "label": "قم بتشغيل جهازك عن طريق توصيله بمنفذ USB بهاتفك."
             },
-            "blue" : {
-              "label" : "قم بتشغيل جهازك عن طريق توصيله بمنفذ USB بهاتفك والضغط على زر الطاقة."
+            "blue": {
+              "label": "قم بتشغيل جهازك عن طريق توصيله بمنفذ USB بهاتفك والضغط على زر الطاقة."
             }
           },
-          "1" : {
-            "title" : "تصفح",
-            "label" : "تعرف على كيفية التفاعل مع جهازك عن طريق قراءة التعليمات التي تظهر على الشاشة."
+          "1": {
+            "title": "تصفح",
+            "label": "تعرف على كيفية التفاعل مع جهازك عن طريق قراءة التعليمات التي تظهر على الشاشة."
           },
-          "2" : {
-            "title" : "اختر \"Set up as new device\" (إعداد كجهاز جديد)",
-            "label" : "اضغط على كلا الزرين في وقت واحد لتأكيد الاختيار."
+          "2": {
+            "title": "اختر \"Set up as new device\" (إعداد كجهاز جديد)",
+            "label": "اضغط على كلا الزرين في وقت واحد لتأكيد الاختيار."
           },
-          "3" : {
-            "title" : "اتبع التعليمات",
-            "label" : "عد إلى هنا مرة أخرى لاتباع التعليمات على كود PIN الخاص بك."
+          "3": {
+            "title": "اتبع التعليمات",
+            "label": "عد إلى هنا مرة أخرى لاتباع التعليمات على كود PIN الخاص بك."
           }
         },
-        "cta" : "الخطوة التالية"
-      },
-      "pinCode" : {
-        "title" : "كود PIN",
-        "desc" : "كود PIN الخاص بك هو الطبقة الأولى من الأمان. وهو يؤمن الوصول الفعلي إلى Nano الخاصة بك ومفاتيحك الخاصة. يجب أن يتكون كود PIN الخاص بك من 4 إلى 8 أرقام.",
-        "checkboxDesc" : "أفهم أنه يجب عليَّ اختيار كود PIN الخاص بي بنفسي وإبقاؤه سرياً.",
-        "cta" : "إعداد كود PIN"
-      },
-      "pinCodeSetup" : {
-        "bullets" : {
-          "0" : {
-            "title" : "اختر كود PIN",
-            "label" : "اضغط على الزر الأيسر أو الأيمن لتغيير الأرقام. اضغط على كلا الزرين للتحقق من صحة أحد الأرقام. اختر <1></1> لتأكيد كود PIN الخاص بك. اختر <1></2> لمسح أحد الأرقام.",
-            "desc" : "اضغط على الزر الأيسر أو الأيمن لتغيير الأرقام. اضغط على كلا الزرين للتحقق من صحة أحد الأرقام. اختر <validIcon></validIcon> لتأكيد كود PIN الخاص بك. اختر <cancelIcon></cancelIcon> لمسح أحد الأرقام."
+        "cta": "الخطوة التالية"
+      },
+      "pinCode": {
+        "title": "كود PIN",
+        "desc": "كود PIN الخاص بك هو الطبقة الأولى من الأمان. وهو يؤمن الوصول الفعلي إلى Nano الخاصة بك ومفاتيحك الخاصة. يجب أن يتكون كود PIN الخاص بك من 4 إلى 8 أرقام.",
+        "checkboxDesc": "أفهم أنه يجب عليَّ اختيار كود PIN الخاص بي بنفسي وإبقاؤه سرياً.",
+        "cta": "إعداد كود PIN"
+      },
+      "pinCodeSetup": {
+        "bullets": {
+          "0": {
+            "title": "اختر كود PIN",
+            "label": "اضغط على الزر الأيسر أو الأيمن لتغيير الأرقام. اضغط على كلا الزرين للتحقق من صحة أحد الأرقام. اختر <1></1> لتأكيد كود PIN الخاص بك. اختر <1></2> لمسح أحد الأرقام.",
+            "desc": "اضغط على الزر الأيسر أو الأيمن لتغيير الأرقام. اضغط على كلا الزرين للتحقق من صحة أحد الأرقام. اختر <validIcon></validIcon> لتأكيد كود PIN الخاص بك. اختر <cancelIcon></cancelIcon> لمسح أحد الأرقام."
           },
-          "1" : {
-            "title" : "تأكيد كود PIN",
-            "label" : "أدخل كود PIN الخاص بك مرة أخرى لتأكيده.",
-            "desc" : "أدخل كود PIN الخاص بك مرة أخرى لتأكيده."
+          "1": {
+            "title": "تأكيد كود PIN",
+            "label": "أدخل كود PIN الخاص بك مرة أخرى لتأكيده.",
+            "desc": "أدخل كود PIN الخاص بك مرة أخرى لتأكيده."
           }
         },
-        "infoModal" : {
-          "title" : "قم بتأمين كود PIN الخاص بك",
-          "bullets" : {
-            "0" : {
-              "label" : "دائماً قم باختيار كود PIN بنفسك."
+        "infoModal": {
+          "title": "قم بتأمين كود PIN الخاص بك",
+          "bullets": {
+            "0": {
+              "label": "دائماً قم باختيار كود PIN بنفسك."
             },
-            "1" : {
-              "label" : "دائماً قم بإدخال كود PIN الخاص بك بعيداً عن الأنظار."
+            "1": {
+              "label": "دائماً قم بإدخال كود PIN الخاص بك بعيداً عن الأنظار."
             },
-            "2" : {
-              "label" : "يمكنك تغيير كود PIN الخاص بك إذا لزم الأمر."
+            "2": {
+              "label": "يمكنك تغيير كود PIN الخاص بك إذا لزم الأمر."
             },
-            "3" : {
-              "label" : "إدخال كود PIN بشكل غير صحيح لثلاث مرات متتالية سوف يعيد تعيين الجهاز."
+            "3": {
+              "label": "إدخال كود PIN بشكل غير صحيح لثلاث مرات متتالية سوف يعيد تعيين الجهاز."
             },
-            "4" : {
-              "label" : "لا تستخدم أبداً كود PIN سهلاً مثل 0000 أو 123456 أو 55555555."
+            "4": {
+              "label": "لا تستخدم أبداً كود PIN سهلاً مثل 0000 أو 123456 أو 55555555."
             },
-            "5" : {
-              "label" : "لا تقم أبداً بمشاركة كود PIN الخاص بك مع أي شخص آخر. ولا حتى مع Ledger."
+            "5": {
+              "label": "لا تقم أبداً بمشاركة كود PIN الخاص بك مع أي شخص آخر. ولا حتى مع Ledger."
             },
-            "6" : {
-              "label" : "لا تستخدم أبداً كود PIN لم تقم باختياره بنفسك."
+            "6": {
+              "label": "لا تستخدم أبداً كود PIN لم تقم باختياره بنفسك."
             },
-            "7" : {
-              "label" : "لا تقم أبداً بحفظ كود PIN الخاص بك على كمبيوتر أو هاتف."
+            "7": {
+              "label": "لا تقم أبداً بحفظ كود PIN الخاص بك على كمبيوتر أو هاتف."
             }
           }
         },
-        "cta" : "الخطوة التالية"
-      },
-      "recoveryPhrase" : {
-        "title" : "عبارة الاسترداد",
-        "desc" : "عبارة الاسترداد الخاصة بك هي قائمة سرية من 24 كلمة تقوم بنسخ مفاتيحك الخاصة أحتيطياً.",
-        "desc_1" : "Nano الخاصة بك تقوم بإنشاء عبارة استرداد فريدة. Ledger لا تحتفظ بنسخة منها.",
-        "cta" : "الخطوة التالية",
-        "checkboxDesc" : "أفهم أنني إذا فقدت عبارة الاسترداد هذه فلن أتمكن من الوصول إلى أصولي المشفرة في حالة أن فقدت الوصول إلى Nano الخاصة بي."
-      },
-      "recoveryPhraseSetup" : {
-        "infoModal" : {
-          "title" : "كيف تعمل عبارة الاسترداد؟",
-          "desc" : "عبارة الاسترداد الخاصة بك تعمل كمفتاح رئيسي فريد. جهازك Ledger يقوم باستخدامها لحساب المفاتيح الخاصة لكل أصل مشفر تملكه.",
-          "desc_1" : "لاستعادة الوصول إلى أصولك المشفرة، يمكن لأي محفظة أن تقوم بحساب نفس المفاتيح الخاصة من عبارة الاسترداد الخاصة بك.",
-          "link" : "المزيد عن عبارة الاسترداد",
-          "title_1" : "ماذا لو فقدت الوصول إلى Nano الخاصة بي؟",
-          "bullets" : {
-            "0" : {
-              "label" : "احصل على محفظة أجهزة جديدة."
+        "cta": "الخطوة التالية"
+      },
+      "recoveryPhrase": {
+        "title": "عبارة الاسترداد",
+        "desc": "عبارة الاسترداد الخاصة بك هي قائمة سرية من 24 كلمة تقوم بنسخ مفاتيحك الخاصة أحتيطياً.",
+        "desc_1": "Nano الخاصة بك تقوم بإنشاء عبارة استرداد فريدة. Ledger لا تحتفظ بنسخة منها.",
+        "cta": "الخطوة التالية",
+        "checkboxDesc": "أفهم أنني إذا فقدت عبارة الاسترداد هذه فلن أتمكن من الوصول إلى أصولي المشفرة في حالة أن فقدت الوصول إلى Nano الخاصة بي."
+      },
+      "recoveryPhraseSetup": {
+        "infoModal": {
+          "title": "كيف تعمل عبارة الاسترداد؟",
+          "desc": "عبارة الاسترداد الخاصة بك تعمل كمفتاح رئيسي فريد. جهازك Ledger يقوم باستخدامها لحساب المفاتيح الخاصة لكل أصل مشفر تملكه.",
+          "desc_1": "لاستعادة الوصول إلى أصولك المشفرة، يمكن لأي محفظة أن تقوم بحساب نفس المفاتيح الخاصة من عبارة الاسترداد الخاصة بك.",
+          "link": "المزيد عن عبارة الاسترداد",
+          "title_1": "ماذا لو فقدت الوصول إلى Nano الخاصة بي؟",
+          "bullets": {
+            "0": {
+              "label": "احصل على محفظة أجهزة جديدة."
             },
-            "1" : {
-              "label" : "اختر \"Restore recovery phrase on a new device\" (استعادة عبارة الاسترداد على جهاز جديد) في تطبيق Ledger."
+            "1": {
+              "label": "اختر \"Restore recovery phrase on a new device\" (استعادة عبارة الاسترداد على جهاز جديد) في تطبيق Ledger."
             },
-            "2" : {
-              "label" : "أدخل عبارة الاسترداد الخاصة بك على جهازك الجديد لاستعادة الوصول إلى أصولك المشفرة."
+            "2": {
+              "label": "أدخل عبارة الاسترداد الخاصة بك على جهازك الجديد لاستعادة الوصول إلى أصولك المشفرة."
             }
           }
         },
-        "bullets" : {
-          "0" : {
-            "title" : "خذ ورقة الاسترداد الخاصة بك",
-            "label" : "احصل على ورقة استرداد فارغة، والتي أتت مرفقة مع Nano الخاصة بك. يرجى التواصل مع دعم Ledger إذا لم تكن ورقة الاسترداد أتت فارغة."
+        "bullets": {
+          "0": {
+            "title": "خذ ورقة الاسترداد الخاصة بك",
+            "label": "احصل على ورقة استرداد فارغة، والتي أتت مرفقة مع Nano الخاصة بك. يرجى التواصل مع دعم Ledger إذا لم تكن ورقة الاسترداد أتت فارغة."
           },
-          "1" : {
-            "title" : "كرر الخطوات لجميع الكلمات!",
-            "label" : "اكتب الكلمة رقم 1 (Word #1) المعروضة على Nano الخاصة بك في الموضع 1 من ورقة الاسترداد. ثم اضغط يميناً على Nano الخاصة بك لعرض الكلمة رقم 2 (Word #2) واكتبها في الموضع 2.",
-            "label_1" : "كرر العملية لجميع الكلمات مع احترام الترتيب والتهجئة بعناية. اضغط على اليسار على Nano الخاصة بك للتحقق من وجود أي أخطاء."
+          "1": {
+            "title": "كرر الخطوات لجميع الكلمات!",
+            "label": "اكتب الكلمة رقم 1 (Word #1) المعروضة على Nano الخاصة بك في الموضع 1 من ورقة الاسترداد. ثم اضغط يميناً على Nano الخاصة بك لعرض الكلمة رقم 2 (Word #2) واكتبها في الموضع 2.",
+            "label_1": "كرر العملية لجميع الكلمات مع احترام الترتيب والتهجئة بعناية. اضغط على اليسار على Nano الخاصة بك للتحقق من وجود أي أخطاء."
           },
-          "2" : {
-            "title" : "تأكيد عبارة الاسترداد الخاصة بك",
-            "label" : "قم بالتمرير خلال الكلمات حتى تجد الكلمة رقم 1 (Word #1) بالضغط على الزر الأيمن. تحقق من صحتها من خلال الضغط على كلا الزرين."
+          "2": {
+            "title": "تأكيد عبارة الاسترداد الخاصة بك",
+            "label": "قم بالتمرير خلال الكلمات حتى تجد الكلمة رقم 1 (Word #1) بالضغط على الزر الأيمن. تحقق من صحتها من خلال الضغط على كلا الزرين."
           },
-          "3" : {
-            "title" : "كرر الخطوات لجميع الكلمات!"
+          "3": {
+            "title": "كرر الخطوات لجميع الكلمات!"
           }
         },
-        "cta" : "تأكيد عبارة الاسترداد",
-        "nextStep" : "الخطوة التالية"
-      },
-      "hideRecoveryPhrase" : {
-        "title" : "إخفاء عبارة الاسترداد الخاصة بك",
-        "desc" : "عبارة الاسترداد الخاصة بك هي فرصتك الأخيرة للوصول إلى أصولك المشفرة إذا لم تتمكن من استخدام Nano الخاصة بك. يجب عليك الاحتفاظ بها في مكان آمن.",
-        "bullets" : {
-          "0" : {
-            "label" : "أدخل هذه الكلمات في محفظة الأجهزة فقط، وامتنع نهائياً عن إدخالها على أجهزة الكمبيوتر أو الهواتف."
+        "cta": "تأكيد عبارة الاسترداد",
+        "nextStep": "الخطوة التالية"
+      },
+      "hideRecoveryPhrase": {
+        "title": "إخفاء عبارة الاسترداد الخاصة بك",
+        "desc": "عبارة الاسترداد الخاصة بك هي فرصتك الأخيرة للوصول إلى أصولك المشفرة إذا لم تتمكن من استخدام Nano الخاصة بك. يجب عليك الاحتفاظ بها في مكان آمن.",
+        "bullets": {
+          "0": {
+            "label": "أدخل هذه الكلمات في محفظة الأجهزة فقط، وامتنع نهائياً عن إدخالها على أجهزة الكمبيوتر أو الهواتف."
           },
-          "1" : {
-            "label" : "لا تشارك أبداً كلماتك الـ24 مع أي شخص، ولا حتى مع Ledger."
+          "1": {
+            "label": "لا تشارك أبداً كلماتك الـ24 مع أي شخص، ولا حتى مع Ledger."
           }
         },
-        "cta" : "إغلاق",
-        "finalCta" : "حسنًاً، لقد انتهيت!",
-        "infoModal" : {
-          "label" : "تعلم كيف تقوم بإخفائها",
-          "title" : "أين ينبغي أن أحتفظ بعبارة الاسترداد الخاصة بي؟",
-          "bullets" : {
-            "0" : {
-              "label" : "لا تدخلها <bold>أبداً</bold> على كمبيوتر أو هاتف أو أي جهاز آخر. لا تأخذ صورة لها."
+        "cta": "إغلاق",
+        "finalCta": "حسنًاً، لقد انتهيت!",
+        "infoModal": {
+          "label": "تعلم كيف تقوم بإخفائها",
+          "title": "أين ينبغي أن أحتفظ بعبارة الاسترداد الخاصة بي؟",
+          "bullets": {
+            "0": {
+              "label": "لا تدخلها <bold>أبداً</bold> على كمبيوتر أو هاتف أو أي جهاز آخر. لا تأخذ صورة لها."
             },
-            "1" : {
-              "label" : "لا تقم <bold>أبداً</bold> بمشاركة الـ 24 كلمة الخاصة بك مع أي شخص."
+            "1": {
+              "label": "لا تقم <bold>أبداً</bold> بمشاركة الـ 24 كلمة الخاصة بك مع أي شخص."
             },
-            "2" : {
-              "label" : "<bold>دائماً</bold> قم بحفظها في مكان آمن، بعيد عن الأنظار."
+            "2": {
+              "label": "<bold>دائماً</bold> قم بحفظها في مكان آمن، بعيد عن الأنظار."
             },
-            "3" : {
-              "label" : "Ledger لن تطلب أبداً عبارة الاسترداد الخاصة بك."
+            "3": {
+              "label": "Ledger لن تطلب أبداً عبارة الاسترداد الخاصة بك."
             },
-            "4" : {
-              "label" : "إذا طلب منك أي شخص أو تطبيق تقديمها، فعليك أن تفترض أنها عملية احتيال!"
+            "4": {
+              "label": "إذا طلب منك أي شخص أو تطبيق تقديمها، فعليك أن تفترض أنها عملية احتيال!"
             }
           }
         },
-        "warning" : {
-          "title" : "والآن، لنختبر معلوماتك!",
-          "desc" : "أجب على 3 أسئلة بسيطة لتجنب المفاهيم الخاطئة الشائعة حول محفظة الأجهزة الخاصة بك.",
-          "cta" : "لنأخذ اختبار قصير"
+        "warning": {
+          "title": "والآن، لنختبر معلوماتك!",
+          "desc": "أجب على 3 أسئلة بسيطة لتجنب المفاهيم الخاطئة الشائعة حول محفظة الأجهزة الخاصة بك.",
+          "cta": "لنأخذ اختبار قصير"
         }
       }
     },
-    "stepRecoveryPhrase" : {
-      "importRecoveryPhrase" : {
-        "title" : "الاستعادة من عبارة الاسترداد",
-        "desc" : "قم باستعادة Nano الخاصة بك من عبارة الاسترداد الخاصة بك لاستعادة أو استبدال أو عمل نسخة احتياطية من محفظة أجهزة Ledger الخاصة بك.",
-        "desc_1" : "Nano خاصتك ستستعيد مفاتيحك الخاصة وستكون قادراً على الوصول إلى أصولك المشفرة وإدارتها.",
-        "cta" : "حسنًا، أنا مستعد!",
-        "warning" : {
-          "title" : "نوصي باستخدام عبارات استرداد Ledger فقط",
-          "desc" : "Ledger لا تضمن أمان عبارات الاسترداد الخارجية. نحن نوصي بإعداد Nano خاصتك كجهاز جديد إذا لم يتم إنشاء عبارة الاسترداد الخاصة بك من خلال Ledger.",
-          "cta" : "فهمت!"
+    "stepRecoveryPhrase": {
+      "importRecoveryPhrase": {
+        "title": "الاستعادة من عبارة الاسترداد",
+        "desc": "قم باستعادة Nano الخاصة بك من عبارة الاسترداد الخاصة بك لاستعادة أو استبدال أو عمل نسخة احتياطية من محفظة أجهزة Ledger الخاصة بك.",
+        "desc_1": "Nano خاصتك ستستعيد مفاتيحك الخاصة وستكون قادراً على الوصول إلى أصولك المشفرة وإدارتها.",
+        "cta": "حسنًا، أنا مستعد!",
+        "warning": {
+          "title": "نوصي باستخدام عبارات استرداد Ledger فقط",
+          "desc": "Ledger لا تضمن أمان عبارات الاسترداد الخارجية. نحن نوصي بإعداد Nano خاصتك كجهاز جديد إذا لم يتم إنشاء عبارة الاسترداد الخاصة بك من خلال Ledger.",
+          "cta": "فهمت!"
         },
-        "nextStep" : "الخطوة التالية",
-        "bullets" : {
-          "0" : {
-            "title" : "قم بتشغيل Nano",
-            "nanoX" : {
-              "label" : "قم بتشغيل جهازك بالضغط على الزر الأسود لمدة ثانية واحدة."
+        "nextStep": "الخطوة التالية",
+        "bullets": {
+          "0": {
+            "title": "قم بتشغيل Nano",
+            "nanoX": {
+              "label": "قم بتشغيل جهازك بالضغط على الزر الأسود لمدة ثانية واحدة."
             },
-            "nanoS" : {
-              "label" : "قم بتشغيل جهازك عن طريق توصيله بمنفذ USB بهاتفك."
+            "nanoS": {
+              "label": "قم بتشغيل جهازك عن طريق توصيله بمنفذ USB بهاتفك."
             },
-            "nanoSP" : {
-              "label" : "قم بتشغيل جهازك عن طريق توصيله بمنفذ USB بهاتفك."
+            "nanoSP": {
+              "label": "قم بتشغيل جهازك عن طريق توصيله بمنفذ USB بهاتفك."
             },
-            "blue" : {
-              "label" : "قم بتشغيل جهازك عن طريق توصيله بمنفذ USB بهاتفك والضغط على زر الطاقة."
+            "blue": {
+              "label": "قم بتشغيل جهازك عن طريق توصيله بمنفذ USB بهاتفك والضغط على زر الطاقة."
             }
           },
-          "1" : {
-            "title" : "تصفح",
-            "label" : "تعرف على كيفية التفاعل مع جهازك من خلال قراءة التعليمات التي تظهر على الشاشة."
+          "1": {
+            "title": "تصفح",
+            "label": "تعرف على كيفية التفاعل مع جهازك من خلال قراءة التعليمات التي تظهر على الشاشة."
           },
-          "2" : {
-            "title" : "اختر \"Restore from recovery phrase\" (الاستعادة من عبارة الاسترداد)",
-            "label" : "اضغط على كلا الزرين في وقت واحد لتأكيد الاختيار."
+          "2": {
+            "title": "اختر \"Restore from recovery phrase\" (الاستعادة من عبارة الاسترداد)",
+            "label": "اضغط على كلا الزرين في وقت واحد لتأكيد الاختيار."
           },
-          "3" : {
-            "title" : "اتبع التعليمات",
-            "label" : "عد إلى هنا مرة أخرى لاتباع التعليمات على كود PIN الخاص بك."
+          "3": {
+            "title": "اتبع التعليمات",
+            "label": "عد إلى هنا مرة أخرى لاتباع التعليمات على كود PIN الخاص بك."
           }
         }
       },
-      "existingRecoveryPhrase" : {
-        "title" : "أدخل عبارة الاسترداد الخاصة بك",
-        "paragraph1" : "عبارة الاسترداد الخاصة بك هي القائمة السرية من الكلمات التي قمت بنسخها احتياطياً عندما قمت بإعداد محفظتك لأول مرة.",
-        "paragraph2" : "Ledger لا تحتفظ بنسخة من عبارة الاسترداد الخاصة بك.",
-        "checkboxDesc" : "أفهم أنني إذا فقدت عبارة الاسترداد الخاصة بي فلن أتمكن من الوصول إلى أصولي المشفرة في حالة أن فقدت الوصول إلى Nano الخاصة بي.",
-        "bullets" : {
-          "0" : {
-            "title" : "أحضر عبارة الاسترداد الخاصة بك"
+      "existingRecoveryPhrase": {
+        "title": "أدخل عبارة الاسترداد الخاصة بك",
+        "paragraph1": "عبارة الاسترداد الخاصة بك هي القائمة السرية من الكلمات التي قمت بنسخها احتياطياً عندما قمت بإعداد محفظتك لأول مرة.",
+        "paragraph2": "Ledger لا تحتفظ بنسخة من عبارة الاسترداد الخاصة بك.",
+        "checkboxDesc": "أفهم أنني إذا فقدت عبارة الاسترداد الخاصة بي فلن أتمكن من الوصول إلى أصولي المشفرة في حالة أن فقدت الوصول إلى Nano الخاصة بي.",
+        "bullets": {
+          "0": {
+            "title": "أحضر عبارة الاسترداد الخاصة بك"
           },
-          "1" : {
-            "title" : "اختر طول عبارة الاسترداد",
-            "label" : "يمكن أن تحتوي عبارة الاسترداد الخاصة بك على 12 أو 18 أو 24 كلمة. يجب عليك إدخال كل الكلمات للوصول إلى أصولك المشفرة."
+          "1": {
+            "title": "اختر طول عبارة الاسترداد",
+            "label": "يمكن أن تحتوي عبارة الاسترداد الخاصة بك على 12 أو 18 أو 24 كلمة. يجب عليك إدخال كل الكلمات للوصول إلى أصولك المشفرة."
           },
-          "2" : {
-            "title" : "أدخل الكلمة رقم 1 (Word #1)...",
-            "label" : "أدخل الأحرف الأولى من الكلمة رقم 1 (Word #1) عن طريق اختيارهم باستخدام الزر الأيمن أو الأيسر. اضغط على كلا الزرين لتأكيد كل حرف من الحروف."
+          "2": {
+            "title": "أدخل الكلمة رقم 1 (Word #1)...",
+            "label": "أدخل الأحرف الأولى من الكلمة رقم 1 (Word #1) عن طريق اختيارهم باستخدام الزر الأيمن أو الأيسر. اضغط على كلا الزرين لتأكيد كل حرف من الحروف."
           },
-          "3" : {
-            "title" : "قم بتأكيد الكلمة رقم 1 (Word #1)...",
-            "label" : "اختر الكلمة رقم 1 (Word #1) من بين الاقتراحات. اضغط على كلا الزرين لتأكيدها."
+          "3": {
+            "title": "قم بتأكيد الكلمة رقم 1 (Word #1)...",
+            "label": "اختر الكلمة رقم 1 (Word #1) من بين الاقتراحات. اضغط على كلا الزرين لتأكيدها."
           },
-          "4" : {
-            "title" : "كرر الخطوات لجميع الكلمات!"
+          "4": {
+            "title": "كرر الخطوات لجميع الكلمات!"
           }
         },
-        "nextStep" : "الخطوة التالية"
-      }
-    },
-    "stepPairNew" : {
-      "nanoX" : {
-        "title" : "إقران Nano",
-        "desc" : "هذه هي المرة الأولى التي تستخدم فيها هذا الهاتف لإعداد Nano الخاصة بك. لنقوم بإقران جهازك سريعاً.",
-        "cta" : "لنقم بإقران Nano الخاصة بي"
-      },
-      "nanoS" : {
-        "title" : "قم بتوصيل Nano الخاصة بك",
-        "desc" : "هذه هي المرة الأولى التي تستخدم فيها هذا الهاتف لإعداد Nano الخاصة بك. لنقوم بتوصيل جهازك سريعاً.",
-        "cta" : "لنقم بتوصيل Nano الخاصة بي"
-      },
-      "nanoSP" : {
-        "title" : "قم بتوصيل Nano الخاصة بك",
-        "desc" : "هذه هي المرة الأولى التي تستخدم فيها هذا الهاتف لإعداد Nano الخاصة بك. لنقوم بتوصيل جهازك سريعاً.",
-        "cta" : "لنقم بتوصيل Nano الخاصة بي"
-      },
-      "blue" : {
-        "title" : "قم بتوصيل Blue الخاصة بك",
-        "desc" : "هذه هي المرة الأولى التي تستخدم فيها هذا الهاتف لإعداد Blue الخاصة بك. لنقوم بتوصيل جهازك سريعاً.",
-        "cta" : "لنقم بتوصيل Blue الخاصة بي"
-      },
-      "infoModal" : {
-        "title" : "أين يمكنني العثور على اسم جهازي؟",
-        "desc" : "على جهازك، اختر الإعدادات> عام > اسم الجهاز (Settings > General > Device name).",
-        "title_1" : "كيفية إعداد اتصال البلوتوث؟",
-        "title_2" : "كيف يمكنني استخدام Nano X الخاصة بي بدون بلوتوث؟",
-        "desc_1" : "استخدم <1>كبل-OTG</1> لتوصيل Ledger Nano X بهاتفك الذكي الأندرويد (iOS غير مدعوم). قم بإدارة أصولك المشفرة باستخدام تطبيق Ledger Live للجوّال أو أي تطبيق (ويب) آخر متوافق.",
-        "bullets" : {
-          "0" : {
-            "label" : "تأكد من تمكين البلوتوث على هاتفك الذكي وعلى Ledger Nano X الخاصة بك. يجب أن تكون Ledger Nano X على اللوحة الرئيسية، وهي شاشتها الرئيسية."
+        "nextStep": "الخطوة التالية"
+      }
+    },
+    "stepPairNew": {
+      "nanoX": {
+        "title": "إقران Nano",
+        "desc": "هذه هي المرة الأولى التي تستخدم فيها هذا الهاتف لإعداد Nano الخاصة بك. لنقوم بإقران جهازك سريعاً.",
+        "cta": "لنقم بإقران Nano الخاصة بي"
+      },
+      "nanoS": {
+        "title": "قم بتوصيل Nano الخاصة بك",
+        "desc": "هذه هي المرة الأولى التي تستخدم فيها هذا الهاتف لإعداد Nano الخاصة بك. لنقوم بتوصيل جهازك سريعاً.",
+        "cta": "لنقم بتوصيل Nano الخاصة بي"
+      },
+      "nanoSP": {
+        "title": "قم بتوصيل Nano الخاصة بك",
+        "desc": "هذه هي المرة الأولى التي تستخدم فيها هذا الهاتف لإعداد Nano الخاصة بك. لنقوم بتوصيل جهازك سريعاً.",
+        "cta": "لنقم بتوصيل Nano الخاصة بي"
+      },
+      "blue": {
+        "title": "قم بتوصيل Blue الخاصة بك",
+        "desc": "هذه هي المرة الأولى التي تستخدم فيها هذا الهاتف لإعداد Blue الخاصة بك. لنقوم بتوصيل جهازك سريعاً.",
+        "cta": "لنقم بتوصيل Blue الخاصة بي"
+      },
+      "infoModal": {
+        "title": "أين يمكنني العثور على اسم جهازي؟",
+        "desc": "على جهازك، اختر الإعدادات> عام > اسم الجهاز (Settings > General > Device name).",
+        "title_1": "كيفية إعداد اتصال البلوتوث؟",
+        "title_2": "كيف يمكنني استخدام Nano X الخاصة بي بدون بلوتوث؟",
+        "desc_1": "استخدم <1>كبل-OTG</1> لتوصيل Ledger Nano X بهاتفك الذكي الأندرويد (iOS غير مدعوم). قم بإدارة أصولك المشفرة باستخدام تطبيق Ledger Live للجوّال أو أي تطبيق (ويب) آخر متوافق.",
+        "bullets": {
+          "0": {
+            "label": "تأكد من تمكين البلوتوث على هاتفك الذكي وعلى Ledger Nano X الخاصة بك. يجب أن تكون Ledger Nano X على اللوحة الرئيسية، وهي شاشتها الرئيسية."
           },
-          "1" : {
-            "label" : "<1>{{Os}}</1>: تأكد من تمكين خدمات الموقع في إعدادات هاتفك لتطبيق Ledger Live. Ledger Live لا يستخدم معلومات موقعك أبداً، هذا مطلوب لاستخدام البلوتوث على {{Os}}."
+          "1": {
+            "label": "<1>{{Os}}</1>: تأكد من تمكين خدمات الموقع في إعدادات هاتفك لتطبيق Ledger Live. Ledger Live لا يستخدم معلومات موقعك أبداً، هذا مطلوب لاستخدام البلوتوث على {{Os}}."
           },
-          "2" : {
-            "label" : "إذا كانت لديك مشكلة في إقران البلوتوث، يرجى مراجعة المقالة التالية",
-            "link" : "إصلاح مشاكل الاتصال."
+          "2": {
+            "label": "إذا كانت لديك مشكلة في إقران البلوتوث، يرجى مراجعة المقالة التالية",
+            "link": "إصلاح مشاكل الاتصال."
           }
         }
       },
-      "errorInfoModal" : {
-        "title" : "حدث خطأ ما؟",
-        "title_1" : "لدي أندرويد",
-        "title_2" : "تحديث إصدار أندرويد",
-        "desc" : "إذا كنت تواجه مشاكل بلوتوث مع Nano X الخاصة بك، يرجى إزالة الاقتران ونسيان Nano X على هاتفك. ثم حاول الاقتران مرة أخرى.",
-        "desc_1" : "قد يستغرق الأمر بعض الوقت قبل عرض طلب إقران البلوتوث. تأكد من أنك قمت بالتحقق من وتأكيد كود الاقتران على كل من Nano X وهاتفك.",
-        "desc_2" : "تحقق في إعدادات البلوتوث على هاتفك مما إذا تم اكتشاف Ledger Nano X أم لا. إذا لم يتم اكتشافها، تأكد من تشغيل البلوتوث على Ledger Nano X الخاصة بك.",
-        "desc_3" : "خدمات الموقع الجغرافي",
-        "desc_4" : "إذا لم يتم اكتشاف Ledger Nano X في تطبيق الجوّال لديك عند محاولة إقرانه، فيرجى تجربة الحل التالي:",
-        "desc_5" : "يطلب منك تطبيق Ledger للجوّال السماح باستخدام خدمات الموقع الجغرافي عندما لم يتم تمكينها بعد، ولكن في بعض موديلات الهواتف، لا يتم اكتشاف ذلك دائماً بشكل صحيح. يرجى ملاحظة أن تطبيق Ledger للجوال لا يستخدم أبداً معلومات موقعك، هذا التصريح مطلوب ببساطة لخاصية البلوتوث على أندرويد.",
-        "desc_6" : "أبلغ بعض المستخدمين عن إصلاح مشكلات الاتصال لديهم عن طريق تحديث إصدار أندرويد الذي يعمل على هواتفهم إلى إصدار أحدث. يرجى المراجعة مع الشركة المصنعة لهاتفك لمعرفة إذا كان هناك تحديث متوفر.",
-        "link" : "تعرّف على المزيد",
-        "bullets" : {
-          "0" : {
-            "label" : "انتقل إلى خيارات النظام لتطبيق Ledger Live على هاتفك الأندرويد."
+      "errorInfoModal": {
+        "title": "حدث خطأ ما؟",
+        "title_1": "لدي أندرويد",
+        "title_2": "تحديث إصدار أندرويد",
+        "desc": "إذا كنت تواجه مشاكل بلوتوث مع Nano X الخاصة بك، يرجى إزالة الاقتران ونسيان Nano X على هاتفك. ثم حاول الاقتران مرة أخرى.",
+        "desc_1": "قد يستغرق الأمر بعض الوقت قبل عرض طلب إقران البلوتوث. تأكد من أنك قمت بالتحقق من وتأكيد كود الاقتران على كل من Nano X وهاتفك.",
+        "desc_2": "تحقق في إعدادات البلوتوث على هاتفك مما إذا تم اكتشاف Ledger Nano X أم لا. إذا لم يتم اكتشافها، تأكد من تشغيل البلوتوث على Ledger Nano X الخاصة بك.",
+        "desc_3": "خدمات الموقع الجغرافي",
+        "desc_4": "إذا لم يتم اكتشاف Ledger Nano X في تطبيق الجوّال لديك عند محاولة إقرانه، فيرجى تجربة الحل التالي:",
+        "desc_5": "يطلب منك تطبيق Ledger للجوّال السماح باستخدام خدمات الموقع الجغرافي عندما لم يتم تمكينها بعد، ولكن في بعض موديلات الهواتف، لا يتم اكتشاف ذلك دائماً بشكل صحيح. يرجى ملاحظة أن تطبيق Ledger للجوال لا يستخدم أبداً معلومات موقعك، هذا التصريح مطلوب ببساطة لخاصية البلوتوث على أندرويد.",
+        "desc_6": "أبلغ بعض المستخدمين عن إصلاح مشكلات الاتصال لديهم عن طريق تحديث إصدار أندرويد الذي يعمل على هواتفهم إلى إصدار أحدث. يرجى المراجعة مع الشركة المصنعة لهاتفك لمعرفة إذا كان هناك تحديث متوفر.",
+        "link": "تعرّف على المزيد",
+        "bullets": {
+          "0": {
+            "label": "انتقل إلى خيارات النظام لتطبيق Ledger Live على هاتفك الأندرويد."
           },
-          "1" : {
-            "label" : "اسمح باستخدام الموقع."
+          "1": {
+            "label": "اسمح باستخدام الموقع."
           },
-          "2" : {
-            "label" : "العودة إلى تطبيق الجوال."
+          "2": {
+            "label": "العودة إلى تطبيق الجوال."
           },
-          "3" : {
-            "label" : "تحقق مما إذا كان قد تم اكتشاف Nano X الخاصة بك."
+          "3": {
+            "label": "تحقق مما إذا كان قد تم اكتشاف Nano X الخاصة بك."
           }
         }
       }
     },
-    "stepImportAccounts" : {
-      "title" : "مزامنة الأصول المشفرة من سطح المكتب",
-      "desc" : "إذا كنت قد قمت بالفعل بإعداد أصولك المشفرة في تطبيق Ledger لسطح المكتب، فيمكنك مزامنة التطبيق لإدارة تلك الأصول من هاتفك.",
-      "cta" : "أنا مستعد لإجراء المسح الضوئي",
-      "bullets" : {
-        "0" : {
-          "label" : "في تطبيق سطح المكتب، اختر <1>إعدادات > حسابات > تصدير الحساب</1>."
+    "stepImportAccounts": {
+      "title": "مزامنة الأصول المشفرة من سطح المكتب",
+      "desc": "إذا كنت قد قمت بالفعل بإعداد أصولك المشفرة في تطبيق Ledger لسطح المكتب، فيمكنك مزامنة التطبيق لإدارة تلك الأصول من هاتفك.",
+      "cta": "أنا مستعد لإجراء المسح الضوئي",
+      "bullets": {
+        "0": {
+          "label": "في تطبيق سطح المكتب، اختر <1>إعدادات > حسابات > تصدير الحساب</1>."
         },
-        "1" : {
-          "label" : "قم بإجراء مسح ضوئي لكود LiveQR بهاتفك."
+        "1": {
+          "label": "قم بإجراء مسح ضوئي لكود LiveQR بهاتفك."
         },
-        "2" : {
-          "label" : "اختر حسابات الأصول المشفرة المراد استيرادها."
+        "2": {
+          "label": "اختر حسابات الأصول المشفرة المراد استيرادها."
         }
       },
-      "warning" : {
-        "title" : "يجب مزامنة تطبيقاتك لسطح المكتب والجوال يدوياً.",
-        "desc" : "Ledger Live يحترم خصوصيتك ويخزن بياناتك محلياً. إذا قمت بتغيير الحسابات والإعدادات على هاتفك، فستحتاج إلى القيام بنفس الشيء على الكمبيوتر الخاص بك، والعكس صحيح. تظل معاملاتك متزامنة مع سلسلة الكتل (blockchain).",
-        "cta" : "فهمت!"
-      }
-    },
-    "stepSetupPin" : {
-      "step1" : "قم بتشغيل {{fullDeviceName}} الخاصة بك واتبع التعليمات.",
-      "step1-nanoS" : "قم بتوصيل {{fullDeviceName}} بهاتفك باستخدام كبل OTG.",
-      "step2" : "اضغط على الزرين معاً لاختيار <1><1>Setup as a new device (الإعداد كجهاز جديد).</1></1>",
-      "step2-restore" : "اضغط على الزرين معاً لاختيار <1><1>Restore from recovery phrase (الاستعادة من عبارة الاستعادة).</1></1>",
-      "step3" : "اضغط على الزر الأيسر أو الأيمن لاختيار رقم. اضغط الزرين معاً للتأكيد.",
-      "step4prefix" : "اختيار ",
-      "step4suffix1" : " لتأكيد PIN الخاص بك.",
-      "step4suffix2" : " لمحو الرقم الأخير.",
-      "modal" : {
-        "step1" : "اختر دائماً كود PIN يكون<1><1>خاص بك</1></1>",
-        "step2" : "استخدم 8 أرقام للمزيد من الأمان",
-        "step3" : "لا تستخدم أبداً جهاز به عبارة استرداد أو كود PIN مُعد بالفعل."
-      }
-    },
-    "stepWriteRecovery" : {
-      "step1" : "اكتب <1><1>الكلمة رقم 1</1></1> (Word #1) على ورقة استرداد فارغة",
-      "step2" : "اضغط على الزر الأيمن واستمر في تدوين كل الكلمات الأربع والعشرين (24).",
-      "step3" : "قم بتأكيد كل كلمة من عبارة الاسترداد: قم باختيارها ثم أكدها عن طريق الضغط على الزرين معاً.",
-      "modal" : {
-        "step1" : "احفظ عبارة الاسترداد الخاصة بك المكونة من 24 كلمة في مكان آمن، بعيداً عن الأنظار.",
-        "step2" : "تأكد من أنك الشخص الوحيد الذي لديه عبارة الاسترداد.",
-        "step3" : "Ledger لا تحفظ عبارة الاسترداد الخاصة بك.",
-        "step4" : "لا تستخدم أبداً جهاز به عبارة استرداد أو كود PIN مُعد بالفعل."
-      }
-    },
-    "stepPassword" : {
-      "desc" : "قم بتعيين كلمة مرور لحماية بيانات Ledger Live على هاتفك.",
-      "descConfigured" : "تم تمكين قفل كلمة المرور بنجاح",
-      "setPassword" : "تعيين كلمة المرور",
-      "modal" : {
-        "step1" : "حافظ على كلمة مرورك بأمان. لا تقم بمشاركتها.",
-        "step2" : "حافظ على كلمة مرورك آمنة. فقدانها قد يعني إعادة تعيين Ledger Live وتحميل الحسابات من جديد.",
-        "step3" : "إعادة تعيين Ledger Live ليس له تأثير على أصولك المشفرة."
-      }
-    },
-    "stepFinish" : {
-      "title" : "جهازك مستعد!",
-      "readOnlyTitle" : "اكتمل الإعداد!",
-      "desc" : "قم بتثبيت التطبيقات على جهازك وإدارة محفظتك الاستثمارية",
-      "cta" : "فتح Ledger Live"
-    },
-    "quizz" : {
-      "label" : "اختبار قصير",
-      "modal" : {
-        "success" : "تهانينا!",
-        "fail" : "غير صحيح!"
-      },
-      "coins" : {
-        "title" : "كمستخدم Ledger، يتم حفظ أصولي المشفرة:",
-        "answers" : {
-          "correct" : "على سلسلة الكتل (blockchain)",
-          "wrong" : "على جهاز Nano الخاص بي"
+      "warning": {
+        "title": "يجب مزامنة تطبيقاتك لسطح المكتب والجوال يدوياً.",
+        "desc": "Ledger Live يحترم خصوصيتك ويخزن بياناتك محلياً. إذا قمت بتغيير الحسابات والإعدادات على هاتفك، فستحتاج إلى القيام بنفس الشيء على الكمبيوتر الخاص بك، والعكس صحيح. تظل معاملاتك متزامنة مع سلسلة الكتل (blockchain).",
+        "cta": "فهمت!"
+      }
+    },
+    "stepSetupPin": {
+      "step1": "قم بتشغيل {{fullDeviceName}} الخاصة بك واتبع التعليمات.",
+      "step1-nanoS": "قم بتوصيل {{fullDeviceName}} بهاتفك باستخدام كبل OTG.",
+      "step2": "اضغط على الزرين معاً لاختيار <1><1>Setup as a new device (الإعداد كجهاز جديد).</1></1>",
+      "step2-restore": "اضغط على الزرين معاً لاختيار <1><1>Restore from recovery phrase (الاستعادة من عبارة الاستعادة).</1></1>",
+      "step3": "اضغط على الزر الأيسر أو الأيمن لاختيار رقم. اضغط الزرين معاً للتأكيد.",
+      "step4prefix": "اختيار ",
+      "step4suffix1": " لتأكيد PIN الخاص بك.",
+      "step4suffix2": " لمحو الرقم الأخير.",
+      "modal": {
+        "step1": "اختر دائماً كود PIN يكون<1><1>خاص بك</1></1>",
+        "step2": "استخدم 8 أرقام للمزيد من الأمان",
+        "step3": "لا تستخدم أبداً جهاز به عبارة استرداد أو كود PIN مُعد بالفعل."
+      }
+    },
+    "stepWriteRecovery": {
+      "step1": "اكتب <1><1>الكلمة رقم 1</1></1> (Word #1) على ورقة استرداد فارغة",
+      "step2": "اضغط على الزر الأيمن واستمر في تدوين كل الكلمات الأربع والعشرين (24).",
+      "step3": "قم بتأكيد كل كلمة من عبارة الاسترداد: قم باختيارها ثم أكدها عن طريق الضغط على الزرين معاً.",
+      "modal": {
+        "step1": "احفظ عبارة الاسترداد الخاصة بك المكونة من 24 كلمة في مكان آمن، بعيداً عن الأنظار.",
+        "step2": "تأكد من أنك الشخص الوحيد الذي لديه عبارة الاسترداد.",
+        "step3": "Ledger لا تحفظ عبارة الاسترداد الخاصة بك.",
+        "step4": "لا تستخدم أبداً جهاز به عبارة استرداد أو كود PIN مُعد بالفعل."
+      }
+    },
+    "stepPassword": {
+      "desc": "قم بتعيين كلمة مرور لحماية بيانات Ledger Live على هاتفك.",
+      "descConfigured": "تم تمكين قفل كلمة المرور بنجاح",
+      "setPassword": "تعيين كلمة المرور",
+      "modal": {
+        "step1": "حافظ على كلمة مرورك بأمان. لا تقم بمشاركتها.",
+        "step2": "حافظ على كلمة مرورك آمنة. فقدانها قد يعني إعادة تعيين Ledger Live وتحميل الحسابات من جديد.",
+        "step3": "إعادة تعيين Ledger Live ليس له تأثير على أصولك المشفرة."
+      }
+    },
+    "stepFinish": {
+      "title": "جهازك مستعد!",
+      "readOnlyTitle": "اكتمل الإعداد!",
+      "desc": "قم بتثبيت التطبيقات على جهازك وإدارة محفظتك الاستثمارية",
+      "cta": "فتح Ledger Live"
+    },
+    "quizz": {
+      "label": "اختبار قصير",
+      "modal": {
+        "success": "تهانينا!",
+        "fail": "غير صحيح!"
+      },
+      "coins": {
+        "title": "كمستخدم Ledger، يتم حفظ أصولي المشفرة:",
+        "answers": {
+          "correct": "على سلسلة الكتل (blockchain)",
+          "wrong": "على جهاز Nano الخاص بي"
         },
-        "modal" : {
-          "text" : "يتم حفظ أصولك المشفرة دائماً على سلسلة الكتل. تحتوي محفظة الأجهزة الخاصة بك على مفتاحك الخاص فقط، والذي يتيح لك الوصول إلى أصولك المشفرة.",
-          "cta" : "السؤال التالي"
+        "modal": {
+          "text": "يتم حفظ أصولك المشفرة دائماً على سلسلة الكتل. تحتوي محفظة الأجهزة الخاصة بك على مفتاحك الخاص فقط، والذي يتيح لك الوصول إلى أصولك المشفرة.",
+          "cta": "السؤال التالي"
         }
       },
-      "recoveryPhrase" : {
-        "title" : "إذا لم تعد عبارة الاسترداد الخاصة بي سرية وآمنة...",
-        "answers" : {
-          "correct" : "لم تعد أصولي المشفرة آمنة وأحتاج إلى نقلها إلى مكان آمن",
-          "wrong" : "ليست مشكلة، Ledger يمكن أن تُرسل لي نسخة"
+      "recoveryPhrase": {
+        "title": "إذا لم تعد عبارة الاسترداد الخاصة بي سرية وآمنة...",
+        "answers": {
+          "correct": "لم تعد أصولي المشفرة آمنة وأحتاج إلى نقلها إلى مكان آمن",
+          "wrong": "ليست مشكلة، Ledger يمكن أن تُرسل لي نسخة"
         },
-        "modal" : {
-          "text" : "أي شخص يعرف عبارة الاسترداد الخاصة بك يمكنه أن يقوم بسرقة أصولك المشفرة. \nإذا فقدتها، يجب عليك نقل أصولك المشفرة بسرعة إلى مكان آمن.",
-          "cta" : "السؤال التالي"
+        "modal": {
+          "text": "أي شخص يعرف عبارة الاسترداد الخاصة بك يمكنه أن يقوم بسرقة أصولك المشفرة. \nإذا فقدتها، يجب عليك نقل أصولك المشفرة بسرعة إلى مكان آمن.",
+          "cta": "السؤال التالي"
         }
       },
-      "privateKey" : {
-        "title" : "عندما أقوم بتوصيل Nano الخاصة بي بتطبيق Ledger، فإن مفتاحي الخاص...",
-        "answers" : {
-          "correct" : "لا يزال غير متصل بالإنترنت",
-          "wrong" : "متصل بالإنترنت لفترة قصيرة"
+      "privateKey": {
+        "title": "عندما أقوم بتوصيل Nano الخاصة بي بتطبيق Ledger، فإن مفتاحي الخاص...",
+        "answers": {
+          "correct": "لا يزال غير متصل بالإنترنت",
+          "wrong": "متصل بالإنترنت لفترة قصيرة"
         },
-        "modal" : {
-          "text" : "مفتاحك الخاص يظل دائماً غير مُتصل بالإنترنت في محفظة الأجهزة الخاصة بك. حتى عندما يكون مُتصل بـNano الخاصة بك، تطبيق Ledger لا يمكنه الوصول إلى مفتاحك الخاص. يجب عليك أن تقوم فعلياً بالتصريح بكل معاملة على جهازك.",
-          "cta" : "إنهاء الاختبار"
+        "modal": {
+          "text": "مفتاحك الخاص يظل دائماً غير مُتصل بالإنترنت في محفظة الأجهزة الخاصة بك. حتى عندما يكون مُتصل بـNano الخاصة بك، تطبيق Ledger لا يمكنه الوصول إلى مفتاحك الخاص. يجب عليك أن تقوم فعلياً بالتصريح بكل معاملة على جهازك.",
+          "cta": "إنهاء الاختبار"
         }
       },
-      "final" : {
-        "successTitle" : "أصبحت محترفًا بالفعل!",
-        "successText" : "أنت مُستعد لإدارة أصولك المشفرة بأمان. لم يتبقى أمامك سوى خطوة واحدة سريعة!",
-        "failTitle" : "ستصبح محترفاً قريباً...",
-        "failText" : "لا تقلق، Ledger هنا لإرشادك خلال رحلتك. ستشعر قريباً براحة إضافية بشأن أمان أصولك المشفرة. لم يتبقى سوى خطوة واحدة سريعة!",
-        "cta" : "الخطوة التالية"
-      },
-      "nextQuestion" : "السؤال التالي",
-      "finish" : "إنهاء الاختبار"
-    },
-    "warning" : {
-      "recoveryPhrase" : {
-        "title" : "لا تستخدم عبارة استرداد لم تقم بإنشائها بنفسك.",
-        "desc" : "كود PIN وعبارة الاسترداد لمحفظة أجهزة Ledger الخاصة بك يجب أن يتم تهيئتهم بواسطتك أنت فقط. إذا كنت قد تلقيت جهاز يحتوي مسبقاً على كلمة بذور أو كود PIN مهيأً بالفعل، فلا تستخدم المنتج وتواصل مع دعم العملاء لدينا.",
-        "supportLink" : "تواصل مع دعم العملاء"
-      },
-      "seed" : {
-        "title" : "يرجى التحقق من محتويات الصندوق",
-        "desc" : "إذا جاء {{deviceName}} الخاص بك مع كود PIN أو عبارة الاسترداد، فإنه ليس من الآمن استخدامه، ويجب عليك التواصل مع دعم Ledger.",
-        "warning" : "فقط استخدم عبارة الاسترداد التي عرضها جهازك عند إعداده",
-        "continueCTA" : "متابعة",
-        "contactSupportCTA" : "تواصل مع الدعم"
-      }
-    }
-  },
-  "blePairingFlow" : {
-    "scanning" : {
-      "withProductName" : {
-        "title" : "Looking for your {{productName}}",
-        "description" : "Please make sure your {{productName}} is unlocked and Bluetooth is enabled"
-      },
-      "withoutProductName" : {
-<<<<<<< HEAD
-        "title" : "Looking for devices",
-        "description" : "Please make sure your device is switched on, unlocked, and bluetooth is enabled"
-      },
-      "alreadyPaired" : "Already paired"
-=======
-        "title" : "البحث عن الأجهزة",
-        "description" : "Please make sure your device is switched on, unlocked, and bluetooth is enabled"
-      },
-      "alreadyPaired" : "تم الإقران بالفعل"
->>>>>>> c7fef602
-    },
-    "pairing" : {
-      "success" : {
-        "title" : "Paired with {{deviceName}}"
-      },
-      "loading" : {
-        "title" : "Pairing with {{deviceName}}",
-        "subtitle" : "Confirm the code on your {{productName}}"
-      },
-      "error" : {
-        "title" : "Pairing unsucessful",
-        "subtitle" : "Looks like something went wrong! Check that your bluetooth is on and your {{productName}} is nearby",
-<<<<<<< HEAD
-        "retryCta" : "Try again"
-=======
-        "retryCta" : "أعد المحاولة"
->>>>>>> c7fef602
-      }
-    }
-  },
-  "tabs" : {
-    "portfolio" : "محفظة",
-    "accounts" : "الحسابات",
-    "transfer" : "تحويل",
-    "manager" : "جهازي Ledger",
-    "settings" : "إعدادات",
-    "platform" : "التطبيقات الحية",
-    "discover" : "اكتشف",
-    "nanoX" : "Nano X",
-    "market" : "السوق",
-    "learn" : "تعلّم"
-  },
-  "learn" : {
-    "pageTitle" : "تعلّم",
-    "sectionShows" : "العروض",
-    "sectionVideo" : "فيديو",
-    "sectionPodcast" : "البودكاست",
-    "sectionArticles" : "المقالات"
-  },
-  "portfolio" : {
-    "totalBalance" : "إجمالي الرصيد",
-    "syncError" : "خطأ في المزامنة",
-    "syncFailed" : "فشلت المزامنة",
-    "syncPending" : "جاري المزامنة...",
-    "transactionsPendingConfirmation" : {
-      "title" : "رصيد غير متزامن",
-      "desc" : "بعض المعاملات لم يتم تأكيدها بعد. ستظهر هذه في رصيدك ويمكن استخدامها بعد تأكيدها."
-    },
-    "emptyState" : {
-      "noAppsTitle" : "تثبيت تطبيق على جهازي",
-      "noAppsDesc" : "قم بتثبيت التطبيقات على جهازك قبل إضافة حسابات في Ledger Live. انتقل إلى المدير لتثبيت التطبيقات.",
-      "noAccountsTitle" : "ليس لديك أي حسابات...",
-      "noAccountsDesc" : "يرجى إضافة حسابات إلى محفظتك الاستثمارية.",
-      "buttons" : {
-        "import" : "إضافة أصل",
-        "buy" : "شراء",
-        "manager" : "تثبيت التطبيقات",
-        "managerSecondary" : "تثبيت تطبيقات على جهازي"
-      },
-      "addAccounts" : {
-        "addAccounts" : "إضافة أصل",
-        "title" : "بدء الاستخدام",
-        "description" : "يمكنك إما شراء الأصول المشفرة من شركائنا أو إعداد محفظتك"
-      }
-    },
-    "noOpState" : {
-      "title" : "لا توجد أي عمليات بعد؟",
-      "desc" : "ببساطة قم بإرسال الأصول المشفرة إلى عنوان التلقي الخاص بك وانتظر حتى يقوم التطبيق بالمزامنة."
-    },
-    "recommended" : {
-      "title" : "موصى به"
-    },
-    "topGainers" : {
-      "title" : "الرابحون في السوق (24 ساعة)",
-      "seeMarket" : "رؤية الكل"
-    }
-  },
-  "addAccountsModal" : {
-    "ctaAdd" : "إضافة حسابات",
-    "ctaImport" : "استيراد حسابات سطح المكتب",
-    "title" : "إضافة الأصول المشفرة",
-    "description" : "يمكنك اختيار إضافة أصل (أصول) مشفر مباشرةً عن طريق Ledger الخاصة بك، أو استيرادهم من Ledger Live لسطح المكتب.",
-    "add" : {
-      "title" : "مع Ledger خاصتك",
-      "description" : "إنشاء أو استيراد أصل (أصول) عن طريق Ledger الخاصة بك"
-    },
-    "import" : {
-      "title" : "قم بالاستيراد من سطح المكتب",
-      "description" : "استيراد أصل (أصول) من Ledger Live لسطح المكتب"
-    }
-  },
-  "byteSize" : {
-    "bytes" : "{{size}} بايت",
-    "kbUnit" : "{{size}} كيلوبايت",
-    "mbUnit" : "{{size}} ميجابايت"
-  },
-  "numberCompactNotation" : {
-    "d" : "",
-    "K" : "ألف",
-    "M" : "M",
-    "B" : "مليار",
-    "T" : "تريليون",
-    "Q" : "كوادريليون",
-    "Qn" : "كوينتيليون"
-  },
-  "time" : {
-    "day" : "1يوم",
-    "week" : "1 أسبوع",
-    "month" : "1 شهر",
-    "year" : "1 سنة",
-    "all" : "الكل",
-    "since" : {
-      "day" : "اليوم السابق",
-      "week" : "الأسبوع السابق",
-      "month" : "الشهر السابق",
-      "year" : "العام السابق"
-    }
-  },
-  "orderOption" : {
-    "choices" : {
-      "name|asc" : "الاسم A-Z",
-      "name|desc" : "الاسم Z-A",
-      "balance|asc" : "أقل رصيد",
-      "balance|desc" : "أعلى رصيد"
-    }
-  },
-  "operations" : {
-    "types" : {
-      "IN" : "تم الاستلام",
-      "NFT_IN" : "تم تلقي NFT",
-      "OUT" : "تم الإرسال",
-      "NFT_OUT" : "تم إرسال NFT",
-      "CREATE" : "تم إنشاؤه",
-      "REVEAL" : "تم الإظهار",
-      "DELEGATE" : "تفويض",
-      "UNDELEGATE" : "غير مفوّض",
-      "REDELEGATE" : "تمت إعادة التفويض",
-      "VOTE" : "تم التصويت",
-      "FREEZE" : "تجميد",
-      "UNFREEZE" : "تمت إزالة التجميد",
-      "REWARD" : "المكافأة المُطالب بها",
-      "FEES" : "رسوم",
-      "OPT_IN" : "الانضمام",
-      "OPT_OUT" : "إلغاء الانضمام",
-      "CLOSE_ACCOUNT" : "إغلاق الحساب",
-      "SUPPLY" : "أودعت",
-      "REDEEM" : "مسحوب",
-      "APPROVE" : "ممكن",
-      "BOND" : "تقيد",
-      "UNBOND" : "إلغاء التقيد",
-      "REWARD_PAYOUT" : "مُكافأة",
-      "SLASH" : "تغريم",
-      "WITHDRAW_UNBONDED" : "سحب",
-      "NOMINATE" : "ترشيح",
-      "CHILL" : "حذف الترشيحات",
-      "SET_CONTROLLER" : "إعداد وحدة التحكم",
-      "ACTIVATE" : "مُنشّط",
-      "LOCK" : "مُقفل",
-      "UNLOCK" : "غير مُقفل",
-      "REVOKE" : "مُبطل",
-      "REGISTER" : "مُسجّل",
-      "WITHDRAW" : "مسحوب"
-    }
-  },
-  "operationDetails" : {
-    "title" : "تفاصيل المعاملة",
-    "account" : "حساب",
-    "date" : "التاريخ",
-    "confirmed" : "تم التأكيد",
-    "notConfirmed" : "لم يتم التأكيد",
-    "failed" : "فشلت",
-    "fees" : "رسوم الشبكة",
-    "noFees" : "بدون رسوم",
-    "from" : "من",
-    "to" : "إلى",
-    "identifier" : "مُعرف المعاملة",
-    "viewOperation" : "مشاهدة في المتصفح",
-    "whatIsThis" : "ما هذه العملية؟",
-    "seeAll" : "رؤية الكل",
-    "seeLess" : "رؤية أقل",
-    "viewInExplorer" : "مشاهدة في المتصفح",
-    "sending" : "جاري الإرسال...",
-    "receiving" : "جاري التلقي...",
-    "tokenOperations" : "عمليات رمز التوكن",
-    "subAccountOperations" : "عمليات الحساب الفرعي",
-    "internalOperations" : "العمليات الداخلية",
-    "tokenModal" : {
-      "desc" : "هذه العملية مرتبطة بعمليات رمز التوكن التالية"
-    },
-    "details" : "تفاصيل {{ currency }}",
-    "extra" : {
-      "resource" : "مورد",
-      "frozenAmount" : "المبلغ المُجمد",
-      "unfreezeAmount" : "إزالة تجميد المبلغ",
-      "address" : "عنوان",
-      "votes" : "الأصوات ({{number}})",
-      "votesAddress" : "<0>{{votes}}</0> إلى <2>{{name}}</2>",
-      "validators" : "المدققون",
-      "delegated" : "تفويض ({{amount}})",
-      "delegatedTo" : "تم التفويض إلى",
-      "delegatedAmount" : "المبلغ المفوض",
-      "redelegated" : "إعادة تفويض ({{amount}})",
-      "redelegatedFrom" : "تمت إعادة التفويض من",
-      "redelegatedTo" : "تمت إعادة التفويض إلى",
-      "redelegatedAmount" : "المبلغ المعاد تفويضه",
-      "undelegated" : "غير مفوّض ({{amount}})",
-      "undelegatedFrom" : "تم إلغاء التفويض من",
-      "undelegatedAmount" : "المبلغ غير المفوض",
-      "rewardFrom" : "مكافأة من",
-      "rewardAmount" : "المبلغ المحصل",
-      "memo" : "ملاحظة",
-      "assetId" : "مُعرّف الأصل",
-      "rewards" : "المكافآت المكتسبة",
-      "bondedAmount" : "المبلغ المُقيد",
-      "unbondedAmount" : "المبلغ غير مقيد",
-      "withdrawUnbondedAmount" : "سحب المبلغ غير المقيد",
-      "palletMethod" : "الطريقة",
-      "transferAmount" : "مبلغ التحويل",
-      "validatorsCount" : "({{number}}) مدقق",
-      "storageLimit" : "حدّ مساحة التخزين",
-      "gasLimit" : "حد الغاز",
-      "id" : "المُعرّف",
-      "autoClaimedRewards" : "المكافآت المطالب بها تلقائياً"
-    },
-    "multipleAddresses" : "لماذا عناوين متعددة؟",
-    "tokenName" : "اسم رمز التوكن",
-    "collectionContract" : "عقد رمز التوكن",
-    "tokenId" : "مُعرّف رمز التوكن (NFT)",
-    "quantity" : "الكمية"
-  },
-  "operationList" : {
-    "noOperations" : "لا توجد عمليات",
-    "noMoreTransactions" : "لا يوجد معاملات أخرى"
-  },
-  "selectableAccountsList" : {
-    "deselectAll" : "إلغاء اختيار الكل",
-    "selectAll" : "اختيار الكل",
-    "tokenCount" : "+1 رمز توكن",
-    "tokenCount_plural" : "+ {{count}} رموز توكن",
-    "subaccountCount" : "+1 حساب فرعي",
-    "subaccountCount_plural" : "+{{count}} حسابات فرعية"
-  },
-  "account" : {
-    "subHeader" : {
-      "moreInfo" : "مزيد من المعلومات",
-      "cardTitle" : "يعمل بواسطة {{team}}",
-      "drawer" : {
-        "title" : "دمج {{family}}",
-        "subTitle" : "دمج {{family}} تم بواسطة فريق {{team}}",
-        "description" : "Ledger Live هي منصة مفتوحة المصدر.",
-        "description2" : "المطورون من أي مكان في العالم بإمكانهم الدمج مع Ledger Live",
-        "description3" : "هذا الدمج تم تنفيذه من قِبل {{team}} بالتعاون مع Ledger"
-      }
-    },
-    "tokens" : {
-      "contractAddress" : "عنوان العَقد",
-      "viewInExplorer" : "مشاهدة في المتصفح",
-      "seeMore" : "عرض المزيد من رموز التوكن",
-      "seeLess" : "عرض عدد أقل من رموز التوكن",
-      "addTokens" : "إضافة رمز توكن",
-      "howTo" : "لإضافة حسابات رموز التوكن، تحتاج إلى <0>تلقي الأموال</0> باستخدام <1>عنوانك {{currency}}</1>.",
-      "algorand" : {
-        "contractAddress" : "عنوان العَقد",
-        "viewInExplorer" : "مشاهدة في المتصفح",
-        "seeMore" : "رؤية ASA أكثر",
-        "seeLess" : "رؤية ASA أقل",
-        "addTokens" : "إضافة ASA",
-        "howTo" : "يمكنك إضافة أصول إلى حسابك Algorand.",
-        "addAsa" : "إضافة ASA (أصل)",
-        "howAsaWorks" : "كيف يعمل ASA (أصل)؟"
-      },
-      "stellar" : {
-        "seeMore" : "إظهار المزيد من الأصول",
-        "seeLess" : "إظهار أصول أقلّ",
-        "addTokens" : "إضافة أصول",
-        "howTo" : "يمكنك إضافة أصول إلى حسابك Stellar.",
-        "addAsset" : "إضافة أصل"
-      }
-    },
-    "subaccounts" : {
-      "seeMore" : "عرض المزيد من الحسابات الفرعية",
-      "seeLess" : "عرض عدد أقل من الحسابات الفرعية"
-    },
-    "send" : "إرسال",
-    "receive" : "تلقي",
-    "buy" : "شراء",
-    "walletconnect" : "WalletConnect",
-    "stake" : "تكديس",
-    "sell" : "بيع",
-    "swap" : "مبادلة",
-    "manage" : "إدارة",
-    "lastTransactions" : "المعاملات الأخيرة",
-    "emptyState" : {
-      "title" : "لا توجد أصول مشفرة بعد؟",
-      "desc" : "تأكد أن تطبيق <1><0>{{managerAppName}}</0></1> مُثبت وابدأ في التلقي.",
-      "descWithBuy" : "تأكد أن تطبيق <1><0>{{managerAppName}}</0></1> مُثبت حتى تتمكن من شراء أو تلقي <3><0>{{currencyTicker}}</0></3>",
-      "descToken" : "تأكد أن تطبيق <1><0>{{managerAppName}}</0></1> مُثبت وابدأ في تلقي <3><0>{{currencyTicker}}</0></3> و <5><0>{{tokenType}}</0> رموز التوكن</5>",
-      "buttons" : {
-        "receiveFunds" : "تلقي",
-        "buyCrypto" : "شراء"
-      }
-    },
-    "settings" : {
-      "header" : "إعدادات الحساب",
-      "title" : "تعديل الحساب",
-      "advancedLogs" : "سجلات متقدمة",
-      "accountName" : {
-        "title" : "اسم الحساب",
-        "desc" : "وصف الحساب",
-        "placeholder" : "اسم الحساب"
-      },
-      "accountUnits" : {
-        "title" : "تعديل الوحدات"
-      },
-      "unit" : {
-        "title" : "وحدة",
-        "desc" : "اختر الوحدة المراد عرضها."
-      },
-      "currency" : {
-        "title" : "العملة"
-      },
-      "endpointConfig" : {
-        "title" : "عقدة",
-        "desc" : "عقدة API المراد استخدامها"
-      },
-      "delete" : {
-        "title" : "إزالة الحساب من المحفظة الاستثمارية",
-        "desc" : "ستتم إزالة البيانات المخزنة.",
-        "confirmationTitle" : "هل أنت متأكد؟",
-        "confirmationDesc" : "لن يؤثر ذلك على أصولك المشفرة. من الممكن دائماً إضافة الحسابات الموجودة فيما بعد.",
-        "confirmationWarn" : "حذف هذا الحساب سيؤدي إلى محو سجل معاملات المبادلة المرتبطة به."
-      },
-      "archive" : {
-        "title" : "أرشفة الحساب",
-        "desc" : "سيتم أرشفة هذا الحساب."
-      },
-      "advanced" : {
-        "title" : "سجلات متقدمة",
-        "desc" : ""
-      }
-    },
-    "import" : {
-      "scan" : {
-        "title" : "قم بالاستيراد من سطح المكتب",
-        "descTop" : {
-          "line1" : "في Ledger Live لسطح المكتب، انتقل إلى:",
-          "line2" : "إعدادات > حسابات > تصدير الحسابات > تصدير"
+      "final": {
+        "successTitle": "أصبحت محترفًا بالفعل!",
+        "successText": "أنت مُستعد لإدارة أصولك المشفرة بأمان. لم يتبقى أمامك سوى خطوة واحدة سريعة!",
+        "failTitle": "ستصبح محترفاً قريباً...",
+        "failText": "لا تقلق، Ledger هنا لإرشادك خلال رحلتك. ستشعر قريباً براحة إضافية بشأن أمان أصولك المشفرة. لم يتبقى سوى خطوة واحدة سريعة!",
+        "cta": "الخطوة التالية"
+      },
+      "nextQuestion": "السؤال التالي",
+      "finish": "إنهاء الاختبار"
+    },
+    "warning": {
+      "recoveryPhrase": {
+        "title": "لا تستخدم عبارة استرداد لم تقم بإنشائها بنفسك.",
+        "desc": "كود PIN وعبارة الاسترداد لمحفظة أجهزة Ledger الخاصة بك يجب أن يتم تهيئتهم بواسطتك أنت فقط. إذا كنت قد تلقيت جهاز يحتوي مسبقاً على كلمة بذور أو كود PIN مهيأً بالفعل، فلا تستخدم المنتج وتواصل مع دعم العملاء لدينا.",
+        "supportLink": "تواصل مع دعم العملاء"
+      },
+      "seed": {
+        "title": "يرجى التحقق من محتويات الصندوق",
+        "desc": "إذا جاء {{deviceName}} الخاص بك مع كود PIN أو عبارة الاسترداد، فإنه ليس من الآمن استخدامه، ويجب عليك التواصل مع دعم Ledger.",
+        "warning": "فقط استخدم عبارة الاسترداد التي عرضها جهازك عند إعداده",
+        "continueCTA": "متابعة",
+        "contactSupportCTA": "تواصل مع الدعم"
+      }
+    }
+  },
+  "blePairingFlow": {
+    "scanning": {
+      "withProductName": {
+        "title": "Looking for your {{productName}}",
+        "description": "Please make sure your {{productName}} is unlocked and Bluetooth is enabled"
+      },
+      "withoutProductName": {
+        "title": "البحث عن الأجهزة",
+        "description": "Please make sure your device is switched on, unlocked, and bluetooth is enabled"
+      },
+      "alreadyPaired": "تم الإقران بالفعل"
+    },
+    "pairing": {
+      "success": {
+        "title": "Paired with {{deviceName}}"
+      },
+      "loading": {
+        "title": "Pairing with {{deviceName}}",
+        "subtitle": "Confirm the code on your {{productName}}"
+      },
+      "error": {
+        "title": "Pairing unsucessful",
+        "subtitle": "Looks like something went wrong! Check that your bluetooth is on and your {{productName}} is nearby",
+        "retryCta": "أعد المحاولة"
+      }
+    }
+  },
+  "tabs": {
+    "portfolio": "محفظة",
+    "accounts": "الحسابات",
+    "transfer": "تحويل",
+    "manager": "جهازي Ledger",
+    "settings": "إعدادات",
+    "platform": "التطبيقات الحية",
+    "discover": "اكتشف",
+    "nanoX": "Nano X",
+    "market": "السوق",
+    "learn": "تعلّم"
+  },
+  "learn": {
+    "pageTitle": "تعلّم",
+    "sectionShows": "العروض",
+    "sectionVideo": "فيديو",
+    "sectionPodcast": "البودكاست",
+    "sectionArticles": "المقالات"
+  },
+  "portfolio": {
+    "totalBalance": "إجمالي الرصيد",
+    "syncError": "خطأ في المزامنة",
+    "syncFailed": "فشلت المزامنة",
+    "syncPending": "جاري المزامنة...",
+    "transactionsPendingConfirmation": {
+      "title": "رصيد غير متزامن",
+      "desc": "بعض المعاملات لم يتم تأكيدها بعد. ستظهر هذه في رصيدك ويمكن استخدامها بعد تأكيدها."
+    },
+    "emptyState": {
+      "noAppsTitle": "تثبيت تطبيق على جهازي",
+      "noAppsDesc": "قم بتثبيت التطبيقات على جهازك قبل إضافة حسابات في Ledger Live. انتقل إلى المدير لتثبيت التطبيقات.",
+      "noAccountsTitle": "ليس لديك أي حسابات...",
+      "noAccountsDesc": "يرجى إضافة حسابات إلى محفظتك الاستثمارية.",
+      "buttons": {
+        "import": "إضافة أصل",
+        "buy": "شراء",
+        "manager": "تثبيت التطبيقات",
+        "managerSecondary": "تثبيت تطبيقات على جهازي"
+      },
+      "addAccounts": {
+        "addAccounts": "إضافة أصل",
+        "title": "بدء الاستخدام",
+        "description": "يمكنك إما شراء الأصول المشفرة من شركائنا أو إعداد محفظتك"
+      }
+    },
+    "noOpState": {
+      "title": "لا توجد أي عمليات بعد؟",
+      "desc": "ببساطة قم بإرسال الأصول المشفرة إلى عنوان التلقي الخاص بك وانتظر حتى يقوم التطبيق بالمزامنة."
+    },
+    "recommended": {
+      "title": "موصى به"
+    },
+    "topGainers": {
+      "title": "الرابحون في السوق (24 ساعة)",
+      "seeMarket": "رؤية الكل"
+    }
+  },
+  "addAccountsModal": {
+    "ctaAdd": "إضافة حسابات",
+    "ctaImport": "استيراد حسابات سطح المكتب",
+    "title": "إضافة الأصول المشفرة",
+    "description": "يمكنك اختيار إضافة أصل (أصول) مشفر مباشرةً عن طريق Ledger الخاصة بك، أو استيرادهم من Ledger Live لسطح المكتب.",
+    "add": {
+      "title": "مع Ledger خاصتك",
+      "description": "إنشاء أو استيراد أصل (أصول) عن طريق Ledger الخاصة بك"
+    },
+    "import": {
+      "title": "قم بالاستيراد من سطح المكتب",
+      "description": "استيراد أصل (أصول) من Ledger Live لسطح المكتب"
+    }
+  },
+  "byteSize": {
+    "bytes": "{{size}} بايت",
+    "kbUnit": "{{size}} كيلوبايت",
+    "mbUnit": "{{size}} ميجابايت"
+  },
+  "numberCompactNotation": {
+    "d": "",
+    "K": "ألف",
+    "M": "M",
+    "B": "مليار",
+    "T": "تريليون",
+    "Q": "كوادريليون",
+    "Qn": "كوينتيليون"
+  },
+  "time": {
+    "day": "1يوم",
+    "week": "1 أسبوع",
+    "month": "1 شهر",
+    "year": "1 سنة",
+    "all": "الكل",
+    "since": {
+      "day": "اليوم السابق",
+      "week": "الأسبوع السابق",
+      "month": "الشهر السابق",
+      "year": "العام السابق"
+    }
+  },
+  "orderOption": {
+    "choices": {
+      "name|asc": "الاسم A-Z",
+      "name|desc": "الاسم Z-A",
+      "balance|asc": "أقل رصيد",
+      "balance|desc": "أعلى رصيد"
+    }
+  },
+  "operations": {
+    "types": {
+      "IN": "تم الاستلام",
+      "NFT_IN": "تم تلقي NFT",
+      "OUT": "تم الإرسال",
+      "NFT_OUT": "تم إرسال NFT",
+      "CREATE": "تم إنشاؤه",
+      "REVEAL": "تم الإظهار",
+      "DELEGATE": "تفويض",
+      "UNDELEGATE": "غير مفوّض",
+      "REDELEGATE": "تمت إعادة التفويض",
+      "VOTE": "تم التصويت",
+      "FREEZE": "تجميد",
+      "UNFREEZE": "تمت إزالة التجميد",
+      "REWARD": "المكافأة المُطالب بها",
+      "FEES": "رسوم",
+      "OPT_IN": "الانضمام",
+      "OPT_OUT": "إلغاء الانضمام",
+      "CLOSE_ACCOUNT": "إغلاق الحساب",
+      "SUPPLY": "أودعت",
+      "REDEEM": "مسحوب",
+      "APPROVE": "ممكن",
+      "BOND": "تقيد",
+      "UNBOND": "إلغاء التقيد",
+      "REWARD_PAYOUT": "مُكافأة",
+      "SLASH": "تغريم",
+      "WITHDRAW_UNBONDED": "سحب",
+      "NOMINATE": "ترشيح",
+      "CHILL": "حذف الترشيحات",
+      "SET_CONTROLLER": "إعداد وحدة التحكم",
+      "ACTIVATE": "مُنشّط",
+      "LOCK": "مُقفل",
+      "UNLOCK": "غير مُقفل",
+      "REVOKE": "مُبطل",
+      "REGISTER": "مُسجّل",
+      "WITHDRAW": "مسحوب"
+    }
+  },
+  "operationDetails": {
+    "title": "تفاصيل المعاملة",
+    "account": "حساب",
+    "date": "التاريخ",
+    "confirmed": "تم التأكيد",
+    "notConfirmed": "لم يتم التأكيد",
+    "failed": "فشلت",
+    "fees": "رسوم الشبكة",
+    "noFees": "بدون رسوم",
+    "from": "من",
+    "to": "إلى",
+    "identifier": "مُعرف المعاملة",
+    "viewOperation": "مشاهدة في المتصفح",
+    "whatIsThis": "ما هذه العملية؟",
+    "seeAll": "رؤية الكل",
+    "seeLess": "رؤية أقل",
+    "viewInExplorer": "مشاهدة في المتصفح",
+    "sending": "جاري الإرسال...",
+    "receiving": "جاري التلقي...",
+    "tokenOperations": "عمليات رمز التوكن",
+    "subAccountOperations": "عمليات الحساب الفرعي",
+    "internalOperations": "العمليات الداخلية",
+    "tokenModal": {
+      "desc": "هذه العملية مرتبطة بعمليات رمز التوكن التالية"
+    },
+    "details": "تفاصيل {{ currency }}",
+    "extra": {
+      "resource": "مورد",
+      "frozenAmount": "المبلغ المُجمد",
+      "unfreezeAmount": "إزالة تجميد المبلغ",
+      "address": "عنوان",
+      "votes": "الأصوات ({{number}})",
+      "votesAddress": "<0>{{votes}}</0> إلى <2>{{name}}</2>",
+      "validators": "المدققون",
+      "delegated": "تفويض ({{amount}})",
+      "delegatedTo": "تم التفويض إلى",
+      "delegatedAmount": "المبلغ المفوض",
+      "redelegated": "إعادة تفويض ({{amount}})",
+      "redelegatedFrom": "تمت إعادة التفويض من",
+      "redelegatedTo": "تمت إعادة التفويض إلى",
+      "redelegatedAmount": "المبلغ المعاد تفويضه",
+      "undelegated": "غير مفوّض ({{amount}})",
+      "undelegatedFrom": "تم إلغاء التفويض من",
+      "undelegatedAmount": "المبلغ غير المفوض",
+      "rewardFrom": "مكافأة من",
+      "rewardAmount": "المبلغ المحصل",
+      "memo": "ملاحظة",
+      "assetId": "مُعرّف الأصل",
+      "rewards": "المكافآت المكتسبة",
+      "bondedAmount": "المبلغ المُقيد",
+      "unbondedAmount": "المبلغ غير مقيد",
+      "withdrawUnbondedAmount": "سحب المبلغ غير المقيد",
+      "palletMethod": "الطريقة",
+      "transferAmount": "مبلغ التحويل",
+      "validatorsCount": "({{number}}) مدقق",
+      "storageLimit": "حدّ مساحة التخزين",
+      "gasLimit": "حد الغاز",
+      "id": "المُعرّف",
+      "autoClaimedRewards": "المكافآت المطالب بها تلقائياً"
+    },
+    "multipleAddresses": "لماذا عناوين متعددة؟",
+    "tokenName": "اسم رمز التوكن",
+    "collectionContract": "عقد رمز التوكن",
+    "tokenId": "مُعرّف رمز التوكن (NFT)",
+    "quantity": "الكمية"
+  },
+  "operationList": {
+    "noOperations": "لا توجد عمليات",
+    "noMoreTransactions": "لا يوجد معاملات أخرى"
+  },
+  "selectableAccountsList": {
+    "deselectAll": "إلغاء اختيار الكل",
+    "selectAll": "اختيار الكل",
+    "tokenCount": "+1 رمز توكن",
+    "tokenCount_plural": "+ {{count}} رموز توكن",
+    "subaccountCount": "+1 حساب فرعي",
+    "subaccountCount_plural": "+{{count}} حسابات فرعية"
+  },
+  "account": {
+    "subHeader": {
+      "moreInfo": "مزيد من المعلومات",
+      "cardTitle": "يعمل بواسطة {{team}}",
+      "drawer": {
+        "title": "دمج {{family}}",
+        "subTitle": "دمج {{family}} تم بواسطة فريق {{team}}",
+        "description": "Ledger Live هي منصة مفتوحة المصدر.",
+        "description2": "المطورون من أي مكان في العالم بإمكانهم الدمج مع Ledger Live",
+        "description3": "هذا الدمج تم تنفيذه من قِبل {{team}} بالتعاون مع Ledger"
+      }
+    },
+    "tokens": {
+      "contractAddress": "عنوان العَقد",
+      "viewInExplorer": "مشاهدة في المتصفح",
+      "seeMore": "عرض المزيد من رموز التوكن",
+      "seeLess": "عرض عدد أقل من رموز التوكن",
+      "addTokens": "إضافة رمز توكن",
+      "howTo": "لإضافة حسابات رموز التوكن، تحتاج إلى <0>تلقي الأموال</0> باستخدام <1>عنوانك {{currency}}</1>.",
+      "algorand": {
+        "contractAddress": "عنوان العَقد",
+        "viewInExplorer": "مشاهدة في المتصفح",
+        "seeMore": "رؤية ASA أكثر",
+        "seeLess": "رؤية ASA أقل",
+        "addTokens": "إضافة ASA",
+        "howTo": "يمكنك إضافة أصول إلى حسابك Algorand.",
+        "addAsa": "إضافة ASA (أصل)",
+        "howAsaWorks": "كيف يعمل ASA (أصل)؟"
+      },
+      "stellar": {
+        "seeMore": "إظهار المزيد من الأصول",
+        "seeLess": "إظهار أصول أقلّ",
+        "addTokens": "إضافة أصول",
+        "howTo": "يمكنك إضافة أصول إلى حسابك Stellar.",
+        "addAsset": "إضافة أصل"
+      }
+    },
+    "subaccounts": {
+      "seeMore": "عرض المزيد من الحسابات الفرعية",
+      "seeLess": "عرض عدد أقل من الحسابات الفرعية"
+    },
+    "send": "إرسال",
+    "receive": "تلقي",
+    "buy": "شراء",
+    "walletconnect": "WalletConnect",
+    "stake": "تكديس",
+    "sell": "بيع",
+    "swap": "مبادلة",
+    "manage": "إدارة",
+    "lastTransactions": "المعاملات الأخيرة",
+    "emptyState": {
+      "title": "لا توجد أصول مشفرة بعد؟",
+      "desc": "تأكد أن تطبيق <1><0>{{managerAppName}}</0></1> مُثبت وابدأ في التلقي.",
+      "descWithBuy": "تأكد أن تطبيق <1><0>{{managerAppName}}</0></1> مُثبت حتى تتمكن من شراء أو تلقي <3><0>{{currencyTicker}}</0></3>",
+      "descToken": "تأكد أن تطبيق <1><0>{{managerAppName}}</0></1> مُثبت وابدأ في تلقي <3><0>{{currencyTicker}}</0></3> و <5><0>{{tokenType}}</0> رموز التوكن</5>",
+      "buttons": {
+        "receiveFunds": "تلقي",
+        "buyCrypto": "شراء"
+      }
+    },
+    "settings": {
+      "header": "إعدادات الحساب",
+      "title": "تعديل الحساب",
+      "advancedLogs": "سجلات متقدمة",
+      "accountName": {
+        "title": "اسم الحساب",
+        "desc": "وصف الحساب",
+        "placeholder": "اسم الحساب"
+      },
+      "accountUnits": {
+        "title": "تعديل الوحدات"
+      },
+      "unit": {
+        "title": "وحدة",
+        "desc": "اختر الوحدة المراد عرضها."
+      },
+      "currency": {
+        "title": "العملة"
+      },
+      "endpointConfig": {
+        "title": "عقدة",
+        "desc": "عقدة API المراد استخدامها"
+      },
+      "delete": {
+        "title": "إزالة الحساب من المحفظة الاستثمارية",
+        "desc": "ستتم إزالة البيانات المخزنة.",
+        "confirmationTitle": "هل أنت متأكد؟",
+        "confirmationDesc": "لن يؤثر ذلك على أصولك المشفرة. من الممكن دائماً إضافة الحسابات الموجودة فيما بعد.",
+        "confirmationWarn": "حذف هذا الحساب سيؤدي إلى محو سجل معاملات المبادلة المرتبطة به."
+      },
+      "archive": {
+        "title": "أرشفة الحساب",
+        "desc": "سيتم أرشفة هذا الحساب."
+      },
+      "advanced": {
+        "title": "سجلات متقدمة",
+        "desc": ""
+      }
+    },
+    "import": {
+      "scan": {
+        "title": "قم بالاستيراد من سطح المكتب",
+        "descTop": {
+          "line1": "في Ledger Live لسطح المكتب، انتقل إلى:",
+          "line2": "إعدادات > حسابات > تصدير الحسابات > تصدير"
         },
-        "descBottom" : "افتح Ledger Live لسطح المكتب وقم بمسح كود QR ضوئياً"
-      },
-      "result" : {
-        "title" : "استيراد الحسابات",
-        "newAccounts" : "الحسابات الجديدة",
-        "updatedAccounts" : "الحسابات المحدثة",
-        "empty" : "إضافة حساب جديد",
-        "descEmpty" : "لم يتم العثور على <0><0>أي حسابات</0></0>. يرجى المحاولة مرة أخرى أو العودة إلى الإعداد",
-        "alreadyImported" : "تم الاستيراد بالفعل",
-        "noAccounts" : "لا شيء لاستيراده",
-        "unsupported" : "غير مدعوم",
-        "settings" : "إعدادات التطبيقات",
-        "includeGeneralSettings" : "استيراد إعدادات سطح المكتب"
-      },
-      "fallback" : {
-        "header" : "استيراد الحساب",
-        "title" : "تمكين الكاميرا",
-        "desc" : "يرجى تمكين الكاميرا في الإعدادات لإجراء المسح الضوئي لأكواد QR.",
-        "buttonTitle" : "انتقل إلى الإعدادات"
-      }
-    },
-    "availableBalance" : "الرصيد المتاح",
-    "totalSupplied" : "المبلغ المودع",
-    "tronFrozen" : "تجميد",
-    "bandwidth" : "النطاق الترددي (Bandwidth)",
-    "energy" : "طاقة",
-    "delegatedAssets" : "الأصول المفوضة",
-    "undelegating" : "جاري إلغاء التفويض",
-    "delegation" : {
-      "sectionLabel" : "التفويض (التفويضات)",
-      "addDelegation" : "إضافة تفويض",
-      "info" : {
-        "title" : "اكسب المكافآت",
-        "cta" : "اكسب المكافآت"
-      }
-    },
-    "claimReward" : {
-      "sectionLabel" : "المكافآت",
-      "cta" : "مطالبة"
-    },
-    "undelegation" : {
-      "sectionLabel" : "إلغاء التفويض (إلغاء التفويضات)"
-    },
-    "nft" : {
-      "receiveNft" : "تلقي NFT",
-      "howTo" : "لإضافة رموز غير قابلة للاستبدال، تحتاج الى <0>تلقيهم</0> باستخدام <1>عنوانك {{currency}}</1>."
-    },
-    "readOnly" : {
-      "noTransaction" : {
-        "title" : "ليس لديك أي معاملات",
-        "subtitle" : "ستحتاج إلى جهاز لشراء أو تلقي {{assetName}}"
-      }
-    },
-    "banner" : {
-      "redelegation" : {
-        "description" : "في حالة أنك لم تكن تعلم، مدقق Ledger يقوم بالتكديس بعمولة منخفضة عن المدقق الذي تستخدمه.",
-        "cta" : "إعادة التفويض"
-      },
-      "delegation" : {
-        "description" : "في حالة أنك لم تكن تعلم، مدقق Ledger يقوم بتكديس {{asset}} خاصتك بعمولة منخفضة.",
-        "cta" : "قم بالتكديس الآن"
-      }
-    }
-  },
-  "accounts" : {
-    "title" : "الحسابات",
-    "importNotification" : {
-      "message" : "تم استيراد حساباتك بنجاح!"
-    },
-    "row" : {
-      "syncPending" : "جاري المزامنة...",
-      "upToDate" : "متزامن",
-      "error" : "خطأ",
-      "queued" : "قيد الانتظار",
-      "showTokens" : "عرض {{length}} رمز توكن",
-      "showTokens_plural" : "عرض {{length}} رمز التوكن",
-      "showSubAccounts" : "عرض {{length}} حساب فرعي",
-      "showSubAccounts_plural" : "عرض {{length}} حساب فرعي",
-      "hideTokens" : "إخفاء رمز التوكن",
-      "hideTokens_plural" : "إخفاء رموز التوكن",
-      "hideSubAccounts" : "إخفاء الحساب الفرعي",
-      "hideSubAccounts_plural" : "إخفاء الحسابات الفرعية",
-      "algorand" : {
-        "showTokens" : "عرض {{length}} ASA",
-        "showTokens_plural" : "عرض {{length}} ASA",
-        "hideTokens" : "إخفاء ASA",
-        "hideTokens_plural" : "إخفاء ASA"
-      },
-      "stellar" : {
-        "showTokens" : "إظهار {{length}} أصل",
-        "showTokens_plural" : "إظهار {{length}} أصل",
-        "hideTokens" : "إخفاء الأصل",
-        "hideTokens_plural" : "إخفاء الأصول"
-      }
-    },
-    "noResultsFound" : "لم يتم العثور على أصل",
-    "noResultsDesc" : "من فضلك تأكد من التهجئة وحاول مرة أخرى",
-    "readOnly" : {
-      "moreCrypto" : {
-        "title" : "+ أكثر من 6000 أصل آخر",
-        "subtitle" : "Ledger تدعم ما يزيد عن 6000 عملة ورمز توكن"
-      }
-    }
-  },
-  "distribution" : {
-    "header" : "توزيع الأصول",
-    "list" : "توزيع الأصول ({{count}})",
-    "assets" : "أصل",
-    "assets_plural" : "أصولك",
-    "total" : "الرصيد الإجمالي:",
-    "listAccount" : "توزيع الأصول ({{count}})",
-    "title" : "أصول",
-    "moreAssets" : "إضافة المزيد"
-  },
-  "help" : {
-    "gettingStarted" : {
-      "title" : "بدء التشغيل",
-      "desc" : "ابدأ هنا"
-    },
-    "helpCenter" : {
-      "title" : "دعم Ledger",
-      "desc" : "الحصول على المساعدة"
-    },
-    "ledgerAcademy" : {
-      "title" : "أكاديمية ليدجر (Ledger Academy)",
-      "desc" : "تعرف على المزيد حول الأصول المشفرة"
-    },
-    "facebook" : {
-      "title" : "فيسبوك",
-      "desc" : "ضع إعجاب على صفحتنا"
-    },
-    "twitter" : {
-      "title" : "تويتر",
-      "desc" : "تابعنا"
-    },
-    "github" : {
-      "title" : "Github",
-      "desc" : "مراجعة الكود الخاص بنا"
-    },
-    "status" : {
-      "title" : "حالة Ledger",
-      "desc" : "تحقق من حالة نظامنا"
-    }
-  },
-  "settings" : {
-    "header" : "إعدادات",
-    "resources" : "موارد Ledger",
-    "display" : {
-      "title" : "عامة",
-      "desc" : "تكوين إعدادات Ledger Live العامة.",
-      "carousel" : "رؤية كشريط دوّار",
-      "carouselDesc" : "تمكين الرؤية كشريط دوّار في المحفظة الاستثمارية",
-      "language" : "لغة العرض",
-      "languageDesc" : "قم بتعيين اللغة المعروضة في Ledger Live.",
-      "region" : "المنطقة",
-      "regionDesc" : "اختر منطقتك لتحديث صِيغ التواريخ والوقت والعملات.",
-      "password" : "قفل كلمة المرور",
-      "passwordDesc" : "قم بتعيين كلمة مرور لحماية بيانات Ledger Live على هاتفك.",
-      "counterValue" : "العملة المفضلة",
-      "theme" : "السمة",
-      "themeDesc" : "قم بتعيين السمة لواجهة مستخدم التطبيق",
-      "themes" : {
-        "system" : "النظام",
-        "dark" : "داكن",
-        "light" : "فاتح",
-        "dusk" : "غسق"
-      },
-      "counterValueDesc" : "اختر العملة للأرصدة والعمليات.",
-      "exchange" : "مزود السعر",
-      "exchangeDesc" : "تعيين مزود معدل الصرف من بيتكوين إلى {{fiat}}",
-      "stock" : "مؤشر السوق الإقليمي",
-      "stockDesc" : "اختر \"Western\" (غربي) لعرض زيادات السوق باللون الأخضر أو \"Eastern\" (شرقي) لعرضها باللون الأحمر.",
-      "reportErrors" : "تقارير الخلل",
-      "reportErrorsDesc" : "إرسال التقارير تلقائياً لمساعدة Ledger في تحسين منتجاتها.",
-      "developerMode" : "وضع المطور",
-      "developerModeDesc" : "اعرض تطبيقات المطور في المدير وقم بتمكين تطبيقات Testnet.",
-      "analytics" : "تحليلات",
-      "analyticsDesc" : "قم بتمكين التحليلات لمساعدة Ledger على تحسين تجربة المستخدم.",
-      "analyticsModal" : {
-        "title" : "مشاركة التحليلات",
-        "desc" : "قم بتمكين التحليلات لمساعدة Ledger على تحسين تجربة المستخدم.",
-        "bullet0" : "النقرات",
-        "bullet1" : "زيارات الصفحة داخل التطبيق",
-        "bullet2" : "إعادة التوجيه إلى صفحة الويب",
-        "bullet3" : "الإجراءات: الإرسال والتلقي والقفل وما إلى ذلك",
-        "bullet4" : "التحريك إلى نهاية الصفحة",
-        "bullet5" : "(إلغاء) تثبيت التطبيقات والإصدار",
-        "bullet6" : "عدد الحسابات والعملات والعمليات",
-        "bullet7" : "المدة الإجمالية ومدة جلسة الصفحة",
-        "bullet8" : "نوع جهاز Ledger والبرنامج الثابت"
-      },
-      "technicalData" : "البيانات التقنية",
-      "technicalDataDesc" : "Ledger ستقوم تلقائياً بجمع بيانات تقنية مجهولة المصدر لتحسين تجربة المستخدم.",
-      "technicalDataModal" : {
-        "title" : "البيانات التقنية",
-        "desc" : "Ledger ستقوم تلقائياً بجمع بيانات تقنية مجهولة المصدر لتحسين تجربة المستخدم.",
-        "bullet1" : "مُعرف تطبيق فريد ومجهول",
-        "bullet2" : "إصدار Ledger Live، ومنطقة نظام التشغيل، واللغة والمنطقة"
-      },
-      "hideEmptyTokenAccounts" : "إخفاء حسابات رموز التوكن الفارغة",
-      "hideEmptyTokenAccountsDesc" : "جميع حسابات رموز التوكن الخالية في صفحة الأصول سيتم إخفائها."
-    },
-    "currencies" : {
-      "header" : "العملات",
-      "rateProvider" : "مزود السعر ({{currencyTicker}} ← BTC)",
-      "rateProviderDesc" : "اختر مزود السعر من بين {{currencyTicker}} وبيتكوين.",
-      "confirmationNb" : "عدد التأكيدات",
-      "confirmationNbDesc" : "قم بتعيين عدد تأكيدات الشبكة للمعاملات التي ستتم الموافقة عليها.",
-      "currencySettingsTitle" : "إعدادات {{currencyName}}",
-      "placeholder" : "لا توجد إعدادات لهذا الأصل"
-    },
-    "accounts" : {
-      "header" : "الحسابات",
-      "title" : "الحسابات",
-      "desc" : "إدارة عرض الأصول في التطبيق.",
-      "hideTokenCTA" : "إخفاء رمز التوكن",
-      "showContractCTA" : "عرض العقد",
-      "blacklistedTokens" : "قائمة رموز التوكن المخفية",
-      "blacklistedTokensDesc" : "يمكنك إخفاء رموز التوكن من خلال الانتقال إلى قائمة الحسابات ثم الضغط لفترة طويلة على رمز التوكن واختيار \"إخفاء رمز التوكن\".",
-      "blacklistedTokensModal" : {
-        "title" : "إخفاء رمز التوكن",
-        "desc" : "هذا الإجراء سيقوم بإخفاء جميع حسابات <1><0>{tokenName}</0></1>، يمكنك إظهارهم مرة أخرى باستخدام <3>الإعدادات > الحسابات</3>.",
-        "confirm" : "إخفاء رمز التوكن"
-      },
-      "hideNFTCollectionCTA" : "إخفاء المجموعة؟",
-      "hiddenNFTCollections" : "إخفاء مجموعات NFT",
-      "hiddenNFTCollectionsDesc" : "يمكنك إخفاء رموز التوكن عن طريق الانتقال إلى الحساب ثم الضغط لفترة طويلة على مجموعة واختيار \"إخفاء المجموعة\".",
-      "hideNFTCollectionModal" : {
-        "title" : "إخفاء المجموعة؟",
-        "desc" : "يمكنك إلغاء إخفاء هذه المجموعة في خيارات الإعدادات."
-      },
-      "cryptoAssets" : {
-        "header" : "الأصول المشفرة",
-        "title" : "الأصول المشفرة",
-        "desc" : "اختر أحد الأصول المشفرة لتعديل إعداداتها."
-      }
-    },
-    "about" : {
-      "title" : "حول",
-      "desc" : "معلومات التطبيق، والشروط والأحكام، وسياسة الخصوصية.",
-      "appDescription" : "مع Ledger Live، قم بتأمين وشراء وبيع وتبادل وتنمية وإدارة أصولك المشفرة. كل ذلك من مكان واحد.",
-      "appVersion" : "الإصدار",
-      "termsConditions" : "الشروط والأحكام",
-      "termsConditionsDesc" : "باستخدام Ledger Live، يُعتبر أنك قد قبلت الشروط والأحكام الخاصة بنا.",
-      "privacyPolicy" : "سياسة الخصوصية",
-      "privacyPolicyDesc" : "تعرف على البيانات الشخصية التي يتم جمعها ولماذا وكيف يتم استخدامها.",
-      "liveReview" : {
-        "title" : "الآراء والتعليقات",
-        "desc" : "شاركنا ملاحظاتك على التطبيق",
-        "ios" : "التقييم على App Store",
-        "android" : "التقييم على Google Play store"
-      }
-    },
-    "notifications" : {
-      "title" : "الإشعارات",
-      "desc" : "إدارة إشعاراتك",
-      "disabledNotifications" : {
-        "title" : "تم تعطيل إرسال الإشعارات لديك",
-        "desc" : "{{platform}} تحظر الإشعارات من Ledger Live. لتتلقى إشعارات على هاتفك، انتقل إلى إعدادات جهازك لتفعيل إشعارات Ledger Live.",
-        "turnOnNotif" : "تفعيل الإشعارات",
-        "goToSettings" : "انتقل إلى إعدادات النظام"
-      },
-      "allowed" : {
-        "title" : "السماح بالإشعارات",
-        "desc" : "تلقى إشعارات حول أصولك المشفرة واتجاهات السوق وغير ذلك الكثير"
-      },
-      "transactions" : {
-        "title" : "المعاملات",
-        "desc" : "تلقى إشعارات عندما تتلقى أو تستلم أصول مشفرة"
-      },
-      "market" : {
-        "title" : "السوق",
-        "desc" : "تلقي تحديثات عن التغيرات البارزة في السوق"
-      },
-      "announcement" : {
-        "title" : "الإعلانات",
-        "desc" : "تلقى تحديثات Ledger Live المهمة"
-      },
-      "price" : {
-        "title" : "تنبيهات الأسعار",
-        "desc" : "قم بتعيين تنبيهات السعر لعملاتك المفضلة حتى لا تفوتك حركة السوق"
-      }
-    },
-    "help" : {
-      "title" : "مساعدة",
-      "header" : "مساعدة",
-      "desc" : "تعرف أكثر على Ledger Live أو كيفية الحصول على المساعدة.",
-      "support" : "دعم Ledger",
-      "supportDesc" : "إذا كانت لديك مشكلة، فاحصل على المساعدة لاستخدام Ledger Live مع محفظة الأجهزة الخاصة بك.",
-      "configureDevice" : "إعداد جهاز",
-      "configureDeviceDesc" : "إعداد كجهاز جديد أو استعادة جهاز موجود. يتم الاحتفاظ بالحسابات والإعدادات.",
-      "clearCache" : "حذف ذاكرة التخزين المؤقتة",
-      "clearCacheDesc" : "سيتم فحص المعاملات على الشبكة وستتم إعادة حساب حساباتك.",
-      "clearCacheModal" : "هل أنت متأكد؟",
-      "clearCacheModalDesc" : "سيتم إجراء فحص جديد وكامل للمعاملات على الشبكة. سيتم إعادة بناء سجلات الحسابات وإعادة حساب الأرصدة.",
-      "clearCacheButton" : "حذف",
-      "exportLogs" : "حفظ السجلات",
-      "exportLogsDesc" : "حفظ سجلات Ledger Live يمكن أن يكون مطلوب لأغراض استكشاف الأخطاء وإصلاحها.",
-      "hardReset" : "إعادة تعيين Ledger Live",
-      "hardResetDesc" : "ليس لهذا الأمر أي تأثير على أصولك. قم بمحو جميع البيانات في Ledger Live، بما في ذلك بيانات الحساب والإعدادات وسجلات المعاملات. استخدم جهازك Ledger لإعادة تحميل وإدارة أصولك المشفرة على Ledger Live فارغ.",
-      "repairDevice" : "إصلاح جهازك Ledger",
-      "repairDeviceDesc" : "إذا كانت لديك مشكلة في تحديث جهازك ولا يمكنك استئناف التحديثات، يمكنك محاولة ذلك لإصلاح جهازك."
-    },
-    "experimental" : {
-      "title" : "الميزات التجريبية",
-      "desc" : "جرّب الميزات التجريبية وأخبرنا برأيك.",
-      "disclaimer" : "هذه ميزات تجريبية نقدمها \"كما هي\" لكي يختبرها مجتمعنا المهتمين بالتكنولوجيا. من الممكن أن يتم تغيير هذه الميزات أو تعطيلها أو إزالتها في أي وقت. من خلال تمكينها، فإنك توافق على استخدامها على مسؤوليتك الخاصة."
-    },
-    "developer" : {
-      "title" : "مطوّر",
-      "desc" : "جرّب ميزات المطور وأخبرنا برأيك.",
-      "customManifest" : {
-        "title" : "تحميل بيان المنصة المخصص"
-      }
-    },
-    "debug" : {
-      "featureFlagsTitle" : "Defined feature flags used in Ledger Live",
-      "featureFlagsDesc" : "القيم المُتجاوزَة سيتم إعادة تعيينها إذا أُعيد إطلاق التطبيق. سيتم قبول خيوط JSON الصالحة فقط.",
-      "featureFlagsOverride" : "تجاوز",
-      "featureFlagsEdit" : "تعديل",
-      "featureFlagsRestore" : "استعادة",
-      "featureFlagsDisplayValue" : "عرض القيمة",
-      "featureFlagsHideValue" : "إخفاء القيمة"
-    }
-  },
-  "notifications" : {
-    "prompt" : {
-      "title" : "تفعيل الإشعارات",
-      "desc" : "احصل على أهم تحديثات Ledger Live، ومنتجات Ledger، والأمان. يمكنك إلغاء الاشتراك في أي وقت.",
-      "allow" : "السماح بالإشعارات",
-      "later" : "ربّما في وقت لاحق"
-    }
-  },
-  "migrateAccounts" : {
-    "banner" : "تحديث حسابات Ledger Live",
-    "overview" : {
-      "headerTitle" : "تحديث الحساب",
-      "title" : "تحديث حسابات Ledger Live",
-      "subtitle" : "الميزات الجديدة في Ledger Live تعني أن حساباتك بحاجة إلى التحديث",
-      "notice" : "تعذّر تحديث {{accountCount}} حساب. يُرجى توصيل الجهاز المرتبط بالحساب أدناه.",
-      "notice_plural" : "تعذّر تحديث {{accountCount}} حساب. يُرجى توصيل الجهاز المرتبط بالحساب أدناه.",
-      "currency" : "1 حساب {{currency}} يحتاج إلى التحديث",
-      "currency_plural" : "{{count}} حساب {{currency}} بحاجة إلى التحديث",
-      "start" : "بدء التحديث",
-      "continue" : "متابعة التحديث"
-    },
-    "progress" : {
-      "headerTitle" : "تحديث الحسابات",
-      "pending" : {
-        "title" : "جاري تحديث {{currency}}",
-        "subtitle" : "يرجى الانتظار حتى يتم تحديث حسابك."
-      },
-      "notice" : {
-        "title" : "لم يكتمل تحديث {{currency}}",
-        "subtitle" : "لا يمكن تحديث أي حسابات {{currency}} باستخدام هذا الجهاز.",
-        "cta" : "متابعة",
-        "ctaNextCurrency" : "المتابعة مع {{currency}}"
-      },
-      "done" : {
-        "title" : "اكتمل تحديث {{currency}}",
-        "subtitle" : "تهانينا، تم تحديث حسابات {{currency}} الخاصة بك بنجاح.",
-        "cta" : "متابعة",
-        "ctaNextCurrency" : "المتابعة مع {{currency}}",
-        "ctaDone" : "تم"
-      },
-      "error" : {
-        "cta" : "إعادة المحاولة"
-      }
-    },
-    "connectDevice" : {
-      "headerTitle" : "توصيل الجهاز"
-    }
-  },
-  "transfer" : {
-    "recipient" : {
-      "input" : "أدخل العنوان"
-    },
-    "send" : {
-      "title" : "إرسال",
-      "description" : "إرسال الأصول المشفرة إلى محفظة أخرى."
-    },
-    "fees" : {
-      "title" : "تعديل الرسوم"
-    },
-    "receive" : {
-      "title" : "تلقي",
-      "description" : "تلقي الأصول المشفرة من محفظة أخرى.",
-      "titleReadOnly" : "عنوان لم يتم التحقق منه",
-      "headerTitle" : "الأصول المشفرة",
-      "titleDevice" : "توصيل الجهاز",
-      "verifySkipped" : "لم يتم تأكيد عنوانك التلقي الخاص بك على جهازك Ledger. يرجى التحقق من عنوانك {{accountType}} لتظل آمناً.",
-      "verifyPending" : "يرجى التحقق من أن عنوان {{currencyName}} المعروض على جهازك Ledger يتطابق تماماً مع العنوان المعروض على هاتفك.",
-      "verified" : "تم تأكيد العنوان. تحقق مرة أخرى إذا قمت بنسخه أو مسحه ضوئياً.",
-      "verifyAgain" : "تحقق مرةً اخرى",
-      "noAccount" : "لم يتم العثور على حساب",
-      "address" : "عنوان الحساب",
-      "copyAddress" : "نسخ",
-      "shareAddress" : "عنوان المشاركة",
-      "addressCopied" : "تم النسخ",
-      "taprootWarning" : "تأكد أن المُرسل يدعم taproot",
-      "selectCrypto" : {
-        "title" : "اختر أصل مشفر"
-      },
-      "stepperHeader" : {
-        "range" : "خطوة {{currentStep}} من {{totalSteps}}",
-        "connectDevice" : "توصيل الجهاز"
-      },
-      "selectAccount" : {
-        "title" : "اختر حساب",
-        "subtitle" : "سيتم إيداع {{currencyTicker}} خاصتك في هذا الحساب."
-      },
-      "addAccount" : {
-        "title" : "البحث في سلسلة الكتل",
-        "subtitle" : "نقوم بالتحقق لمعرفة إذا كنت تمتلك حسابات {{currencyTicker}} بالفعل.",
-        "foundAccounts" : "تم العثور على {{count}} حساب",
-        "stopSynchronization" : "إيقاف المزامنة"
-      },
-      "verifyAddress" : {
-        "title" : "التحقق من العنوان",
-        "subtitle" : "تحقّق ممّا إذا كان العنوان المعروض على جهازك يتطابق مع العنوان أدناه. بمجرّد أن تتأكد، يمكنك النقر على approve [موافقة] على جهازك.",
-        "cancel" : {
-          "title" : "لقد رفضت هذا العنوان للتوّ",
-          "subtitle" : "إذا قمت بهذا عن طريق الخطأ، يُمكنك إعادة المحاولة بالنقر على الزرّ أدناه.",
-          "info" : "إذا كنت واثقاً من أن العناوين غير متطابقة، فقد يكون هاتفك مُخترق. نوصيك <0>بالتواصل معنا في أقرب وقت ممكن.</0>"
+        "descBottom": "افتح Ledger Live لسطح المكتب وقم بمسح كود QR ضوئياً"
+      },
+      "result": {
+        "title": "استيراد الحسابات",
+        "newAccounts": "الحسابات الجديدة",
+        "updatedAccounts": "الحسابات المحدثة",
+        "empty": "إضافة حساب جديد",
+        "descEmpty": "لم يتم العثور على <0><0>أي حسابات</0></0>. يرجى المحاولة مرة أخرى أو العودة إلى الإعداد",
+        "alreadyImported": "تم الاستيراد بالفعل",
+        "noAccounts": "لا شيء لاستيراده",
+        "unsupported": "غير مدعوم",
+        "settings": "إعدادات التطبيقات",
+        "includeGeneralSettings": "استيراد إعدادات سطح المكتب"
+      },
+      "fallback": {
+        "header": "استيراد الحساب",
+        "title": "تمكين الكاميرا",
+        "desc": "يرجى تمكين الكاميرا في الإعدادات لإجراء المسح الضوئي لأكواد QR.",
+        "buttonTitle": "انتقل إلى الإعدادات"
+      }
+    },
+    "availableBalance": "الرصيد المتاح",
+    "totalSupplied": "المبلغ المودع",
+    "tronFrozen": "تجميد",
+    "bandwidth": "النطاق الترددي (Bandwidth)",
+    "energy": "طاقة",
+    "delegatedAssets": "الأصول المفوضة",
+    "undelegating": "جاري إلغاء التفويض",
+    "delegation": {
+      "sectionLabel": "التفويض (التفويضات)",
+      "addDelegation": "إضافة تفويض",
+      "info": {
+        "title": "اكسب المكافآت",
+        "cta": "اكسب المكافآت"
+      }
+    },
+    "claimReward": {
+      "sectionLabel": "المكافآت",
+      "cta": "مطالبة"
+    },
+    "undelegation": {
+      "sectionLabel": "إلغاء التفويض (إلغاء التفويضات)"
+    },
+    "nft": {
+      "receiveNft": "تلقي NFT",
+      "howTo": "لإضافة رموز غير قابلة للاستبدال، تحتاج الى <0>تلقيهم</0> باستخدام <1>عنوانك {{currency}}</1>."
+    },
+    "readOnly": {
+      "noTransaction": {
+        "title": "ليس لديك أي معاملات",
+        "subtitle": "ستحتاج إلى جهاز لشراء أو تلقي {{assetName}}"
+      }
+    },
+    "banner": {
+      "redelegation": {
+        "description": "في حالة أنك لم تكن تعلم، مدقق Ledger يقوم بالتكديس بعمولة منخفضة عن المدقق الذي تستخدمه.",
+        "cta": "إعادة التفويض"
+      },
+      "delegation": {
+        "description": "في حالة أنك لم تكن تعلم، مدقق Ledger يقوم بتكديس {{asset}} خاصتك بعمولة منخفضة.",
+        "cta": "قم بالتكديس الآن"
+      }
+    }
+  },
+  "accounts": {
+    "title": "الحسابات",
+    "importNotification": {
+      "message": "تم استيراد حساباتك بنجاح!"
+    },
+    "row": {
+      "syncPending": "جاري المزامنة...",
+      "upToDate": "متزامن",
+      "error": "خطأ",
+      "queued": "قيد الانتظار",
+      "showTokens": "عرض {{length}} رمز توكن",
+      "showTokens_plural": "عرض {{length}} رمز التوكن",
+      "showSubAccounts": "عرض {{length}} حساب فرعي",
+      "showSubAccounts_plural": "عرض {{length}} حساب فرعي",
+      "hideTokens": "إخفاء رمز التوكن",
+      "hideTokens_plural": "إخفاء رموز التوكن",
+      "hideSubAccounts": "إخفاء الحساب الفرعي",
+      "hideSubAccounts_plural": "إخفاء الحسابات الفرعية",
+      "algorand": {
+        "showTokens": "عرض {{length}} ASA",
+        "showTokens_plural": "عرض {{length}} ASA",
+        "hideTokens": "إخفاء ASA",
+        "hideTokens_plural": "إخفاء ASA"
+      },
+      "stellar": {
+        "showTokens": "إظهار {{length}} أصل",
+        "showTokens_plural": "إظهار {{length}} أصل",
+        "hideTokens": "إخفاء الأصل",
+        "hideTokens_plural": "إخفاء الأصول"
+      }
+    },
+    "noResultsFound": "لم يتم العثور على أصل",
+    "noResultsDesc": "من فضلك تأكد من التهجئة وحاول مرة أخرى",
+    "readOnly": {
+      "moreCrypto": {
+        "title": "+ أكثر من 6000 أصل آخر",
+        "subtitle": "Ledger تدعم ما يزيد عن 6000 عملة ورمز توكن"
+      }
+    }
+  },
+  "distribution": {
+    "header": "توزيع الأصول",
+    "list": "توزيع الأصول ({{count}})",
+    "assets": "أصل",
+    "assets_plural": "أصولك",
+    "total": "الرصيد الإجمالي:",
+    "listAccount": "توزيع الأصول ({{count}})",
+    "title": "أصول",
+    "moreAssets": "إضافة المزيد"
+  },
+  "help": {
+    "gettingStarted": {
+      "title": "بدء التشغيل",
+      "desc": "ابدأ هنا"
+    },
+    "helpCenter": {
+      "title": "دعم Ledger",
+      "desc": "الحصول على المساعدة"
+    },
+    "ledgerAcademy": {
+      "title": "أكاديمية ليدجر (Ledger Academy)",
+      "desc": "تعرف على المزيد حول الأصول المشفرة"
+    },
+    "facebook": {
+      "title": "فيسبوك",
+      "desc": "ضع إعجاب على صفحتنا"
+    },
+    "twitter": {
+      "title": "تويتر",
+      "desc": "تابعنا"
+    },
+    "github": {
+      "title": "Github",
+      "desc": "مراجعة الكود الخاص بنا"
+    },
+    "status": {
+      "title": "حالة Ledger",
+      "desc": "تحقق من حالة نظامنا"
+    }
+  },
+  "settings": {
+    "header": "إعدادات",
+    "resources": "موارد Ledger",
+    "display": {
+      "title": "عامة",
+      "desc": "تكوين إعدادات Ledger Live العامة.",
+      "carousel": "رؤية كشريط دوّار",
+      "carouselDesc": "تمكين الرؤية كشريط دوّار في المحفظة الاستثمارية",
+      "language": "لغة العرض",
+      "languageDesc": "قم بتعيين اللغة المعروضة في Ledger Live.",
+      "region": "المنطقة",
+      "regionDesc": "اختر منطقتك لتحديث صِيغ التواريخ والوقت والعملات.",
+      "password": "قفل كلمة المرور",
+      "passwordDesc": "قم بتعيين كلمة مرور لحماية بيانات Ledger Live على هاتفك.",
+      "counterValue": "العملة المفضلة",
+      "theme": "السمة",
+      "themeDesc": "قم بتعيين السمة لواجهة مستخدم التطبيق",
+      "themes": {
+        "system": "النظام",
+        "dark": "داكن",
+        "light": "فاتح",
+        "dusk": "غسق"
+      },
+      "counterValueDesc": "اختر العملة للأرصدة والعمليات.",
+      "exchange": "مزود السعر",
+      "exchangeDesc": "تعيين مزود معدل الصرف من بيتكوين إلى {{fiat}}",
+      "stock": "مؤشر السوق الإقليمي",
+      "stockDesc": "اختر \"Western\" (غربي) لعرض زيادات السوق باللون الأخضر أو \"Eastern\" (شرقي) لعرضها باللون الأحمر.",
+      "reportErrors": "تقارير الخلل",
+      "reportErrorsDesc": "إرسال التقارير تلقائياً لمساعدة Ledger في تحسين منتجاتها.",
+      "developerMode": "وضع المطور",
+      "developerModeDesc": "اعرض تطبيقات المطور في المدير وقم بتمكين تطبيقات Testnet.",
+      "analytics": "تحليلات",
+      "analyticsDesc": "قم بتمكين التحليلات لمساعدة Ledger على تحسين تجربة المستخدم.",
+      "analyticsModal": {
+        "title": "مشاركة التحليلات",
+        "desc": "قم بتمكين التحليلات لمساعدة Ledger على تحسين تجربة المستخدم.",
+        "bullet0": "النقرات",
+        "bullet1": "زيارات الصفحة داخل التطبيق",
+        "bullet2": "إعادة التوجيه إلى صفحة الويب",
+        "bullet3": "الإجراءات: الإرسال والتلقي والقفل وما إلى ذلك",
+        "bullet4": "التحريك إلى نهاية الصفحة",
+        "bullet5": "(إلغاء) تثبيت التطبيقات والإصدار",
+        "bullet6": "عدد الحسابات والعملات والعمليات",
+        "bullet7": "المدة الإجمالية ومدة جلسة الصفحة",
+        "bullet8": "نوع جهاز Ledger والبرنامج الثابت"
+      },
+      "technicalData": "البيانات التقنية",
+      "technicalDataDesc": "Ledger ستقوم تلقائياً بجمع بيانات تقنية مجهولة المصدر لتحسين تجربة المستخدم.",
+      "technicalDataModal": {
+        "title": "البيانات التقنية",
+        "desc": "Ledger ستقوم تلقائياً بجمع بيانات تقنية مجهولة المصدر لتحسين تجربة المستخدم.",
+        "bullet1": "مُعرف تطبيق فريد ومجهول",
+        "bullet2": "إصدار Ledger Live، ومنطقة نظام التشغيل، واللغة والمنطقة"
+      },
+      "hideEmptyTokenAccounts": "إخفاء حسابات رموز التوكن الفارغة",
+      "hideEmptyTokenAccountsDesc": "جميع حسابات رموز التوكن الخالية في صفحة الأصول سيتم إخفائها."
+    },
+    "currencies": {
+      "header": "العملات",
+      "rateProvider": "مزود السعر ({{currencyTicker}} ← BTC)",
+      "rateProviderDesc": "اختر مزود السعر من بين {{currencyTicker}} وبيتكوين.",
+      "confirmationNb": "عدد التأكيدات",
+      "confirmationNbDesc": "قم بتعيين عدد تأكيدات الشبكة للمعاملات التي ستتم الموافقة عليها.",
+      "currencySettingsTitle": "إعدادات {{currencyName}}",
+      "placeholder": "لا توجد إعدادات لهذا الأصل"
+    },
+    "accounts": {
+      "header": "الحسابات",
+      "title": "الحسابات",
+      "desc": "إدارة عرض الأصول في التطبيق.",
+      "hideTokenCTA": "إخفاء رمز التوكن",
+      "showContractCTA": "عرض العقد",
+      "blacklistedTokens": "قائمة رموز التوكن المخفية",
+      "blacklistedTokensDesc": "يمكنك إخفاء رموز التوكن من خلال الانتقال إلى قائمة الحسابات ثم الضغط لفترة طويلة على رمز التوكن واختيار \"إخفاء رمز التوكن\".",
+      "blacklistedTokensModal": {
+        "title": "إخفاء رمز التوكن",
+        "desc": "هذا الإجراء سيقوم بإخفاء جميع حسابات <1><0>{tokenName}</0></1>، يمكنك إظهارهم مرة أخرى باستخدام <3>الإعدادات > الحسابات</3>.",
+        "confirm": "إخفاء رمز التوكن"
+      },
+      "hideNFTCollectionCTA": "إخفاء المجموعة؟",
+      "hiddenNFTCollections": "إخفاء مجموعات NFT",
+      "hiddenNFTCollectionsDesc": "يمكنك إخفاء رموز التوكن عن طريق الانتقال إلى الحساب ثم الضغط لفترة طويلة على مجموعة واختيار \"إخفاء المجموعة\".",
+      "hideNFTCollectionModal": {
+        "title": "إخفاء المجموعة؟",
+        "desc": "يمكنك إلغاء إخفاء هذه المجموعة في خيارات الإعدادات."
+      },
+      "cryptoAssets": {
+        "header": "الأصول المشفرة",
+        "title": "الأصول المشفرة",
+        "desc": "اختر أحد الأصول المشفرة لتعديل إعداداتها."
+      }
+    },
+    "about": {
+      "title": "حول",
+      "desc": "معلومات التطبيق، والشروط والأحكام، وسياسة الخصوصية.",
+      "appDescription": "مع Ledger Live، قم بتأمين وشراء وبيع وتبادل وتنمية وإدارة أصولك المشفرة. كل ذلك من مكان واحد.",
+      "appVersion": "الإصدار",
+      "termsConditions": "الشروط والأحكام",
+      "termsConditionsDesc": "باستخدام Ledger Live، يُعتبر أنك قد قبلت الشروط والأحكام الخاصة بنا.",
+      "privacyPolicy": "سياسة الخصوصية",
+      "privacyPolicyDesc": "تعرف على البيانات الشخصية التي يتم جمعها ولماذا وكيف يتم استخدامها.",
+      "liveReview": {
+        "title": "الآراء والتعليقات",
+        "desc": "شاركنا ملاحظاتك على التطبيق",
+        "ios": "التقييم على App Store",
+        "android": "التقييم على Google Play store"
+      }
+    },
+    "notifications": {
+      "title": "الإشعارات",
+      "desc": "إدارة إشعاراتك",
+      "disabledNotifications": {
+        "title": "تم تعطيل إرسال الإشعارات لديك",
+        "desc": "{{platform}} تحظر الإشعارات من Ledger Live. لتتلقى إشعارات على هاتفك، انتقل إلى إعدادات جهازك لتفعيل إشعارات Ledger Live.",
+        "turnOnNotif": "تفعيل الإشعارات",
+        "goToSettings": "انتقل إلى إعدادات النظام"
+      },
+      "allowed": {
+        "title": "السماح بالإشعارات",
+        "desc": "تلقى إشعارات حول أصولك المشفرة واتجاهات السوق وغير ذلك الكثير"
+      },
+      "transactions": {
+        "title": "المعاملات",
+        "desc": "تلقى إشعارات عندما تتلقى أو تستلم أصول مشفرة"
+      },
+      "market": {
+        "title": "السوق",
+        "desc": "تلقي تحديثات عن التغيرات البارزة في السوق"
+      },
+      "announcement": {
+        "title": "الإعلانات",
+        "desc": "تلقى تحديثات Ledger Live المهمة"
+      },
+      "price": {
+        "title": "تنبيهات الأسعار",
+        "desc": "قم بتعيين تنبيهات السعر لعملاتك المفضلة حتى لا تفوتك حركة السوق"
+      }
+    },
+    "help": {
+      "title": "مساعدة",
+      "header": "مساعدة",
+      "desc": "تعرف أكثر على Ledger Live أو كيفية الحصول على المساعدة.",
+      "support": "دعم Ledger",
+      "supportDesc": "إذا كانت لديك مشكلة، فاحصل على المساعدة لاستخدام Ledger Live مع محفظة الأجهزة الخاصة بك.",
+      "configureDevice": "إعداد جهاز",
+      "configureDeviceDesc": "إعداد كجهاز جديد أو استعادة جهاز موجود. يتم الاحتفاظ بالحسابات والإعدادات.",
+      "clearCache": "حذف ذاكرة التخزين المؤقتة",
+      "clearCacheDesc": "سيتم فحص المعاملات على الشبكة وستتم إعادة حساب حساباتك.",
+      "clearCacheModal": "هل أنت متأكد؟",
+      "clearCacheModalDesc": "سيتم إجراء فحص جديد وكامل للمعاملات على الشبكة. سيتم إعادة بناء سجلات الحسابات وإعادة حساب الأرصدة.",
+      "clearCacheButton": "حذف",
+      "exportLogs": "حفظ السجلات",
+      "exportLogsDesc": "حفظ سجلات Ledger Live يمكن أن يكون مطلوب لأغراض استكشاف الأخطاء وإصلاحها.",
+      "hardReset": "إعادة تعيين Ledger Live",
+      "hardResetDesc": "ليس لهذا الأمر أي تأثير على أصولك. قم بمحو جميع البيانات في Ledger Live، بما في ذلك بيانات الحساب والإعدادات وسجلات المعاملات. استخدم جهازك Ledger لإعادة تحميل وإدارة أصولك المشفرة على Ledger Live فارغ.",
+      "repairDevice": "إصلاح جهازك Ledger",
+      "repairDeviceDesc": "إذا كانت لديك مشكلة في تحديث جهازك ولا يمكنك استئناف التحديثات، يمكنك محاولة ذلك لإصلاح جهازك."
+    },
+    "experimental": {
+      "title": "الميزات التجريبية",
+      "desc": "جرّب الميزات التجريبية وأخبرنا برأيك.",
+      "disclaimer": "هذه ميزات تجريبية نقدمها \"كما هي\" لكي يختبرها مجتمعنا المهتمين بالتكنولوجيا. من الممكن أن يتم تغيير هذه الميزات أو تعطيلها أو إزالتها في أي وقت. من خلال تمكينها، فإنك توافق على استخدامها على مسؤوليتك الخاصة."
+    },
+    "developer": {
+      "title": "مطوّر",
+      "desc": "جرّب ميزات المطور وأخبرنا برأيك.",
+      "customManifest": {
+        "title": "تحميل بيان المنصة المخصص"
+      }
+    },
+    "debug": {
+      "featureFlagsTitle": "Defined feature flags used in Ledger Live",
+      "featureFlagsDesc": "القيم المُتجاوزَة سيتم إعادة تعيينها إذا أُعيد إطلاق التطبيق. سيتم قبول خيوط JSON الصالحة فقط.",
+      "featureFlagsOverride": "تجاوز",
+      "featureFlagsEdit": "تعديل",
+      "featureFlagsRestore": "استعادة",
+      "featureFlagsDisplayValue": "عرض القيمة",
+      "featureFlagsHideValue": "إخفاء القيمة"
+    }
+  },
+  "notifications": {
+    "prompt": {
+      "title": "تفعيل الإشعارات",
+      "desc": "احصل على أهم تحديثات Ledger Live، ومنتجات Ledger، والأمان. يمكنك إلغاء الاشتراك في أي وقت.",
+      "allow": "السماح بالإشعارات",
+      "later": "ربّما في وقت لاحق"
+    }
+  },
+  "migrateAccounts": {
+    "banner": "تحديث حسابات Ledger Live",
+    "overview": {
+      "headerTitle": "تحديث الحساب",
+      "title": "تحديث حسابات Ledger Live",
+      "subtitle": "الميزات الجديدة في Ledger Live تعني أن حساباتك بحاجة إلى التحديث",
+      "notice": "تعذّر تحديث {{accountCount}} حساب. يُرجى توصيل الجهاز المرتبط بالحساب أدناه.",
+      "notice_plural": "تعذّر تحديث {{accountCount}} حساب. يُرجى توصيل الجهاز المرتبط بالحساب أدناه.",
+      "currency": "1 حساب {{currency}} يحتاج إلى التحديث",
+      "currency_plural": "{{count}} حساب {{currency}} بحاجة إلى التحديث",
+      "start": "بدء التحديث",
+      "continue": "متابعة التحديث"
+    },
+    "progress": {
+      "headerTitle": "تحديث الحسابات",
+      "pending": {
+        "title": "جاري تحديث {{currency}}",
+        "subtitle": "يرجى الانتظار حتى يتم تحديث حسابك."
+      },
+      "notice": {
+        "title": "لم يكتمل تحديث {{currency}}",
+        "subtitle": "لا يمكن تحديث أي حسابات {{currency}} باستخدام هذا الجهاز.",
+        "cta": "متابعة",
+        "ctaNextCurrency": "المتابعة مع {{currency}}"
+      },
+      "done": {
+        "title": "اكتمل تحديث {{currency}}",
+        "subtitle": "تهانينا، تم تحديث حسابات {{currency}} الخاصة بك بنجاح.",
+        "cta": "متابعة",
+        "ctaNextCurrency": "المتابعة مع {{currency}}",
+        "ctaDone": "تم"
+      },
+      "error": {
+        "cta": "إعادة المحاولة"
+      }
+    },
+    "connectDevice": {
+      "headerTitle": "توصيل الجهاز"
+    }
+  },
+  "transfer": {
+    "recipient": {
+      "input": "أدخل العنوان"
+    },
+    "send": {
+      "title": "إرسال",
+      "description": "إرسال الأصول المشفرة إلى محفظة أخرى."
+    },
+    "fees": {
+      "title": "تعديل الرسوم"
+    },
+    "receive": {
+      "title": "تلقي",
+      "description": "تلقي الأصول المشفرة من محفظة أخرى.",
+      "titleReadOnly": "عنوان لم يتم التحقق منه",
+      "headerTitle": "الأصول المشفرة",
+      "titleDevice": "توصيل الجهاز",
+      "verifySkipped": "لم يتم تأكيد عنوانك التلقي الخاص بك على جهازك Ledger. يرجى التحقق من عنوانك {{accountType}} لتظل آمناً.",
+      "verifyPending": "يرجى التحقق من أن عنوان {{currencyName}} المعروض على جهازك Ledger يتطابق تماماً مع العنوان المعروض على هاتفك.",
+      "verified": "تم تأكيد العنوان. تحقق مرة أخرى إذا قمت بنسخه أو مسحه ضوئياً.",
+      "verifyAgain": "تحقق مرةً اخرى",
+      "noAccount": "لم يتم العثور على حساب",
+      "address": "عنوان الحساب",
+      "copyAddress": "نسخ",
+      "shareAddress": "عنوان المشاركة",
+      "addressCopied": "تم النسخ",
+      "taprootWarning": "تأكد أن المُرسل يدعم taproot",
+      "selectCrypto": {
+        "title": "اختر أصل مشفر"
+      },
+      "stepperHeader": {
+        "range": "خطوة {{currentStep}} من {{totalSteps}}",
+        "connectDevice": "توصيل الجهاز"
+      },
+      "selectAccount": {
+        "title": "اختر حساب",
+        "subtitle": "سيتم إيداع {{currencyTicker}} خاصتك في هذا الحساب."
+      },
+      "addAccount": {
+        "title": "البحث في سلسلة الكتل",
+        "subtitle": "نقوم بالتحقق لمعرفة إذا كنت تمتلك حسابات {{currencyTicker}} بالفعل.",
+        "foundAccounts": "تم العثور على {{count}} حساب",
+        "stopSynchronization": "إيقاف المزامنة"
+      },
+      "verifyAddress": {
+        "title": "التحقق من العنوان",
+        "subtitle": "تحقّق ممّا إذا كان العنوان المعروض على جهازك يتطابق مع العنوان أدناه. بمجرّد أن تتأكد، يمكنك النقر على approve [موافقة] على جهازك.",
+        "cancel": {
+          "title": "لقد رفضت هذا العنوان للتوّ",
+          "subtitle": "إذا قمت بهذا عن طريق الخطأ، يُمكنك إعادة المحاولة بالنقر على الزرّ أدناه.",
+          "info": "إذا كنت واثقاً من أن العناوين غير متطابقة، فقد يكون هاتفك مُخترق. نوصيك <0>بالتواصل معنا في أقرب وقت ممكن.</0>"
         }
       },
-      "receiveConfirmation" : {
-        "title" : "تلقي {{currencyTicker}}",
-        "addressVerified" : "تم تأكيد العنوان",
-        "verifyAddress" : "انقر هنا للتحقق من عنوانك",
-        "adviceVerify" : "نوصي دائماً بالتحقق من عنوانك باستخدام جهازك Ledger",
-        "sendWarning" : "قم بإرسال فقط {{currencyName}} ({{currencyTicker}}) إلى هذا العنوان. إرسال أي عملات أخرى قد يُؤدي إلى فقدانها تماماً."
-      },
-      "securityVerify" : {
-        "title" : "لضمان الأمان، نوصي دائماً بالتحقق من هذا العنوان باستخدام جهازك Ledger.",
-        "subtitle1" : "التحقق من عنوانك يوفر لك الأمان. العنوان المعروض على جهازك Ledger لا يمكن أن يتم اختراقه.",
-        "subtitle2" : "من خلال التحقق من العنوان، ستتمكن من تأكيد أن العنوان المعروض على جهازك هو نفس العنوان المعروض في Ledger Live.",
-        "verifyCta" : "التحقق من عنواني",
-        "dontVerifyCta" : "الكشف عن عنواني بدون التحقق"
-      },
-      "securityDontVerify" : {
-        "title" : "هل أنت متأكد؟",
-        "subtitle" : "لن يتم التحقق من العنوان المعروض في Ledger Live.",
-        "doNotRemindAgain" : "لا تُذكرني مرة أخرى",
-        "no" : "لا",
-        "yes" : "نعم"
-      },
-      "toastMessages" : {
-        "accountImported" : "لقد قمنا باستيراد حساب {{currencyTicker}} من أجلك. ",
-        "why" : "أخبرني عن السبب.",
-        "addressVerified" : "تم تأكيد عنوانك"
-      },
-      "additionalInfoModal" : {
-        "title" : "لماذا قمنا باستيراد الحساب؟",
-        "subtitle" : "لقد اكتشفنا أن لديك حساب {{currencyTicker}} سابق على البذرة الخاصة بك. لذا، قمنا باستيراد هذا الحساب من أجلك.",
-        "closeCta" : "حسناً، فهمت."
-      },
-      "notSynced" : {
-        "text" : "جاري المزامنة",
-        "desc" : "قد يستغرق هذا بعض الوقت إذا كان لديك العديد من المعاملات أو إذا كان اتصالك بالإنترنت بطيئاً."
-      },
-      "readOnly" : {
-        "title" : "تلقي",
-        "text" : "يرجى أن تكون حذر",
-        "desc" : "أنت على وشك رؤية عنوان لم يتم التحقق منه. تحقق من العناوين على جهازك لتظل آمناً.",
-        "verify" : "لم يتم التحقق من عنوان {{accountType}}. تحقق من العناوين على جهازك لتظل آمناً."
-      },
-      "noResultsFound" : "لم يتم العثور على أي أصول مشفرة",
-      "noResultsDesc" : "من فضلك تأكد من التهجئة وحاول مرة أخرى"
-    },
-    "buy" : {
-      "title" : "شراء",
-      "description" : "شراء الأصول المشفرة بأمان مقابل العملات النقدية."
-    },
-    "sell" : {
-      "title" : "بيع",
-      "description" : "بيع الأصول المشفرة بأمان مقابل العملات النقدية."
-    },
-    "exchange" : {
-      "title" : "شراء / بيع"
-    },
-    "swap" : {
-      "title" : "مبادلة",
-      "description" : "استبدل الأصول المشفرة بالأصول المشفرة.",
-      "selectDevice" : "اختر جهازك",
-      "broadcasting" : "يتم بث المبادلة",
-      "loadingFees" : "جاري تحميل رسوم الشبكة...",
-      "landing" : {
-        "header" : "مبادلة",
-        "title" : "مرحباً بك في المبادلة",
-        "whatIsSwap" : "ما هي المبادلة؟",
-        "disclaimer" : "استبدل الأصول المشفرة مباشرةً من جهازك Ledger. هذه الخدمة غير متوفرة في بعض البلدان، بما فيها الولايات المتحدة."
-      },
-      "unauthorizedRates" : {
-        "cta" : "إعادة تعيين التحقق",
-        "banner" : "أعد تعيين بيانات KYC (اعرف عميلك) الخاصة بك وقم بتحديث Ledger Live للمبادلة مع Wyre",
-        "bannerCTA" : "إعادة تعيين KYC (اعرف عميلك)"
-      },
-      "main" : {
-        "header" : "مبادلة"
-      },
-      "kyc" : {
-        "disclaimer" : "أقر بأنه ستتم مشاركة بيانات الموقع الخاصة بي مع أطراف ثالثة لأغراض الامتثال.",
-        "cta" : "متابعة",
-        "wyre" : {
-          "title" : "أكمل بيانات KYC (اعرف عميلك) الخاصة بك",
-          "subtitle" : "يتم جمع معلوماتك من قبِل LEDGER بالنيابة عن WYRE ويتم نقل هذه المعلومات إليها لأغراض KYC (اعرف عميلك). للتعرف على مزيد من المعلومات، يرجى مراجعة",
-          "pending" : {
-            "cta" : "متابعة",
-            "title" : "تم إرسال اعرف عميلك (KYC) للاعتماد",
-            "subtitle" : "تم إرسال بيانات اعرف عميلك (KYC) الخاصة بك وهي في انتظار الموافقة.",
-            "link" : "معرفة المزيد عن KYC (اعرف عميلك)"
+      "receiveConfirmation": {
+        "title": "تلقي {{currencyTicker}}",
+        "addressVerified": "تم تأكيد العنوان",
+        "verifyAddress": "انقر هنا للتحقق من عنوانك",
+        "adviceVerify": "نوصي دائماً بالتحقق من عنوانك باستخدام جهازك Ledger",
+        "sendWarning": "قم بإرسال فقط {{currencyName}} ({{currencyTicker}}) إلى هذا العنوان. إرسال أي عملات أخرى قد يُؤدي إلى فقدانها تماماً."
+      },
+      "securityVerify": {
+        "title": "لضمان الأمان، نوصي دائماً بالتحقق من هذا العنوان باستخدام جهازك Ledger.",
+        "subtitle1": "التحقق من عنوانك يوفر لك الأمان. العنوان المعروض على جهازك Ledger لا يمكن أن يتم اختراقه.",
+        "subtitle2": "من خلال التحقق من العنوان، ستتمكن من تأكيد أن العنوان المعروض على جهازك هو نفس العنوان المعروض في Ledger Live.",
+        "verifyCta": "التحقق من عنواني",
+        "dontVerifyCta": "الكشف عن عنواني بدون التحقق"
+      },
+      "securityDontVerify": {
+        "title": "هل أنت متأكد؟",
+        "subtitle": "لن يتم التحقق من العنوان المعروض في Ledger Live.",
+        "doNotRemindAgain": "لا تُذكرني مرة أخرى",
+        "no": "لا",
+        "yes": "نعم"
+      },
+      "toastMessages": {
+        "accountImported": "لقد قمنا باستيراد حساب {{currencyTicker}} من أجلك. ",
+        "why": "أخبرني عن السبب.",
+        "addressVerified": "تم تأكيد عنوانك"
+      },
+      "additionalInfoModal": {
+        "title": "لماذا قمنا باستيراد الحساب؟",
+        "subtitle": "لقد اكتشفنا أن لديك حساب {{currencyTicker}} سابق على البذرة الخاصة بك. لذا، قمنا باستيراد هذا الحساب من أجلك.",
+        "closeCta": "حسناً، فهمت."
+      },
+      "notSynced": {
+        "text": "جاري المزامنة",
+        "desc": "قد يستغرق هذا بعض الوقت إذا كان لديك العديد من المعاملات أو إذا كان اتصالك بالإنترنت بطيئاً."
+      },
+      "readOnly": {
+        "title": "تلقي",
+        "text": "يرجى أن تكون حذر",
+        "desc": "أنت على وشك رؤية عنوان لم يتم التحقق منه. تحقق من العناوين على جهازك لتظل آمناً.",
+        "verify": "لم يتم التحقق من عنوان {{accountType}}. تحقق من العناوين على جهازك لتظل آمناً."
+      },
+      "noResultsFound": "لم يتم العثور على أي أصول مشفرة",
+      "noResultsDesc": "من فضلك تأكد من التهجئة وحاول مرة أخرى"
+    },
+    "buy": {
+      "title": "شراء",
+      "description": "شراء الأصول المشفرة بأمان مقابل العملات النقدية."
+    },
+    "sell": {
+      "title": "بيع",
+      "description": "بيع الأصول المشفرة بأمان مقابل العملات النقدية."
+    },
+    "exchange": {
+      "title": "شراء / بيع"
+    },
+    "swap": {
+      "title": "مبادلة",
+      "description": "استبدل الأصول المشفرة بالأصول المشفرة.",
+      "selectDevice": "اختر جهازك",
+      "broadcasting": "يتم بث المبادلة",
+      "loadingFees": "جاري تحميل رسوم الشبكة...",
+      "landing": {
+        "header": "مبادلة",
+        "title": "مرحباً بك في المبادلة",
+        "whatIsSwap": "ما هي المبادلة؟",
+        "disclaimer": "استبدل الأصول المشفرة مباشرةً من جهازك Ledger. هذه الخدمة غير متوفرة في بعض البلدان، بما فيها الولايات المتحدة."
+      },
+      "unauthorizedRates": {
+        "cta": "إعادة تعيين التحقق",
+        "banner": "أعد تعيين بيانات KYC (اعرف عميلك) الخاصة بك وقم بتحديث Ledger Live للمبادلة مع Wyre",
+        "bannerCTA": "إعادة تعيين KYC (اعرف عميلك)"
+      },
+      "main": {
+        "header": "مبادلة"
+      },
+      "kyc": {
+        "disclaimer": "أقر بأنه ستتم مشاركة بيانات الموقع الخاصة بي مع أطراف ثالثة لأغراض الامتثال.",
+        "cta": "متابعة",
+        "wyre": {
+          "title": "أكمل بيانات KYC (اعرف عميلك) الخاصة بك",
+          "subtitle": "يتم جمع معلوماتك من قبِل LEDGER بالنيابة عن WYRE ويتم نقل هذه المعلومات إليها لأغراض KYC (اعرف عميلك). للتعرف على مزيد من المعلومات، يرجى مراجعة",
+          "pending": {
+            "cta": "متابعة",
+            "title": "تم إرسال اعرف عميلك (KYC) للاعتماد",
+            "subtitle": "تم إرسال بيانات اعرف عميلك (KYC) الخاصة بك وهي في انتظار الموافقة.",
+            "link": "معرفة المزيد عن KYC (اعرف عميلك)"
           },
-          "approved" : {
-            "cta" : "متابعة",
-            "title" : "تمت الموافقة على KYC (اعرف عميلك)!",
-            "subtitle" : "تم إرسال بيانات اعرف عميلك (KYC) الخاصة بك وتمت الموافقة عليها.",
-            "link" : "معرفة المزيد عن KYC (اعرف عميلك)"
+          "approved": {
+            "cta": "متابعة",
+            "title": "تمت الموافقة على KYC (اعرف عميلك)!",
+            "subtitle": "تم إرسال بيانات اعرف عميلك (KYC) الخاصة بك وتمت الموافقة عليها.",
+            "link": "معرفة المزيد عن KYC (اعرف عميلك)"
           },
-          "closed" : {
-            "cta" : "إعادة تعيين KYC (اعرف عميلك)",
-            "title" : "تم رفض طلب KYC (اعرف عميلك)",
-            "subtitle" : "رفضت Wyre البيانات التي قدمتها لأغراض KYC (اعرف عميلك)",
-            "link" : "معرفة المزيد عن KYC (اعرف عميلك)"
+          "closed": {
+            "cta": "إعادة تعيين KYC (اعرف عميلك)",
+            "title": "تم رفض طلب KYC (اعرف عميلك)",
+            "subtitle": "رفضت Wyre البيانات التي قدمتها لأغراض KYC (اعرف عميلك)",
+            "link": "معرفة المزيد عن KYC (اعرف عميلك)"
           },
-          "form" : {
-            "firstName" : "الاسم الأول",
-            "lastName" : "اسم العائلة",
-            "street1" : "عنوان الشارع، السطر 1",
-            "street2" : "عنوان الشارع، السطر 2",
-            "city" : "المدينة",
-            "state" : "الولاية",
-            "country" : "الدولة",
-            "postalCode" : "الرمز البريدي",
-            "dateOfBirth" : "تاريخ الميلاد",
-            "firstNamePlaceholder" : "أدخل اسمك الأول",
-            "lastNamePlaceholder" : "أدخل اسم العائلة",
-            "street1Placeholder" : "مثال: 13 شارع مابل",
-            "street2Placeholder" : "مثال: 13 شارع مابل",
-            "cityPlaceholder" : "مثل: سان خوسيه",
-            "postalCodePlaceholder" : "أدخل رمزك البريدي المكوّن من 5 أرقام",
-            "statePlaceholder" : "اختر ولايتك",
-            "dateOfBirthPlaceholder" : "السنة-الشهر-اليوم",
-            "firstNameError" : "أدخل اسمك الأول للمتابعة",
-            "lastNameError" : "أدخل اسم العائلة للمتابعة",
-            "street1Error" : "أدخل عنوانك",
-            "cityError" : "أدخل المدينة التي تعيش بها في الولايات المتحدة الأمريكية",
-            "stateError" : "اختر ولايتك للمتابعة",
-            "postalCodeError" : "أدخل رمزاً بريدياً صالحاً في الولايات المتحدة الأمريكية",
-            "dateOfBirthError" : "أدخل تاريخ ميلادك"
+          "form": {
+            "firstName": "الاسم الأول",
+            "lastName": "اسم العائلة",
+            "street1": "عنوان الشارع، السطر 1",
+            "street2": "عنوان الشارع، السطر 2",
+            "city": "المدينة",
+            "state": "الولاية",
+            "country": "الدولة",
+            "postalCode": "الرمز البريدي",
+            "dateOfBirth": "تاريخ الميلاد",
+            "firstNamePlaceholder": "أدخل اسمك الأول",
+            "lastNamePlaceholder": "أدخل اسم العائلة",
+            "street1Placeholder": "مثال: 13 شارع مابل",
+            "street2Placeholder": "مثال: 13 شارع مابل",
+            "cityPlaceholder": "مثل: سان خوسيه",
+            "postalCodePlaceholder": "أدخل رمزك البريدي المكوّن من 5 أرقام",
+            "statePlaceholder": "اختر ولايتك",
+            "dateOfBirthPlaceholder": "السنة-الشهر-اليوم",
+            "firstNameError": "أدخل اسمك الأول للمتابعة",
+            "lastNameError": "أدخل اسم العائلة للمتابعة",
+            "street1Error": "أدخل عنوانك",
+            "cityError": "أدخل المدينة التي تعيش بها في الولايات المتحدة الأمريكية",
+            "stateError": "اختر ولايتك للمتابعة",
+            "postalCodeError": "أدخل رمزاً بريدياً صالحاً في الولايات المتحدة الأمريكية",
+            "dateOfBirthError": "أدخل تاريخ ميلادك"
           }
         },
-        "states" : "اختر ولايتك"
-      },
-      "notAvailable" : {
-        "title" : "الخدمة غير متوفرة مؤقتاً أو غير متوفرة في بلدك"
-      },
-      "payoutModal" : {
-        "title" : "رسوم الدفع",
-        "description" : "لا تُعرض رسوم الدفع على الجهاز ويتم خصمها من المبلغ.",
-        "cta" : "إغلاق"
-      },
-      "pendingOperation" : {
-        "description" : "لقد تم إرسال عملية المبادلة الخاصة بك إلى الشبكة لتأكيدها. يمكن أن يستغرق الأمر مدة تصل إلى ساعة قبل أن تتلقى {{targetCurrency}} الخاصة بك.",
-        "label" : "مُعرّف المبادلة الخاص بك:",
-        "title" : "تم البث المبادلة بنجاح ",
-        "disclaimer" : "قم بتدوين مُعرّف المبادلة الخاص بك في حال كنت بحاجة إلى مساعدة من دعم {{provider}}.",
-        "cta" : "رؤية التفاصيل"
-      },
-      "tradeMethod" : {
-        "float" : "مُعدل متغير",
-        "floatUnavailable" : "المُعدل المتغير غير مدعوم لهذا الثنائي",
-        "fixed" : "مُعدل ثابت",
-        "fixedUnavailable" : "المُعدل الثابت غير مدعوم لهذا الثنائي",
-        "floatDesc" : "يمكن أن يتغير المبلغ الخاص بك اعتماداً على ظروف السوق.",
-        "fixedDesc" : "سيظل المبلغ الخاص بك كما هو بغض النظر عن التغييرات في السوق. يتم تحديث المُعدل الثابت كل 30 ثانية",
-        "by" : "بواسطة",
-        "modalTitle" : "مُعدل متغير أم ثابت؟"
-      },
-      "form" : {
-        "validate" : "تأكيد معاملة المبادلة",
-        "tab" : "تبادل",
-        "button" : "متابعة",
-        "from" : "من",
-        "to" : "إلى",
-        "source" : "المصدر",
-        "target" : "الحساب المستهدف",
-        "noAccount" : "ليس لديك حساب {{currency}}",
-        "balance" : "الرصيد <0>123</0>",
-        "fromAccount" : "اختر حساب",
-        "toAccount" : "اختر حساب",
-        "paraswapCTA" : "تبحث عن Paraswap؟ لقد تم نقله إلى علامة تبويب اكتشف!",
-        "quote" : "عرض أسعار",
-        "receive" : "تلقي",
-        "amount" : {
-          "useMax" : "استخدم الحد الأقصى",
-          "available" : "إجمالي المتاح"
+        "states": "اختر ولايتك"
+      },
+      "notAvailable": {
+        "title": "الخدمة غير متوفرة مؤقتاً أو غير متوفرة في بلدك"
+      },
+      "payoutModal": {
+        "title": "رسوم الدفع",
+        "description": "لا تُعرض رسوم الدفع على الجهاز ويتم خصمها من المبلغ.",
+        "cta": "إغلاق"
+      },
+      "pendingOperation": {
+        "description": "لقد تم إرسال عملية المبادلة الخاصة بك إلى الشبكة لتأكيدها. يمكن أن يستغرق الأمر مدة تصل إلى ساعة قبل أن تتلقى {{targetCurrency}} الخاصة بك.",
+        "label": "مُعرّف المبادلة الخاص بك:",
+        "title": "تم البث المبادلة بنجاح ",
+        "disclaimer": "قم بتدوين مُعرّف المبادلة الخاص بك في حال كنت بحاجة إلى مساعدة من دعم {{provider}}.",
+        "cta": "رؤية التفاصيل"
+      },
+      "tradeMethod": {
+        "float": "مُعدل متغير",
+        "floatUnavailable": "المُعدل المتغير غير مدعوم لهذا الثنائي",
+        "fixed": "مُعدل ثابت",
+        "fixedUnavailable": "المُعدل الثابت غير مدعوم لهذا الثنائي",
+        "floatDesc": "يمكن أن يتغير المبلغ الخاص بك اعتماداً على ظروف السوق.",
+        "fixedDesc": "سيظل المبلغ الخاص بك كما هو بغض النظر عن التغييرات في السوق. يتم تحديث المُعدل الثابت كل 30 ثانية",
+        "by": "بواسطة",
+        "modalTitle": "مُعدل متغير أم ثابت؟"
+      },
+      "form": {
+        "validate": "تأكيد معاملة المبادلة",
+        "tab": "تبادل",
+        "button": "متابعة",
+        "from": "من",
+        "to": "إلى",
+        "source": "المصدر",
+        "target": "الحساب المستهدف",
+        "noAccount": "ليس لديك حساب {{currency}}",
+        "balance": "الرصيد <0>123</0>",
+        "fromAccount": "اختر حساب",
+        "toAccount": "اختر حساب",
+        "paraswapCTA": "تبحث عن Paraswap؟ لقد تم نقله إلى علامة تبويب اكتشف!",
+        "quote": "عرض أسعار",
+        "receive": "تلقي",
+        "amount": {
+          "useMax": "استخدم الحد الأقصى",
+          "available": "إجمالي المتاح"
         },
-        "noAsset" : {
-          "title" : "ليس لديك أي أصل لمبادلته",
-          "desc" : "اشتري البعض و عد للمبادلة"
+        "noAsset": {
+          "title": "ليس لديك أي أصل لمبادلته",
+          "desc": "اشتري البعض و عد للمبادلة"
         },
-        "noApp" : {
-          "title" : "تطبيق {{appName}} غير مُثبت",
-          "desc" : "يرجى الانتقال إلى المدير لتثبيت تطبيق {{appName}}.",
-          "cta" : "الانتقال إلى المدير",
-          "close" : "إغلاق"
+        "noApp": {
+          "title": "تطبيق {{appName}} غير مُثبت",
+          "desc": "يرجى الانتقال إلى المدير لتثبيت تطبيق {{appName}}.",
+          "cta": "الانتقال إلى المدير",
+          "close": "إغلاق"
         },
-        "noAccounts" : {
-          "title" : "لا توجد {{ticker}} للمبادلة",
-          "desc" : "حساباتك {{currencyName}} ليس لديها رصيد لمبادلته.",
-          "addAccountCta" : "إضافة حساب",
-          "cta" : "إغلاق"
+        "noAccounts": {
+          "title": "لا توجد {{ticker}} للمبادلة",
+          "desc": "حساباتك {{currencyName}} ليس لديها رصيد لمبادلته.",
+          "addAccountCta": "إضافة حساب",
+          "cta": "إغلاق"
         },
-        "outdatedApp" : {
-          "title" : "تحديث التطبيق متاح",
-          "desc" : "تحتاج إلى تحديث تطبيق {{appName}}.",
-          "cta" : "الانتقال إلى المدير",
-          "close" : "إغلاق"
+        "outdatedApp": {
+          "title": "تحديث التطبيق متاح",
+          "desc": "تحتاج إلى تحديث تطبيق {{appName}}.",
+          "cta": "الانتقال إلى المدير",
+          "close": "إغلاق"
         },
-        "summary" : {
-          "from" : "من",
-          "to" : "إلى",
-          "send" : "إرسال",
-          "payoutNetworkFees" : "رسوم الدفع",
-          "payoutNetworkFeesTooltip" : "هذا المبلغ لن يتم عرضه على جهازك",
-          "receive" : "المبلغ",
-          "receiveFloat" : "المبلغ المطلوب تلقيه قبل رسوم الخدمة",
-          "provider" : "المزود",
-          "method" : "معدل",
-          "fees" : "الحد الأقصى للرسوم",
-          "disclaimer" : {
-            "title" : "الشروط والأحكام",
-            "desc" : "بالضغط على \"قبول\" ، سأعترف وأقبل أن هذه الخدمة يتم التحكم فيها بشكل حصري بواسطة شروط <0>{{provider}}</0> المصطلحات & .",
-            "tos" : "الشروط والأحكام",
-            "accept" : "قبول",
-            "reject" : "إغلاق"
+        "summary": {
+          "from": "من",
+          "to": "إلى",
+          "send": "إرسال",
+          "payoutNetworkFees": "رسوم الدفع",
+          "payoutNetworkFeesTooltip": "هذا المبلغ لن يتم عرضه على جهازك",
+          "receive": "المبلغ",
+          "receiveFloat": "المبلغ المطلوب تلقيه قبل رسوم الخدمة",
+          "provider": "المزود",
+          "method": "معدل",
+          "fees": "الحد الأقصى للرسوم",
+          "disclaimer": {
+            "title": "الشروط والأحكام",
+            "desc": "بالضغط على \"قبول\" ، سأعترف وأقبل أن هذه الخدمة يتم التحكم فيها بشكل حصري بواسطة شروط <0>{{provider}}</0> المصطلحات & .",
+            "tos": "الشروط والأحكام",
+            "accept": "قبول",
+            "reject": "إغلاق"
           }
         }
       },
-      "operationDetails" : {
-        "swapId" : "مُعرّف المبادلة",
-        "provider" : "المزود",
-        "date" : "التاريخ",
-        "from" : "من",
-        "fromAmount" : "المبلغ المرسل",
-        "to" : "إلى",
-        "toAmount" : "المبلغ المطلوب تلقيه",
-        "statusTooltips" : {
-          "expired" : "يرجى التواصل مع مزود المبادلة باستخدام مُعرف مبادلتك للمزيد من المعلومات.",
-          "refunded" : "يرجى التواصل مع مزود المبادلة باستخدام مُعرف مبادلتك للمزيد من المعلومات.",
-          "pending" : "يُرجى الانتظار بينما يقوم مزود المبادلة بمعالجة المعاملة.",
-          "onhold" : "يرجى التواصل مع مزود المبادلة باستخدام مُعرف مبادلتك لحل المشكلة.",
-          "finished" : "تم تنفيذ مبادلتك بنجاح."
+      "operationDetails": {
+        "swapId": "مُعرّف المبادلة",
+        "provider": "المزود",
+        "date": "التاريخ",
+        "from": "من",
+        "fromAmount": "المبلغ المرسل",
+        "to": "إلى",
+        "toAmount": "المبلغ المطلوب تلقيه",
+        "statusTooltips": {
+          "expired": "يرجى التواصل مع مزود المبادلة باستخدام مُعرف مبادلتك للمزيد من المعلومات.",
+          "refunded": "يرجى التواصل مع مزود المبادلة باستخدام مُعرف مبادلتك للمزيد من المعلومات.",
+          "pending": "يُرجى الانتظار بينما يقوم مزود المبادلة بمعالجة المعاملة.",
+          "onhold": "يرجى التواصل مع مزود المبادلة باستخدام مُعرف مبادلتك لحل المشكلة.",
+          "finished": "تم تنفيذ مبادلتك بنجاح."
         }
       },
-      "missingApp" : {
-        "title" : "يُرجى تثبيت تطبيق Exchange على جهازك",
-        "description" : "انتقل إلى المدير وقم بتثبيت تطبيق Exchange لمبادلة الأصول",
-        "button" : "الانتقال إلى المدير"
-      },
-      "outdatedApp" : {
-        "title" : "يُرجى ترقية تطبيق Exchange على جهازك",
-        "description" : "انتقل إلى المدير وقم بتحديث تطبيق Exchange لمبادلة الأصول",
-        "button" : "الانتقال إلى المدير"
-      },
-      "emptyState" : {
-        "title" : "لا يوجد حساب {{currency}}",
-        "description" : "تحتاج إلى إضافة حساب قبل مبادلة {{currency}}",
-        "CTAButton" : "إضافة حساب"
-      },
-      "history" : {
-        "tab" : "السجل",
-        "disclaimer" : "عمليات المبادلة لتطبيق الجوال الخاص بك غير متزامنة مع تطبيق Ledger Live لسطح المكتب",
-        "exportButton" : "تصدير العمليات",
-        "exportFilename" : "عمليات المبادلة",
-        "empty" : {
-          "title" : "ستظهر مبادلاتك السابقة هنا",
-          "desc" : "إما أنك لم تقم بأي مبادلات بعد، أو تمت إعادة تعيين Ledger Live في هذه الأثناء."
+      "missingApp": {
+        "title": "يُرجى تثبيت تطبيق Exchange على جهازك",
+        "description": "انتقل إلى المدير وقم بتثبيت تطبيق Exchange لمبادلة الأصول",
+        "button": "الانتقال إلى المدير"
+      },
+      "outdatedApp": {
+        "title": "يُرجى ترقية تطبيق Exchange على جهازك",
+        "description": "انتقل إلى المدير وقم بتحديث تطبيق Exchange لمبادلة الأصول",
+        "button": "الانتقال إلى المدير"
+      },
+      "emptyState": {
+        "title": "لا يوجد حساب {{currency}}",
+        "description": "تحتاج إلى إضافة حساب قبل مبادلة {{currency}}",
+        "CTAButton": "إضافة حساب"
+      },
+      "history": {
+        "tab": "السجل",
+        "disclaimer": "عمليات المبادلة لتطبيق الجوال الخاص بك غير متزامنة مع تطبيق Ledger Live لسطح المكتب",
+        "exportButton": "تصدير العمليات",
+        "exportFilename": "عمليات المبادلة",
+        "empty": {
+          "title": "ستظهر مبادلاتك السابقة هنا",
+          "desc": "إما أنك لم تقم بأي مبادلات بعد، أو تمت إعادة تعيين Ledger Live في هذه الأثناء."
         }
       }
     },
-    "swapv2" : {
-      "form" : {
-        "summary" : {
-          "from" : "من",
-          "to" : "إلى",
-          "send" : "إرسال",
-          "payoutNetworkFees" : "رسوم الدفع",
-          "payoutNetworkFeesTooltip" : "هذا المبلغ لن يتم عرضه على جهازك",
-          "receive" : "المبلغ",
-          "receiveFloat" : "المبلغ المطلوب تلقيه قبل رسوم الخدمة",
-          "provider" : "المزود",
-          "method" : "مُعدل",
-          "fees" : "رسوم"
+    "swapv2": {
+      "form": {
+        "summary": {
+          "from": "من",
+          "to": "إلى",
+          "send": "إرسال",
+          "payoutNetworkFees": "رسوم الدفع",
+          "payoutNetworkFeesTooltip": "هذا المبلغ لن يتم عرضه على جهازك",
+          "receive": "المبلغ",
+          "receiveFloat": "المبلغ المطلوب تلقيه قبل رسوم الخدمة",
+          "provider": "المزود",
+          "method": "مُعدل",
+          "fees": "رسوم"
         }
       }
     },
-    "lending" : {
-      "title" : "إقراض الأصول المشفرة",
-      "titleTransferTab" : "ربح",
-      "descriptionTransferTab" : "اكسب دخل سلبي.",
-      "actionTitle" : "إقراض",
-      "accountActions" : {
-        "approve" : "موافقة",
-        "supply" : "التوريد",
-        "withdraw" : "سحب"
-      },
-      "highFees" : {
-        "title" : "رسوم مرتفعة على إيثريوم",
-        "description" : "بسبب الازدحام على شبكة إيثريوم، قد تواجه رسوماً مرتفعة عند إصدار المعاملات."
-      },
-      "account" : {
-        "amountSupplied" : "المبلغ المودع",
-        "amountSuppliedTooltip" : "المبلغ الذي تم إقراضه للشبكة",
-        "currencyAPY" : "مردود العملة المئوي السنوي",
-        "currencyAPYTooltip" : "مُعدل العائد السنوي للإيداع الذي يتراكم باستمرار",
-        "accruedInterests" : "رصيد الفائدة",
-        "accruedInterestsTooltip" : "الفائدة الناتجة عن أصولك التي تم إقراضها",
-        "interestEarned" : "الفائدة المكتسبة",
-        "interestEarnedTooltip" : "الفائدة التي كسبتها بعد السحب",
-        "openLoans" : "القروض المفتوحة",
-        "closedLoans" : "القروض المغلقة"
-      },
-      "banners" : {
-        "needApproval" : "يجب عليك الموافقة على هذا الحساب قبل أن تكون قادراً على إقراض الأصول.",
-        "fullyApproved" : "لقد وافقت بالكامل على هذا الحساب. يمكنك تخفيض المبلغ مقابل رسوم.",
-        "approvedCanReduce" : "لقد قمت بالموافقة على <0>{{value}}</0> على هذا الحساب. يمكنك تخفيض المبلغ مقابل رسوم.",
-        "approvedButNotEnough" : "لقد قمت بالموافقة على <0>{{value}}</0> على هذا الحساب.",
-        "approving" : "يمكنك إيداع الأصول بمجرد أن يتم تأكيد الموافقة على الحساب.",
-        "notEnough" : "يجب عليك زيادة الحد الموافق عليه في حسابك للإقراض."
-      },
-      "howDoesLendingWork" : "كيف يعمل الإقراض",
-      "dashboard" : {
-        "tabTitle" : "اللوحة الرئيسية",
-        "assetsTitle" : "أصول للإقراض",
-        "accountsTitle" : "الحسابات المعتمدة",
-        "emptySateDescription" : "يمكنك إقراض الأصول مباشرةً من حسابك إيثريوم وكسب الفوائد.",
-        "apy" : "{{value}} مردود مئوي سنوي",
-        "activeAccount" : {
-          "account" : "حساب",
-          "amountSupplied" : "المبلغ المودع",
-          "interestEarned" : "الفائدة المكتسبة",
-          "status" : "حالة الحساب",
-          "EARNING" : "الإيرادات",
-          "ENABLING" : "الموافقة",
-          "INACTIVE" : "غير مفعل",
-          "SUPPLYING" : "يورد",
-          "approve" : "موافقة",
-          "supply" : "التوريد",
-          "withdraw" : "سحب",
-          "amountRedeemed" : "المبلغ المسحوب",
-          "endDate" : "تاريخ الانتهاء"
+    "lending": {
+      "title": "إقراض الأصول المشفرة",
+      "titleTransferTab": "ربح",
+      "descriptionTransferTab": "اكسب دخل سلبي.",
+      "actionTitle": "إقراض",
+      "accountActions": {
+        "approve": "موافقة",
+        "supply": "التوريد",
+        "withdraw": "سحب"
+      },
+      "highFees": {
+        "title": "رسوم مرتفعة على إيثريوم",
+        "description": "بسبب الازدحام على شبكة إيثريوم، قد تواجه رسوماً مرتفعة عند إصدار المعاملات."
+      },
+      "account": {
+        "amountSupplied": "المبلغ المودع",
+        "amountSuppliedTooltip": "المبلغ الذي تم إقراضه للشبكة",
+        "currencyAPY": "مردود العملة المئوي السنوي",
+        "currencyAPYTooltip": "مُعدل العائد السنوي للإيداع الذي يتراكم باستمرار",
+        "accruedInterests": "رصيد الفائدة",
+        "accruedInterestsTooltip": "الفائدة الناتجة عن أصولك التي تم إقراضها",
+        "interestEarned": "الفائدة المكتسبة",
+        "interestEarnedTooltip": "الفائدة التي كسبتها بعد السحب",
+        "openLoans": "القروض المفتوحة",
+        "closedLoans": "القروض المغلقة"
+      },
+      "banners": {
+        "needApproval": "يجب عليك الموافقة على هذا الحساب قبل أن تكون قادراً على إقراض الأصول.",
+        "fullyApproved": "لقد وافقت بالكامل على هذا الحساب. يمكنك تخفيض المبلغ مقابل رسوم.",
+        "approvedCanReduce": "لقد قمت بالموافقة على <0>{{value}}</0> على هذا الحساب. يمكنك تخفيض المبلغ مقابل رسوم.",
+        "approvedButNotEnough": "لقد قمت بالموافقة على <0>{{value}}</0> على هذا الحساب.",
+        "approving": "يمكنك إيداع الأصول بمجرد أن يتم تأكيد الموافقة على الحساب.",
+        "notEnough": "يجب عليك زيادة الحد الموافق عليه في حسابك للإقراض."
+      },
+      "howDoesLendingWork": "كيف يعمل الإقراض",
+      "dashboard": {
+        "tabTitle": "اللوحة الرئيسية",
+        "assetsTitle": "أصول للإقراض",
+        "accountsTitle": "الحسابات المعتمدة",
+        "emptySateDescription": "يمكنك إقراض الأصول مباشرةً من حسابك إيثريوم وكسب الفوائد.",
+        "apy": "{{value}} مردود مئوي سنوي",
+        "activeAccount": {
+          "account": "حساب",
+          "amountSupplied": "المبلغ المودع",
+          "interestEarned": "الفائدة المكتسبة",
+          "status": "حالة الحساب",
+          "EARNING": "الإيرادات",
+          "ENABLING": "الموافقة",
+          "INACTIVE": "غير مفعل",
+          "SUPPLYING": "يورد",
+          "approve": "موافقة",
+          "supply": "التوريد",
+          "withdraw": "سحب",
+          "amountRedeemed": "المبلغ المسحوب",
+          "endDate": "تاريخ الانتهاء"
         }
       },
-      "closedLoans" : {
-        "tabTitle" : "القروض المغلقة",
-        "description" : "اعرض جميع قروضك المسحوبة والفائدة التي كسبتها.",
-        "cta" : "إقراض أصل"
-      },
-      "history" : {
-        "tabTitle" : "السجل",
-        "description" : "رؤية سجل جميع معاملات القروض الخاصة بك.",
-        "cta" : "إقراض أصل"
-      },
-      "terms" : {
-        "label" : "إقراض الأصول المشفرة",
-        "title" : "إقراض الأصول على بروتوكول Compound",
-        "description" : "يسمح لك بروتوكول Compound بإقراض الأصول واقتراضها على شبكة إيثيريوم. يمكنك إقراض الأصول وكسب الفائدة مباشرةً من حسابك Ledger.",
-        "switchLabel" : "لقد قرأت وأوافق على <1>شروط الخدمة</1>"
-      },
-      "info" : {
-        "1" : {
-          "label" : "الخطوة 1‏/3",
-          "title" : "الموافقة على حساب تسمح للبروتوكول بمعالجة القروض المستقبلية.",
-          "description" : "يجب عليك التصريح لعقد Compound الذكي بتحويل ما يصل إلى كمية معينة من الأصول إلى البروتوكول. تمكين حساب يعطي إذن للبروتوكول بمباشرة القروض المستقبلية."
+      "closedLoans": {
+        "tabTitle": "القروض المغلقة",
+        "description": "اعرض جميع قروضك المسحوبة والفائدة التي كسبتها.",
+        "cta": "إقراض أصل"
+      },
+      "history": {
+        "tabTitle": "السجل",
+        "description": "رؤية سجل جميع معاملات القروض الخاصة بك.",
+        "cta": "إقراض أصل"
+      },
+      "terms": {
+        "label": "إقراض الأصول المشفرة",
+        "title": "إقراض الأصول على بروتوكول Compound",
+        "description": "يسمح لك بروتوكول Compound بإقراض الأصول واقتراضها على شبكة إيثيريوم. يمكنك إقراض الأصول وكسب الفائدة مباشرةً من حسابك Ledger.",
+        "switchLabel": "لقد قرأت وأوافق على <1>شروط الخدمة</1>"
+      },
+      "info": {
+        "1": {
+          "label": "الخطوة 1‏/3",
+          "title": "الموافقة على حساب تسمح للبروتوكول بمعالجة القروض المستقبلية.",
+          "description": "يجب عليك التصريح لعقد Compound الذكي بتحويل ما يصل إلى كمية معينة من الأصول إلى البروتوكول. تمكين حساب يعطي إذن للبروتوكول بمباشرة القروض المستقبلية."
         },
-        "2" : {
-          "label" : "الخطوة 2‏/3",
-          "title" : "قم بإيداع الأصول لكسب الفائدة.",
-          "description" : "بمجرد أن تتم الموافقة على حساب، يمكنك اختيار كمية الأصول التي تريد إقراضها وإصدار معاملة للبروتوكول. تتراكم الفوائد فور تأكيد المعاملة."
+        "2": {
+          "label": "الخطوة 2‏/3",
+          "title": "قم بإيداع الأصول لكسب الفائدة.",
+          "description": "بمجرد أن تتم الموافقة على حساب، يمكنك اختيار كمية الأصول التي تريد إقراضها وإصدار معاملة للبروتوكول. تتراكم الفوائد فور تأكيد المعاملة."
         },
-        "3" : {
-          "label" : "الخطوة 3/3",
-          "title" : "سحب الأصول في أي وقت.",
-          "description" : "يمكنك سحب أصولك والفائدة المكتسبة في أي وقت، جزئياً أو كلياً، مباشرةً من حسابك Ledger.",
-          "cta" : "إقراض الآن"
+        "3": {
+          "label": "الخطوة 3/3",
+          "title": "سحب الأصول في أي وقت.",
+          "description": "يمكنك سحب أصولك والفائدة المكتسبة في أي وقت، جزئياً أو كلياً، مباشرةً من حسابك Ledger.",
+          "cta": "إقراض الآن"
         },
-        "title" : "إقراض الأصول المشفرة"
-      },
-      "noTokenAccount" : {
-        "info" : {
-          "title" : "ليس لديك حساب {{ name }}.",
-          "description" : "لإيداع الأموال وإقراض الأصول المشفرة، فأنت بحاجة إلى حساب {{ name }}. يرجى تلقي الأموال على عنوان إيثيروم الخاص بك."
+        "title": "إقراض الأصول المشفرة"
+      },
+      "noTokenAccount": {
+        "info": {
+          "title": "ليس لديك حساب {{ name }}.",
+          "description": "لإيداع الأموال وإقراض الأصول المشفرة، فأنت بحاجة إلى حساب {{ name }}. يرجى تلقي الأموال على عنوان إيثيروم الخاص بك."
         },
-        "buttons" : {
-          "receive" : "تلقي {{ name }}",
-          "buy" : "شراء {{ name }}"
+        "buttons": {
+          "receive": "تلقي {{ name }}",
+          "buy": "شراء {{ name }}"
         }
       },
-      "enable" : {
-        "info" : {
-          "title" : "هذا الحساب لم تتم الموافقة عليه",
-          "description" : "تحتاج إلى الموافقة على حساب قبل أن تتمكن من إقراض هذا الأصل.",
-          "cta" : "الموافقة على الحساب"
+      "enable": {
+        "info": {
+          "title": "هذا الحساب لم تتم الموافقة عليه",
+          "description": "تحتاج إلى الموافقة على حساب قبل أن تتمكن من إقراض هذا الأصل.",
+          "cta": "الموافقة على الحساب"
         },
-        "stepperHeader" : {
-          "selectAccount" : "اختر حساباً",
-          "enable" : "موافقة",
-          "advanced" : "متقدم",
-          "amount" : "أدخل المبلغ",
-          "summary" : "الملخص",
-          "selectDevice" : "اختر جهاز",
-          "connectDevice" : "توصيل الجهاز",
-          "stepRange" : "خطوة {{currentStep}} من {{totalSteps}}"
+        "stepperHeader": {
+          "selectAccount": "اختر حساباً",
+          "enable": "موافقة",
+          "advanced": "متقدم",
+          "amount": "أدخل المبلغ",
+          "summary": "الملخص",
+          "selectDevice": "اختر جهاز",
+          "connectDevice": "توصيل الجهاز",
+          "stepRange": "خطوة {{currentStep}} من {{totalSteps}}"
         },
-        "selectAccount" : {
-          "enabledAccountsAmount" : "لديك {{number}} حساب قام بالموافقة على {{amount}}",
-          "enabledAccountsAmount_plural" : "لديك {{number}} حساب قام بالموافقة على {{amount}}",
-          "enabledAccountsNoLimit" : "لديك {{number}} حساب قام بالموافقة على كمية غير محدودة من {{ currency }}",
-          "enabledAccountsNoLimit_plural" : "لديك {{number}} حسابات قام بالموافقة على كمية غير محدودة من {{ currency }}",
-          "noEnabledAccounts" : "تحتاج إلى الموافقة على حساب قبل أن تتمكن من الإقراض."
+        "selectAccount": {
+          "enabledAccountsAmount": "لديك {{number}} حساب قام بالموافقة على {{amount}}",
+          "enabledAccountsAmount_plural": "لديك {{number}} حساب قام بالموافقة على {{amount}}",
+          "enabledAccountsNoLimit": "لديك {{number}} حساب قام بالموافقة على كمية غير محدودة من {{ currency }}",
+          "enabledAccountsNoLimit_plural": "لديك {{number}} حسابات قام بالموافقة على كمية غير محدودة من {{ currency }}",
+          "noEnabledAccounts": "تحتاج إلى الموافقة على حساب قبل أن تتمكن من الإقراض."
         },
-        "enable" : {
-          "summary" : "<0>أمنح العقد الذكي </0></1>{{contractName}}</1><0> إمكانية الوصول إلى حسابي </0><1>{{accountName}}</1><0> لمبلغ </0><1>{{amount}}</1><0> </0>",
-          "limit" : "{{amount}} محدودة",
-          "noLimit" : "{{assetName}} غير محدود",
-          "contractName" : "{{currencyName}} مُجمع",
-          "advanced" : "متقدم"
+        "enable": {
+          "summary": "<0>أمنح العقد الذكي </0></1>{{contractName}}</1><0> إمكانية الوصول إلى حسابي </0><1>{{accountName}}</1><0> لمبلغ </0><1>{{amount}}</1><0> </0>",
+          "limit": "{{amount}} محدودة",
+          "noLimit": "{{assetName}} غير محدود",
+          "contractName": "{{currencyName}} مُجمع",
+          "advanced": "متقدم"
         },
-        "advanced" : {
-          "amountLabel" : "المبلغ المطلوب الموافقة عليه",
-          "amountLabelTooltip" : "هذا يحد من المبلغ المتاح للعقد الذكي.",
-          "limit" : "الحد",
-          "limited" : "محدود",
-          "noLimit" : "بدون حد"
+        "advanced": {
+          "amountLabel": "المبلغ المطلوب الموافقة عليه",
+          "amountLabelTooltip": "هذا يحد من المبلغ المتاح للعقد الذكي.",
+          "limit": "الحد",
+          "limited": "محدود",
+          "noLimit": "بدون حد"
         },
-        "amount" : {
-          "totalAvailable" : "إجمالي المتاح"
+        "amount": {
+          "totalAvailable": "إجمالي المتاح"
         },
-        "validation" : {
-          "success" : "تم إرسال العملية بنجاح",
-          "info" : "تم إرسال الموافقة إلى الشبكة لتأكيدها. ستتمكن من إصدار القروض بمجرد تأكيدها.",
-          "extraInfo" : "يمكن أن تستغرق المعاملات بعض الوقت حتى يتم عرضها في المتصفح ويتم تأكيدها.",
-          "button" : {
-            "done" : "إغلاق"
+        "validation": {
+          "success": "تم إرسال العملية بنجاح",
+          "info": "تم إرسال الموافقة إلى الشبكة لتأكيدها. ستتمكن من إصدار القروض بمجرد تأكيدها.",
+          "extraInfo": "يمكن أن تستغرق المعاملات بعض الوقت حتى يتم عرضها في المتصفح ويتم تأكيدها.",
+          "button": {
+            "done": "إغلاق"
           }
         }
       },
-      "supply" : {
-        "stepperHeader" : {
-          "amount" : "التوريد",
-          "summary" : "الملخص",
-          "selectDevice" : "اختر جهاز",
-          "connectDevice" : "توصيل الجهاز",
-          "stepRange" : "خطوة {{currentStep}} من {{totalSteps}}"
+      "supply": {
+        "stepperHeader": {
+          "amount": "التوريد",
+          "summary": "الملخص",
+          "selectDevice": "اختر جهاز",
+          "connectDevice": "توصيل الجهاز",
+          "stepRange": "خطوة {{currentStep}} من {{totalSteps}}"
         },
-        "amount" : {
-          "totalAvailable" : "الرصيد المتاح",
-          "placeholderMax" : "سحب الحد الأقصى"
+        "amount": {
+          "totalAvailable": "الرصيد المتاح",
+          "placeholderMax": "سحب الحد الأقصى"
         },
-        "validation" : {
-          "success" : "تم إرسال الإيداع بنجاح",
-          "info" : "سوف تبدأ في كسب فائدة بمجرد أن تقوم الشبكة بتأكيد الإيداع.",
-          "extraInfo" : "يمكن أن تستغرق المعاملات بعض الوقت حتى يتم عرضها في المتصفح ويتم تأكيدها.",
-          "button" : {
-            "done" : "تم",
-            "cta" : "عرض التفاصيل"
+        "validation": {
+          "success": "تم إرسال الإيداع بنجاح",
+          "info": "سوف تبدأ في كسب فائدة بمجرد أن تقوم الشبكة بتأكيد الإيداع.",
+          "extraInfo": "يمكن أن تستغرق المعاملات بعض الوقت حتى يتم عرضها في المتصفح ويتم تأكيدها.",
+          "button": {
+            "done": "تم",
+            "cta": "عرض التفاصيل"
           }
         }
       },
-      "withdraw" : {
-        "stepperHeader" : {
-          "amount" : "سحب",
-          "summary" : "الملخص",
-          "selectDevice" : "اختر جهاز",
-          "connectDevice" : "توصيل الجهاز",
-          "stepRange" : "خطوة {{currentStep}} من {{totalSteps}}"
+      "withdraw": {
+        "stepperHeader": {
+          "amount": "سحب",
+          "summary": "الملخص",
+          "selectDevice": "اختر جهاز",
+          "connectDevice": "توصيل الجهاز",
+          "stepRange": "خطوة {{currentStep}} من {{totalSteps}}"
         },
-        "validation" : {
-          "success" : "تم إرسال السحب بنجاح",
-          "info" : "أصولك ستكون متاحة بمجرد قيام الشبكة بتأكيد السحب.",
-          "button" : {
-            "done" : "تم",
-            "cta" : "عرض التفاصيل"
+        "validation": {
+          "success": "تم إرسال السحب بنجاح",
+          "info": "أصولك ستكون متاحة بمجرد قيام الشبكة بتأكيد السحب.",
+          "button": {
+            "done": "تم",
+            "cta": "عرض التفاصيل"
           }
         }
       }
     }
   },
-  "sync" : {
-    "error" : "خطأ في المزامنة",
-    "loading" : "Sync"
-  },
-  "scanning" : {
-    "loading" : "جاري بحث الأجهزة..."
-  },
-  "send" : {
-    "tooMuchUTXOBottomModal" : {
-      "cta" : "متابعة",
-      "description" : "قد يستغرق التحقق من هذه المعاملة وتوقيعها وقتاً طويلاً لأن الحساب يحتوي على عدد كبير من العملات.",
-      "title" : "رسالة UTXO"
-    },
-    "highFeeModal" : "كن حذراً، رسوم الشبكة أعلى من <1>%10</1> من المبلغ. هل ترغب في المتابعة؟",
-    "scan" : {
-      "title" : "مسح ضوئي لكود QR",
-      "descBottom" : "يرجى توسيط كود QR داخل المربع.",
-      "fallback" : {
-        "header" : "مسح ضوئي لكود QR",
-        "title" : "تمكين الكاميرا",
-        "desc" : "يرجى تمكين الكاميرا في الإعدادات لإجراء المسح الضوئي لأكواد QR.",
-        "buttonTitle" : "انتقل إلى الإعدادات"
-      }
-    },
-    "stepperHeader" : {
-      "selectAccount" : "حساب للخصم",
-      "recipientAddress" : "عنوان المستلم",
-      "selectAmount" : "المبلغ",
-      "summary" : "الملخص",
-      "selectDevice" : "اختر جهاز",
-      "connectDevice" : "توصيل الجهاز",
-      "stepRange" : "خطوة {{currentStep}} من {{totalSteps}}",
-      "quantity" : "الكمية",
-      "selectCollection" : "مجموعة",
-      "selectNft" : "NFT"
-    },
-    "recipient" : {
-      "scan" : "مسح ضوئي لكود QR",
-      "enterAddress" : "أدخل العنوان",
-      "input" : "أدخل العنوان",
-      "verifyAddress" : "يرجى التحقق من تطابق العنوان مع العنوان الذي شاركه المستلم."
-    },
-    "amount" : {
-      "available" : "إجمالي المتاح",
-      "useMax" : "استخدم الحد الأقصى",
-      "loadingNetwork" : "تحميل رسوم الشبكة ...",
-      "noRateProvider" : "غير متاح",
-      "quantityAvailable" : "الكمية المتاحة"
-    },
-    "summary" : {
-      "subaccountsWarning" : "ستحتاج إلى إعادة شحن هذا الحساب بعملة {{ currency }} لتستطيع إرسال رموز التوكن من هذا الحساب",
-      "tag" : "علامة (اختيارية)",
-      "validateTag" : "التحقق من العلامة",
-      "total" : "الإجمالي",
-      "amount" : "المبلغ",
-      "from" : "من",
-      "to" : "إلى",
-      "infoTotalTitle" : "إجمالي الخصم",
-      "infoTotalDesc" : "يشمل مبلغ المعاملة ورسوم الشبكة المحددة",
-      "gasLimit" : "حد الغاز",
-      "gasPrice" : "سعر الغاز",
-      "maxFees" : "الحد الأقصى للرسوم",
-      "validateGasLimit" : "تأكيد حد الغاز",
-      "fees" : "رسوم",
-      "validateFees" : "التحقق من صحة الرسوم",
-      "customizeFees" : "تخصيص الرسوم",
-      "memo" : {
-        "title" : "ملاحظة",
-        "type" : "نوع الملاحظة",
-        "value" : "قيمة الملاحظة"
-      },
-      "validateMemo" : "تحقق من صحة الملاحظة",
-      "quantity" : "الكمية"
-    },
-    "validation" : {
-      "message" : "قم بتأكيد المعاملة على جهازك للتوقيع عليها بشكل آمن.",
-      "sent" : "تم إرسال المعاملة",
-      "amount" : "المبلغ",
-      "fees" : "رسوم",
-      "confirm" : "سيتم تحديث رصيد حسابك بمجرد أن تؤكد الشبكة المعاملة.",
-      "button" : {
-        "details" : "عرض التفاصيل",
-        "retry" : "إعادة المحاولة"
-      }
-    },
-    "fees" : {
-      "title" : "رسوم الشبكة",
-      "validate" : "تأكيد",
-      "required" : "الرسوم مطلوبة",
-      "chooseGas" : "اختر سعر الغاز",
-      "higherFaster" : "ارتفاع سعر الغاز يعني تأكيداً أسرع.",
-      "edit" : {
-        "title" : "اختر الوحدة"
-      },
-      "networkInfo" : "اختر مبلغ رسوم الشبكة المراد تضمينها في المعاملة. يؤثر مبلغ الرسوم على سرعة معالجة المعاملة"
-    },
-    "verification" : {
-      "streaming" : {
-        "accurate" : "جاري تحميل... ({{percentage}})",
-        "inaccurate" : "جاري التحميل..."
-      }
-    },
-    "info" : {
-      "maxSpendable" : {
-        "title" : "المبلغ الأقصى القابل للإنفاق",
-        "description" : "الحد الأقصى للمبلغ القابل للإنفاق هو إجمالي الرصيد في الحساب المتاح للإرسال في معاملة."
-      }
-    }
-  },
-  "requestAccount" : {
-    "stepperHeader" : {
-      "selectCrypto" : "اختر الأصول المشفرة",
-      "selectAccount" : "اختر حساب",
-      "stepRange" : "خطوة {{currentStep}} من {{totalSteps}}"
-    },
-    "selectAccount" : {
-      "addAccount" : "أضف حساب {{currency}}"
-    }
-  },
-  "freeze" : {
-    "stepperHeader" : {
-      "info" : "اكسب المكافآت",
-      "selectAmount" : "تجميد",
-      "summary" : "الملخص",
-      "selectDevice" : "اختر جهاز",
-      "connectDevice" : "توصيل الجهاز",
-      "stepRange" : "خطوة {{currentStep}} من {{totalSteps}}"
-    },
-    "info" : {
-      "description" : "قم بتجميد TRX لكسب المكافآت بشكل آمن، مع الاحتفاظ بالسيطرة على أصولك.",
-      "steps" : {
-        "0" : "الأصول المفوضة تظل ملكك.",
-        "1" : "يمكنك إزالة تجميد أصولك بعد 3 أيام.",
-        "2" : "قم بالتجميد والتصويت بأمان مع جهازك Ledger."
-      },
-      "howVotingWorks" : "كيف يعمل التصويت",
-      "cta" : "متابعة"
-    },
-    "amount" : {
-      "available" : "إجمالي المتاح",
-      "noRateProvider" : "غير متاح",
-      "infoLabel" : "النطاق الترددي (Bandwidth) أو الطاقة"
-    },
-    "validation" : {
-      "message" : "تحقق دائماً من أن جهازك يعرض العنوان تماماً كما تم إعطاؤه لك في الأصل.",
-      "success" : "تم تجميد الأصول",
-      "amount" : "المبلغ",
-      "info" : "ستبدأ في كسب {{resource}} بمجرد أن تؤكد الشبكة التجميد. بعد فترة وجيزة يمكنك التصويت للممثلين الممتازين للحصول على مكافآت أيضاً.",
-      "button" : {
-        "pending" : "يتم التحقق من صحة المعاملة.",
-        "pendingDesc" : "من فضلك انتظر لحظة قبل التصويت.",
-        "vote" : "تصويت",
-        "voteTimer" : "0:{{time}}",
-        "later" : "سأصوت لاحقا",
-        "retry" : "إعادة المحاولة"
-      }
-    }
-  },
-  "unfreeze" : {
-    "stepperHeader" : {
-      "selectAmount" : "إزالة التجميد",
-      "summary" : "الملخص",
-      "selectDevice" : "اختر جهاز",
-      "connectDevice" : "توصيل الجهاز",
-      "stepRange" : "خطوة {{currentStep}} من {{totalSteps}}"
-    },
-    "amount" : {
-      "title" : "حدد نوع الأصل المطلوب إزالة تجميده",
-      "info" : "إزالة التجميد ستقلل من {{resource}} الخاص بك وستلغي كل تصويتك.",
-      "cta" : "متابعة"
-    },
-    "validation" : {
-      "success" : "تم إلغاء تجميد أصولك بنجاح",
-      "info" : "سيتم خفض نقاطك من {{resource}} وجميع أصواتك سيتم إلغائها.",
-      "button" : {
-        "done" : "تم",
-        "cta" : "رؤية التفاصيل"
-      }
-    }
-  },
-  "claimReward" : {
-    "stepperHeader" : {
-      "selectDevice" : "اختر جهاز",
-      "connectDevice" : "توصيل الجهاز",
-      "stepRange" : "خطوة {{currentStep}} من {{totalSteps}}"
-    },
-    "validation" : {
-      "success" : "تمت إضافة مكافآتك إلى الرصيد المتاح.",
-      "button" : {
-        "done" : "تم",
-        "cta" : "رؤية التفاصيل"
-      }
-    }
-  },
-  "vote" : {
-    "stepperHeader" : {
-      "selectValidator" : "الإدلاء بالأصوات",
-      "castVote" : "تصويتاتي",
-      "selectDevice" : "اختر جهاز",
-      "connectDevice" : "توصيل الجهاز",
-      "stepRange" : "خطوة {{currentStep}} من {{totalSteps}}"
-    },
-    "selectValidator" : {
-    },
-    "castVotes" : {
-      "ranking" : "الترتيب : <0>{{rank}}</0>",
-      "nbOfVotes" : "عدد الأصوات {{amount}}",
-      "percentage" : "النسبة المئوية",
-      "estYield" : "العائد التقديري",
-      "addMoreVotes" : "أضف المزيد من الأصوات",
-      "votesRemaining" : "الأصوات المتبقية : <0>{{total}}</0>",
-      "maxVotesAvailable" : "الحد الأقصى من الأصوات المتاحة: <0>{{total}}</0>",
-      "voteFor" : "تصويت من أجل",
-      "validateVotes" : "التحقق من صحة الأصوات",
-      "votesRequired" : "الأصوات المطلوبة ",
-      "allVotesUsed" : "جميع الأصوات مستخدمة",
-      "removeVotes" : "ازالة الأصوات"
-    },
-    "validation" : {
-      "message" : "تحقق دائماً من أن جهازك يعرض العنوان تماماً كما تم إعطاؤه لك في الأصل.",
-      "success" : "تم الإدلاء بأصواتك بنجاح",
-      "info" : "",
-      "button" : {
-      }
-    }
-  },
-  "addAccounts" : {
-    "supportLinks" : {
-      "segwit_or_native_segwit" : "Segwit أم Native SegWit؟"
-    },
-    "quitConfirmation" : {
-      "title" : "إلغاء إضافة حساب",
-      "desc" : "هل أنت متأكد أنك تريد إلغاء إضافة حسابات؟"
-    },
-    "imported" : "تمت إضافة الأصل بنجاح",
-    "sections" : {
-      "importable" : {
-        "title" : "إضافة حساب موجود"
-      },
-      "creatable" : {
-        "title" : "إضافة حساب جديد"
-      },
-      "imported" : {
-        "title" : "الحسابات الموجودة بالفعل في المحفظة الاستثمارية ({{length}})"
-      },
-      "migrate" : {
-        "title" : "حسابات للتحديث\n\n"
-      }
-    },
-    "success" : {
-      "desc" : "عرض حساباتك أو إضافة حسابات أخرى",
-      "secondaryCTA" : "إضافة أصل جديد",
-      "cta" : "اطلع على أصلك"
-    },
-    "stopScanning" : "إيقاف المسح الضوئي",
-    "retryScanning" : "إعادة محاولة المسح الضوئي",
-    "retry" : "إعادة المحاولة",
-    "done" : "تم",
-    "finalCta" : "متابعة",
-    "finalCtaForSwap" : "الرجوع إلى المبادلة",
-    "synchronizing" : "جاري المزامنة",
-    "synchronizingDesc" : "تتم مزامنة حساباتك. قد يستغرق ذلك بعض الوقت...",
-    "noAccountToCreate" : "لا يمكن إنشاء حساب <1><0>{{currencyName}}</></>. أعد بدء العملية وقم بمزامنة حساباتك.",
-    "cantCreateAccount" : "لا يمكن إضافة حساب جديد قبل تلقي أصول على حسابك <1><0>{{accountName}}</></>.",
-    "tokens" : {
-      "title" : "إضافة رمز توكن",
-      "createParentCurrencyAccount" : "أضف حساب {{parrentCurrencyName}}",
-      "erc20" : {
-        "title" : "إضافة رمز توكن",
-        "disclaimer" : "{{tokenName}} هو رمز ERC20.\nيمكنك تلقي رموز التوكن مباشرةً في حساب إيثريوم.",
-        "learnMore" : "معرفة المزيد عن ERC20"
-      },
-      "trc10" : {
-        "title" : "إضافة رمز توكن",
-        "disclaimer" : "{{tokenName}} هو رمز TRC10.\nيمكنك تلقي رموز التوكن مباشرةً في حساب Tron.",
-        "learnMore" : "معرفة المزيد عن TRC10"
-      },
-      "trc20" : {
-        "title" : "إضافة رمز توكن",
-        "disclaimer" : "{{tokenName}} هو رمز TRC20.\nيمكنك تلقي رموز التوكن مباشرةً في حساب Tron.",
-        "learnMore" : "معرفة المزيد عن TRC20"
-      },
-      "bep20" : {
-        "title" : "إضافة رمز توكن",
-        "disclaimer" : "{{tokenName}} هو رمز BEP-20.\nيمكنك تلقي رموز التوكن مباشرةً في حساب BNB.",
-        "learnMore" : "معرفة المزيد عن BEP-20"
-      }
-    },
-    "showMoreChainType" : "المزيد من أنواع العناوين",
-    "addressTypeInfo" : {
-      "title" : "أي نوع عنوان تختار؟",
-      "subtitle" : "إضافة حساب جديد",
-      "native_segwit" : {
-        "title" : "Native SegWit",
-        "desc" : "الأفضل على الإطلاق. رسوم منخفضة لكل معاملة، واكتشاف الأخطاء ودعم شبكة Lightning. بعض المحافظ/عمليات التبادل قد تحتاج إلى إضافة الدعم."
-      },
-      "segwit" : {
-        "title" : "SegWit",
-        "desc" : "رسوم أعلى لكل معاملة عن Native Segwit. دعم Lightning. تدعمها أغلب المحافظ."
-      },
-      "legacy" : {
-        "title" : "قديم (Legacy)",
-        "desc" : "صيغة عنوان {{currency}} الأصلي. أعلى رسوم لكل معاملة. لا تزال بعض المحافظ/منصات التداول تدعم هذا النوع فقط."
-      },
-      "taproot" : {
-        "title" : "Taproot",
-        "desc" : "أحدث ترقية لشبكة {{currency}}. سوف توفر خصوصية أفضل ورسوم أرخص بمجرد انتشارها. لا يزال الدعم محدود من المحفظة ومنصات التداول."
-      }
-    }
-  },
-  "DeviceAction" : {
-    "stayInTheAppPlz" : "ابق في تطبيق Ledger Live وحافظ على Nano X الخاصة بك بالقرب منك",
-    "allowAppPermission" : "افتح تطبيق {{wording}} على جهازك",
-    "allowAppPermissionSubtitleToken" : "لإدارة رموزك {{token}}",
-    "allowManagerPermission" : "السماح بــ {{wording}} على جهازك",
-    "loading" : "جاري التحميل...",
-    "turnOnAndUnlockDevice" : "قم بتشغيل جهازك وإلغاء قفله",
-    "connectAndUnlockDevice" : "قم بتوصيل جهازك وإلغاء قفله",
-    "unlockDevice" : "قم بإلغاء قفل جهازك",
-    "outdated" : "إصدار التطبيق قديم",
-    "outdatedDesc" : "هناك تحديث هام متاح لتطبيق {{appName}} على جهازك. يُرجى الذهاب إلى المدير لتحديثه.",
-    "quitApp" : "الخروج من التطبيق على جهازك",
-    "appNotInstalled" : "يُرجى تثبيت تطبيق {{appName}}",
-    "appNotInstalled_plural" : "الرجاء تثبيت تطبيقات {{appName}}",
-    "useAnotherDevice" : "استخدام جهاز آخر",
-    "deviceInBootloader" : {
-      "title" : "الجهاز في وضع Bootloader.",
-      "description" : "انقر \"Continue [متابعة]\" لتحديثه."
-    },
-    "verifyAddress" : {
-      "title" : "تحقق من العنوان على الجهاز",
-      "description" : "يرجى التحقق من أن عنوان {{currencyName}} الذي سيتم عرضه في Ledger Live يطابق العنوان الموجود على جهازك Ledger."
-    },
-    "confirmSwap" : {
-      "title" : "تأكيد عملية المبادلة على الجهاز",
-      "alert" : "تحقق من تفاصيل المبادلة على جهازك قبل إرسالها. يتم تبادل العناوين بشكل آمن حتى لا تضطر إلى التحقق منهم.",
-      "acceptTerms" : "بتأكيد صحة هذه المعاملة، أنا أقبل\n<0><0>شروط استخدام</0> {{provider}}</0>"
-    },
-    "confirmSell" : {
-      "title" : "تأكيد عملية البيع على الجهاز",
-      "alert" : "تحقق من تفاصيل البيع على جهازك قبل إرسالها. يتم تبادل العناوين بشكل آمن حتى لا تضطر إلى التحقق منهم."
-    },
-    "confirmFund" : {
-      "title" : "تأكيد معاملة الأموال",
-      "alert" : "تحقق من تفاصيل الأموال على جهازك قبل إرسالها. يتم تبادل العناوين بأمان حتى لا تضطر إلى التحقق منهم."
-    },
-    "button" : {
-      "openManager" : "افتح المدير",
-      "openOnboarding" : "إعداد الجهاز"
-    },
-    "installApp" : "{{percentage}} من تثبيت تطبيق {{appName}}",
-    "installAppDescription" : "يُرجى الانتظار حتى يتم الانتهاء من التثبيت",
-    "listApps" : "التحقق من تبعيات التطبيق",
-    "listAppsDescription" : "يُرجى الانتظار بينما نتأكد أن لديك جميع التطبيقات المطلوبة"
-  },
-  "SelectDevice" : {
-    "title" : "إقران جهاز جديد",
-    "bluetooth" : {
-      "title" : "الاتصال عبر البلوتوث...",
-      "label" : "اكتشف Nano الخاصة بك تلقائياً"
-    },
-    "deviceNotFoundPairNewDevice" : "الإقران باستخدام البلوتوث",
-    "headerDescription" : "يرجى التأكد من إلغاء قفل {{productName}} الخاصة بك مع تمكين البلوتوث",
-    "usb" : "... أو قم بتوصيل كبل USB",
-    "usbLabel" : "قم بتوصيل الكبل الخاص بك وأدخل كود PIN الخاص بك على جهازك",
-    "withoutDeviceHeader" : "جهازي ليس معي",
-    "withoutDevice" : "المتابعة بدون جهازي",
-    "steps" : {
-      "connecting" : {
-        "title" : "جاري توصيل {{deviceName}}",
-        "description" : {
-          "ble" : "يرجى التأكد من إلغاء قفل {{productName}} الخاصة بك مع إبقائه ضمن النطاق",
-          "usb" : "يرجى التأكد من إلغاء قفل {{productName}} الخاصة بك"
+  "sync": {
+    "error": "خطأ في المزامنة",
+    "loading": "Sync"
+  },
+  "scanning": {
+    "loading": "جاري بحث الأجهزة..."
+  },
+  "send": {
+    "tooMuchUTXOBottomModal": {
+      "cta": "متابعة",
+      "description": "قد يستغرق التحقق من هذه المعاملة وتوقيعها وقتاً طويلاً لأن الحساب يحتوي على عدد كبير من العملات.",
+      "title": "رسالة UTXO"
+    },
+    "highFeeModal": "كن حذراً، رسوم الشبكة أعلى من <1>%10</1> من المبلغ. هل ترغب في المتابعة؟",
+    "scan": {
+      "title": "مسح ضوئي لكود QR",
+      "descBottom": "يرجى توسيط كود QR داخل المربع.",
+      "fallback": {
+        "header": "مسح ضوئي لكود QR",
+        "title": "تمكين الكاميرا",
+        "desc": "يرجى تمكين الكاميرا في الإعدادات لإجراء المسح الضوئي لأكواد QR.",
+        "buttonTitle": "انتقل إلى الإعدادات"
+      }
+    },
+    "stepperHeader": {
+      "selectAccount": "حساب للخصم",
+      "recipientAddress": "عنوان المستلم",
+      "selectAmount": "المبلغ",
+      "summary": "الملخص",
+      "selectDevice": "اختر جهاز",
+      "connectDevice": "توصيل الجهاز",
+      "stepRange": "خطوة {{currentStep}} من {{totalSteps}}",
+      "quantity": "الكمية",
+      "selectCollection": "مجموعة",
+      "selectNft": "NFT"
+    },
+    "recipient": {
+      "scan": "مسح ضوئي لكود QR",
+      "enterAddress": "أدخل العنوان",
+      "input": "أدخل العنوان",
+      "verifyAddress": "يرجى التحقق من تطابق العنوان مع العنوان الذي شاركه المستلم."
+    },
+    "amount": {
+      "available": "إجمالي المتاح",
+      "useMax": "استخدم الحد الأقصى",
+      "loadingNetwork": "تحميل رسوم الشبكة ...",
+      "noRateProvider": "غير متاح",
+      "quantityAvailable": "الكمية المتاحة"
+    },
+    "summary": {
+      "subaccountsWarning": "ستحتاج إلى إعادة شحن هذا الحساب بعملة {{ currency }} لتستطيع إرسال رموز التوكن من هذا الحساب",
+      "tag": "علامة (اختيارية)",
+      "validateTag": "التحقق من العلامة",
+      "total": "الإجمالي",
+      "amount": "المبلغ",
+      "from": "من",
+      "to": "إلى",
+      "infoTotalTitle": "إجمالي الخصم",
+      "infoTotalDesc": "يشمل مبلغ المعاملة ورسوم الشبكة المحددة",
+      "gasLimit": "حد الغاز",
+      "gasPrice": "سعر الغاز",
+      "maxFees": "الحد الأقصى للرسوم",
+      "validateGasLimit": "تأكيد حد الغاز",
+      "fees": "رسوم",
+      "validateFees": "التحقق من صحة الرسوم",
+      "customizeFees": "تخصيص الرسوم",
+      "memo": {
+        "title": "ملاحظة",
+        "type": "نوع الملاحظة",
+        "value": "قيمة الملاحظة"
+      },
+      "validateMemo": "تحقق من صحة الملاحظة",
+      "quantity": "الكمية"
+    },
+    "validation": {
+      "message": "قم بتأكيد المعاملة على جهازك للتوقيع عليها بشكل آمن.",
+      "sent": "تم إرسال المعاملة",
+      "amount": "المبلغ",
+      "fees": "رسوم",
+      "confirm": "سيتم تحديث رصيد حسابك بمجرد أن تؤكد الشبكة المعاملة.",
+      "button": {
+        "details": "عرض التفاصيل",
+        "retry": "إعادة المحاولة"
+      }
+    },
+    "fees": {
+      "title": "رسوم الشبكة",
+      "validate": "تأكيد",
+      "required": "الرسوم مطلوبة",
+      "chooseGas": "اختر سعر الغاز",
+      "higherFaster": "ارتفاع سعر الغاز يعني تأكيداً أسرع.",
+      "edit": {
+        "title": "اختر الوحدة"
+      },
+      "networkInfo": "اختر مبلغ رسوم الشبكة المراد تضمينها في المعاملة. يؤثر مبلغ الرسوم على سرعة معالجة المعاملة"
+    },
+    "verification": {
+      "streaming": {
+        "accurate": "جاري تحميل... ({{percentage}})",
+        "inaccurate": "جاري التحميل..."
+      }
+    },
+    "info": {
+      "maxSpendable": {
+        "title": "المبلغ الأقصى القابل للإنفاق",
+        "description": "الحد الأقصى للمبلغ القابل للإنفاق هو إجمالي الرصيد في الحساب المتاح للإرسال في معاملة."
+      }
+    }
+  },
+  "requestAccount": {
+    "stepperHeader": {
+      "selectCrypto": "اختر الأصول المشفرة",
+      "selectAccount": "اختر حساب",
+      "stepRange": "خطوة {{currentStep}} من {{totalSteps}}"
+    },
+    "selectAccount": {
+      "addAccount": "أضف حساب {{currency}}"
+    }
+  },
+  "freeze": {
+    "stepperHeader": {
+      "info": "اكسب المكافآت",
+      "selectAmount": "تجميد",
+      "summary": "الملخص",
+      "selectDevice": "اختر جهاز",
+      "connectDevice": "توصيل الجهاز",
+      "stepRange": "خطوة {{currentStep}} من {{totalSteps}}"
+    },
+    "info": {
+      "description": "قم بتجميد TRX لكسب المكافآت بشكل آمن، مع الاحتفاظ بالسيطرة على أصولك.",
+      "steps": {
+        "0": "الأصول المفوضة تظل ملكك.",
+        "1": "يمكنك إزالة تجميد أصولك بعد 3 أيام.",
+        "2": "قم بالتجميد والتصويت بأمان مع جهازك Ledger."
+      },
+      "howVotingWorks": "كيف يعمل التصويت",
+      "cta": "متابعة"
+    },
+    "amount": {
+      "available": "إجمالي المتاح",
+      "noRateProvider": "غير متاح",
+      "infoLabel": "النطاق الترددي (Bandwidth) أو الطاقة"
+    },
+    "validation": {
+      "message": "تحقق دائماً من أن جهازك يعرض العنوان تماماً كما تم إعطاؤه لك في الأصل.",
+      "success": "تم تجميد الأصول",
+      "amount": "المبلغ",
+      "info": "ستبدأ في كسب {{resource}} بمجرد أن تؤكد الشبكة التجميد. بعد فترة وجيزة يمكنك التصويت للممثلين الممتازين للحصول على مكافآت أيضاً.",
+      "button": {
+        "pending": "يتم التحقق من صحة المعاملة.",
+        "pendingDesc": "من فضلك انتظر لحظة قبل التصويت.",
+        "vote": "تصويت",
+        "voteTimer": "0:{{time}}",
+        "later": "سأصوت لاحقا",
+        "retry": "إعادة المحاولة"
+      }
+    }
+  },
+  "unfreeze": {
+    "stepperHeader": {
+      "selectAmount": "إزالة التجميد",
+      "summary": "الملخص",
+      "selectDevice": "اختر جهاز",
+      "connectDevice": "توصيل الجهاز",
+      "stepRange": "خطوة {{currentStep}} من {{totalSteps}}"
+    },
+    "amount": {
+      "title": "حدد نوع الأصل المطلوب إزالة تجميده",
+      "info": "إزالة التجميد ستقلل من {{resource}} الخاص بك وستلغي كل تصويتك.",
+      "cta": "متابعة"
+    },
+    "validation": {
+      "success": "تم إلغاء تجميد أصولك بنجاح",
+      "info": "سيتم خفض نقاطك من {{resource}} وجميع أصواتك سيتم إلغائها.",
+      "button": {
+        "done": "تم",
+        "cta": "رؤية التفاصيل"
+      }
+    }
+  },
+  "claimReward": {
+    "stepperHeader": {
+      "selectDevice": "اختر جهاز",
+      "connectDevice": "توصيل الجهاز",
+      "stepRange": "خطوة {{currentStep}} من {{totalSteps}}"
+    },
+    "validation": {
+      "success": "تمت إضافة مكافآتك إلى الرصيد المتاح.",
+      "button": {
+        "done": "تم",
+        "cta": "رؤية التفاصيل"
+      }
+    }
+  },
+  "vote": {
+    "stepperHeader": {
+      "selectValidator": "الإدلاء بالأصوات",
+      "castVote": "تصويتاتي",
+      "selectDevice": "اختر جهاز",
+      "connectDevice": "توصيل الجهاز",
+      "stepRange": "خطوة {{currentStep}} من {{totalSteps}}"
+    },
+    "selectValidator": {},
+    "castVotes": {
+      "ranking": "الترتيب : <0>{{rank}}</0>",
+      "nbOfVotes": "عدد الأصوات {{amount}}",
+      "percentage": "النسبة المئوية",
+      "estYield": "العائد التقديري",
+      "addMoreVotes": "أضف المزيد من الأصوات",
+      "votesRemaining": "الأصوات المتبقية : <0>{{total}}</0>",
+      "maxVotesAvailable": "الحد الأقصى من الأصوات المتاحة: <0>{{total}}</0>",
+      "voteFor": "تصويت من أجل",
+      "validateVotes": "التحقق من صحة الأصوات",
+      "votesRequired": "الأصوات المطلوبة ",
+      "allVotesUsed": "جميع الأصوات مستخدمة",
+      "removeVotes": "ازالة الأصوات"
+    },
+    "validation": {
+      "message": "تحقق دائماً من أن جهازك يعرض العنوان تماماً كما تم إعطاؤه لك في الأصل.",
+      "success": "تم الإدلاء بأصواتك بنجاح",
+      "info": "",
+      "button": {}
+    }
+  },
+  "addAccounts": {
+    "supportLinks": {
+      "segwit_or_native_segwit": "Segwit أم Native SegWit؟"
+    },
+    "quitConfirmation": {
+      "title": "إلغاء إضافة حساب",
+      "desc": "هل أنت متأكد أنك تريد إلغاء إضافة حسابات؟"
+    },
+    "imported": "تمت إضافة الأصل بنجاح",
+    "sections": {
+      "importable": {
+        "title": "إضافة حساب موجود"
+      },
+      "creatable": {
+        "title": "إضافة حساب جديد"
+      },
+      "imported": {
+        "title": "الحسابات الموجودة بالفعل في المحفظة الاستثمارية ({{length}})"
+      },
+      "migrate": {
+        "title": "حسابات للتحديث\n\n"
+      }
+    },
+    "success": {
+      "desc": "عرض حساباتك أو إضافة حسابات أخرى",
+      "secondaryCTA": "إضافة أصل جديد",
+      "cta": "اطلع على أصلك"
+    },
+    "stopScanning": "إيقاف المسح الضوئي",
+    "retryScanning": "إعادة محاولة المسح الضوئي",
+    "retry": "إعادة المحاولة",
+    "done": "تم",
+    "finalCta": "متابعة",
+    "finalCtaForSwap": "الرجوع إلى المبادلة",
+    "synchronizing": "جاري المزامنة",
+    "synchronizingDesc": "تتم مزامنة حساباتك. قد يستغرق ذلك بعض الوقت...",
+    "noAccountToCreate": "لا يمكن إنشاء حساب <1><0>{{currencyName}}</></>. أعد بدء العملية وقم بمزامنة حساباتك.",
+    "cantCreateAccount": "لا يمكن إضافة حساب جديد قبل تلقي أصول على حسابك <1><0>{{accountName}}</></>.",
+    "tokens": {
+      "title": "إضافة رمز توكن",
+      "createParentCurrencyAccount": "أضف حساب {{parrentCurrencyName}}",
+      "erc20": {
+        "title": "إضافة رمز توكن",
+        "disclaimer": "{{tokenName}} هو رمز ERC20.\nيمكنك تلقي رموز التوكن مباشرةً في حساب إيثريوم.",
+        "learnMore": "معرفة المزيد عن ERC20"
+      },
+      "trc10": {
+        "title": "إضافة رمز توكن",
+        "disclaimer": "{{tokenName}} هو رمز TRC10.\nيمكنك تلقي رموز التوكن مباشرةً في حساب Tron.",
+        "learnMore": "معرفة المزيد عن TRC10"
+      },
+      "trc20": {
+        "title": "إضافة رمز توكن",
+        "disclaimer": "{{tokenName}} هو رمز TRC20.\nيمكنك تلقي رموز التوكن مباشرةً في حساب Tron.",
+        "learnMore": "معرفة المزيد عن TRC20"
+      },
+      "bep20": {
+        "title": "إضافة رمز توكن",
+        "disclaimer": "{{tokenName}} هو رمز BEP-20.\nيمكنك تلقي رموز التوكن مباشرةً في حساب BNB.",
+        "learnMore": "معرفة المزيد عن BEP-20"
+      }
+    },
+    "showMoreChainType": "المزيد من أنواع العناوين",
+    "addressTypeInfo": {
+      "title": "أي نوع عنوان تختار؟",
+      "subtitle": "إضافة حساب جديد",
+      "native_segwit": {
+        "title": "Native SegWit",
+        "desc": "الأفضل على الإطلاق. رسوم منخفضة لكل معاملة، واكتشاف الأخطاء ودعم شبكة Lightning. بعض المحافظ/عمليات التبادل قد تحتاج إلى إضافة الدعم."
+      },
+      "segwit": {
+        "title": "SegWit",
+        "desc": "رسوم أعلى لكل معاملة عن Native Segwit. دعم Lightning. تدعمها أغلب المحافظ."
+      },
+      "legacy": {
+        "title": "قديم (Legacy)",
+        "desc": "صيغة عنوان {{currency}} الأصلي. أعلى رسوم لكل معاملة. لا تزال بعض المحافظ/منصات التداول تدعم هذا النوع فقط."
+      },
+      "taproot": {
+        "title": "Taproot",
+        "desc": "أحدث ترقية لشبكة {{currency}}. سوف توفر خصوصية أفضل ورسوم أرخص بمجرد انتشارها. لا يزال الدعم محدود من المحفظة ومنصات التداول."
+      }
+    }
+  },
+  "DeviceAction": {
+    "stayInTheAppPlz": "ابق في تطبيق Ledger Live وحافظ على Nano X الخاصة بك بالقرب منك",
+    "allowAppPermission": "افتح تطبيق {{wording}} على جهازك",
+    "allowAppPermissionSubtitleToken": "لإدارة رموزك {{token}}",
+    "allowManagerPermission": "السماح بــ {{wording}} على جهازك",
+    "loading": "جاري التحميل...",
+    "turnOnAndUnlockDevice": "قم بتشغيل جهازك وإلغاء قفله",
+    "connectAndUnlockDevice": "قم بتوصيل جهازك وإلغاء قفله",
+    "unlockDevice": "قم بإلغاء قفل جهازك",
+    "outdated": "إصدار التطبيق قديم",
+    "outdatedDesc": "هناك تحديث هام متاح لتطبيق {{appName}} على جهازك. يُرجى الذهاب إلى المدير لتحديثه.",
+    "quitApp": "الخروج من التطبيق على جهازك",
+    "appNotInstalled": "يُرجى تثبيت تطبيق {{appName}}",
+    "appNotInstalled_plural": "الرجاء تثبيت تطبيقات {{appName}}",
+    "useAnotherDevice": "استخدام جهاز آخر",
+    "deviceInBootloader": {
+      "title": "الجهاز في وضع Bootloader.",
+      "description": "انقر \"Continue [متابعة]\" لتحديثه."
+    },
+    "verifyAddress": {
+      "title": "تحقق من العنوان على الجهاز",
+      "description": "يرجى التحقق من أن عنوان {{currencyName}} الذي سيتم عرضه في Ledger Live يطابق العنوان الموجود على جهازك Ledger."
+    },
+    "confirmSwap": {
+      "title": "تأكيد عملية المبادلة على الجهاز",
+      "alert": "تحقق من تفاصيل المبادلة على جهازك قبل إرسالها. يتم تبادل العناوين بشكل آمن حتى لا تضطر إلى التحقق منهم.",
+      "acceptTerms": "بتأكيد صحة هذه المعاملة، أنا أقبل\n<0><0>شروط استخدام</0> {{provider}}</0>"
+    },
+    "confirmSell": {
+      "title": "تأكيد عملية البيع على الجهاز",
+      "alert": "تحقق من تفاصيل البيع على جهازك قبل إرسالها. يتم تبادل العناوين بشكل آمن حتى لا تضطر إلى التحقق منهم."
+    },
+    "confirmFund": {
+      "title": "تأكيد معاملة الأموال",
+      "alert": "تحقق من تفاصيل الأموال على جهازك قبل إرسالها. يتم تبادل العناوين بأمان حتى لا تضطر إلى التحقق منهم."
+    },
+    "button": {
+      "openManager": "افتح المدير",
+      "openOnboarding": "إعداد الجهاز"
+    },
+    "installApp": "{{percentage}} من تثبيت تطبيق {{appName}}",
+    "installAppDescription": "يُرجى الانتظار حتى يتم الانتهاء من التثبيت",
+    "listApps": "التحقق من تبعيات التطبيق",
+    "listAppsDescription": "يُرجى الانتظار بينما نتأكد أن لديك جميع التطبيقات المطلوبة"
+  },
+  "SelectDevice": {
+    "title": "إقران جهاز جديد",
+    "bluetooth": {
+      "title": "الاتصال عبر البلوتوث...",
+      "label": "اكتشف Nano الخاصة بك تلقائياً"
+    },
+    "deviceNotFoundPairNewDevice": "الإقران باستخدام البلوتوث",
+    "headerDescription": "يرجى التأكد من إلغاء قفل {{productName}} الخاصة بك مع تمكين البلوتوث",
+    "usb": "... أو قم بتوصيل كبل USB",
+    "usbLabel": "قم بتوصيل الكبل الخاص بك وأدخل كود PIN الخاص بك على جهازك",
+    "withoutDeviceHeader": "جهازي ليس معي",
+    "withoutDevice": "المتابعة بدون جهازي",
+    "steps": {
+      "connecting": {
+        "title": "جاري توصيل {{deviceName}}",
+        "description": {
+          "ble": "يرجى التأكد من إلغاء قفل {{productName}} الخاصة بك مع إبقائه ضمن النطاق",
+          "usb": "يرجى التأكد من إلغاء قفل {{productName}} الخاصة بك"
         }
       },
-      "genuineCheck" : {
-        "title" : "تمكين مدير Ledger على {{productName}} الخاصة بك",
-        "accept" : "رجاء لا تقم بإيقاف تشغيل Nano X الخاصة بك. تأكد أنك تسمح بـ<1> Ledger Manager </1>."
-      },
-      "genuineCheckPending" : {
-        "title" : "جاري التحقق مما إذا كان الجهاز أصلياً..."
-      },
-      "dashboard" : {
-        "title" : "العودة إلى اللوحة الرئيسية في {{productName}} الخاصة بك"
-      },
-      "currencyApp" : {
-        "title" : "افتح تطبيق {{managerAppName}} على {{productName}} الخاصة بك",
-        "description" : "",
-        "footer" : {
-          "appInstalled" : "التطبيق ليس مثبت لديك",
-          "goManager" : "الانتقال إلى المدير"
+      "genuineCheck": {
+        "title": "تمكين مدير Ledger على {{productName}} الخاصة بك",
+        "accept": "رجاء لا تقم بإيقاف تشغيل Nano X الخاصة بك. تأكد أنك تسمح بـ<1> Ledger Manager </1>."
+      },
+      "genuineCheckPending": {
+        "title": "جاري التحقق مما إذا كان الجهاز أصلياً..."
+      },
+      "dashboard": {
+        "title": "العودة إلى اللوحة الرئيسية في {{productName}} الخاصة بك"
+      },
+      "currencyApp": {
+        "title": "افتح تطبيق {{managerAppName}} على {{productName}} الخاصة بك",
+        "description": "",
+        "footer": {
+          "appInstalled": "التطبيق ليس مثبت لديك",
+          "goManager": "الانتقال إلى المدير"
         }
       },
-      "accountApp" : {
-        "title" : "افتح تطبيق {{managerAppName}} على {{productName}} الخاصة بك",
-        "description" : ""
-      },
-      "receiveVerify" : {
-        "title" : "تحقق من العنوان على الجهاز",
-        "description" : "يرجى التحقق من أن العنوان {{currencyName}} المعروض في Ledger Live يطابق تماماً العنوان المعروض على جهازك Ledger.",
-        "action" : "متابعة"
-      },
-      "getDeviceName" : {
-        "title" : "اضغط على الزرين معاً لتمكين قراءة اسم الجهاز."
-      },
-      "editDeviceName" : {
-        "title" : "اضغط على كلا الزرين معاً لتمكين إعداد اسم الجهاز."
-      },
-      "listApps" : {
-        "title" : "جاري التحميل..."
-      }
-    }
-  },
-  "EditDeviceName" : {
-    "title" : "إعادة تسمية الجهاز",
-    "charactersRemaining" : "{{remainingCount}} حرف متبقي",
-    "action" : "تأكيد"
-  },
-  "PairDevices" : {
-    "Paired" : {
-      "title" : "تم الاقتران بنجاح",
-      "desc" : "{{productName}} الخاص بك مُستعد للاستخدام مع Ledger Live.",
-      "action" : "متابعة"
-    },
-    "Pairing" : {
-      "step1" : "تحقق مما إذا كان الكود المعروض على هاتفك يتطابق تماماً مع الكود المعروض على {{productName}}.",
-      "step2" : "قم بالتأكيد على {{productName}} الخاصة بك من خلال الضغط على الزرين معاً.",
-      "title1" : "تحقق من مطابقة الأكواد",
-      "title2" : "تأكيد"
-    },
-    "GenuineCheck" : {
-      "title" : "اختبار توثيق الجهاز",
-      "accept" : "رجاء لا تقم بإيقاف تشغيل Nano X الخاصة بك. تأكد أنك تسمح بـ<1> Ledger Manager </1>.",
-      "info" : "هذه الخطوة تهدف إلى ضمان أن Nano الخاصة بك أصلية."
-    },
-    "ScanningHeader" : {
-      "title" : "البحث عن أجهزة",
-      "desc" : "يرجى التأكد من إلغاء قفل {{productName}} الخاصة بك وأنه تم تمكين البلوتوث."
-    },
-    "ScanningTimeout" : {
-      "title" : "عذراً، لم يتم العثور على أي جهاز",
-      "desc" : "يرجى التأكد من إلغاء قفل {{productName}} الخاصة بك وأنه تم تمكين البلوتوث."
-    },
-    "bypassGenuine" : "الاستخدام على أي حال",
-    "alreadyPaired" : "تم الإقران بالفعل"
-  },
-  "DeviceItemSummary" : {
-    "genuine" : "جهازك أصلي",
-    "genuineFailed" : "توثيق الجهاز <1><0>فشل</0></1>"
-  },
-  "DeviceNameRow" : {
-    "title" : "الاسم",
-    "action" : "احصل على اسم الجهاز"
-  },
-  "RemoveDevice" : {
-    "button" : {
-      "title" : "قم بإزالة جهاز {{nbDevices}}",
-      "title_plural" : "قم بإزالة أجهزة {{nbDevices}}"
-    }
-  },
-  "manager" : {
-    "tabTitle" : "جهازي Ledger",
-    "title" : "جهازي Ledger",
-    "connect" : "اختر جهازك",
-    "appsCatalog" : "كتالوج التطبيقات",
-    "installedApps" : "التطبيقات المثبّتة",
-    "noAppNeededForToken" : "تثبيت تطبيق {{appName}} لـ {{tokenName}}",
-    "tokenAppDisclaimer" : "{{tokenName}} هو رمز {{tokenType}} باستخدام تطبيق {{appName}}. لإدارة {{tokenName}}، <1> قم بتثبيت تطبيق {{appName}} </1> وقم بإرسال رموز التوكن <3>الى حسابك {{appName}}</3>.",
-    "tokenAppDisclaimerInstalled" : "{{tokenName}} هو رمز {{tokenType}} يستخدم تطبيق {{appName}}. لإدارة {{tokenName}}، <1>قم بفتح تطبيق {{appName}}</1> وقم بإرسال رموز التوكن <3>الى حسابك {{appName}}</3>.",
-    "goToAccounts" : "الانتقال إلى الحسابات",
-    "intallParentApp" : "تثبيت تطبيق {{appName}}",
-    "readOnly" : {
-      "title" : "Nano X",
-      "description" : "قم بإعداد Ledger Live عن طريق Ledger Nano X الخاصة بك لتثبيت التطبيقات وإنشاء حسابات والتأكد أن المعاملات آمنة أينما ذهبت.",
-      "question" : "هل لديك Ledger Nano X الخاصة بك؟",
-      "button" : "بدء إعداد Nano X",
-      "noDevice" : "ليس لديك جهاز؟",
-      "buy" : "قم بشراء Ledger Nano X"
-    },
-    "appList" : {
-      "title" : "كتالوج التطبيقات",
-      "loading" : "جاري تحميل التطبيقات...",
-      "noApps" : "لم يتم العثور على تطبيقات",
-      "searchAppsCatalog" : "ابحث عن التطبيق في الكتالوج...",
-      "searchAppsInstalled" : "البحث في التطبيقات المثبتة...",
-      "noAppsInstalled" : "لا توجد تطبيقات مثبتة على جهازك",
-      "noAppsDescription" : "الانتقال إلى كتالوج التطبيقات لتثبيت التطبيقات",
-      "noResultsFound" : "لم يتم العثور على نتائج",
-      "noResultsDesc" : "من فضلك تأكد من التهجئة وحاول مرة أخرى",
-      "versionNew" : "({{newVersion}}جديد)",
-      "searchApps" : "بحث"
-    },
-    "uninstall" : {
-      "title" : "إلغاء التثبيت",
-      "subtitle" : "إلغاء تثبيت كل التطبيقات",
-      "description" : "لا يؤثر إلغاء تثبيت التطبيقات على أصولك المشفرة. يمكنك إعادة تثبيت التطبيقات في كتالوج التطبيق.",
-      "uninstallAll" : "إلغاء تثبيت الكل"
-    },
-    "remove" : {
-      "title" : "إزالة الجهاز",
-      "description" : "هل أنت متأكد؟ يمكنك إضافة {{productName}} الخاص بك مرة أخرى في أي وقت.",
-      "button" : "حذف"
-    },
-    "storage" : {
-      "title" : "تخزين",
-      "used" : "مُستَخدمة",
-      "genuine" : "جهازك أصلي",
-      "appsInstalled" : "<0>{{number}}</0> تطبيق",
-      "appsInstalled_plural" : "<0>{{number}}</0> تطبيق",
-      "storageAvailable" : "متاح",
-      "appsToUpdate" : "<0>{{number}}</0> تحديث",
-      "appsToUpdate_plural" : "<0>{{number}}</0> تحديث"
-    },
-    "installSuccess" : {
-      "title" : "تم تثبيت التطبيق بنجاح",
-      "title_plural" : "تم تثبيت التطبيقات بنجاح",
-      "notSupported" : "تم تثبيت التطبيق بنجاح، تعرف على المزيد حول التطبيقات المثبتة على موقعنا الإلكتروني.",
-      "manageAccount" : "إضافة حسابات",
-      "learnMore" : "تعرّف على المزيد",
-      "later" : "تنفيذ ذلك لاحقاً",
-      "description" : "يمكنك الآن اضافة حسابك {{app}}"
-    },
-    "firmware" : {
-      "latest" : "تحديث البرنامج الثابت متاح",
-      "outdated" : "إصدار البرنامج الثابت للجهاز قديم للغاية ليتم تحديثه. يرجى أن تتواصل مع دعم Ledger للحصول على بديل.",
-      "modalTitle" : "تحديث البرنامج الثابت متاح فقط على سطح المكتب",
-      "modalDesc" : "يرجى تنزيل تطبيق Ledger Live على الكمبيوتر الخاص بك لتحديث البرنامج الثابت للجهاز.",
-      "contactUs" : "تواصل معنا"
-    },
-    "myApps" : "تطبيقاتي",
-    "token" : {
-      "title" : "رموز توكن {{appName}}",
-      "noAppNeeded" : "{{tokenName}} هو رمز توكن يستخدم تطبيق {{appName}}. لا يوجد تطبيق ليتم تثبيته.",
-      "installApp" : "{{tokenName}} هو رمز توكن يستخدم تطبيق {{appName}}. قم بتثبيت تطبيق {{appName}} لتتمكن من إدارة رموز التوكن الخاصة بك."
-    },
-    "update" : {
-      "title" : "تحديث",
-      "subtitle" : "التحديثات المتاحة",
-      "updateAll" : "تحديث"
-    }
-  },
-  "AppAction" : {
-    "install" : {
-      "loading" : {
-        "title" : "جاري تثبيت {{appName}}",
-        "desc" : "يرجى الانتظار حتى يتم تثبيت تطبيق {{appName}}",
-        "button" : "جاري التثبيت...",
-        "queued" : "في قائمة الانتظار",
-        "button_plural" : "جاري التثبيت... %{{progressPercentage}}"
-      },
-      "done" : {
-        "title" : "تم تثبيت التطبيق بنجاح",
-        "accounts" : "الانتقال إلى الحسابات",
-        "description" : "يمكنك الآن اضافة حسابك {{app}}"
-      },
-      "dependency" : {
-        "title" : "تطبيق {{dependency}} مطلوب",
-        "description_one" : "سيتم أيضا تثبيت تطبيق {{dependency}} لأن تطبيق {{app}} يحتاج إليه.",
-        "description_two" : "يرجى الضغط على \"متابعة\" لتثبيت تطبيقات {{app}} و {{dependency}} ."
-      },
-      "continueInstall" : "تثبيت التطبيقات"
-    },
-    "update" : {
-      "title" : "{{number}} تحديث تطبيق",
-      "title_plural" : "{{number}} تحديثات للتطبيق",
-      "step" : "خطوة التحديث {{step}}:",
-      "updateWarn" : "لا تغادر المدير أثناء التحديث.",
-      "progress" : "جاري تحديث الكل...",
-      "button" : "تحديث الكل",
-      "version" : "{{version}} جديد",
-      "buttonAction" : "متاح تحديث",
-      "buttonModal" : "تحديث جميع التطبيقات",
-      "loading" : "جاري التحديث...",
-      "titleModal" : "التحديثات المتاحة"
-    },
-    "uninstall" : {
-      "loading" : {
-        "title" : "إلغاء تثبيت {{appName}}",
-        "button" : "إلغاء التثبيت..."
-      },
-      "done" : {
-        "title" : "تم بنجاح إلغاء تثبيت {{appName}} على {{productName}} الخاصة بك"
-      },
-      "dependency" : {
-        "title" : "التطبيقات الأخرى تحتاج الى تطبيق {{app}}",
-        "showAll" : "عرض التطبيقات المراد إلغاء تثبيتها",
-        "description" : "التطبيقات على جهازك التي تحتاج إلى تطبيق {{app}} سيتم إلغاء تثبيتها أيضاً.",
-        "description_one" : "بعض التطبيقات تعتمد على تطبيق {{app}}.",
-        "description_two" : "بعض التطبيقات تعتمد على تطبيق {{app}}.\nالتطبيقات على جهازك التي تعتمد على تطبيق {{app}} سيتم إلغاء تثبيتها أيضاً."
-      },
-      "continueUninstall" : "إلغاء تثبيت {{app}} والتطبيقات الأخرى"
-    },
-    "filter" : {
-      "title" : "تصفية",
-      "all" : "الكل",
-      "installed" : "التطبيقات",
-      "not_installed" : "غير مُثبت",
-      "supported" : "Ledger Live مدعوم",
-      "updatable" : "قابل للتحديث",
-      "apply" : "تطبيق"
-    },
-    "sort" : {
-      "title" : "فرز",
-      "default" : "افتراضي",
-      "name_asc" : "الاسم A-Z",
-      "name_desc" : "الاسم Z-A",
-      "marketcap_desc" : "سقف أسعار السوق (Market Cap)",
-      "marketcap" : "سقف أسعار السوق (Market Cap)",
-      "name" : "الاسم"
-    }
-  },
-  "AuthenticityRow" : {
-    "title" : "توثيق",
-    "subtitle" : "أصلي"
-  },
-  "RemoveRow" : {
-    "title" : "إزالة الجهاز"
-  },
-  "FirmwareVersionRow" : {
-    "title" : "إصدار البرنامج الثابت",
-    "subtitle" : "إصدار {{version}}"
-  },
-  "FirmwareUpdateRow" : {
-    "title" : "إصدار البرنامج الثابت {{version}} متاح",
-    "subtitle" : "يرجى استخدام Ledger Live لسطح المكتب للتحديث",
-    "action" : "تحديث"
-  },
-  "FirmwareUpdate" : {
-    "title" : "قم بتحديث البرنامج الثابت",
-    "preparing" : "جاري إعداد تحديث البرنامج الثابت، رجاءً ابقِ جهازك يقظاً ومتصلاً. سنقوم بإخطارك بالتقدم",
-    "confirmIdentifierText" : "تحقق من أن المُعرّف على جهازك هو المُعرّف ذاته أدناه. قم بتأكيد وإدخال رمز PINال الخاص بك إذا طُلب.",
-    "pleaseReinstallApps" : "رجاءً أعد تثبيت التطبيقات على جهازك.",
-    "pleaseConfirmUpdate" : "أكّد التحديث على جهازك",
-    "finishUpdate" : "قم بإنهاء التحديث على {{deviceName}}",
-    "identifierTitle" : "المُعرّف:",
-    "pleaseWaitDownload" : "يُرجى الانتظار حتى يتم تنزيل المُثبت",
-    "preparingDevice" : "جاري إعداد جهازك",
-    "pleaseWaitUpdate" : "يُرجى انتظار الانتهاء من التحديث",
-    "waitForFirmwareUpdate" : "انتظر حتى انتهاء تحديث البرنامج الثابت على جهازك",
-    "unlockDeviceWithPin" : "قم بإلغاء قفل جهازك باستخدام كود PIN الخاص بك",
-    "reinstallApps" : "أعد تثبيت التطبيقات.",
-    "currentVersionNumber" : "الإصدار الحالي",
-    "newVersionNumber" : "الإصدار الجديد",
-    "success" : "تم تحديث البرنامج الثابت",
-    "update" : "تحديث",
-    "Notifications" : {
-      "confirmOnDevice" : "نتطلب تأكيدك على الجهاز",
-      "preparingUpdate" : "جاري نقل التحديث، سنقوم بإعلامك عند الانتهاء من ذلك",
-      "installing" : "جاري التثبيت %{{progress}}"
-    },
-    "Installing" : {
-      "title" : "{{stepName}} ...",
-      "subtitle" : "إذا طُلب منك على جهازك، يرجى إدخال كود PIN الخاص بك لإنهاء العملية."
-    },
-    "steps" : {
-      "osu" : "جاري تثبيت OSU",
-      "flash-mcu" : "جاري تحديث MCU",
-      "flash-bootloader" : "جاري تحديث Bootloader",
-      "flash" : "إعادة ضبط نسخة نظام التشغيل على جهازك",
-      "preparing" : "جاري إعداد التحديث",
-      "firmware" : "جاري تنزيل التحديث"
-    },
-    "newVersion" : "التحديث {{version}} متاح لجهازك {{deviceName}}",
-    "drawerUpdate" : {
-      "title" : "تحديث البرنامج الثابت",
-      "description" : "قم بتحديث برنامج Ledger Nano الثابت عن طريق توصيله إلى تطبيق Ledger Live على سطح المكتب",
-      "pleaseConnectUsbTitle" : "كبل USB مطلوب",
-      "pleaseConnectUsbDescription" : "لبدء تحديث البرنامج الثابت، قم بتوصيل {{deviceName}} خاصتك بهاتفك الجوال باستخدام كبل USB."
-    }
-  },
-  "FirmwareUpdateReleaseNotes" : {
-    "introTitle" : "قم بتحديث {{deviceName}} إلى الإصدار {{version}}",
-    "recoveryPhraseBackupInstructions" : "تأكد من كتابة عبارة الاسترداد المكونة من 24 كلمة على ورقة الاسترداد وأنها متاحة، على سبيل الاحتياط.",
-    "confirmRecoveryPhrase" : "لدي عبارة الاسترداد الخاصة بي",
-    "introDescription1" : "يرجى ملاحظة أنه سيتم حذف جميع التطبيقات الموجودة على جهازك. يمكنك إعادة تثبيت تطبيقاتك بعد تحديث البرنامج الثابت.",
-    "introDescription2" : "ليس لذلك أي تأثير على أصولك المشفرة.",
-    "action" : "متابعة التحديث"
-  },
-  "systemLanguageAvailable" : {
-    "title" : "تريد تغير لغة تطبيقك؟",
-    "description" : {
-      "newSupport" : "أخبار جيدة! فرقنا تعمل جاهدة و Ledger Live الآن يدعم {{language}}.",
-      "advice" : "يمكنك دائماً تغيير اللغة لديك في أي وقت في الإعدادات."
-    },
-    "switchButton" : "التبديل إلى {{language}}",
-    "no" : "أفضل عدم القيام بذلك",
-    "languages" : {
-      "en" : "English",
-      "fr" : "Français",
-      "ru" : "Русский",
-      "es" : "Español",
-      "zh" : "中文（简体）",
-      "de" : "Deutsch"
-    }
-  },
-  "deviceLocalization" : {
-    "language" : "اللغة",
-    "deviceLanguage" : "لغة الجهاز",
-    "changeLanguage" : "تغيير اللغة",
-    "allowLanguageInstallation" : "السماح بتثبيت اللغة",
-    "languageInstalled" : "تم تغيير لغة الجهاز إلى {{language}}",
-    "installingLanguage" : "جاري تثبيت اللغة",
-    "languages" : {
-      "english" : "English",
-      "french" : "Français",
-      "spanish" : "Español"
-    }
-  },
-  "FirmwareUpdateCheckId" : {
-    "title" : "المُعرّف",
-    "description" : "يرجى الضغط على الزرين معاً على {{fullDeviceName}} الخاصة بك إذا كانت تعرض نفس المُعرّف:"
-  },
-  "FirmwareUpdateMCU" : {
-    "title" : "إعادة تشغيل الجهاز",
-    "desc1" : "افصل جهازك عن الكمبيوتر الخاص بك.",
-    "desc2" : "اضغط واستمر في الضغط على الزر الأيسر، وقم بتوصيل كبل USB ثم قم بتحرير الزر عندما تظهر شاشة Bootloader."
-  },
-  "FirmwareUpdateConfirmation" : {
-    "title" : "تم تحديث البرنامج الثابت",
-    "description" : "انتقل إلى المدير لإعادة تثبيت التطبيقات على جهازك."
-  },
-  "RepairDevice" : {
-    "title" : "إصلاح",
-    "action" : "جهازي مستعد"
-  },
-  "StepLegacyModal" : {
-    "description" : "تتم مزامنة الحسابات المستوردة مع الشبكة فقط، وليس بين إصدارات الجوّال وسطح المكتب من Ledger Live."
-  },
-  "algorand" : {
-    "token" : "ASA (أصول)",
-    "claimRewards" : {
-      "title" : "المكافآت",
-      "button" : "مطالبة",
-      "stepperHeader" : {
-        "info" : "اكسب المكافآت",
-        "starter" : "المكافآت",
-        "connectDevice" : "توصيل الجهاز",
-        "verification" : "التحقق",
-        "stepRange" : "خطوة {{currentStep}} من {{totalSteps}}"
-      },
-      "flow" : {
-        "steps" : {
-          "info" : {
-            "description" : "قم بتفويض Algo الخاصة بك لكسب المكافآت بينما تحتفظ بالأمان الكامل والسيطرة على أصولك.",
-            "steps" : {
-              "0" : "مطلوب رصيد لا يقل عن 1 Algo لتلقي المكافآت.",
-              "1" : "قم بزيادة رصيد الحساب لزيادة المكافآت.",
-              "2" : "قم بتنفيذ معاملة من أو إلى الحساب للمطالبة بالمكافآت."
+      "accountApp": {
+        "title": "افتح تطبيق {{managerAppName}} على {{productName}} الخاصة بك",
+        "description": ""
+      },
+      "receiveVerify": {
+        "title": "تحقق من العنوان على الجهاز",
+        "description": "يرجى التحقق من أن العنوان {{currencyName}} المعروض في Ledger Live يطابق تماماً العنوان المعروض على جهازك Ledger.",
+        "action": "متابعة"
+      },
+      "getDeviceName": {
+        "title": "اضغط على الزرين معاً لتمكين قراءة اسم الجهاز."
+      },
+      "editDeviceName": {
+        "title": "اضغط على كلا الزرين معاً لتمكين إعداد اسم الجهاز."
+      },
+      "listApps": {
+        "title": "جاري التحميل..."
+      }
+    }
+  },
+  "EditDeviceName": {
+    "title": "إعادة تسمية الجهاز",
+    "charactersRemaining": "{{remainingCount}} حرف متبقي",
+    "action": "تأكيد"
+  },
+  "PairDevices": {
+    "Paired": {
+      "title": "تم الاقتران بنجاح",
+      "desc": "{{productName}} الخاص بك مُستعد للاستخدام مع Ledger Live.",
+      "action": "متابعة"
+    },
+    "Pairing": {
+      "step1": "تحقق مما إذا كان الكود المعروض على هاتفك يتطابق تماماً مع الكود المعروض على {{productName}}.",
+      "step2": "قم بالتأكيد على {{productName}} الخاصة بك من خلال الضغط على الزرين معاً.",
+      "title1": "تحقق من مطابقة الأكواد",
+      "title2": "تأكيد"
+    },
+    "GenuineCheck": {
+      "title": "اختبار توثيق الجهاز",
+      "accept": "رجاء لا تقم بإيقاف تشغيل Nano X الخاصة بك. تأكد أنك تسمح بـ<1> Ledger Manager </1>.",
+      "info": "هذه الخطوة تهدف إلى ضمان أن Nano الخاصة بك أصلية."
+    },
+    "ScanningHeader": {
+      "title": "البحث عن أجهزة",
+      "desc": "يرجى التأكد من إلغاء قفل {{productName}} الخاصة بك وأنه تم تمكين البلوتوث."
+    },
+    "ScanningTimeout": {
+      "title": "عذراً، لم يتم العثور على أي جهاز",
+      "desc": "يرجى التأكد من إلغاء قفل {{productName}} الخاصة بك وأنه تم تمكين البلوتوث."
+    },
+    "bypassGenuine": "الاستخدام على أي حال",
+    "alreadyPaired": "تم الإقران بالفعل"
+  },
+  "DeviceItemSummary": {
+    "genuine": "جهازك أصلي",
+    "genuineFailed": "توثيق الجهاز <1><0>فشل</0></1>"
+  },
+  "DeviceNameRow": {
+    "title": "الاسم",
+    "action": "احصل على اسم الجهاز"
+  },
+  "RemoveDevice": {
+    "button": {
+      "title": "قم بإزالة جهاز {{nbDevices}}",
+      "title_plural": "قم بإزالة أجهزة {{nbDevices}}"
+    }
+  },
+  "manager": {
+    "tabTitle": "جهازي Ledger",
+    "title": "جهازي Ledger",
+    "connect": "اختر جهازك",
+    "appsCatalog": "كتالوج التطبيقات",
+    "installedApps": "التطبيقات المثبّتة",
+    "noAppNeededForToken": "تثبيت تطبيق {{appName}} لـ {{tokenName}}",
+    "tokenAppDisclaimer": "{{tokenName}} هو رمز {{tokenType}} باستخدام تطبيق {{appName}}. لإدارة {{tokenName}}، <1> قم بتثبيت تطبيق {{appName}} </1> وقم بإرسال رموز التوكن <3>الى حسابك {{appName}}</3>.",
+    "tokenAppDisclaimerInstalled": "{{tokenName}} هو رمز {{tokenType}} يستخدم تطبيق {{appName}}. لإدارة {{tokenName}}، <1>قم بفتح تطبيق {{appName}}</1> وقم بإرسال رموز التوكن <3>الى حسابك {{appName}}</3>.",
+    "goToAccounts": "الانتقال إلى الحسابات",
+    "intallParentApp": "تثبيت تطبيق {{appName}}",
+    "readOnly": {
+      "title": "Nano X",
+      "description": "قم بإعداد Ledger Live عن طريق Ledger Nano X الخاصة بك لتثبيت التطبيقات وإنشاء حسابات والتأكد أن المعاملات آمنة أينما ذهبت.",
+      "question": "هل لديك Ledger Nano X الخاصة بك؟",
+      "button": "بدء إعداد Nano X",
+      "noDevice": "ليس لديك جهاز؟",
+      "buy": "قم بشراء Ledger Nano X"
+    },
+    "appList": {
+      "title": "كتالوج التطبيقات",
+      "loading": "جاري تحميل التطبيقات...",
+      "noApps": "لم يتم العثور على تطبيقات",
+      "searchAppsCatalog": "ابحث عن التطبيق في الكتالوج...",
+      "searchAppsInstalled": "البحث في التطبيقات المثبتة...",
+      "noAppsInstalled": "لا توجد تطبيقات مثبتة على جهازك",
+      "noAppsDescription": "الانتقال إلى كتالوج التطبيقات لتثبيت التطبيقات",
+      "noResultsFound": "لم يتم العثور على نتائج",
+      "noResultsDesc": "من فضلك تأكد من التهجئة وحاول مرة أخرى",
+      "versionNew": "({{newVersion}}جديد)",
+      "searchApps": "بحث"
+    },
+    "uninstall": {
+      "title": "إلغاء التثبيت",
+      "subtitle": "إلغاء تثبيت كل التطبيقات",
+      "description": "لا يؤثر إلغاء تثبيت التطبيقات على أصولك المشفرة. يمكنك إعادة تثبيت التطبيقات في كتالوج التطبيق.",
+      "uninstallAll": "إلغاء تثبيت الكل"
+    },
+    "remove": {
+      "title": "إزالة الجهاز",
+      "description": "هل أنت متأكد؟ يمكنك إضافة {{productName}} الخاص بك مرة أخرى في أي وقت.",
+      "button": "حذف"
+    },
+    "storage": {
+      "title": "تخزين",
+      "used": "مُستَخدمة",
+      "genuine": "جهازك أصلي",
+      "appsInstalled": "<0>{{number}}</0> تطبيق",
+      "appsInstalled_plural": "<0>{{number}}</0> تطبيق",
+      "storageAvailable": "متاح",
+      "appsToUpdate": "<0>{{number}}</0> تحديث",
+      "appsToUpdate_plural": "<0>{{number}}</0> تحديث"
+    },
+    "installSuccess": {
+      "title": "تم تثبيت التطبيق بنجاح",
+      "title_plural": "تم تثبيت التطبيقات بنجاح",
+      "notSupported": "تم تثبيت التطبيق بنجاح، تعرف على المزيد حول التطبيقات المثبتة على موقعنا الإلكتروني.",
+      "manageAccount": "إضافة حسابات",
+      "learnMore": "تعرّف على المزيد",
+      "later": "تنفيذ ذلك لاحقاً",
+      "description": "يمكنك الآن اضافة حسابك {{app}}"
+    },
+    "firmware": {
+      "latest": "تحديث البرنامج الثابت متاح",
+      "outdated": "إصدار البرنامج الثابت للجهاز قديم للغاية ليتم تحديثه. يرجى أن تتواصل مع دعم Ledger للحصول على بديل.",
+      "modalTitle": "تحديث البرنامج الثابت متاح فقط على سطح المكتب",
+      "modalDesc": "يرجى تنزيل تطبيق Ledger Live على الكمبيوتر الخاص بك لتحديث البرنامج الثابت للجهاز.",
+      "contactUs": "تواصل معنا"
+    },
+    "myApps": "تطبيقاتي",
+    "token": {
+      "title": "رموز توكن {{appName}}",
+      "noAppNeeded": "{{tokenName}} هو رمز توكن يستخدم تطبيق {{appName}}. لا يوجد تطبيق ليتم تثبيته.",
+      "installApp": "{{tokenName}} هو رمز توكن يستخدم تطبيق {{appName}}. قم بتثبيت تطبيق {{appName}} لتتمكن من إدارة رموز التوكن الخاصة بك."
+    },
+    "update": {
+      "title": "تحديث",
+      "subtitle": "التحديثات المتاحة",
+      "updateAll": "تحديث"
+    }
+  },
+  "AppAction": {
+    "install": {
+      "loading": {
+        "title": "جاري تثبيت {{appName}}",
+        "desc": "يرجى الانتظار حتى يتم تثبيت تطبيق {{appName}}",
+        "button": "جاري التثبيت...",
+        "queued": "في قائمة الانتظار",
+        "button_plural": "جاري التثبيت... %{{progressPercentage}}"
+      },
+      "done": {
+        "title": "تم تثبيت التطبيق بنجاح",
+        "accounts": "الانتقال إلى الحسابات",
+        "description": "يمكنك الآن اضافة حسابك {{app}}"
+      },
+      "dependency": {
+        "title": "تطبيق {{dependency}} مطلوب",
+        "description_one": "سيتم أيضا تثبيت تطبيق {{dependency}} لأن تطبيق {{app}} يحتاج إليه.",
+        "description_two": "يرجى الضغط على \"متابعة\" لتثبيت تطبيقات {{app}} و {{dependency}} ."
+      },
+      "continueInstall": "تثبيت التطبيقات"
+    },
+    "update": {
+      "title": "{{number}} تحديث تطبيق",
+      "title_plural": "{{number}} تحديثات للتطبيق",
+      "step": "خطوة التحديث {{step}}:",
+      "updateWarn": "لا تغادر المدير أثناء التحديث.",
+      "progress": "جاري تحديث الكل...",
+      "button": "تحديث الكل",
+      "version": "{{version}} جديد",
+      "buttonAction": "متاح تحديث",
+      "buttonModal": "تحديث جميع التطبيقات",
+      "loading": "جاري التحديث...",
+      "titleModal": "التحديثات المتاحة"
+    },
+    "uninstall": {
+      "loading": {
+        "title": "إلغاء تثبيت {{appName}}",
+        "button": "إلغاء التثبيت..."
+      },
+      "done": {
+        "title": "تم بنجاح إلغاء تثبيت {{appName}} على {{productName}} الخاصة بك"
+      },
+      "dependency": {
+        "title": "التطبيقات الأخرى تحتاج الى تطبيق {{app}}",
+        "showAll": "عرض التطبيقات المراد إلغاء تثبيتها",
+        "description": "التطبيقات على جهازك التي تحتاج إلى تطبيق {{app}} سيتم إلغاء تثبيتها أيضاً.",
+        "description_one": "بعض التطبيقات تعتمد على تطبيق {{app}}.",
+        "description_two": "بعض التطبيقات تعتمد على تطبيق {{app}}.\nالتطبيقات على جهازك التي تعتمد على تطبيق {{app}} سيتم إلغاء تثبيتها أيضاً."
+      },
+      "continueUninstall": "إلغاء تثبيت {{app}} والتطبيقات الأخرى"
+    },
+    "filter": {
+      "title": "تصفية",
+      "all": "الكل",
+      "installed": "التطبيقات",
+      "not_installed": "غير مُثبت",
+      "supported": "Ledger Live مدعوم",
+      "updatable": "قابل للتحديث",
+      "apply": "تطبيق"
+    },
+    "sort": {
+      "title": "فرز",
+      "default": "افتراضي",
+      "name_asc": "الاسم A-Z",
+      "name_desc": "الاسم Z-A",
+      "marketcap_desc": "سقف أسعار السوق (Market Cap)",
+      "marketcap": "سقف أسعار السوق (Market Cap)",
+      "name": "الاسم"
+    }
+  },
+  "AuthenticityRow": {
+    "title": "توثيق",
+    "subtitle": "أصلي"
+  },
+  "RemoveRow": {
+    "title": "إزالة الجهاز"
+  },
+  "FirmwareVersionRow": {
+    "title": "إصدار البرنامج الثابت",
+    "subtitle": "إصدار {{version}}"
+  },
+  "FirmwareUpdateRow": {
+    "title": "إصدار البرنامج الثابت {{version}} متاح",
+    "subtitle": "يرجى استخدام Ledger Live لسطح المكتب للتحديث",
+    "action": "تحديث"
+  },
+  "FirmwareUpdate": {
+    "title": "قم بتحديث البرنامج الثابت",
+    "preparing": "جاري إعداد تحديث البرنامج الثابت، رجاءً ابقِ جهازك يقظاً ومتصلاً. سنقوم بإخطارك بالتقدم",
+    "confirmIdentifierText": "تحقق من أن المُعرّف على جهازك هو المُعرّف ذاته أدناه. قم بتأكيد وإدخال رمز PINال الخاص بك إذا طُلب.",
+    "pleaseReinstallApps": "رجاءً أعد تثبيت التطبيقات على جهازك.",
+    "pleaseConfirmUpdate": "أكّد التحديث على جهازك",
+    "finishUpdate": "قم بإنهاء التحديث على {{deviceName}}",
+    "identifierTitle": "المُعرّف:",
+    "pleaseWaitDownload": "يُرجى الانتظار حتى يتم تنزيل المُثبت",
+    "preparingDevice": "جاري إعداد جهازك",
+    "pleaseWaitUpdate": "يُرجى انتظار الانتهاء من التحديث",
+    "waitForFirmwareUpdate": "انتظر حتى انتهاء تحديث البرنامج الثابت على جهازك",
+    "unlockDeviceWithPin": "قم بإلغاء قفل جهازك باستخدام كود PIN الخاص بك",
+    "reinstallApps": "أعد تثبيت التطبيقات.",
+    "currentVersionNumber": "الإصدار الحالي",
+    "newVersionNumber": "الإصدار الجديد",
+    "success": "تم تحديث البرنامج الثابت",
+    "update": "تحديث",
+    "Notifications": {
+      "confirmOnDevice": "نتطلب تأكيدك على الجهاز",
+      "preparingUpdate": "جاري نقل التحديث، سنقوم بإعلامك عند الانتهاء من ذلك",
+      "installing": "جاري التثبيت %{{progress}}"
+    },
+    "Installing": {
+      "title": "{{stepName}} ...",
+      "subtitle": "إذا طُلب منك على جهازك، يرجى إدخال كود PIN الخاص بك لإنهاء العملية."
+    },
+    "steps": {
+      "osu": "جاري تثبيت OSU",
+      "flash-mcu": "جاري تحديث MCU",
+      "flash-bootloader": "جاري تحديث Bootloader",
+      "flash": "إعادة ضبط نسخة نظام التشغيل على جهازك",
+      "preparing": "جاري إعداد التحديث",
+      "firmware": "جاري تنزيل التحديث"
+    },
+    "newVersion": "التحديث {{version}} متاح لجهازك {{deviceName}}",
+    "drawerUpdate": {
+      "title": "تحديث البرنامج الثابت",
+      "description": "قم بتحديث برنامج Ledger Nano الثابت عن طريق توصيله إلى تطبيق Ledger Live على سطح المكتب",
+      "pleaseConnectUsbTitle": "كبل USB مطلوب",
+      "pleaseConnectUsbDescription": "لبدء تحديث البرنامج الثابت، قم بتوصيل {{deviceName}} خاصتك بهاتفك الجوال باستخدام كبل USB."
+    }
+  },
+  "FirmwareUpdateReleaseNotes": {
+    "introTitle": "قم بتحديث {{deviceName}} إلى الإصدار {{version}}",
+    "recoveryPhraseBackupInstructions": "تأكد من كتابة عبارة الاسترداد المكونة من 24 كلمة على ورقة الاسترداد وأنها متاحة، على سبيل الاحتياط.",
+    "confirmRecoveryPhrase": "لدي عبارة الاسترداد الخاصة بي",
+    "introDescription1": "يرجى ملاحظة أنه سيتم حذف جميع التطبيقات الموجودة على جهازك. يمكنك إعادة تثبيت تطبيقاتك بعد تحديث البرنامج الثابت.",
+    "introDescription2": "ليس لذلك أي تأثير على أصولك المشفرة.",
+    "action": "متابعة التحديث"
+  },
+  "systemLanguageAvailable": {
+    "title": "تريد تغير لغة تطبيقك؟",
+    "description": {
+      "newSupport": "أخبار جيدة! فرقنا تعمل جاهدة و Ledger Live الآن يدعم {{language}}.",
+      "advice": "يمكنك دائماً تغيير اللغة لديك في أي وقت في الإعدادات."
+    },
+    "switchButton": "التبديل إلى {{language}}",
+    "no": "أفضل عدم القيام بذلك",
+    "languages": {
+      "en": "English",
+      "fr": "Français",
+      "ru": "Русский",
+      "es": "Español",
+      "zh": "中文（简体）",
+      "de": "Deutsch"
+    }
+  },
+  "deviceLocalization": {
+    "language": "اللغة",
+    "deviceLanguage": "لغة الجهاز",
+    "changeLanguage": "تغيير اللغة",
+    "allowLanguageInstallation": "السماح بتثبيت اللغة",
+    "languageInstalled": "تم تغيير لغة الجهاز إلى {{language}}",
+    "installingLanguage": "جاري تثبيت اللغة",
+    "languages": {
+      "english": "English",
+      "french": "Français",
+      "spanish": "Español"
+    }
+  },
+  "FirmwareUpdateCheckId": {
+    "title": "المُعرّف",
+    "description": "يرجى الضغط على الزرين معاً على {{fullDeviceName}} الخاصة بك إذا كانت تعرض نفس المُعرّف:"
+  },
+  "FirmwareUpdateMCU": {
+    "title": "إعادة تشغيل الجهاز",
+    "desc1": "افصل جهازك عن الكمبيوتر الخاص بك.",
+    "desc2": "اضغط واستمر في الضغط على الزر الأيسر، وقم بتوصيل كبل USB ثم قم بتحرير الزر عندما تظهر شاشة Bootloader."
+  },
+  "FirmwareUpdateConfirmation": {
+    "title": "تم تحديث البرنامج الثابت",
+    "description": "انتقل إلى المدير لإعادة تثبيت التطبيقات على جهازك."
+  },
+  "RepairDevice": {
+    "title": "إصلاح",
+    "action": "جهازي مستعد"
+  },
+  "StepLegacyModal": {
+    "description": "تتم مزامنة الحسابات المستوردة مع الشبكة فقط، وليس بين إصدارات الجوّال وسطح المكتب من Ledger Live."
+  },
+  "algorand": {
+    "token": "ASA (أصول)",
+    "claimRewards": {
+      "title": "المكافآت",
+      "button": "مطالبة",
+      "stepperHeader": {
+        "info": "اكسب المكافآت",
+        "starter": "المكافآت",
+        "connectDevice": "توصيل الجهاز",
+        "verification": "التحقق",
+        "stepRange": "خطوة {{currentStep}} من {{totalSteps}}"
+      },
+      "flow": {
+        "steps": {
+          "info": {
+            "description": "قم بتفويض Algo الخاصة بك لكسب المكافآت بينما تحتفظ بالأمان الكامل والسيطرة على أصولك.",
+            "steps": {
+              "0": "مطلوب رصيد لا يقل عن 1 Algo لتلقي المكافآت.",
+              "1": "قم بزيادة رصيد الحساب لزيادة المكافآت.",
+              "2": "قم بتنفيذ معاملة من أو إلى الحساب للمطالبة بالمكافآت."
             },
-            "howItWorks" : "كيف تعمل المكافآت",
-            "cta" : "تلقي Algo"
+            "howItWorks": "كيف تعمل المكافآت",
+            "cta": "تلقي Algo"
           },
-          "starter" : {
-            "title" : "تهانينا! لقد كسبت {{amount}}. قم بالمتابعة للمطالبة بمكافآتك.",
-            "howItWorks" : "كيف تعمل المكافآت",
-            "warning" : "سيتم حثك على إنشاء معاملة فارغة إلى حسابك. سيقوم هذا بإضافة مكافآتك الحالية إلى رصيدك بأدنى تكلفة لرسوم المعاملة.",
-            "cta" : "متابعة"
+          "starter": {
+            "title": "تهانينا! لقد كسبت {{amount}}. قم بالمتابعة للمطالبة بمكافآتك.",
+            "howItWorks": "كيف تعمل المكافآت",
+            "warning": "سيتم حثك على إنشاء معاملة فارغة إلى حسابك. سيقوم هذا بإضافة مكافآتك الحالية إلى رصيدك بأدنى تكلفة لرسوم المعاملة.",
+            "cta": "متابعة"
           },
-          "verification" : {
-            "success" : {
-              "title" : "تمت المطالبة بالمكافآت بنجاح!",
-              "text" : "تمت إضافة مكافآتك إلى رصيدك المتاح.",
-              "cta" : "الانتقال إلى الحساب"
+          "verification": {
+            "success": {
+              "title": "تمت المطالبة بالمكافآت بنجاح!",
+              "text": "تمت إضافة مكافآتك إلى رصيدك المتاح.",
+              "cta": "الانتقال إلى الحساب"
             },
-            "pending" : {
-              "title" : "يتم بث المعاملة..."
+            "pending": {
+              "title": "يتم بث المعاملة..."
             },
-            "broadcastError" : "ربما تكون معاملتك قد فشلت. يرجى التحقق مرة أخرى بعد بضع دقائق للتأكد أن معاملتك لم تكتمل قبل المحاولة مرة أخرى."
+            "broadcastError": "ربما تكون معاملتك قد فشلت. يرجى التحقق مرة أخرى بعد بضع دقائق للتأكد أن معاملتك لم تكتمل قبل المحاولة مرة أخرى."
           }
         }
       }
     },
-    "optIn" : {
-      "stepperHeader" : {
-        "selectToken" : "إضافة ASA (أصل)",
-        "connectDevice" : "توصيل الجهاز",
-        "verification" : "التحقق",
-        "stepRange" : "خطوة {{currentStep}} من {{totalSteps}}"
-      },
-      "flow" : {
-        "steps" : {
-          "selectToken" : {
-            "warning" : {
-              "title" : "تمت إضافة الأصل بالفعل",
-              "description" : "لديك بالفعل أصل {{token}} في حسابك Algorand."
+    "optIn": {
+      "stepperHeader": {
+        "selectToken": "إضافة ASA (أصل)",
+        "connectDevice": "توصيل الجهاز",
+        "verification": "التحقق",
+        "stepRange": "خطوة {{currentStep}} من {{totalSteps}}"
+      },
+      "flow": {
+        "steps": {
+          "selectToken": {
+            "warning": {
+              "title": "تمت إضافة الأصل بالفعل",
+              "description": "لديك بالفعل أصل {{token}} في حسابك Algorand."
             }
           },
-          "verification" : {
-            "success" : {
-              "title" : "تمت إضافة أصل {{token}} بنجاح!",
-              "text" : "يمكنك الآن تلقي وإرسال أصول {{token}} على حسابك Algorand.",
-              "cta" : "عرض التفاصيل"
+          "verification": {
+            "success": {
+              "title": "تمت إضافة أصل {{token}} بنجاح!",
+              "text": "يمكنك الآن تلقي وإرسال أصول {{token}} على حسابك Algorand.",
+              "cta": "عرض التفاصيل"
             },
-            "pending" : {
-              "title" : "يتم بث المعاملة..."
+            "pending": {
+              "title": "يتم بث المعاملة..."
             },
-            "broadcastError" : "ربما تكون معاملتك قد فشلت. يرجى التحقق مرة أخرى بعد بضع دقائق للتأكد أن معاملتك لم تكتمل قبل المحاولة مرة أخرى."
+            "broadcastError": "ربما تكون معاملتك قد فشلت. يرجى التحقق مرة أخرى بعد بضع دقائق للتأكد أن معاملتك لم تكتمل قبل المحاولة مرة أخرى."
           }
         }
       }
     }
   },
-  "cardano" : {
-    "info" : {
-      "balanceDoesNotIncludeRewards" : {
-        "title" : "الرصيد الإجمالي لا يشمل مكافآت التكديس"
-      }
-    }
-  },
-  "celo" : {
-    "info" : {
-      "available" : {
-        "title" : "CELO متاح",
-        "description" : "هذا المبلغ يمكن التخلص منه."
-      }
-    }
-  },
-  "osmosis" : {
-    "info" : {
-      "available" : {
-        "title" : "OSMO مُتاح"
-      },
-      "delegated" : {
-        "description" : "الأصول المفوضة تُستخدم لتصويت Osmosis. هذا هو مجموع عدد أصواتك."
-      },
-      "undelegating" : {
-        "description" : "الأصول التي تم إلغاء تقيدها تكون في حظر زمني لمدة 14 يوم قبل أن تصبح متاحة."
-      }
-    },
-    "delegation" : {
-      "flow" : {
-        "steps" : {
-          "starter" : {
-            "description" : "قم بتفويض OSMO الخاصة بك لكسب المكافآت بشكل آمن، مع الاحتفاظ بالسيطرة على أصولك.",
-            "steps" : {
-              "1" : "يجب عليك الانتظار 14 يوماً حتى يكتمل إلغاء التفويض."
+  "cardano": {
+    "info": {
+      "balanceDoesNotIncludeRewards": {
+        "title": "الرصيد الإجمالي لا يشمل مكافآت التكديس"
+      }
+    }
+  },
+  "celo": {
+    "info": {
+      "available": {
+        "title": "CELO متاح",
+        "description": "هذا المبلغ يمكن التخلص منه."
+      }
+    }
+  },
+  "osmosis": {
+    "info": {
+      "available": {
+        "title": "OSMO مُتاح"
+      },
+      "delegated": {
+        "description": "الأصول المفوضة تُستخدم لتصويت Osmosis. هذا هو مجموع عدد أصواتك."
+      },
+      "undelegating": {
+        "description": "الأصول التي تم إلغاء تقيدها تكون في حظر زمني لمدة 14 يوم قبل أن تصبح متاحة."
+      }
+    },
+    "delegation": {
+      "flow": {
+        "steps": {
+          "starter": {
+            "description": "قم بتفويض OSMO الخاصة بك لكسب المكافآت بشكل آمن، مع الاحتفاظ بالسيطرة على أصولك.",
+            "steps": {
+              "1": "يجب عليك الانتظار 14 يوماً حتى يكتمل إلغاء التفويض."
             }
           }
         }
       }
     }
   },
-  "cosmos" : {
-    "info" : {
-      "available" : {
-        "title" : "ATOM متاح",
-        "description" : "هذا المبلغ يمكن التخلص منه."
-      },
-      "delegated" : {
-        "title" : "الأصول المفوضة",
-        "description" : "الأصول المفوضة يتم استخدامها لتصويت Cosmos. هذا هو العدد الإجمالي للأصوات الخاصة بك."
-      },
-      "undelegating" : {
-        "title" : "جاري إلغاء التفويض",
-        "description" : "الأصول التي تم إلغاء تقيدها تكون في حظر زمني لمدة 21 يوم قبل أن تصبح متاحة."
-      },
-      "delegationUnavailable" : {
-        "title" : "التفويض غير متوفر",
-        "description" : "لا يتوفر رصيد كافٍ في حسابك لبدء تفويض جديد."
-      }
-    },
-    "delegation" : {
-      "delegationEarn" : "يمكنك كسب مكافآت ATOM عن طريق تفويض أصولك.",
-      "info" : "كيف يعمل التفويض",
-      "claimRewards" : "المطالبة بالمكافآت",
-      "claimAvailableRewards" : "المطالبة بـ {{amount}}",
-      "header" : "التفويض (التفويضات)",
-      "Amount" : "المبلغ",
-      "noRewards" : "لا توجد مكافآت متاحة",
-      "delegate" : "تفويض",
-      "undelegate" : "إلغاء التفويض",
-      "redelegate" : "إعادة التفويض",
-      "reward" : "المطالبة بالمكافآت",
-      "estYield" : "العائد التقديري",
-      "totalStake" : "إجمالي التكديس",
-      "commission" : "عمولة",
-      "iDelegate" : "أنا أفوّض",
-      "stepperHeader" : {
-        "starter" : "اكسب المكافآت",
-        "validator" : "تفويض الأصول",
-        "amountSubTitle" : "المبلغ المطلوب تفويضه",
-        "summary" : "الملخص",
-        "verification" : "التحقق",
-        "selectDevice" : "اختر جهاز",
-        "connectDevice" : "توصيل الجهاز",
-        "stepRange" : "خطوة {{currentStep}} من {{totalSteps}}"
-      },
-      "flow" : {
-        "steps" : {
-          "starter" : {
-            "description" : "قم بتفويض ATOM الخاصة بك لكسب المكافآت بشكل آمن، مع الاحتفاظ بالسيطرة على أصولك.",
-            "steps" : {
-              "0" : "الأصول المفوضة تظل ملكك.",
-              "1" : "يجب عليك الانتظار 21 يوماً حتى يكتمل إلغاء التفويض.",
-              "2" : "قم بالتفويض بشكل آمن مع جهازك Ledger."
+  "cosmos": {
+    "info": {
+      "available": {
+        "title": "ATOM متاح",
+        "description": "هذا المبلغ يمكن التخلص منه."
+      },
+      "delegated": {
+        "title": "الأصول المفوضة",
+        "description": "الأصول المفوضة يتم استخدامها لتصويت Cosmos. هذا هو العدد الإجمالي للأصوات الخاصة بك."
+      },
+      "undelegating": {
+        "title": "جاري إلغاء التفويض",
+        "description": "الأصول التي تم إلغاء تقيدها تكون في حظر زمني لمدة 21 يوم قبل أن تصبح متاحة."
+      },
+      "delegationUnavailable": {
+        "title": "التفويض غير متوفر",
+        "description": "لا يتوفر رصيد كافٍ في حسابك لبدء تفويض جديد."
+      }
+    },
+    "delegation": {
+      "delegationEarn": "يمكنك كسب مكافآت ATOM عن طريق تفويض أصولك.",
+      "info": "كيف يعمل التفويض",
+      "claimRewards": "المطالبة بالمكافآت",
+      "claimAvailableRewards": "المطالبة بـ {{amount}}",
+      "header": "التفويض (التفويضات)",
+      "Amount": "المبلغ",
+      "noRewards": "لا توجد مكافآت متاحة",
+      "delegate": "تفويض",
+      "undelegate": "إلغاء التفويض",
+      "redelegate": "إعادة التفويض",
+      "reward": "المطالبة بالمكافآت",
+      "estYield": "العائد التقديري",
+      "totalStake": "إجمالي التكديس",
+      "commission": "عمولة",
+      "iDelegate": "أنا أفوّض",
+      "stepperHeader": {
+        "starter": "اكسب المكافآت",
+        "validator": "تفويض الأصول",
+        "amountSubTitle": "المبلغ المطلوب تفويضه",
+        "summary": "الملخص",
+        "verification": "التحقق",
+        "selectDevice": "اختر جهاز",
+        "connectDevice": "توصيل الجهاز",
+        "stepRange": "خطوة {{currentStep}} من {{totalSteps}}"
+      },
+      "flow": {
+        "steps": {
+          "starter": {
+            "description": "قم بتفويض ATOM الخاصة بك لكسب المكافآت بشكل آمن، مع الاحتفاظ بالسيطرة على أصولك.",
+            "steps": {
+              "0": "الأصول المفوضة تظل ملكك.",
+              "1": "يجب عليك الانتظار 21 يوماً حتى يكتمل إلغاء التفويض.",
+              "2": "قم بالتفويض بشكل آمن مع جهازك Ledger."
             },
-            "warning" : {
-              "description" : "اختر المدقق بحكمة: فقد يتم فقدان جزء من أصولك المفوضة بشكل لا رجعة فيه إذا لم يتصرف المدقق بشكل لائق."
+            "warning": {
+              "description": "اختر المدقق بحكمة: فقد يتم فقدان جزء من أصولك المفوضة بشكل لا رجعة فيه إذا لم يتصرف المدقق بشكل لائق."
             },
-            "cta" : "متابعة"
+            "cta": "متابعة"
           },
-          "validator" : {
-            "validators" : "المدققون",
-            "myDelegations" : "تفويضاتي",
-            "cta" : "متابعة",
-            "estYield" : "العائد التقديري: {{amount}}",
-            "totalAvailable" : "اجمالي المتاح : <0>{{amount}}</0>",
-            "allAssetsUsed" : "جميع الأصول مستخدمة",
-            "noResultsFound" : "لم يتم العثور على مدقق لـ <0>{{search}}</0>",
-            "currentAmount" : "(+ <0>{{amount}}</0>)"
+          "validator": {
+            "validators": "المدققون",
+            "myDelegations": "تفويضاتي",
+            "cta": "متابعة",
+            "estYield": "العائد التقديري: {{amount}}",
+            "totalAvailable": "اجمالي المتاح : <0>{{amount}}</0>",
+            "allAssetsUsed": "جميع الأصول مستخدمة",
+            "noResultsFound": "لم يتم العثور على مدقق لـ <0>{{search}}</0>",
+            "currentAmount": "(+ <0>{{amount}}</0>)"
           },
-          "amount" : {
-            "assetsRemaining" : "الأصول المتبقية : <0>{{amount}}</0>",
-            "allAssetsUsed" : "جميع الأصول مستخدمة",
-            "minAmount" : "الحد الأدنى للمبلغ : <0>{{min}}</0>",
-            "incorrectAmount" : "الحد الأقصى للمبلغ : <0>{{max}}</0>",
-            "cta" : "متابعة"
+          "amount": {
+            "assetsRemaining": "الأصول المتبقية : <0>{{amount}}</0>",
+            "allAssetsUsed": "جميع الأصول مستخدمة",
+            "minAmount": "الحد الأدنى للمبلغ : <0>{{min}}</0>",
+            "incorrectAmount": "الحد الأقصى للمبلغ : <0>{{max}}</0>",
+            "cta": "متابعة"
           },
-          "verification" : {
-            "success" : {
-              "title" : "لقد قمت بتفويض أصولك بنجاح",
-              "text" : "سيتم تحديث رصيد حسابك بمجرد أن تؤكد الشبكة المعاملة.",
-              "cta" : "عرض التفاصيل"
+          "verification": {
+            "success": {
+              "title": "لقد قمت بتفويض أصولك بنجاح",
+              "text": "سيتم تحديث رصيد حسابك بمجرد أن تؤكد الشبكة المعاملة.",
+              "cta": "عرض التفاصيل"
             },
-            "pending" : {
-              "title" : "يتم بث المعاملة..."
+            "pending": {
+              "title": "يتم بث المعاملة..."
             },
-            "broadcastError" : "ربما تكون معاملتك قد فشلت. يُرجى الانتظار لحظة ثم تحقق من سجل المعاملات قبل المحاولة مرة أخرى."
+            "broadcastError": "ربما تكون معاملتك قد فشلت. يُرجى الانتظار لحظة ثم تحقق من سجل المعاملات قبل المحاولة مرة أخرى."
           }
         }
       },
-      "drawer" : {
-        "status" : "الحالة",
-        "rewards" : "المكافآت",
-        "active" : "نشِط",
-        "inactive" : "غير مفعل",
-        "completionDate" : "تاريخ الإكمال",
-        "redelegatedFrom" : "تمت إعادة التفويض من"
-      }
-    },
-    "redelegation" : {
-      "estYield" : "العائد التقديري",
-      "stepperHeader" : {
-        "validator" : "اختر مدقق جديد",
-        "amountSubTitle" : "المبلغ المطلوب إعادة تفويضه",
-        "amountTitle" : "{{from}} ← {{to}}",
-        "summary" : "الملخص",
-        "selectDevice" : "اختر جهاز",
-        "connectDevice" : "توصيل الجهاز",
-        "stepRange" : "خطوة {{currentStep}} من {{totalSteps}}"
-      },
-      "flow" : {
-        "steps" : {
-          "validator" : {
-            "validators" : "المدققون",
-            "myDelegations" : "تفويضاتي",
-            "cta" : "متابعة",
-            "estYield" : "العائد التقديري: {{amount}}",
-            "totalAvailable" : "اجمالي المتاح : <0>{{amount}}</0>",
-            "allAssetsUsed" : "جميع الأصول مستخدمة",
-            "noResultsFound" : "لم يتم العثور على مدقق لـ <0>{{search}}</0>"
+      "drawer": {
+        "status": "الحالة",
+        "rewards": "المكافآت",
+        "active": "نشِط",
+        "inactive": "غير مفعل",
+        "completionDate": "تاريخ الإكمال",
+        "redelegatedFrom": "تمت إعادة التفويض من"
+      }
+    },
+    "redelegation": {
+      "estYield": "العائد التقديري",
+      "stepperHeader": {
+        "validator": "اختر مدقق جديد",
+        "amountSubTitle": "المبلغ المطلوب إعادة تفويضه",
+        "amountTitle": "{{from}} ← {{to}}",
+        "summary": "الملخص",
+        "selectDevice": "اختر جهاز",
+        "connectDevice": "توصيل الجهاز",
+        "stepRange": "خطوة {{currentStep}} من {{totalSteps}}"
+      },
+      "flow": {
+        "steps": {
+          "validator": {
+            "validators": "المدققون",
+            "myDelegations": "تفويضاتي",
+            "cta": "متابعة",
+            "estYield": "العائد التقديري: {{amount}}",
+            "totalAvailable": "اجمالي المتاح : <0>{{amount}}</0>",
+            "allAssetsUsed": "جميع الأصول مستخدمة",
+            "noResultsFound": "لم يتم العثور على مدقق لـ <0>{{search}}</0>"
           },
-          "amount" : {
-            "newRedelegatedBalance" : "الإجمالي الجديد لـ <0>{{name}}</0> بعد العملية: <0>{{amount}}</0>"
+          "amount": {
+            "newRedelegatedBalance": "الإجمالي الجديد لـ <0>{{name}}</0> بعد العملية: <0>{{amount}}</0>"
           },
-          "verification" : {
-            "success" : {
-              "title" : "لقد قمت بإعادة تفويض أصولك بنجاح",
-              "text" : "سيتم تحديث رصيد حسابك عندما تؤكد الشبكة المعاملة.",
-              "cta" : "عرض التفاصيل"
+          "verification": {
+            "success": {
+              "title": "لقد قمت بإعادة تفويض أصولك بنجاح",
+              "text": "سيتم تحديث رصيد حسابك عندما تؤكد الشبكة المعاملة.",
+              "cta": "عرض التفاصيل"
             },
-            "pending" : {
-              "title" : "يتم بث المعاملة..."
+            "pending": {
+              "title": "يتم بث المعاملة..."
             },
-            "broadcastError" : "ربما تكون معاملتك قد فشلت. يُرجى الانتظار لحظة ثم تحقق من سجل المعاملات قبل المحاولة مرة أخرى."
+            "broadcastError": "ربما تكون معاملتك قد فشلت. يُرجى الانتظار لحظة ثم تحقق من سجل المعاملات قبل المحاولة مرة أخرى."
           }
         }
       }
     },
-    "undelegation" : {
-      "stepperHeader" : {
-        "amountSubTitle" : "المبلغ المطلوب إلغاء تفويضه",
-        "summary" : "الملخص",
-        "selectDevice" : "اختر جهاز",
-        "connectDevice" : "توصيل الجهاز",
-        "stepRange" : "خطوة {{currentStep}} من {{totalSteps}}"
-      },
-      "flow" : {
-        "steps" : {
-          "amount" : {
-            "allAssetsUsed" : "جميع الأصول الملغى تفويضها"
+    "undelegation": {
+      "stepperHeader": {
+        "amountSubTitle": "المبلغ المطلوب إلغاء تفويضه",
+        "summary": "الملخص",
+        "selectDevice": "اختر جهاز",
+        "connectDevice": "توصيل الجهاز",
+        "stepRange": "خطوة {{currentStep}} من {{totalSteps}}"
+      },
+      "flow": {
+        "steps": {
+          "amount": {
+            "allAssetsUsed": "جميع الأصول الملغى تفويضها"
           },
-          "verification" : {
-            "success" : {
-              "title" : "لقد قمت بإلغاء تفويض أصولك بنجاح",
-              "text" : "سيتم تحديث رصيد حسابك عندما تؤكد الشبكة المعاملة.",
-              "cta" : "عرض التفاصيل"
+          "verification": {
+            "success": {
+              "title": "لقد قمت بإلغاء تفويض أصولك بنجاح",
+              "text": "سيتم تحديث رصيد حسابك عندما تؤكد الشبكة المعاملة.",
+              "cta": "عرض التفاصيل"
             },
-            "pending" : {
-              "title" : "يتم بث المعاملة..."
+            "pending": {
+              "title": "يتم بث المعاملة..."
             },
-            "broadcastError" : "ربما تكون معاملتك قد فشلت. يُرجى الانتظار لحظة ثم تحقق من سجل المعاملات قبل المحاولة مرة أخرى."
+            "broadcastError": "ربما تكون معاملتك قد فشلت. يُرجى الانتظار لحظة ثم تحقق من سجل المعاملات قبل المحاولة مرة أخرى."
           }
         }
       }
     },
-    "claimRewards" : {
-      "stepperHeader" : {
-        "validator" : "اختر المكافأة التي تريد تحصيلها",
-        "method" : "المطالبة بالمكافآت",
-        "summary" : "الملخص",
-        "selectDevice" : "اختر جهاز",
-        "connectDevice" : "توصيل الجهاز",
-        "stepRange" : "خطوة {{currentStep}} من {{totalSteps}}"
-      },
-      "flow" : {
-        "steps" : {
-          "method" : {
-            "youEarned" : "لقد كسبت",
-            "byDelegationAssetsTo" : "من خلال تفويض الأصول إلى",
-            "claimReward" : "تحصيل",
-            "claimRewardCompound" : "مُجمع",
-            "claimRewardInfo" : "ستتم المطالبة بهم الآن وإضافتهم إلى رصيدك المتاح.",
-            "claimRewardCompoundInfo" : "ستتم المطالبة بهم الآن وتفويضهم تلقائياً إلى نفس المدقق.",
-            "compoundOrCashIn" : "مُجمع أم تحصيل؟",
-            "claimRewardTooltip" : "ستتم إضافة المكافآت إلى الرصيد المتاح",
-            "claimRewardCompoundTooltip" : "ستتم إضافة المكافآت إلى المبلغ المفوض",
-            "cta" : "متابعة"
+    "claimRewards": {
+      "stepperHeader": {
+        "validator": "اختر المكافأة التي تريد تحصيلها",
+        "method": "المطالبة بالمكافآت",
+        "summary": "الملخص",
+        "selectDevice": "اختر جهاز",
+        "connectDevice": "توصيل الجهاز",
+        "stepRange": "خطوة {{currentStep}} من {{totalSteps}}"
+      },
+      "flow": {
+        "steps": {
+          "method": {
+            "youEarned": "لقد كسبت",
+            "byDelegationAssetsTo": "من خلال تفويض الأصول إلى",
+            "claimReward": "تحصيل",
+            "claimRewardCompound": "مُجمع",
+            "claimRewardInfo": "ستتم المطالبة بهم الآن وإضافتهم إلى رصيدك المتاح.",
+            "claimRewardCompoundInfo": "ستتم المطالبة بهم الآن وتفويضهم تلقائياً إلى نفس المدقق.",
+            "compoundOrCashIn": "مُجمع أم تحصيل؟",
+            "claimRewardTooltip": "ستتم إضافة المكافآت إلى الرصيد المتاح",
+            "claimRewardCompoundTooltip": "ستتم إضافة المكافآت إلى المبلغ المفوض",
+            "cta": "متابعة"
           },
-          "verification" : {
-            "success" : {
-              "title" : "لقد قمت بالمطالبة بمكافآتك بنجاح. تمت إضافتهم إلى رصيدك المتاح.",
-              "titleCompound" : "تم تفويض مكافآتك إلى نفس المدقق.",
-              "text" : "سيتم تحديث رصيد حسابك عندما تؤكد الشبكة المعاملة.",
-              "cta" : "عرض التفاصيل"
+          "verification": {
+            "success": {
+              "title": "لقد قمت بالمطالبة بمكافآتك بنجاح. تمت إضافتهم إلى رصيدك المتاح.",
+              "titleCompound": "تم تفويض مكافآتك إلى نفس المدقق.",
+              "text": "سيتم تحديث رصيد حسابك عندما تؤكد الشبكة المعاملة.",
+              "cta": "عرض التفاصيل"
             },
-            "pending" : {
-              "title" : "يتم بث المعاملة..."
+            "pending": {
+              "title": "يتم بث المعاملة..."
             },
-            "broadcastError" : "ربما تكون معاملتك قد فشلت. يُرجى الانتظار لحظة ثم تحقق من سجل المعاملات قبل المحاولة مرة أخرى."
+            "broadcastError": "ربما تكون معاملتك قد فشلت. يُرجى الانتظار لحظة ثم تحقق من سجل المعاملات قبل المحاولة مرة أخرى."
           }
         }
       }
     }
   },
-  "tezos" : {
-    "AccountHeader" : {
-      "title" : "يمكنك أن تكسب مكافآت عن طريق تفويض حسابك",
-      "btn" : "اكسب المكافآت"
-    }
-  },
-  "tron" : {
-    "voting" : {
-      "earnRewars" : "اكسب المكافآت",
-      "delegationEarn" : "يمكنك الآن كسب مكافآت من خلال التجميد والتصويت.",
-      "howItWorks" : "كيف يعمل التصويت",
-      "startEarning" : "اكسب المكافآت",
-      "title" : "المطالبة بالمكافآت",
-      "header" : "الأصوات ({{total}})",
-      "Amount" : "المبلغ",
-      "noRewards" : "لا توجد مكافآت متاحة",
-      "votes" : {
-        "title" : "الأصوات",
-        "description" : "قم بالإدلاء بأصواتك لممثل واحد أو أكثر للبدء في كسب المكافآت.",
-        "cta" : "تصويت"
-      },
-      "rewards" : {
-        "title" : "مكافآت التصويت",
-        "button" : "مطالبة"
-      },
-      "manageVotes" : "إدارة الأصوات",
-      "remainingVotes" : {
-        "title" : "لا يزال لديك أصوات متبقية",
-        "description" : "قم بالإدلاء بأصواتك المتبقية لكسب المزيد من المكافآت."
-      },
-      "flow" : {
-        "started" : {
-          "title" : "تصويت",
-          "srOrCandidate" : "ممثل ممتاز أم مرشح؟",
-          "description" : "قم بالتصويت لواحد أو أكثر من الممثلين الممتازين للبدء في كسب المكافآت.",
-          "button" : {
-            "continue" : "الإدلاء بالأصوات"
+  "tezos": {
+    "AccountHeader": {
+      "title": "يمكنك أن تكسب مكافآت عن طريق تفويض حسابك",
+      "btn": "اكسب المكافآت"
+    }
+  },
+  "tron": {
+    "voting": {
+      "earnRewars": "اكسب المكافآت",
+      "delegationEarn": "يمكنك الآن كسب مكافآت من خلال التجميد والتصويت.",
+      "howItWorks": "كيف يعمل التصويت",
+      "startEarning": "اكسب المكافآت",
+      "title": "المطالبة بالمكافآت",
+      "header": "الأصوات ({{total}})",
+      "Amount": "المبلغ",
+      "noRewards": "لا توجد مكافآت متاحة",
+      "votes": {
+        "title": "الأصوات",
+        "description": "قم بالإدلاء بأصواتك لممثل واحد أو أكثر للبدء في كسب المكافآت.",
+        "cta": "تصويت"
+      },
+      "rewards": {
+        "title": "مكافآت التصويت",
+        "button": "مطالبة"
+      },
+      "manageVotes": "إدارة الأصوات",
+      "remainingVotes": {
+        "title": "لا يزال لديك أصوات متبقية",
+        "description": "قم بالإدلاء بأصواتك المتبقية لكسب المزيد من المكافآت."
+      },
+      "flow": {
+        "started": {
+          "title": "تصويت",
+          "srOrCandidate": "ممثل ممتاز أم مرشح؟",
+          "description": "قم بالتصويت لواحد أو أكثر من الممثلين الممتازين للبدء في كسب المكافآت.",
+          "button": {
+            "continue": "الإدلاء بالأصوات"
           }
         },
-        "selectValidator" : {
-          "sections" : {
-            "title" : {
-              "selected" : "تم اختياره",
-              "superRepresentatives" : "ممثلون ممتازون",
-              "candidates" : "المرشحون"
+        "selectValidator": {
+          "sections": {
+            "title": {
+              "selected": "تم اختياره",
+              "superRepresentatives": "ممثلون ممتازون",
+              "candidates": "المرشحون"
             }
           }
         }
       }
     },
-    "freeze" : {
-      "flow" : {
-        "steps" : {
-          "starter" : {
-            "title" : "اكسب المكافآت",
-            "description" : "قم بتفويض TRX إلى مرشح طرف ثالث لكسب المكافآت. انقر على متابعة لتجميد الأصول والتصويت.",
-            "bullet" : {
-              "delegate" : "الأصول المفوضة تظل ملكك.",
-              "access" : "يمكنك الوصول إلى أصولك بعد 3 أيام من التجميد.",
-              "ledger" : "قم بالتفويض بشكل آمن مع جهازك Ledger."
+    "freeze": {
+      "flow": {
+        "steps": {
+          "starter": {
+            "title": "اكسب المكافآت",
+            "description": "قم بتفويض TRX إلى مرشح طرف ثالث لكسب المكافآت. انقر على متابعة لتجميد الأصول والتصويت.",
+            "bullet": {
+              "delegate": "الأصول المفوضة تظل ملكك.",
+              "access": "يمكنك الوصول إلى أصولك بعد 3 أيام من التجميد.",
+              "ledger": "قم بالتفويض بشكل آمن مع جهازك Ledger."
             },
-            "button" : {
-              "cta" : "متابعة"
+            "button": {
+              "cta": "متابعة"
             }
           }
         }
       }
     },
-    "manage" : {
-      "title" : "إدارة Tron Power",
-      "freeze" : {
-        "title" : "تجميد",
-        "description" : "قم بتجميد TRX لكسب نطاق ترددي (Bandwidth) أو طاقة (Energy). يمكنك أيضاً التصويت للممثلين الممتازين."
-      },
-      "unfreeze" : {
-        "title" : "إزالة التجميد",
-        "description" : "قم بإزالة تجميد TRX لإعادتهم مرة أخرى إلى رصيدك المتاح. لن تحصل على مكافآت بعد ذلك."
-      },
-      "vote" : {
-        "title" : "تصويت",
-        "description" : "قم بالتصويت للممثلين الممتازين لكسب المكافآت."
-      }
-    },
-    "info" : {
-      "available" : {
-        "title" : "TRX متاح",
-        "description" : "هذا المبلغ يمكن التخلص منه."
-      },
-      "frozen" : {
-        "title" : "مُجمد",
-        "description" : "تُستخدم الأصول المجمدة في عملية تصويت Tron. هذا هو العدد الإجمالي للأصوات الخاصة بك."
-      },
-      "bandwidth" : {
-        "title" : "النطاق الترددي (Bandwidth)",
-        "description" : "نقاط النطاق الترددي (Bandwidth) تُستخدم لإجراء المعاملات بدلاً من دفع رسوم شبكة TRX. اختر النطاق الترددي لزيادة معاملاتك اليومية المجانية."
-      },
-      "energy" : {
-        "title" : "طاقة",
-        "description" : "نقاط الطاقة مطلوبة لتنفيذ العقود الذكية. إذا كنت لا تقم بتشغيل العقود الذكية، ليست هناك حاجة للمكافآت في صورة طاقة."
-      },
-      "claimRewards" : {
-        "title" : "مكافآت التصويت",
-        "description" : "TRX الذي تم إنشاؤها كمكافآت أثناء إنتاج الكتل يمكن المطالبة بها كل 24 ساعة."
-      },
-      "superRepresentative" : {
-        "title" : "الممثلون الممتازون (SR)",
-        "description" : "يلعب الممثلون الممتازون دوراً رئيسياً في حوكمة مجتمع TRON عن طريق ضمان الوظائف الأساسية، مثل إنشاء الكتل وحفظ الدفاتر."
-      },
-      "candidates" : {
-        "title" : "المرشحون",
-        "description" : "تم انتخاب 127 فردًا من خلال التصويت من قِبل مجتمع حاملي رموز التوكن بأكمله. يتم أخذ عينات من الأصوات كل 6 ساعات."
-      }
-    }
-  },
-  "stellar" : {
-    "token" : "أصول",
-    "memo" : {
-      "title" : "ملاحظة (تسمية الوجهة)",
-      "warning" : "عند استخدام الملاحظة، تحقق بعناية من النوع مع المستلم."
-    },
-    "memoType" : {
-      "MEMO_TEXT" : "نص الملاحظة",
-      "NO_MEMO" : "لا توجد ملاحظة",
-      "MEMO_ID" : "مُعرّف الملاحظة",
-      "MEMO_HASH" : "دالة تجزئة الملاحظة",
-      "MEMO_RETURN" : "إرجاع الملاحظة"
-    },
-    "fee" : "رسوم الشبكة",
-    "feeAction" : "تعديل الرسوم",
-    "recommendedFee" : "الرسوم الموصى بها",
-    "recommenndedFeeInfo" : "ما زال بإمكانك إرسال هذه المعاملة برسوم أقل من الموصى بها ولكن ربّما لا تكتمل",
-    "suggested" : "مُقترح",
-    "networkCongestion" : "ازدحام الشبكة",
-    "networkCongestionLevel" : {
-      "LOW" : "منخفضة",
-      "MEDIUM" : "متوسط",
-      "HIGH" : "مرتفعة"
-    },
-    "assetCode" : "كود الأصل",
-    "assetIssuer" : "مُصدر الأصل",
-    "addAsset" : {
-      "stepperHeader" : {
-        "selectAsset" : "إضافة أصل",
-        "connectDevice" : "توصيل الجهاز",
-        "verification" : "التحقق",
-        "stepRange" : "خطوة {{currentStep}} من {{totalSteps}}"
-      },
-      "flow" : {
-        "steps" : {
-          "selectToken" : {
-            "warning" : {
-              "title" : "تمت إضافة الأصل بالفعل",
-              "description" : "لديك بالفعل أصل {{token}} في حسابك Stellar"
+    "manage": {
+      "title": "إدارة Tron Power",
+      "freeze": {
+        "title": "تجميد",
+        "description": "قم بتجميد TRX لكسب نطاق ترددي (Bandwidth) أو طاقة (Energy). يمكنك أيضاً التصويت للممثلين الممتازين."
+      },
+      "unfreeze": {
+        "title": "إزالة التجميد",
+        "description": "قم بإزالة تجميد TRX لإعادتهم مرة أخرى إلى رصيدك المتاح. لن تحصل على مكافآت بعد ذلك."
+      },
+      "vote": {
+        "title": "تصويت",
+        "description": "قم بالتصويت للممثلين الممتازين لكسب المكافآت."
+      }
+    },
+    "info": {
+      "available": {
+        "title": "TRX متاح",
+        "description": "هذا المبلغ يمكن التخلص منه."
+      },
+      "frozen": {
+        "title": "مُجمد",
+        "description": "تُستخدم الأصول المجمدة في عملية تصويت Tron. هذا هو العدد الإجمالي للأصوات الخاصة بك."
+      },
+      "bandwidth": {
+        "title": "النطاق الترددي (Bandwidth)",
+        "description": "نقاط النطاق الترددي (Bandwidth) تُستخدم لإجراء المعاملات بدلاً من دفع رسوم شبكة TRX. اختر النطاق الترددي لزيادة معاملاتك اليومية المجانية."
+      },
+      "energy": {
+        "title": "طاقة",
+        "description": "نقاط الطاقة مطلوبة لتنفيذ العقود الذكية. إذا كنت لا تقم بتشغيل العقود الذكية، ليست هناك حاجة للمكافآت في صورة طاقة."
+      },
+      "claimRewards": {
+        "title": "مكافآت التصويت",
+        "description": "TRX الذي تم إنشاؤها كمكافآت أثناء إنتاج الكتل يمكن المطالبة بها كل 24 ساعة."
+      },
+      "superRepresentative": {
+        "title": "الممثلون الممتازون (SR)",
+        "description": "يلعب الممثلون الممتازون دوراً رئيسياً في حوكمة مجتمع TRON عن طريق ضمان الوظائف الأساسية، مثل إنشاء الكتل وحفظ الدفاتر."
+      },
+      "candidates": {
+        "title": "المرشحون",
+        "description": "تم انتخاب 127 فردًا من خلال التصويت من قِبل مجتمع حاملي رموز التوكن بأكمله. يتم أخذ عينات من الأصوات كل 6 ساعات."
+      }
+    }
+  },
+  "stellar": {
+    "token": "أصول",
+    "memo": {
+      "title": "ملاحظة (تسمية الوجهة)",
+      "warning": "عند استخدام الملاحظة، تحقق بعناية من النوع مع المستلم."
+    },
+    "memoType": {
+      "MEMO_TEXT": "نص الملاحظة",
+      "NO_MEMO": "لا توجد ملاحظة",
+      "MEMO_ID": "مُعرّف الملاحظة",
+      "MEMO_HASH": "دالة تجزئة الملاحظة",
+      "MEMO_RETURN": "إرجاع الملاحظة"
+    },
+    "fee": "رسوم الشبكة",
+    "feeAction": "تعديل الرسوم",
+    "recommendedFee": "الرسوم الموصى بها",
+    "recommenndedFeeInfo": "ما زال بإمكانك إرسال هذه المعاملة برسوم أقل من الموصى بها ولكن ربّما لا تكتمل",
+    "suggested": "مُقترح",
+    "networkCongestion": "ازدحام الشبكة",
+    "networkCongestionLevel": {
+      "LOW": "منخفضة",
+      "MEDIUM": "متوسط",
+      "HIGH": "مرتفعة"
+    },
+    "assetCode": "كود الأصل",
+    "assetIssuer": "مُصدر الأصل",
+    "addAsset": {
+      "stepperHeader": {
+        "selectAsset": "إضافة أصل",
+        "connectDevice": "توصيل الجهاز",
+        "verification": "التحقق",
+        "stepRange": "خطوة {{currentStep}} من {{totalSteps}}"
+      },
+      "flow": {
+        "steps": {
+          "selectToken": {
+            "warning": {
+              "title": "تمت إضافة الأصل بالفعل",
+              "description": "لديك بالفعل أصل {{token}} في حسابك Stellar"
             }
           },
-          "verification" : {
-            "success" : {
-              "title" : "تمت إضافة أصل {{token}} بنجاح!",
-              "text" : "يمكنك الآن تلقي وإرسال أصول {{token}} على حسابك Stellar.",
-              "cta" : "رؤية التفاصيل"
+          "verification": {
+            "success": {
+              "title": "تمت إضافة أصل {{token}} بنجاح!",
+              "text": "يمكنك الآن تلقي وإرسال أصول {{token}} على حسابك Stellar.",
+              "cta": "رؤية التفاصيل"
             },
-            "pending" : {
-              "title" : "جاري بث المعاملة..."
+            "pending": {
+              "title": "جاري بث المعاملة..."
             },
-            "broadcastError" : "ربما تكون معاملتك قد فشلت. يرجى التحقق مرة أخرى بعد بضع دقائق للتأكد أن معاملتك لم تكتمل قبل المحاولة مرة أخرى."
+            "broadcastError": "ربما تكون معاملتك قد فشلت. يرجى التحقق مرة أخرى بعد بضع دقائق للتأكد أن معاملتك لم تكتمل قبل المحاولة مرة أخرى."
           }
         }
       }
     }
   },
-  "polkadot" : {
-    "lockedBalance" : "الرصيد المُقيد",
-    "unlockingBalance" : "الرصيد الذي يتم إلغاء تقيده",
-    "unlockedBalance" : "الرصيد الغير مقيد",
-    "networkFees" : "يتم تعيين رسوم الشبكة تلقائياً عن طريق إجماع Polkadot، لن تتمكن من مراجعتهم على جهازك",
-    "bondedBalanceBelowMinimum" : "رصيدك المقيد أقل من الحد الأدنى الحالي البالغ {{minimumBondBalance}}. ترشيحاتك معرضة للحذف.",
-    "info" : {
-      "available" : {
-        "title" : "DOT متاح",
-        "description" : "يمكن إرسال هذا المبلغ في أي وقت."
-      },
-      "locked" : {
-        "title" : "الأصول المُقيدة",
-        "description" : "يجب تقيد الأصول بالمدققين المرشحين قبل كسب مكافآت."
-      },
-      "unlocking" : {
-        "title" : "إلغاء تقيد الأصول",
-        "description" : "الأصول التي يتم إلغاء تقيدها تظل مقفلة لمدة 28 يوماً قبل أن يمكن سحبهم."
-      },
-      "unlocked" : {
-        "title" : "الأصول غير المقيدة",
-        "description" : "الأصول غير المقيدة يمكن الآن نقلها باستخدام عملية السحب."
-      },
-      "electionOpen" : {
-        "title" : "جاري انتخاب المدققين",
-        "description" : "يجري حالياً انتخاب مدققين جدد. ولذلك، لن تكون عمليات التكديس متاحة لمدة 15 دقيقة بحد أقصى."
-      },
-      "minBondWarning" : {
-        "title" : "المبلغ المقيد غير كافٍ",
-        "description" : "رصيدك المقيد يقل عن الحد الأدنى الحالي المسموح به للترشيح. ترشيحاتك معرضة للحذف."
-      }
-    },
-    "nomination" : {
-      "emptyState" : {
-        "title" : "اكسب المكافآت",
-        "description" : "يمكنك كسب المكافآت عن طريق تقيد الأصول ثم ترشيح المدقق (المدققين) الخاص بك.",
-        "info" : "كيف تعمل الترشيحات",
-        "cta" : "اكسب المكافآت"
-      },
-      "header" : "الترشيحات",
-      "nominate" : "ترشيح",
-      "chill" : "حذف الترشيحات",
-      "setController" : "تغيير وحدة التحكم",
-      "status" : "الحالة",
-      "totalStake" : "إجمالي التكديس",
-      "amount" : "المبلغ المُقيد",
-      "commission" : "العمولة",
-      "active" : "نشِط",
-      "activeInfo" : "هذا المدقق تم انتخابه ويقوم بجمع المكافآت على أصولك المقيدة.",
-      "inactive" : "غير مفعل",
-      "inactiveInfo" : "هذا المدقق تم انتخابه ولكن لا يقوم بجمع المكافآت على أصولك المقيدة.",
-      "waiting" : "غير منتخب",
-      "waitingInfo" : "هذا المدقق لم يتم انتخابه، ولذلك لا يقوم بجمع المكافآت.",
-      "notValidator" : "ليس مدققاً",
-      "notValidatorInfo" : "لم يعد هذا العنوان مدققاً",
-      "elected" : "منتخب",
-      "electedInfo" : "هذا المدقق تم انتخابه ويقوم بجمع المكافآت لمرشحيه.",
-      "nominators" : "المرشحون",
-      "nominatorsCount" : "{{nominatorsCount}} مرشحين",
-      "nominatorsInfo" : "هذا المدقق حالياً مُرشح من قِبل {{count}} مرشحين.",
-      "oversubscribed" : "({{nominatorsCount}}) تجاوز حد الاشتراك",
-      "oversubscribedInfo" : "فقط أعلى {{maxNominatorRewardedPerValidator}} مرشحين الذين لديهم أعلى مبلغ مُقيد هم من يحصلون على مكافآت",
-      "hasPendingBondOperation" : "هناك عملية تقيد لا تزال في انتظار التأكيد",
-      "externalControllerUnsupported" : "يتم التحكم في حساب التخزين هذا بواسطة حساب منفصل بعنوان <0>{{controllerAddress}}</0>. للتكديس مع Ledger Live، يجب عليك تعيين حساب التخزين هذا على أنه وحدة التحكم الخاصة به.",
-      "externalStashUnsupported" : "هذا الحساب هو وحدة تحكم حساب تخزين منفصل بعنوان <0>{{stashAddress}}</0>. للتكديس مع Ledger Live، يجب عليك تعيين حساب التخزين الخاص بك على أنه وحدة التحكم الخاصة به.",
-      "showInactiveNominations" : "عرض كل الترشيحات ({{count}})",
-      "hideInactiveNominations" : "عرض الترشيحات النشطة فقط",
-      "noActiveNominations" : "لا توجد ترشيحات نشطة.",
-      "showAllUnlockings" : "عرض كل المبالغ التي يتم إلغاء تقيدها ({{count}})",
-      "hideAllUnlockings" : "إخفاء مبالغ إلغاء التقيد"
-    },
-    "unlockings" : {
-      "header" : "إلغاء التقيد",
-      "withdrawUnbonded" : "سحب المبلغ غير المقيد",
-      "rebond" : "إعادة التقيد"
-    },
-    "manage" : {
-      "title" : "إدارة الأصول",
-      "bond" : {
-        "title" : "تقيد",
-        "description" : "لكسب المكافآت، قم أولاً بتقيد مبلغ. ثم يجب عليك ترشيح مدقق (مدققين) لك."
-      },
-      "unbond" : {
-        "title" : "إلغاء التقيد",
-        "description" : "لإتاحة مبلغ مقيد مرة أخرى، سيكون عليك إلغاء تقيده أولاً. يمكنك سحبه بعد انقضاء فترة إلغاء التقيد الممتدة لفترة 28 يوماً."
-      },
-      "withdrawUnbonded" : {
-        "title" : "سحب المبلغ غير المقيد",
-        "description" : "لإرجاع مبلغ تم إلغاء تقيده إلى الرصيد المتاح، سيكون عليك سحبه يدوياً."
-      },
-      "nominate" : {
-        "title" : "ترشيح",
-        "description" : "اختر ما يصل إلى 16 مدقق. تأكد أن الترشيحات نشطة لكسب المكافآت."
-      },
-      "chill" : {
-        "title" : "حذف الترشيحات",
-        "description" : "إزالة كل الترشيحات. سوف تتوقف عن كسب المكافآت. مبلغك المُقيد يبقى مُقيد."
-      }
-    },
-    "nominate" : {
-      "stepperHeader" : {
-        "validators" : "المدققون المراد ترشيحهم",
-        "selectDevice" : "اختر جهاز",
-        "connectDevice" : "توصيل الجهاز",
-        "stepRange" : "خطوة {{currentStep}} من {{totalSteps}}"
-      },
-      "steps" : {
-        "validators" : {
-          "myNominations" : "ترشيحاتي",
-          "electedValidators" : "المدققون المنتخبون",
-          "waitingValidators" : "المدققون غير المنتخبين",
-          "noResultsFound" : "لم يتم العثور على مدقق لـ <0>{{search}}</0>",
-          "selected" : "{{selected}} من {{total}} تم اختيارهم",
-          "notValidatorsRemoved" : "قمت بترشيح {{count}} عنوان لم يعد مدقق. وستتم إزالتهم تلقائياً من معاملة الترشيح الخاصة بك.",
-          "maybeChill" : "حذف الترشيحات بدلاً من ذلك"
+  "polkadot": {
+    "lockedBalance": "الرصيد المُقيد",
+    "unlockingBalance": "الرصيد الذي يتم إلغاء تقيده",
+    "unlockedBalance": "الرصيد الغير مقيد",
+    "networkFees": "يتم تعيين رسوم الشبكة تلقائياً عن طريق إجماع Polkadot، لن تتمكن من مراجعتهم على جهازك",
+    "bondedBalanceBelowMinimum": "رصيدك المقيد أقل من الحد الأدنى الحالي البالغ {{minimumBondBalance}}. ترشيحاتك معرضة للحذف.",
+    "info": {
+      "available": {
+        "title": "DOT متاح",
+        "description": "يمكن إرسال هذا المبلغ في أي وقت."
+      },
+      "locked": {
+        "title": "الأصول المُقيدة",
+        "description": "يجب تقيد الأصول بالمدققين المرشحين قبل كسب مكافآت."
+      },
+      "unlocking": {
+        "title": "إلغاء تقيد الأصول",
+        "description": "الأصول التي يتم إلغاء تقيدها تظل مقفلة لمدة 28 يوماً قبل أن يمكن سحبهم."
+      },
+      "unlocked": {
+        "title": "الأصول غير المقيدة",
+        "description": "الأصول غير المقيدة يمكن الآن نقلها باستخدام عملية السحب."
+      },
+      "electionOpen": {
+        "title": "جاري انتخاب المدققين",
+        "description": "يجري حالياً انتخاب مدققين جدد. ولذلك، لن تكون عمليات التكديس متاحة لمدة 15 دقيقة بحد أقصى."
+      },
+      "minBondWarning": {
+        "title": "المبلغ المقيد غير كافٍ",
+        "description": "رصيدك المقيد يقل عن الحد الأدنى الحالي المسموح به للترشيح. ترشيحاتك معرضة للحذف."
+      }
+    },
+    "nomination": {
+      "emptyState": {
+        "title": "اكسب المكافآت",
+        "description": "يمكنك كسب المكافآت عن طريق تقيد الأصول ثم ترشيح المدقق (المدققين) الخاص بك.",
+        "info": "كيف تعمل الترشيحات",
+        "cta": "اكسب المكافآت"
+      },
+      "header": "الترشيحات",
+      "nominate": "ترشيح",
+      "chill": "حذف الترشيحات",
+      "setController": "تغيير وحدة التحكم",
+      "status": "الحالة",
+      "totalStake": "إجمالي التكديس",
+      "amount": "المبلغ المُقيد",
+      "commission": "العمولة",
+      "active": "نشِط",
+      "activeInfo": "هذا المدقق تم انتخابه ويقوم بجمع المكافآت على أصولك المقيدة.",
+      "inactive": "غير مفعل",
+      "inactiveInfo": "هذا المدقق تم انتخابه ولكن لا يقوم بجمع المكافآت على أصولك المقيدة.",
+      "waiting": "غير منتخب",
+      "waitingInfo": "هذا المدقق لم يتم انتخابه، ولذلك لا يقوم بجمع المكافآت.",
+      "notValidator": "ليس مدققاً",
+      "notValidatorInfo": "لم يعد هذا العنوان مدققاً",
+      "elected": "منتخب",
+      "electedInfo": "هذا المدقق تم انتخابه ويقوم بجمع المكافآت لمرشحيه.",
+      "nominators": "المرشحون",
+      "nominatorsCount": "{{nominatorsCount}} مرشحين",
+      "nominatorsInfo": "هذا المدقق حالياً مُرشح من قِبل {{count}} مرشحين.",
+      "oversubscribed": "({{nominatorsCount}}) تجاوز حد الاشتراك",
+      "oversubscribedInfo": "فقط أعلى {{maxNominatorRewardedPerValidator}} مرشحين الذين لديهم أعلى مبلغ مُقيد هم من يحصلون على مكافآت",
+      "hasPendingBondOperation": "هناك عملية تقيد لا تزال في انتظار التأكيد",
+      "externalControllerUnsupported": "يتم التحكم في حساب التخزين هذا بواسطة حساب منفصل بعنوان <0>{{controllerAddress}}</0>. للتكديس مع Ledger Live، يجب عليك تعيين حساب التخزين هذا على أنه وحدة التحكم الخاصة به.",
+      "externalStashUnsupported": "هذا الحساب هو وحدة تحكم حساب تخزين منفصل بعنوان <0>{{stashAddress}}</0>. للتكديس مع Ledger Live، يجب عليك تعيين حساب التخزين الخاص بك على أنه وحدة التحكم الخاصة به.",
+      "showInactiveNominations": "عرض كل الترشيحات ({{count}})",
+      "hideInactiveNominations": "عرض الترشيحات النشطة فقط",
+      "noActiveNominations": "لا توجد ترشيحات نشطة.",
+      "showAllUnlockings": "عرض كل المبالغ التي يتم إلغاء تقيدها ({{count}})",
+      "hideAllUnlockings": "إخفاء مبالغ إلغاء التقيد"
+    },
+    "unlockings": {
+      "header": "إلغاء التقيد",
+      "withdrawUnbonded": "سحب المبلغ غير المقيد",
+      "rebond": "إعادة التقيد"
+    },
+    "manage": {
+      "title": "إدارة الأصول",
+      "bond": {
+        "title": "تقيد",
+        "description": "لكسب المكافآت، قم أولاً بتقيد مبلغ. ثم يجب عليك ترشيح مدقق (مدققين) لك."
+      },
+      "unbond": {
+        "title": "إلغاء التقيد",
+        "description": "لإتاحة مبلغ مقيد مرة أخرى، سيكون عليك إلغاء تقيده أولاً. يمكنك سحبه بعد انقضاء فترة إلغاء التقيد الممتدة لفترة 28 يوماً."
+      },
+      "withdrawUnbonded": {
+        "title": "سحب المبلغ غير المقيد",
+        "description": "لإرجاع مبلغ تم إلغاء تقيده إلى الرصيد المتاح، سيكون عليك سحبه يدوياً."
+      },
+      "nominate": {
+        "title": "ترشيح",
+        "description": "اختر ما يصل إلى 16 مدقق. تأكد أن الترشيحات نشطة لكسب المكافآت."
+      },
+      "chill": {
+        "title": "حذف الترشيحات",
+        "description": "إزالة كل الترشيحات. سوف تتوقف عن كسب المكافآت. مبلغك المُقيد يبقى مُقيد."
+      }
+    },
+    "nominate": {
+      "stepperHeader": {
+        "validators": "المدققون المراد ترشيحهم",
+        "selectDevice": "اختر جهاز",
+        "connectDevice": "توصيل الجهاز",
+        "stepRange": "خطوة {{currentStep}} من {{totalSteps}}"
+      },
+      "steps": {
+        "validators": {
+          "myNominations": "ترشيحاتي",
+          "electedValidators": "المدققون المنتخبون",
+          "waitingValidators": "المدققون غير المنتخبين",
+          "noResultsFound": "لم يتم العثور على مدقق لـ <0>{{search}}</0>",
+          "selected": "{{selected}} من {{total}} تم اختيارهم",
+          "notValidatorsRemoved": "قمت بترشيح {{count}} عنوان لم يعد مدقق. وستتم إزالتهم تلقائياً من معاملة الترشيح الخاصة بك.",
+          "maybeChill": "حذف الترشيحات بدلاً من ذلك"
         },
-        "validation" : {
-          "success" : {
-            "title" : "قمت بترشيح المدققين بنجاح",
-            "description" : "ستبدأ في كسب المكافآت عندما يتم تقييد أصولك بالمدقق (المدققين) الذين قمت بترشيحهم."
+        "validation": {
+          "success": {
+            "title": "قمت بترشيح المدققين بنجاح",
+            "description": "ستبدأ في كسب المكافآت عندما يتم تقييد أصولك بالمدقق (المدققين) الذين قمت بترشيحهم."
           }
         }
       }
     },
-    "bond" : {
-      "rewardDestination" : {
-        "label" : "وجهة المكافأة",
-        "stash" : "الرصيد المتاح",
-        "stashDescription" : "يتم إيداع المكافآت في رصيدك المتاح.",
-        "staked" : "الرصيد المُقيد",
-        "stakedDescription" : "يتم إيداع المكافآت في رصيدك المُقيد لاحتساب المكاسب المجمعة.",
-        "optionTitle" : "ملاحظة",
-        "optionDescription" : "فور أن يتم تعيين هذا الخيار، فإنه يظل ثابتاً طوال فترة عمر هذا التقيد. إذا قمت بتغير رأيك، يرجى قراءة ",
-        "clickableLink" : "هنا."
-      },
-      "stepperHeader" : {
-        "starter" : "اكسب المكافآت",
-        "amount" : "المبلغ المطلوب تقيده",
-        "selectDevice" : "اختر جهاز",
-        "connectDevice" : "توصيل الجهاز",
-        "stepRange" : "خطوة {{currentStep}} من {{totalSteps}}"
-      },
-      "steps" : {
-        "starter" : {
-          "description" : "يمكنك كسب المكافآت عن طريق تقيد أصولك ثم ترشيح المدققين الخاصين بك.",
-          "bullet" : ["أنت تحتفظ بملكية الأصول المقيدة", "قم بالترشيح باستخدام جهازك Ledger", "ستكون الأصول متاحة مرة أخرى بعد 28 يوماً من إلغاء التقيد"],
-          "help" : "كيف تعمل الترشيحات",
-          "warning" : "اختر المدقق بحكمة: فقد يتم فقدان جزء من أصولك المقيدة بشكل لا رجعة فيه إذا لم يتصرف المدقق بشكل لائق."
+    "bond": {
+      "rewardDestination": {
+        "label": "وجهة المكافأة",
+        "stash": "الرصيد المتاح",
+        "stashDescription": "يتم إيداع المكافآت في رصيدك المتاح.",
+        "staked": "الرصيد المُقيد",
+        "stakedDescription": "يتم إيداع المكافآت في رصيدك المُقيد لاحتساب المكاسب المجمعة.",
+        "optionTitle": "ملاحظة",
+        "optionDescription": "فور أن يتم تعيين هذا الخيار، فإنه يظل ثابتاً طوال فترة عمر هذا التقيد. إذا قمت بتغير رأيك، يرجى قراءة ",
+        "clickableLink": "هنا."
+      },
+      "stepperHeader": {
+        "starter": "اكسب المكافآت",
+        "amount": "المبلغ المطلوب تقيده",
+        "selectDevice": "اختر جهاز",
+        "connectDevice": "توصيل الجهاز",
+        "stepRange": "خطوة {{currentStep}} من {{totalSteps}}"
+      },
+      "steps": {
+        "starter": {
+          "description": "يمكنك كسب المكافآت عن طريق تقيد أصولك ثم ترشيح المدققين الخاصين بك.",
+          "bullet": [
+            "أنت تحتفظ بملكية الأصول المقيدة",
+            "قم بالترشيح باستخدام جهازك Ledger",
+            "ستكون الأصول متاحة مرة أخرى بعد 28 يوماً من إلغاء التقيد"
+          ],
+          "help": "كيف تعمل الترشيحات",
+          "warning": "اختر المدقق بحكمة: فقد يتم فقدان جزء من أصولك المقيدة بشكل لا رجعة فيه إذا لم يتصرف المدقق بشكل لائق."
         },
-        "amount" : {
-          "availableLabel" : "متاح",
-          "maxLabel" : "الحد الأقصى"
+        "amount": {
+          "availableLabel": "متاح",
+          "maxLabel": "الحد الأقصى"
         },
-        "confirm" : {
-          "info" : "الأصول المقيدة يمكن إلغاء تقيدها في أي وقت، ولكن عملية إلغاء التقيد تستغرق 28 يوماً."
+        "confirm": {
+          "info": "الأصول المقيدة يمكن إلغاء تقيدها في أي وقت، ولكن عملية إلغاء التقيد تستغرق 28 يوماً."
         },
-        "validation" : {
-          "success" : {
-            "title" : "تم تقيد الأصول بنجاح",
-            "description" : "يمكنك ترشيح المدققين بمجرد أن تؤكد الشبكة المعاملة.",
-            "descriptionNominate" : "سوف تتمكن من ترشيح المدققين بمجرد أن تؤكد الشبكة معاملتك.",
-            "nominate" : "ترشيح",
-            "later" : "الترشيح في وقتٍ لاحق"
+        "validation": {
+          "success": {
+            "title": "تم تقيد الأصول بنجاح",
+            "description": "يمكنك ترشيح المدققين بمجرد أن تؤكد الشبكة المعاملة.",
+            "descriptionNominate": "سوف تتمكن من ترشيح المدققين بمجرد أن تؤكد الشبكة معاملتك.",
+            "nominate": "ترشيح",
+            "later": "الترشيح في وقتٍ لاحق"
           },
-          "pending" : {
-            "title" : "المعاملة في انتظار التأكيد",
-            "description" : "يجب عليك الانتظار لفترة قصيرة قبل الترشيح"
+          "pending": {
+            "title": "المعاملة في انتظار التأكيد",
+            "description": "يجب عليك الانتظار لفترة قصيرة قبل الترشيح"
           }
         }
       }
     },
-    "rebond" : {
-      "stepperHeader" : {
-        "amount" : "المبلغ المطلوب إعادة تقيده",
-        "selectDevice" : "اختر جهاز",
-        "connectDevice" : "توصيل الجهاز",
-        "stepRange" : "خطوة {{currentStep}} من {{totalSteps}}"
-      },
-      "steps" : {
-        "amount" : {
-          "availableLabel" : "إلغاء التقيد",
-          "maxLabel" : "الحد الأقصى"
+    "rebond": {
+      "stepperHeader": {
+        "amount": "المبلغ المطلوب إعادة تقيده",
+        "selectDevice": "اختر جهاز",
+        "connectDevice": "توصيل الجهاز",
+        "stepRange": "خطوة {{currentStep}} من {{totalSteps}}"
+      },
+      "steps": {
+        "amount": {
+          "availableLabel": "إلغاء التقيد",
+          "maxLabel": "الحد الأقصى"
         },
-        "confirm" : {
-          "info" : "تتم إضافة الأصول المعاد تقيدها على الفور إلى المبلغ المُقيد."
+        "confirm": {
+          "info": "تتم إضافة الأصول المعاد تقيدها على الفور إلى المبلغ المُقيد."
         },
-        "validation" : {
-          "success" : {
-            "title" : "تمت إعادة تقيد الأصول بنجاح",
-            "description" : "سيتم تحديث رصيد حسابك بمجرد أن تؤكد الشبكة المعاملة."
+        "validation": {
+          "success": {
+            "title": "تمت إعادة تقيد الأصول بنجاح",
+            "description": "سيتم تحديث رصيد حسابك بمجرد أن تؤكد الشبكة المعاملة."
           }
         }
       }
     },
-    "unbond" : {
-      "stepperHeader" : {
-        "amount" : "المبلغ المطلوب إلغاء تقيده",
-        "selectDevice" : "اختر جهاز",
-        "connectDevice" : "توصيل الجهاز",
-        "stepRange" : "خطوة {{currentStep}} من {{totalSteps}}"
-      },
-      "steps" : {
-        "amount" : {
-          "availableLabel" : "تم تقيده",
-          "maxLabel" : "الحد الأقصى"
+    "unbond": {
+      "stepperHeader": {
+        "amount": "المبلغ المطلوب إلغاء تقيده",
+        "selectDevice": "اختر جهاز",
+        "connectDevice": "توصيل الجهاز",
+        "stepRange": "خطوة {{currentStep}} من {{totalSteps}}"
+      },
+      "steps": {
+        "amount": {
+          "availableLabel": "تم تقيده",
+          "maxLabel": "الحد الأقصى"
         },
-        "confirm" : {
-          "info" : "يمكن سحب الأصول التي تم إلغاء تقيدها بعد انقضاء مدة إلغاء التقيد الممتدة لفترة 28 يوماً."
+        "confirm": {
+          "info": "يمكن سحب الأصول التي تم إلغاء تقيدها بعد انقضاء مدة إلغاء التقيد الممتدة لفترة 28 يوماً."
         },
-        "validation" : {
-          "success" : {
-            "title" : "تم إرسال معاملة إلغاء التقيد بنجاح",
-            "description" : "يمكن سحب الأصول التي تم إلغاء تقيدها بعد 28 يوماً."
+        "validation": {
+          "success": {
+            "title": "تم إرسال معاملة إلغاء التقيد بنجاح",
+            "description": "يمكن سحب الأصول التي تم إلغاء تقيدها بعد 28 يوماً."
           }
         }
       }
     },
-    "simpleOperation" : {
-      "modes" : {
-        "withdrawUnbonded" : {
-          "title" : "سحب المبلغ غير المقيد",
-          "description" : "سحب الأصول التي تم إلغاء تقيدها إلى رصيدك المتاح."
+    "simpleOperation": {
+      "modes": {
+        "withdrawUnbonded": {
+          "title": "سحب المبلغ غير المقيد",
+          "description": "سحب الأصول التي تم إلغاء تقيدها إلى رصيدك المتاح."
         },
-        "chill" : {
-          "title" : "حذف الترشيحات",
-          "description" : "يقوم بحذف جميع الترشيحات وإيقاف كسب المكافآت.",
-          "info" : "الأصول المُقيدة ستظل مقيدة. إذا قمت بإلغاء تقيدها، فسوف تصبح متاحة بعد 28 يوماً."
+        "chill": {
+          "title": "حذف الترشيحات",
+          "description": "يقوم بحذف جميع الترشيحات وإيقاف كسب المكافآت.",
+          "info": "الأصول المُقيدة ستظل مقيدة. إذا قمت بإلغاء تقيدها، فسوف تصبح متاحة بعد 28 يوماً."
         },
-        "setController" : {
-          "title" : "تغيير وحدة التحكم",
-          "description" : "قم تعيين حسابك Ledger كوحدة التحكم خاصة به",
-          "info" : "لا يدعم Ledger Live العمليات على حسابات التخزين و حسابات وحدة التحكم المنفصلة."
+        "setController": {
+          "title": "تغيير وحدة التحكم",
+          "description": "قم تعيين حسابك Ledger كوحدة التحكم خاصة به",
+          "info": "لا يدعم Ledger Live العمليات على حسابات التخزين و حسابات وحدة التحكم المنفصلة."
         }
       },
-      "stepperHeader" : {
-        "info" : "معلومات",
-        "selectDevice" : "اختر جهاز",
-        "connectDevice" : "توصيل الجهاز",
-        "stepRange" : "خطوة {{currentStep}} من {{totalSteps}}"
-      },
-      "steps" : {
-        "validation" : {
-          "success" : {
-            "title" : "تم إرسال المعاملة بنجاح",
-            "description" : "سترى عمليتك في السجل بمجرد أن تقوم الشبكة بتأكيد المعاملة."
+      "stepperHeader": {
+        "info": "معلومات",
+        "selectDevice": "اختر جهاز",
+        "connectDevice": "توصيل الجهاز",
+        "stepRange": "خطوة {{currentStep}} من {{totalSteps}}"
+      },
+      "steps": {
+        "validation": {
+          "success": {
+            "title": "تم إرسال المعاملة بنجاح",
+            "description": "سترى عمليتك في السجل بمجرد أن تقوم الشبكة بتأكيد المعاملة."
           }
         }
       }
     }
   },
-  "solana" : {
-    "delegation" : {
-      "iDelegate" : "أنا أفوّض",
-      "iActivate" : "أنا أنشّط",
-      "iReactivate" : "أن أُعيد تنشيط",
-      "iDeactivate" : "أنا ألغي تفويض",
-      "iWithdraw" : "أنا أسحب",
-      "totalStake" : "إجمالي التكديس",
-      "commission" : "العمولة",
-      "stakeActivationState" : "الولاية",
-      "delegationEarn" : "يمكنك كسب مكافآت SOL عن طريق تفويض أصولك.",
-      "info" : "كيف يعمل التفويض",
-      "broadcastSuccessTitle" : "تم إرسال العملية",
-      "broadcastSuccessDescription" : "ستُحدّث حالة التفويض عندما يتم تأكيد المعاملة.",
-      "delegatedTo" : "تم التفويض إلى"
-    }
-  },
-  "delegation" : {
-    "overdelegated" : "تفويض زائد عن الحد",
-    "delegationSendWarnDesc" : "سيتم خصم المبلغ المراد إرساله من حسابك المفوض.",
-    "delegationReceiveWarnDesc" : "المبلغ المتلقي في الحساب المفوض سيتم إضافته إلى إجمالي المبلغ المُكدس. اختر حساب آخر إذا كنت تريد تجنب ذلك.",
-    "iDelegateMy" : "أفوض",
-    "undelegateMy" : "إلغاء تفويض",
-    "warnUndelegation" : "سيتم إلغاء تفويض حسابك.",
-    "warnDelegation" : "تفويض حقوق التصويت الخاصة بك لا يضمن أي مكافآت من المدقق الذي تختاره.",
-    "to" : "إلى",
-    "from" : "من",
-    "forAnEstYield" : "لعائد تقديري",
-    "yieldPerYear" : "{{yield}} / السنة",
-    "yieldInfos" : "يتم تقديم معدلات العائد من قِبل",
-    "termsAndPrivacy" : "لقد قرأت وأوافق على <1>شروط خدمة Ledger Live<1/> و <3>سياسة الخصوصية</3>.",
-    "delegation" : "التفويض",
-    "viewDetails" : "عرض التفاصيل",
-    "validator" : "المدقق",
-    "validatorGroup" : "مجموعة المدققين",
-    "validatorAddress" : "عنوان المدقق",
-    "delegatedAccount" : "الحساب المفوض",
-    "duration" : "المدة",
-    "transactionID" : "مُعرف المعاملة",
-    "receive" : "تلقي المزيد",
-    "changeValidator" : "تغيير المدقق",
-    "endDelegation" : "إنهاء التفويض",
-    "durationForDays0" : "للتو",
-    "durationForDays" : "ليوم واحد",
-    "durationForDays_plural" : "لمدة {{count}} أيام",
-    "durationDays0" : "للتو",
-    "durationDays" : "1 يوم",
-    "durationDays_plural" : "{{count}} أيام",
-    "selectValidatorTitle" : "اختر المدقق",
-    "started" : {
-      "title" : "اكسب المكافآت",
-      "description" : "قم بتفويض حسابك Tezos إلى مدقق طرف ثالث لكسب المكافآت بشكل آمن، مع الاحتفاظ بالسيطرة على أصولك.",
-      "steps" : {
-        "0" : "تظل الحسابات المفوضة ملكك.",
-        "1" : "يمكنك إدارة أصولك في جميع الأوقات.",
-        "2" : "قم بالتفويض بشكل آمن مع جهازك Ledger."
-      },
-      "cta" : "التفويض لكسب المكافآت"
-    },
-    "broadcastSuccessTitle" : {
-      "delegate" : "تم إرسال التفويض",
-      "undelegate" : "تم إرسال العملية"
-    },
-    "broadcastSuccessDescription" : {
-      "delegate" : "تم بث معاملة التفويض بنجاح. من المفترض أن تكسب مكافآتك الأولى في غضون 40 يوماً تقريباً، اعتماداً على المدقق.",
-      "undelegate" : "سينتهي تفويض حسابك عندما يتم تأكيد العملية. يمكنك تفويض حسابك مرة أخرى في أي وقت."
-    },
-    "summaryTitle" : "الملخص",
-    "goToAccount" : "الذهاب إلى الحسابات",
-    "howDelegationWorks" : "كيف يعمل التفويض",
-    "actions" : {
-      "redelegate" : "إعادة التفويض",
-      "collectRewards" : "تحصيل المكافآت",
-      "undelegate" : "إلغاء التفويض"
-    }
-  },
-  "ValidateOnDevice" : {
-    "title" : {
-      "send" : "يرجى تأكيد العملية على {{productName}} الخاصة بك لإرسالها",
-      "freeze" : "يرجى التأكيد على جهازك لإتمام العملية",
-      "unfreeze" : "يرجى التأكيد على جهازك لإتمام العملية",
-      "claimReward" : "يرجى التأكيد على جهازك لإتمام العملية",
-      "vote" : "يرجى التأكيد على جهازك لإتمام العملية",
-      "delegate" : "يرجى التأكيد على جهازك لإتمام العملية",
-      "redelegate" : "يرجى التأكيد على جهازك لإتمام العملية",
-      "undelegate" : "يرجى التأكيد على جهازك لإتمام العملية"
-    },
-    "warning" : "دائماً تحقق من أن العنوان المعروض على جهازك يطابق تماماً العنوان المقدم لك من {{recipientWording}}",
-    "recipientWording" : {
-      "send" : "دائماً تحقق من أن العنوان المعروض على جهازك يطابق تماماً العنوان الذي قدمه لك المستلم",
-      "delegate" : "دائماً تحقق من أن جهازك يعرض العنوان بشكل مطابق لما قدمه لك المدقق",
-      "undelegate" : "دائماً تحقق من أن جهازك يعرض العنوان بشكل مطابق لما قدمه لك المدقق",
-      "freeze" : "دائماً تحقق من أن جهازك يعرض العنوان بشكل مطابق لما تم تقديمه إليك",
-      "unfreeze" : "دائماً تحقق من أن جهازك يعرض العنوان بشكل مطابق لما تم تقديمه إليك",
-      "claimReward" : "دائماً تحقق من أن جهازك يعرض العنوان بشكل مطابق لما تم تقديمه إليك",
-      "vote" : "دائماً تحقق من أن جهازك يعرض العنوان بشكل مطابق لما تم تقديمه إليك",
-      "erc20" : {
-        "approve" : "تحقق من تفاصيل العملية على جهازك قبل إرسالها."
-      },
-      "compound.supply" : "تحقق من تفاصيل الإيداع على جهازك قبل إرساله.",
-      "compound.withdraw" : "تحقق من تفاصيل السحب على جهازك قبل إرساله."
-    },
-    "name" : "الاسم",
-    "votes" : "الأصوات",
-    "validator" : "المدقق",
-    "infoWording" : {
-      "freeze" : "يتم قفل رموز التوكن المجمدة لمدة 3 أيام.",
-      "unfreeze" : "سيتم خفض نقاطك من {{resource}} وجميع أصواتك سيتم إلغائها.",
-      "claimReward" : "يمكن المطالبة بالمكافآت كل 24 ساعة.",
-      "cosmos" : {
-        "claimReward" : "إذا كان المدقق المحدد لديه مكافآت معلقة، فسيتم المطالبة بهم تلقائياً.",
-        "redelegate" : "سيتعين عليك الانتظار 21 يوماً حتى تعود الأصول التي تم إلغاء تفويضها إلى الرصيد المتاح.",
-        "undelegate" : "سيتعين عليك الانتظار 21 يوماً حتى تعود الأصول التي تم إلغاء تفويضها إلى الرصيد المتاح."
-      },
-      "osmosis" : {
-        "claimReward" : "إذا كان المدقق المحدد لديه مكافآت معلقة، فسيتم المطالبة بهم تلقائياً.",
-        "redelegate" : "سيتعين عليك الانتظار 14 يوماً حتى تعود الأصول التي تم إلغاء تفويضها إلى الرصيد المتاح.",
-        "undelegate" : "سيتعين عليك الانتظار 14 يوماً حتى تعود الأصول التي تم إلغاء تفويضها إلى الرصيد المتاح."
-      },
-      "lending" : "تحقق من تفاصيل العملية على جهازك قبل إرسالها."
-    },
-    "amount" : "المبلغ",
-    "account" : "حساب",
-    "from" : "من",
-    "to" : "إلى",
-    "redelegationAmount" : "المبلغ المعاد تفويضه",
-    "gas" : "غاز",
-    "validatorAddress" : "عنوان المدقق",
-    "validatorName" : "اسم المدقق",
-    "rewardAmount" : "مبلغ المكافأة",
-    "undelegatedAmount" : "المبلغ غير المفوض",
-    "memo" : "ملاحظة (تسمية الوجهة)"
-  },
-  "Terms" : {
-    "title" : "شروط الاستخدام",
-    "read" : "قراءة شروط الاستخدام",
-    "switchLabel" : "لقد قرأت وأوافق على <1>شروط الخدمة</1>",
-    "switchLabelFull" : "لقد قرأت وأوافق على شروط الخدمة وسياسة الخصوصية.",
-    "cta" : "أدخل تطبيق Ledger",
-    "service" : "شروط الخدمة",
-    "subTitle" : "Please take some time to review our Terms of service and Privacy Policy"
-  },
-  "updatedTerms" : {
-    "title" : "تحديث شروط الاستخدام",
-    "body" : {
-      "intro" : "مرحباً! قُمنا بتحديث شروط استخدام Ledger Live بهدف جعلها أكثر وضوحاً ولتعكس خدمات وميزات Ledger Live المتوفرة حديثاً. التحديثات الرئيسية تُركز على:",
-      "bulletPoints" : ["توضيح الخدمات المتاحة وكيفية عملها", "شرح كيفية عمل رسوم الخدمات", "تحسين عملية الإشعارات الخاصة بنا للتأكد أنه يتم إشعارك كما ينبغي بأي تغييرات في شروط الاستخدام"],
-      "agreement" : "بالنقر على \"Continue (متابعة)\" أنت تُقر بأنك قد قرأت وقبلت شروط الاستخدام أدناه."
-    },
-    "link" : "شروط الاستخدام",
-    "cta" : "متابعة"
-  },
-  "exchange" : {
-    "buy" : {
-      "screenTitle" : "شراء أصول مشفرة",
-      "tabTitle" : "شراء",
-      "selectCurrency" : "اختر عملة",
-      "selectAccount" : "اختر حساب",
-      "wantToBuy" : "أرغب في شراء",
-      "connectDevice" : "توصيل جهازك",
-      "title" : "شراء الأصول المشفرة من خلال شريكنا",
-      "coinifyTitle" : "شراء الأصول المشفرة من خلال شريكنا",
-      "description" : "قم بشراء الأصول المشفرة من خلال Coinify واستلمها مباشرةً في حسابك Ledger.",
-      "CTAButton" : "اشتر الان",
-      "emptyState" : {
-        "title" : "لا يوجد حساب {{currency}}",
-        "description" : "يرجى إضافة حساب قبل شراء {{currency}}.",
-        "CTAButton" : "إضافة حساب"
-      },
-      "skipDeviceVerification" : {
-        "confirm" : "تأكيد",
-        "cancel" : "إلغاء",
-        "address" : "عنوان حساب {{currency}}",
-        "warning" : "لم يتم تأكيد عنوانك على جهازك Ledger. يرجى التحقق منه حرصاً على الأمان"
-      },
-      "bullets" : {
-        "whereToBuy" : "قم بالشراء من أي مكان",
-        "cryptoSupported" : "الأصول المشفرة المدعومة",
-        "payWith" : "الدفع بواسطة البطاقة أو SEPA"
-      }
-    },
-    "sell" : {
-      "screenTitle" : "بيع الأصول المشفرة",
-      "tabTitle" : "بيع",
-      "selectCurrency" : "اختر عملة",
-      "selectAccount" : "اختر حساب",
-      "wantToSell" : "أرغب في بيع",
-      "connectDevice" : "توصيل جهازك",
-      "title" : "بيع الأصول المشفرة عبر شريكنا",
-      "description" : "قم ببيع الأصول المشفرة مباشرةً من حسابك Ledger عبر Coinify وتلقى النقود في حسابك المصرفي.",
-      "CTAButton" : "بيع الآن",
-      "emptyState" : {
-        "title" : "لا يوجد حساب {{currency}}",
-        "description" : "تحتاج إلى إضافة حساب قبل أن تتمكن من بيع {{currency}}.",
-        "CTAButton" : "إضافة حساب"
-      }
-    },
-    "history" : {
-      "tabTitle" : "السجل"
-    },
-    "providerList" : {
-      "title" : "اختر مزوداً"
-    }
-  },
-  "banner" : {
-    "exchangeBuyCrypto" : {
-      "title" : "شراء أصول مشفرة",
-      "description" : "قم بشراء الأصول المشفرة من خلال Coinify واستلمها مباشرةً في حسابك Ledger."
-    },
-    "swap" : {
-      "title" : "مبادلة العملات المشفرة",
-      "description" : "قم بمبادلة الأصول المشفرة مباشرةً من حساباتك Ledger عن طريق شريكنا."
-    }
-  },
-  "walletconnect" : {
-    "scan" : "قم بمسح كود QR الخاص بـWallet Connect",
-    "disclaimer" : "يريد الاتصال بحساب إيثريوم التالي من خلال محفظتك:",
-    "reject" : "رفض",
-    "connect" : "اتصال",
-    "connected" : "متصل",
-    "disconnected" : "تم قطع الاتصال",
-    "warningdisconnected" : "هناك مشكلة في الاتصال بين التطبيق اللامركزي (DApp) وWalletConnect وLedger Live. انتظر بضع لحظات أو أعد تشغيل الاتصال",
-    "info" : "يمكنك الآن الوصول إلى التطبيق اللامركزي {{name}} على متصفح الويب الخاص بك.",
-    "warning" : "مشاركة عناوين التلقي من لتطبيق اللامركزي (DApp) غير آمنة. دائماً استخدم Ledger Live عند مشاركة عنوانك لتلقي الأموال.",
-    "isconnecting" : "يجري الاتصال، يرجى الانتظار...",
-    "disconnect" : "قطع الاتصال",
-    "retry" : "إعادة المحاولة",
-    "close" : "إغلاق",
-    "message" : "رسالة",
-    "messageHash" : "دالة تجزئة الرسالة",
-    "domainHash" : "رمز تجزئة المجال",
-    "stringHash" : "دالة تجزئة",
-    "from" : "من",
-    "successTitle" : "تم توقيع الرسالة",
-    "successDescription" : "لقد وقّعت على الرسالة المستلمة من تطبيق طرف ثالث",
-    "stepperHeader" : {
-      "summary" : "الملخص",
-      "selectDevice" : "اختر جهاز",
-      "connectDevice" : "توصيل الجهاز",
-      "stepRange" : "خطوة {{currentStep}} من {{totalSteps}}"
-    },
-    "stepVerification" : {
-      "action" : "يرجى تأكيد العملية على جهازك",
-      "accountName" : "اسم الحساب"
-    },
-    "deeplinkingTitle" : "اختر حساب إيثريوم",
-    "addAccount" : "إضافة حساب جديد"
-  },
-  "notificationCenter" : {
-    "title" : "مركز الإشعارات",
-    "announcement" : "إعلان",
-    "liveStatus" : "حالة Ledger Live",
-    "groupedToast" : {
-      "text" : "لديك {{count}} إشعارات غير مقروءة",
-      "cta" : "رؤية التفاصيل"
-    },
-    "news" : {
-      "title" : "الأخبار",
-      "titleCount" : "أخبار ({{count}})",
-      "emptyState" : {
-        "title" : "لا توجد أخبار في الوقت الحالي",
-        "desc" : "ستجد هنا جميع الأخبار المتعلقة بـLedger وLedger Live"
-      }
-    },
-    "status" : {
-      "title" : "الحالة",
-      "ok" : {
-        "title" : "Ledger Live قيد التشغيل",
-        "desc" : "<0>تواجه مشكلة؟ اذهب الى </0><1>صفحة المساعدة</1> لدينا"
-      },
-      "error" : {
-        "title" : "Ledger Live يواجه مشاكل"
-      }
-    }
-  },
-  "platform" : {
-    "catalog" : {
-      "title" : "كتالوج التطبيقات الحية",
-      "branch" : {
-        "soon" : "سيأتي قريباً",
-        "experimental" : "تجريبي",
-        "debug" : "تصحيح الأخطاء"
-      },
-      "banner" : {
-        "title" : "اكتشف كتالوج التطبيقات الحية",
-        "description" : "افتح عالم جديد من إمكانيات التشفير. وصول آمن إلى جميع الخدمات من مكان واحد – تطبيقات التمويل اللامركزي (DeFi) والرموز غير القابلة للاستبدال والمزيد قادم."
-      },
-      "twitterBanner" : {
-        "description" : "أخبرنا ما الخدمة التالية التي تريد رؤيتها باستخدام علامة المربع (الهاشتاج)",
-        "tweetText" : "تطبيق Ledger القادم يجب أن يكون..."
-      },
-      "pollCTA" : {
-        "title" : "استطلاع",
-        "description" : "ما الخدمة التي تريد رؤيتها في Ledger Live؟"
-      },
-      "developerCTA" : {
-        "title" : "للمطوّرين",
-        "description" : "جميع المعلومات التي تحتاج إليها لدمج تطبيقاتك على Ledger Live."
-      }
-    },
-    "disclaimer" : {
-      "title" : "تطبيق خارجي",
-      "description" : "أنت على وشك أن تتم إعادة توجيهك إلى تطبيق لا يتم تشغيله من قِبل Ledger.",
-      "legalAdvice" : "لا يتم تشغيل هذا التطبيق من قِبل Ledger. Ledger غير مسؤولة عن أي خسارة للأموال أو عن جودة الخدمة لمثل هذا التطبيق.\n\nدائماً تأكد من التحقق بعناية من المعلومات المعروضة على جهازك.",
-      "legalAdviceShort" : "Ledger غير مسؤولة عن أي خسارة للأموال. تأكد دائماً من التحقق من المعلومات التي يتم عرضها على جهازك.",
-      "checkbox" : "لاتذكرني مرة أخرى.",
-      "CTA" : "متابعة"
-    },
-    "webPlatformPlayer" : {
-      "infoPanel" : {
-        "website" : "الموقع الإلكتروني"
-      }
-    }
-  },
-  "market" : {
-    "title" : "السوق",
-    "filters" : {
-      "sort" : "فرز",
-      "filter" : "تصفية",
-      "view" : {
-        "label" : "عرض",
-        "all" : "جميع العملات",
-        "liveCompatible" : "متوافق مع Live",
-        "all_label" : "جميع العملات المشفرة",
-        "liveCompatible_label" : "مدعوم فقط في Live"
-      },
-      "order" : {
-        "topGainers" : "أعلى الرابحين",
-        "market_cap" : "المرتبة",
-        "market_cap_asc" : "المرتبة (سقف أسعار السوق) تصاعدي",
-        "market_cap_desc" : "المرتبة (سقف أسعار السوق) تنازلي"
-      },
-      "currency" : "العملة",
-      "time" : "الوقت",
-      "apply" : "تطبيق"
-    },
-    "marketList" : {
-      "crypto" : "الأصول المشفرة",
-      "price" : "السعر",
-      "change" : "تغيير",
-      "marketCap" : "سقف أسعار السوق (Market Cap)",
-      "last7d" : "آخر 7 أيام"
-    },
-    "detailsPage" : {
-      "holding" : "حساباتي",
-      "priceStatistics" : "إحصائيات الأسعار",
-      "price" : "السعر",
-      "tradingVolume" : "حجم التداول",
-      "24hLowHight" : "أقل معدل 24 ساعة / أعلى معدل 24 ساعة",
-      "7dLowHigh" : "أقل معدل 7 أيام / أعلى معدل 7 أيام",
-      "allTimeHigh" : "الحد الأقصى التاريخي",
-      "allTimeLow" : "الحد الأدنى التاريخي",
-      "marketCapRank" : "ترتيب سقف أسعار السوق",
-      "marketCapDominance" : "هيمنة سقف أسعار السوق",
-      "supply" : "التوريد",
-      "circulatingSupply" : "التوريد المتداول",
-      "totalSupply" : "إجمالي التوريد",
-      "maxSupply" : "الحد الأقصى للتوريد",
-      "assetNotSupportedOnLedgerLive" : "هذا الأصل غير مدعوم على Ledger Live."
-    },
-    "range" : {
-      "1h" : "1 ساعة",
-      "24h" : "24 ساعة",
-      "7d" : "7 أيام",
-      "30d" : "30 يوم",
-      "1y" : "1 سنة"
-    },
-    "warnings" : {
-      "connectionError" : "خطأ في الاتصال",
-      "ledgerUnableToRetrieveData" : "Ledger Live غير قادر على استرداد البيانات.",
-      "checkInternetAndReload" : "يُرجى التحقق من اتصالك بالإنترنت وإعادة تحميل هذه الصفحة.",
-      "reload" : "إعادة تحميل",
-      "noCryptosFound" : "لم يتم العثور على عملات",
-      "noCurrencyFound" : "لم يتم العثور على عملات",
-      "noSearchResultsFor" : "عذراً، لم نجد أي عملات لـ<0>{{search}}</0>. يرجى إعادة محاولة البحث بكلمة رئيسية أخرى.",
-      "noCurrencySearchResultsFor" : "عذراً، لم نجد أي عملات لـ<0>{{search}}</0>. يرجى إعادة محاولة البحث بكلمة رئيسية أخرى.",
-      "noSearchResults" : "عذراً، لم نجد أي نتائج بحث.",
-      "retrySearchKeyword" : "يرجى إعادة محاولة البحث بكلمة رئيسية أخرى.",
-      "retrySearchParams" : "يرجى إعادة محاولة البحث مع معلمات أخرى.",
-      "trackFavAssets" : "قم بتتبع المفضلة لديك",
-      "clickOnStarIcon" : "النقر على أيقونة النجمة بجوار أحد الأصول سيضفها تلقائياً إلى المفضلة لديك.",
-      "browseAssets" : "تصفح الأصول"
-    }
-  },
-  "nft" : {
-    "account" : {
-      "seeAllNfts" : "رؤية جميع NFT",
-      "seeFewerNfts" : "رؤية NFT أقل"
-    },
-    "gallery" : {
-      "allNft" : "جميع NFT"
-    },
-    "viewer" : {
-      "properties" : "الخصائص",
-      "description" : "الوصف",
-      "tokenContract" : "عنوان رمز التوكن",
-      "tokenContractCopied" : "تم نسخ عنوان رمز التوكن !",
-      "tokenId" : "مُعرّف رمز التوكن",
-      "tokenIdCopied" : "تم نسخ مُعرف رمز التوكن !",
-      "quantity" : "الكمية",
-      "attributes" : {
-        "floorPrice" : "أقل سعر"
-      }
-    },
-    "viewerModal" : {
-      "viewOn" : "مشاهدة على",
-      "viewInExplorer" : "عرض في المتصفح",
-      "txDetails" : "تفاصيل المعاملة"
-    }
-  },
-  "ApplicationVersion" : "إصدار {{version}}",
-  "analytics" : {
-    "title" : "التحليلات",
-    "allocation" : {
-      "title" : "التخصيص"
-    },
-    "operations" : {
-      "title" : "سجل المعاملات"
-    }
-  },
-  "hedera" : {
-    "name" : "hedera",
-    "createHederaAccountHelp" : {
-      "text" : "يُرجى الاطلاع على مقالة الدعم هذه لمعرفة",
-      "link" : "كيفية إنشاء حساب Hedera"
-    },
-    "currentAddress" : {
-      "messageIfVirtual" : "عنوانك {{name}} لا يمكن تأكيده على جهازك Ledger. استخدمه على مسؤوليتك الخاصة."
+  "solana": {
+    "delegation": {
+      "iDelegate": "أنا أفوّض",
+      "iActivate": "أنا أنشّط",
+      "iReactivate": "أن أُعيد تنشيط",
+      "iDeactivate": "أنا ألغي تفويض",
+      "iWithdraw": "أنا أسحب",
+      "totalStake": "إجمالي التكديس",
+      "commission": "العمولة",
+      "stakeActivationState": "الولاية",
+      "delegationEarn": "يمكنك كسب مكافآت SOL عن طريق تفويض أصولك.",
+      "info": "كيف يعمل التفويض",
+      "broadcastSuccessTitle": "تم إرسال العملية",
+      "broadcastSuccessDescription": "ستُحدّث حالة التفويض عندما يتم تأكيد المعاملة.",
+      "delegatedTo": "تم التفويض إلى"
+    }
+  },
+  "delegation": {
+    "overdelegated": "تفويض زائد عن الحد",
+    "delegationSendWarnDesc": "سيتم خصم المبلغ المراد إرساله من حسابك المفوض.",
+    "delegationReceiveWarnDesc": "المبلغ المتلقي في الحساب المفوض سيتم إضافته إلى إجمالي المبلغ المُكدس. اختر حساب آخر إذا كنت تريد تجنب ذلك.",
+    "iDelegateMy": "أفوض",
+    "undelegateMy": "إلغاء تفويض",
+    "warnUndelegation": "سيتم إلغاء تفويض حسابك.",
+    "warnDelegation": "تفويض حقوق التصويت الخاصة بك لا يضمن أي مكافآت من المدقق الذي تختاره.",
+    "to": "إلى",
+    "from": "من",
+    "forAnEstYield": "لعائد تقديري",
+    "yieldPerYear": "{{yield}} / السنة",
+    "yieldInfos": "يتم تقديم معدلات العائد من قِبل",
+    "termsAndPrivacy": "لقد قرأت وأوافق على <1>شروط خدمة Ledger Live<1/> و <3>سياسة الخصوصية</3>.",
+    "delegation": "التفويض",
+    "viewDetails": "عرض التفاصيل",
+    "validator": "المدقق",
+    "validatorGroup": "مجموعة المدققين",
+    "validatorAddress": "عنوان المدقق",
+    "delegatedAccount": "الحساب المفوض",
+    "duration": "المدة",
+    "transactionID": "مُعرف المعاملة",
+    "receive": "تلقي المزيد",
+    "changeValidator": "تغيير المدقق",
+    "endDelegation": "إنهاء التفويض",
+    "durationForDays0": "للتو",
+    "durationForDays": "ليوم واحد",
+    "durationForDays_plural": "لمدة {{count}} أيام",
+    "durationDays0": "للتو",
+    "durationDays": "1 يوم",
+    "durationDays_plural": "{{count}} أيام",
+    "selectValidatorTitle": "اختر المدقق",
+    "started": {
+      "title": "اكسب المكافآت",
+      "description": "قم بتفويض حسابك Tezos إلى مدقق طرف ثالث لكسب المكافآت بشكل آمن، مع الاحتفاظ بالسيطرة على أصولك.",
+      "steps": {
+        "0": "تظل الحسابات المفوضة ملكك.",
+        "1": "يمكنك إدارة أصولك في جميع الأوقات.",
+        "2": "قم بالتفويض بشكل آمن مع جهازك Ledger."
+      },
+      "cta": "التفويض لكسب المكافآت"
+    },
+    "broadcastSuccessTitle": {
+      "delegate": "تم إرسال التفويض",
+      "undelegate": "تم إرسال العملية"
+    },
+    "broadcastSuccessDescription": {
+      "delegate": "تم بث معاملة التفويض بنجاح. من المفترض أن تكسب مكافآتك الأولى في غضون 40 يوماً تقريباً، اعتماداً على المدقق.",
+      "undelegate": "سينتهي تفويض حسابك عندما يتم تأكيد العملية. يمكنك تفويض حسابك مرة أخرى في أي وقت."
+    },
+    "summaryTitle": "الملخص",
+    "goToAccount": "الذهاب إلى الحسابات",
+    "howDelegationWorks": "كيف يعمل التفويض",
+    "actions": {
+      "redelegate": "إعادة التفويض",
+      "collectRewards": "تحصيل المكافآت",
+      "undelegate": "إلغاء التفويض"
+    }
+  },
+  "ValidateOnDevice": {
+    "title": {
+      "send": "يرجى تأكيد العملية على {{productName}} الخاصة بك لإرسالها",
+      "freeze": "يرجى التأكيد على جهازك لإتمام العملية",
+      "unfreeze": "يرجى التأكيد على جهازك لإتمام العملية",
+      "claimReward": "يرجى التأكيد على جهازك لإتمام العملية",
+      "vote": "يرجى التأكيد على جهازك لإتمام العملية",
+      "delegate": "يرجى التأكيد على جهازك لإتمام العملية",
+      "redelegate": "يرجى التأكيد على جهازك لإتمام العملية",
+      "undelegate": "يرجى التأكيد على جهازك لإتمام العملية"
+    },
+    "warning": "دائماً تحقق من أن العنوان المعروض على جهازك يطابق تماماً العنوان المقدم لك من {{recipientWording}}",
+    "recipientWording": {
+      "send": "دائماً تحقق من أن العنوان المعروض على جهازك يطابق تماماً العنوان الذي قدمه لك المستلم",
+      "delegate": "دائماً تحقق من أن جهازك يعرض العنوان بشكل مطابق لما قدمه لك المدقق",
+      "undelegate": "دائماً تحقق من أن جهازك يعرض العنوان بشكل مطابق لما قدمه لك المدقق",
+      "freeze": "دائماً تحقق من أن جهازك يعرض العنوان بشكل مطابق لما تم تقديمه إليك",
+      "unfreeze": "دائماً تحقق من أن جهازك يعرض العنوان بشكل مطابق لما تم تقديمه إليك",
+      "claimReward": "دائماً تحقق من أن جهازك يعرض العنوان بشكل مطابق لما تم تقديمه إليك",
+      "vote": "دائماً تحقق من أن جهازك يعرض العنوان بشكل مطابق لما تم تقديمه إليك",
+      "erc20": {
+        "approve": "تحقق من تفاصيل العملية على جهازك قبل إرسالها."
+      },
+      "compound.supply": "تحقق من تفاصيل الإيداع على جهازك قبل إرساله.",
+      "compound.withdraw": "تحقق من تفاصيل السحب على جهازك قبل إرساله."
+    },
+    "name": "الاسم",
+    "votes": "الأصوات",
+    "validator": "المدقق",
+    "infoWording": {
+      "freeze": "يتم قفل رموز التوكن المجمدة لمدة 3 أيام.",
+      "unfreeze": "سيتم خفض نقاطك من {{resource}} وجميع أصواتك سيتم إلغائها.",
+      "claimReward": "يمكن المطالبة بالمكافآت كل 24 ساعة.",
+      "cosmos": {
+        "claimReward": "إذا كان المدقق المحدد لديه مكافآت معلقة، فسيتم المطالبة بهم تلقائياً.",
+        "redelegate": "سيتعين عليك الانتظار 21 يوماً حتى تعود الأصول التي تم إلغاء تفويضها إلى الرصيد المتاح.",
+        "undelegate": "سيتعين عليك الانتظار 21 يوماً حتى تعود الأصول التي تم إلغاء تفويضها إلى الرصيد المتاح."
+      },
+      "osmosis": {
+        "claimReward": "إذا كان المدقق المحدد لديه مكافآت معلقة، فسيتم المطالبة بهم تلقائياً.",
+        "redelegate": "سيتعين عليك الانتظار 14 يوماً حتى تعود الأصول التي تم إلغاء تفويضها إلى الرصيد المتاح.",
+        "undelegate": "سيتعين عليك الانتظار 14 يوماً حتى تعود الأصول التي تم إلغاء تفويضها إلى الرصيد المتاح."
+      },
+      "lending": "تحقق من تفاصيل العملية على جهازك قبل إرسالها."
+    },
+    "amount": "المبلغ",
+    "account": "حساب",
+    "from": "من",
+    "to": "إلى",
+    "redelegationAmount": "المبلغ المعاد تفويضه",
+    "gas": "غاز",
+    "validatorAddress": "عنوان المدقق",
+    "validatorName": "اسم المدقق",
+    "rewardAmount": "مبلغ المكافأة",
+    "undelegatedAmount": "المبلغ غير المفوض",
+    "memo": "ملاحظة (تسمية الوجهة)"
+  },
+  "Terms": {
+    "title": "شروط الاستخدام",
+    "read": "قراءة شروط الاستخدام",
+    "switchLabel": "لقد قرأت وأوافق على <1>شروط الخدمة</1>",
+    "switchLabelFull": "لقد قرأت وأوافق على شروط الخدمة وسياسة الخصوصية.",
+    "cta": "أدخل تطبيق Ledger",
+    "service": "شروط الخدمة",
+    "subTitle": "Please take some time to review our Terms of service and Privacy Policy"
+  },
+  "updatedTerms": {
+    "title": "تحديث شروط الاستخدام",
+    "body": {
+      "intro": "مرحباً! قُمنا بتحديث شروط استخدام Ledger Live بهدف جعلها أكثر وضوحاً ولتعكس خدمات وميزات Ledger Live المتوفرة حديثاً. التحديثات الرئيسية تُركز على:",
+      "bulletPoints": [
+        "توضيح الخدمات المتاحة وكيفية عملها",
+        "شرح كيفية عمل رسوم الخدمات",
+        "تحسين عملية الإشعارات الخاصة بنا للتأكد أنه يتم إشعارك كما ينبغي بأي تغييرات في شروط الاستخدام"
+      ],
+      "agreement": "بالنقر على \"Continue (متابعة)\" أنت تُقر بأنك قد قرأت وقبلت شروط الاستخدام أدناه."
+    },
+    "link": "شروط الاستخدام",
+    "cta": "متابعة"
+  },
+  "exchange": {
+    "buy": {
+      "screenTitle": "شراء أصول مشفرة",
+      "tabTitle": "شراء",
+      "selectCurrency": "اختر عملة",
+      "selectAccount": "اختر حساب",
+      "wantToBuy": "أرغب في شراء",
+      "connectDevice": "توصيل جهازك",
+      "title": "شراء الأصول المشفرة من خلال شريكنا",
+      "coinifyTitle": "شراء الأصول المشفرة من خلال شريكنا",
+      "description": "قم بشراء الأصول المشفرة من خلال Coinify واستلمها مباشرةً في حسابك Ledger.",
+      "CTAButton": "اشتر الان",
+      "emptyState": {
+        "title": "لا يوجد حساب {{currency}}",
+        "description": "يرجى إضافة حساب قبل شراء {{currency}}.",
+        "CTAButton": "إضافة حساب"
+      },
+      "skipDeviceVerification": {
+        "confirm": "تأكيد",
+        "cancel": "إلغاء",
+        "address": "عنوان حساب {{currency}}",
+        "warning": "لم يتم تأكيد عنوانك على جهازك Ledger. يرجى التحقق منه حرصاً على الأمان"
+      },
+      "bullets": {
+        "whereToBuy": "قم بالشراء من أي مكان",
+        "cryptoSupported": "الأصول المشفرة المدعومة",
+        "payWith": "الدفع بواسطة البطاقة أو SEPA"
+      }
+    },
+    "sell": {
+      "screenTitle": "بيع الأصول المشفرة",
+      "tabTitle": "بيع",
+      "selectCurrency": "اختر عملة",
+      "selectAccount": "اختر حساب",
+      "wantToSell": "أرغب في بيع",
+      "connectDevice": "توصيل جهازك",
+      "title": "بيع الأصول المشفرة عبر شريكنا",
+      "description": "قم ببيع الأصول المشفرة مباشرةً من حسابك Ledger عبر Coinify وتلقى النقود في حسابك المصرفي.",
+      "CTAButton": "بيع الآن",
+      "emptyState": {
+        "title": "لا يوجد حساب {{currency}}",
+        "description": "تحتاج إلى إضافة حساب قبل أن تتمكن من بيع {{currency}}.",
+        "CTAButton": "إضافة حساب"
+      }
+    },
+    "history": {
+      "tabTitle": "السجل"
+    },
+    "providerList": {
+      "title": "اختر مزوداً"
+    }
+  },
+  "banner": {
+    "exchangeBuyCrypto": {
+      "title": "شراء أصول مشفرة",
+      "description": "قم بشراء الأصول المشفرة من خلال Coinify واستلمها مباشرةً في حسابك Ledger."
+    },
+    "swap": {
+      "title": "مبادلة العملات المشفرة",
+      "description": "قم بمبادلة الأصول المشفرة مباشرةً من حساباتك Ledger عن طريق شريكنا."
+    }
+  },
+  "walletconnect": {
+    "scan": "قم بمسح كود QR الخاص بـWallet Connect",
+    "disclaimer": "يريد الاتصال بحساب إيثريوم التالي من خلال محفظتك:",
+    "reject": "رفض",
+    "connect": "اتصال",
+    "connected": "متصل",
+    "disconnected": "تم قطع الاتصال",
+    "warningdisconnected": "هناك مشكلة في الاتصال بين التطبيق اللامركزي (DApp) وWalletConnect وLedger Live. انتظر بضع لحظات أو أعد تشغيل الاتصال",
+    "info": "يمكنك الآن الوصول إلى التطبيق اللامركزي {{name}} على متصفح الويب الخاص بك.",
+    "warning": "مشاركة عناوين التلقي من لتطبيق اللامركزي (DApp) غير آمنة. دائماً استخدم Ledger Live عند مشاركة عنوانك لتلقي الأموال.",
+    "isconnecting": "يجري الاتصال، يرجى الانتظار...",
+    "disconnect": "قطع الاتصال",
+    "retry": "إعادة المحاولة",
+    "close": "إغلاق",
+    "message": "رسالة",
+    "messageHash": "دالة تجزئة الرسالة",
+    "domainHash": "رمز تجزئة المجال",
+    "stringHash": "دالة تجزئة",
+    "from": "من",
+    "successTitle": "تم توقيع الرسالة",
+    "successDescription": "لقد وقّعت على الرسالة المستلمة من تطبيق طرف ثالث",
+    "stepperHeader": {
+      "summary": "الملخص",
+      "selectDevice": "اختر جهاز",
+      "connectDevice": "توصيل الجهاز",
+      "stepRange": "خطوة {{currentStep}} من {{totalSteps}}"
+    },
+    "stepVerification": {
+      "action": "يرجى تأكيد العملية على جهازك",
+      "accountName": "اسم الحساب"
+    },
+    "deeplinkingTitle": "اختر حساب إيثريوم",
+    "addAccount": "إضافة حساب جديد"
+  },
+  "notificationCenter": {
+    "title": "مركز الإشعارات",
+    "announcement": "إعلان",
+    "liveStatus": "حالة Ledger Live",
+    "groupedToast": {
+      "text": "لديك {{count}} إشعارات غير مقروءة",
+      "cta": "رؤية التفاصيل"
+    },
+    "news": {
+      "title": "الأخبار",
+      "titleCount": "أخبار ({{count}})",
+      "emptyState": {
+        "title": "لا توجد أخبار في الوقت الحالي",
+        "desc": "ستجد هنا جميع الأخبار المتعلقة بـLedger وLedger Live"
+      }
+    },
+    "status": {
+      "title": "الحالة",
+      "ok": {
+        "title": "Ledger Live قيد التشغيل",
+        "desc": "<0>تواجه مشكلة؟ اذهب الى </0><1>صفحة المساعدة</1> لدينا"
+      },
+      "error": {
+        "title": "Ledger Live يواجه مشاكل"
+      }
+    }
+  },
+  "platform": {
+    "catalog": {
+      "title": "كتالوج التطبيقات الحية",
+      "branch": {
+        "soon": "سيأتي قريباً",
+        "experimental": "تجريبي",
+        "debug": "تصحيح الأخطاء"
+      },
+      "banner": {
+        "title": "اكتشف كتالوج التطبيقات الحية",
+        "description": "افتح عالم جديد من إمكانيات التشفير. وصول آمن إلى جميع الخدمات من مكان واحد – تطبيقات التمويل اللامركزي (DeFi) والرموز غير القابلة للاستبدال والمزيد قادم."
+      },
+      "twitterBanner": {
+        "description": "أخبرنا ما الخدمة التالية التي تريد رؤيتها باستخدام علامة المربع (الهاشتاج)",
+        "tweetText": "تطبيق Ledger القادم يجب أن يكون..."
+      },
+      "pollCTA": {
+        "title": "استطلاع",
+        "description": "ما الخدمة التي تريد رؤيتها في Ledger Live؟"
+      },
+      "developerCTA": {
+        "title": "للمطوّرين",
+        "description": "جميع المعلومات التي تحتاج إليها لدمج تطبيقاتك على Ledger Live."
+      }
+    },
+    "disclaimer": {
+      "title": "تطبيق خارجي",
+      "description": "أنت على وشك أن تتم إعادة توجيهك إلى تطبيق لا يتم تشغيله من قِبل Ledger.",
+      "legalAdvice": "لا يتم تشغيل هذا التطبيق من قِبل Ledger. Ledger غير مسؤولة عن أي خسارة للأموال أو عن جودة الخدمة لمثل هذا التطبيق.\n\nدائماً تأكد من التحقق بعناية من المعلومات المعروضة على جهازك.",
+      "legalAdviceShort": "Ledger غير مسؤولة عن أي خسارة للأموال. تأكد دائماً من التحقق من المعلومات التي يتم عرضها على جهازك.",
+      "checkbox": "لاتذكرني مرة أخرى.",
+      "CTA": "متابعة"
+    },
+    "webPlatformPlayer": {
+      "infoPanel": {
+        "website": "الموقع الإلكتروني"
+      }
+    }
+  },
+  "market": {
+    "title": "السوق",
+    "filters": {
+      "sort": "فرز",
+      "filter": "تصفية",
+      "view": {
+        "label": "عرض",
+        "all": "جميع العملات",
+        "liveCompatible": "متوافق مع Live",
+        "all_label": "جميع العملات المشفرة",
+        "liveCompatible_label": "مدعوم فقط في Live"
+      },
+      "order": {
+        "topGainers": "أعلى الرابحين",
+        "market_cap": "المرتبة",
+        "market_cap_asc": "المرتبة (سقف أسعار السوق) تصاعدي",
+        "market_cap_desc": "المرتبة (سقف أسعار السوق) تنازلي"
+      },
+      "currency": "العملة",
+      "time": "الوقت",
+      "apply": "تطبيق"
+    },
+    "marketList": {
+      "crypto": "الأصول المشفرة",
+      "price": "السعر",
+      "change": "تغيير",
+      "marketCap": "سقف أسعار السوق (Market Cap)",
+      "last7d": "آخر 7 أيام"
+    },
+    "detailsPage": {
+      "holding": "حساباتي",
+      "priceStatistics": "إحصائيات الأسعار",
+      "price": "السعر",
+      "tradingVolume": "حجم التداول",
+      "24hLowHight": "أقل معدل 24 ساعة / أعلى معدل 24 ساعة",
+      "7dLowHigh": "أقل معدل 7 أيام / أعلى معدل 7 أيام",
+      "allTimeHigh": "الحد الأقصى التاريخي",
+      "allTimeLow": "الحد الأدنى التاريخي",
+      "marketCapRank": "ترتيب سقف أسعار السوق",
+      "marketCapDominance": "هيمنة سقف أسعار السوق",
+      "supply": "التوريد",
+      "circulatingSupply": "التوريد المتداول",
+      "totalSupply": "إجمالي التوريد",
+      "maxSupply": "الحد الأقصى للتوريد",
+      "assetNotSupportedOnLedgerLive": "هذا الأصل غير مدعوم على Ledger Live."
+    },
+    "range": {
+      "1h": "1 ساعة",
+      "24h": "24 ساعة",
+      "7d": "7 أيام",
+      "30d": "30 يوم",
+      "1y": "1 سنة"
+    },
+    "warnings": {
+      "connectionError": "خطأ في الاتصال",
+      "ledgerUnableToRetrieveData": "Ledger Live غير قادر على استرداد البيانات.",
+      "checkInternetAndReload": "يُرجى التحقق من اتصالك بالإنترنت وإعادة تحميل هذه الصفحة.",
+      "reload": "إعادة تحميل",
+      "noCryptosFound": "لم يتم العثور على عملات",
+      "noCurrencyFound": "لم يتم العثور على عملات",
+      "noSearchResultsFor": "عذراً، لم نجد أي عملات لـ<0>{{search}}</0>. يرجى إعادة محاولة البحث بكلمة رئيسية أخرى.",
+      "noCurrencySearchResultsFor": "عذراً، لم نجد أي عملات لـ<0>{{search}}</0>. يرجى إعادة محاولة البحث بكلمة رئيسية أخرى.",
+      "noSearchResults": "عذراً، لم نجد أي نتائج بحث.",
+      "retrySearchKeyword": "يرجى إعادة محاولة البحث بكلمة رئيسية أخرى.",
+      "retrySearchParams": "يرجى إعادة محاولة البحث مع معلمات أخرى.",
+      "trackFavAssets": "قم بتتبع المفضلة لديك",
+      "clickOnStarIcon": "النقر على أيقونة النجمة بجوار أحد الأصول سيضفها تلقائياً إلى المفضلة لديك.",
+      "browseAssets": "تصفح الأصول"
+    }
+  },
+  "nft": {
+    "account": {
+      "seeAllNfts": "رؤية جميع NFT",
+      "seeFewerNfts": "رؤية NFT أقل"
+    },
+    "gallery": {
+      "allNft": "جميع NFT"
+    },
+    "viewer": {
+      "properties": "الخصائص",
+      "description": "الوصف",
+      "tokenContract": "عنوان رمز التوكن",
+      "tokenContractCopied": "تم نسخ عنوان رمز التوكن !",
+      "tokenId": "مُعرّف رمز التوكن",
+      "tokenIdCopied": "تم نسخ مُعرف رمز التوكن !",
+      "quantity": "الكمية",
+      "attributes": {
+        "floorPrice": "أقل سعر"
+      }
+    },
+    "viewerModal": {
+      "viewOn": "مشاهدة على",
+      "viewInExplorer": "عرض في المتصفح",
+      "txDetails": "تفاصيل المعاملة"
+    }
+  },
+  "ApplicationVersion": "إصدار {{version}}",
+  "analytics": {
+    "title": "التحليلات",
+    "allocation": {
+      "title": "التخصيص"
+    },
+    "operations": {
+      "title": "سجل المعاملات"
+    }
+  },
+  "hedera": {
+    "name": "hedera",
+    "createHederaAccountHelp": {
+      "text": "يُرجى الاطلاع على مقالة الدعم هذه لمعرفة",
+      "link": "كيفية إنشاء حساب Hedera"
+    },
+    "currentAddress": {
+      "messageIfVirtual": "عنوانك {{name}} لا يمكن تأكيده على جهازك Ledger. استخدمه على مسؤوليتك الخاصة."
     }
   }
 }