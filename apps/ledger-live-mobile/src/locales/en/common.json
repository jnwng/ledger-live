--- conflicted
+++ resolved
@@ -5307,7 +5307,6 @@
       }
     }
   },
-<<<<<<< HEAD
   "avalanchepchain": {
     "delegation": {
       "delegationEarn": "You can earn AVAX rewards by delegating your assets.",
@@ -5326,7 +5325,51 @@
         "endDate": "Delegation end date",
         "summary": "Summary",
         "verification": "Verification",
-=======
+        "selectDevice": "Select device",
+        "connectDevice": "Connect device",
+        "stepRange": "Step {{currentStep}} of {{totalSteps}}"
+      },
+      "flow": {
+        "steps": {
+          "amount": {
+            "available": "Total available",
+            "maxLabel": "Max"
+          },
+          "verification": {
+            "success": {
+              "title": "You have successfully delegated your assets",
+              "text": "Your account balance will be updated once the network confirms the transaction."
+            }
+          },
+          "starter": {
+            "description": "Delegate your AVAX to earn rewards securely, keeping control of your assets.",
+            "steps": {
+              "0": "You keep ownership of delegated assets",
+              "1": "Delegate using your Ledger device",
+              "2": "Minimum 25 AVAX required to stake",
+              "3": "AVAX must be delegated for a minimum of 2 weeks"
+            },
+            "cta": "Continue"
+          },
+          "endDate": "The end date for this delegation must be between {{minEndDate}} and {{maxEndDate}}."
+        }
+      }
+    },
+    "info": {
+      "available": {
+        "title": "AVAX available",
+        "description": "This amount is disposable."
+      },
+      "delegated": {
+        "title": "AVAX staked",
+        "description": "Amount staked to validators."
+      },
+      "delegationUnavailable": {
+        "title": "Delegation unavailable",
+        "description": "Not enough available balance in your account to start a new delegation."
+      }
+    }
+  },
   "near": {
     "info": {
       "available": {
@@ -5404,52 +5447,12 @@
       },
       "stepperHeader": {
         "amountSubTitle": "Amount to stake",
->>>>>>> 59fed591
         "selectDevice": "Select device",
         "connectDevice": "Connect device",
         "stepRange": "Step {{currentStep}} of {{totalSteps}}"
       },
       "flow": {
         "steps": {
-<<<<<<< HEAD
-          "amount": {
-            "available": "Total available",
-            "maxLabel": "Max"
-          },
-          "verification": {
-            "success": {
-              "title": "You have successfully delegated your assets",
-              "text": "Your account balance will be updated once the network confirms the transaction."
-            }
-          },
-          "starter": {
-            "description": "Delegate your AVAX to earn rewards securely, keeping control of your assets.",
-            "steps": {
-              "0": "You keep ownership of delegated assets",
-              "1": "Delegate using your Ledger device",
-              "2": "Minimum 25 AVAX required to stake",
-              "3": "AVAX must be delegated for a minimum of 2 weeks"
-            },
-            "cta": "Continue"
-          },
-          "endDate": "The end date for this delegation must be between {{minEndDate}} and {{maxEndDate}}."
-        }
-      }
-    },
-    "info": {
-      "available": {
-        "title": "AVAX available",
-        "description": "This amount is disposable."
-      },
-      "delegated": {
-        "title": "AVAX staked",
-        "description": "Amount staked to validators."
-      },
-      "delegationUnavailable": {
-        "title": "Delegation unavailable",
-        "description": "Not enough available balance in your account to start a new delegation."
-      }
-=======
           "starter": {
             "description": "Stake your NEAR to earn rewards securely, keeping control of your assets.",
             "steps": {
@@ -5477,7 +5480,6 @@
           }
         }
       }
->>>>>>> 59fed591
     }
   },
   "delegation": {
