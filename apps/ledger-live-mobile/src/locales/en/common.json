--- conflicted
+++ resolved
@@ -1201,26 +1201,6 @@
       "recoverLogIn": "Log in for Ledger Recover"
     },
     "postWelcomeStep": {
-<<<<<<< HEAD
-      "title": "Let's get you started",
-      "subtitle_yes": "Set up your Ledger, or take a look around the app first.",
-      "subtitle_no": "You can choose to take a look around the app first or buy a Nano X device",
-      "noLedgerLink": "I don’t have a Ledger and I would like to buy one",
-      "noLedgerYet": "I don’t have a Ledger yet",
-      "noLedgerYetModal": {
-        "title": "Benefit driven statement of having a Ledger",
-        "desc": "Lorem ipsum dolor sit amet, consectetur adipiscing elit, sed do eiusmod tempor",
-        "buy": "Buy a Ledger",
-        "explore": "Explore the app"
-      },
-      "setupLedger": {
-        "title": "Set up a new Ledger",
-        "subtitle": "Choose this if you are setting up your Ledger for the first time"
-      },
-      "accessWallet": {
-        "title": "Access an existing wallet",
-        "subtitle": "Connect your Ledger or sync your assets from Ledger Live desktop."
-=======
       "title": "Let’s get started",
       "noLedgerYet": "I don’t have a Ledger yet",
       "noLedgerYetModal": {
@@ -1236,7 +1216,6 @@
       "accessWallet": {
         "title": "Access your wallet",
         "subtitle": "Select if your Ledger is already set up."
->>>>>>> bad3f030
       },
       "buyNano": {
         "title": "Buy a Ledger Nano X",
@@ -1253,16 +1232,9 @@
     },
     "welcomeBackStep": {
       "title": "Welcome back",
-<<<<<<< HEAD
-      "subtitle": "How would you like to access your wallet?",
-      "connect": "Connect your Ledger",
-      "sync": "Sync with Ledger Live desktop",
-      "recover": "Login to Ledger Recover"
-=======
       "subtitle": "Select how you’d like to access your wallet:",
       "connect": "Connect your Ledger",
       "sync": "Sync with Ledger Live desktop"
->>>>>>> bad3f030
     },
     "discoverLive": {
       "exploreWithoutADevice": "Explore without a device",
@@ -1308,15 +1280,9 @@
       "title": "Hello!",
       "or": "Or",
       "firstUse": {
-<<<<<<< HEAD
-        "section": "Set up your {{model}}",
-        "title": "Set up as new",
-        "subTitle": "Set up a new Nano",
-=======
         "section": "Set up your Ledger {{model}}",
         "title": "Create a new wallet",
         "subTitle": "This generates a new Secret Recovery Phrase.",
->>>>>>> bad3f030
         "desc": "Let’s start and set up your device!",
         "label": "30 mins"
       },
@@ -1339,24 +1305,14 @@
       },
       "restoreDevice": {
         "label": "Restore device",
-<<<<<<< HEAD
-        "title": "Restore from your Secret  Recovery Phrase",
-        "subTitle": "Connect your Ledger or sync your assets from Ledger Live desktop.",
-=======
         "title": "Restore with your Secret  Recovery Phrase",
         "subTitle": "You will need access to your Secret Recovery Phrase.",
->>>>>>> bad3f030
         "desc": "Use an existing recovery phrase to restore your private keys on a new Nano!"
       },
       "recovery": "Already have a recovery phrase?",
       "protect": {
-<<<<<<< HEAD
-        "title": "Restore with Ledger Recover",
-        "subTitle":"Connect your Ledger or sync your assets from Ledger Live desktop.",
-=======
         "title": "Restore using Ledger Recover",
         "subTitle":"You need to have a Ledger Recover subscription.",
->>>>>>> bad3f030
         "drawer": {
           "title": "Use Ledger Nano X",
           "desc": "Ledger Recover soft launch is exclusively for Ledger Nano X",
@@ -1914,22 +1870,13 @@
     "title": "Setup {{deviceName}}",
     "estimatedTimeFormat": "{{estimatedTime}} min",
     "deviceSelection": {
-<<<<<<< HEAD
-      "title": "Which Ledger do you own?",
-=======
       "title": "Select the Ledger you want to set up:",
->>>>>>> bad3f030
       "brand": "Ledger",
       "setupTime": "{{time}} mins",
       "notCompatible": "No iPhone compatibility",
       "modal":{
-<<<<<<< HEAD
-        "title": "Nano S and Nano S Plus not supported on iOS",
-        "desc": "iOS does not permit cable connection of devices. Use your Nano S or Nano S Plus with Ledger Live on your computer."
-=======
         "title": "Ledger Nano S and Ledger Nano S Plus not supported on iOS devices",
         "desc": "Use your Ledger Nano S or Ledger Nano S Plus with Ledger Live on your computer."
->>>>>>> bad3f030
       }
     },
     "scanning": {
