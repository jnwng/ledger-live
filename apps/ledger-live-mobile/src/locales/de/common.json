{
<<<<<<< HEAD
  "common": {
    "cancel": "Abbrechen",
    "apply": "Anwenden",
    "seeAll": "Alles anzeigen",
    "back": "Zurück",
    "delete": "Löschen",
    "paste": "Einfügen",
    "yes": "Ja",
    "no": "Nein",
    "gotit": "Verstanden",
    "continue": "Weiter",
    "retry": "Wiederholen",
    "done": "Fertig",
    "sortBy": "Sortieren nach",
    "signOut": "Abmelden",
    "search": "Suchen nach",
    "contactUs": "Ledger-Kundenservice kontaktieren",
    "device": "Gerät",
    "cryptoAsset": "Krypto-Vermögenswert",
    "skip": "Überspringen",
    "noCryptoFound": "Keine Krypto-Werte gefunden",
    "needHelp": "Brauchen Sie Hilfe?",
    "edit": "Bearbeiten",
    "editName": "Name bearbeiten",
    "close": "Schließen",
    "confirm": "Bestätigen",
    "poweredBy": "Unterstützt durch ",
    "received": "Empfangen",
    "sent": "Gesendet",
    "or": "ODER",
    "rename": "Umbenennen",
    "learnMore": "Weitere Informationen",
    "checkItOut": "Mehr erfahren",
    "viewDetails": "Details anzeigen",
    "today": "Heute",
    "yesterday": "Gestern",
    "upToDate": "Aktuell",
    "transactionDate": "Datum der Transaktion:",
    "outdated": "Veraltet",
    "satPerByte": "Sat/Bytes",
    "notAvailable": "Nicht verfügbar",
    "import": "Importieren",
    "bluetooth": "Bluetooth",
    "usb": "USB",
    "add": "Hinzufügen",
    "token": "Token",
    "token_plural": "Token",
    "subaccount": "Unterkonto",
    "subaccount_plural": "Unterkonten",
    "forgetDevice": "Gerät entfernen",
    "help": "Hilfe",
    "saveLogs": "Protokolle speichern",
    "sync": {
      "ago": "Synchronisiert {{time}}"
    },
    "update": "Update verfügbar",
    "install": "Installieren",
    "installed": "Installiert",
    "uninstall": "Deinstallieren",
    "fromNow": {
      "seconds": "in einer Sekunde",
      "seconds_plural": "in {{time}} Sekunden",
      "minutes": "in einer Minute",
      "minutes_plural": "in {{time}} Minuten",
      "hours": "in einer Stunde",
      "hours_plural": "in {{time}} Stunden",
      "days": "in einem Tag",
      "days_plural": "in {{time}} Tagen"
    },
    "timeAgo": {
      "seconds": "vor einer Sekunde",
      "seconds_plural": "vor {{time}} Sekunden",
      "minutes": "vor einer Minute",
      "minutes_plural": "Vor {{time}} Minuten",
      "hours": "vor einer Stunde",
      "hours_plural": "vor {{time}} Stunden",
      "days": "Gestern",
      "days_plural": "vor {{time}} Tagen"
    },
    "seeMore": "Mehr anzeigen",
    "moreInfo": "Mehr Infos",
    "buyEth": "Ethereum kaufen",
    "popular": "beliebt"
=======
  "common" : {
    "cancel" : "Abbrechen",
    "apply" : "Anwenden",
    "seeAll" : "Alles anzeigen",
    "back" : "Zurück",
    "delete" : "Löschen",
    "paste" : "Einfügen",
    "yes" : "Ja",
    "no" : "Nein",
    "gotit" : "Verstanden",
    "continue" : "Weiter",
    "retry" : "Wiederholen",
    "done" : "Fertig",
    "sortBy" : "Sortieren nach",
    "signOut" : "Abmelden",
    "search" : "Suchen nach",
    "contactUs" : "Ledger-Kundenservice kontaktieren",
    "device" : "Gerät",
    "cryptoAsset" : "Krypto-Vermögenswert",
    "skip" : "Überspringen",
    "noCryptoFound" : "Keine Krypto-Werte gefunden",
    "needHelp" : "Brauchen Sie Hilfe?",
    "edit" : "Bearbeiten",
    "editName" : "Name bearbeiten",
    "close" : "Schließen",
    "confirm" : "Bestätigen",
    "poweredBy" : "Unterstützt durch ",
    "received" : "Empfangen",
    "sent" : "Gesendet",
    "or" : "ODER",
    "rename" : "Umbenennen",
    "learnMore" : "Weitere Informationen",
    "checkItOut" : "Mehr erfahren",
    "viewDetails" : "Details anzeigen",
    "today" : "Heute",
    "yesterday" : "Gestern",
    "upToDate" : "Aktuell",
    "transactionDate" : "Datum der Transaktion:",
    "outdated" : "Veraltet",
    "satPerByte" : "Sat/Bytes",
    "notAvailable" : "Nicht verfügbar",
    "import" : "Importieren",
    "bluetooth" : "Bluetooth",
    "usb" : "USB",
    "add" : "Hinzufügen",
    "token" : "Token",
    "token_plural" : "Token",
    "subaccount" : "Unterkonto",
    "subaccount_plural" : "Unterkonten",
    "forgetDevice" : "Gerät entfernen",
    "help" : "Hilfe",
    "saveLogs" : "Protokolle speichern",
    "sync" : {
      "ago" : "Synchronisiert {{time}}"
    },
    "update" : "Update verfügbar",
    "install" : "Installieren",
    "installed" : "Installiert",
    "uninstall" : "Deinstallieren",
    "fromNow" : {
      "seconds" : "in einer Sekunde",
      "seconds_plural" : "in {{time}} Sekunden",
      "minutes" : "in einer Minute",
      "minutes_plural" : "in {{time}} Minuten",
      "hours" : "in einer Stunde",
      "hours_plural" : "in {{time}} Stunden",
      "days" : "in einem Tag",
      "days_plural" : "in {{time}} Tagen"
    },
    "timeAgo" : {
      "seconds" : "vor einer Sekunde",
      "seconds_plural" : "vor {{time}} Sekunden",
      "minutes" : "vor einer Minute",
      "minutes_plural" : "Vor {{time}} Minuten",
      "hours" : "vor einer Stunde",
      "hours_plural" : "vor {{time}} Stunden",
      "days" : "Gestern",
      "days_plural" : "vor {{time}} Tagen"
    },
    "seeMore" : "Mehr anzeigen",
    "moreInfo" : "Mehr Infos",
    "buyEth" : "Ethereum kaufen",
    "popular" : "beliebt",
    "comingSoon" : "In Kürze verfügbar"
>>>>>>> dc57bb6b
  },
  "errors": {
    "countervaluesUnavailable": {
      "title": "Wir können derzeit keinen Gegenwert für diesen Vermögenswert angeben"
    },
    "AccountAwaitingSendPendingOperations": {
      "title": "Es gibt eine ausstehende Aktion für dieses Konto",
      "description": "Bitte warten Sie, bis der Vorgang abgeschlossen ist."
    },
    "AccountNameRequired": {
      "title": "Ein Kontoname wird benötigt",
      "description": "Bitte geben Sie einen Kontonamen ein."
    },
    "AccountNeedResync": {
      "title": "Bitte versuchen Sie es erneut",
      "description": "Konto ist veraltet. Eine Synchronisierung ist erforderlich"
    },
    "AlgorandASANotOptInInRecipient": {
      "title": "Das Empfängerkonto hat sich nicht für den gewählten ASA entschieden."
    },
    "BluetoothRequired": {
      "title": "Entschuldigung, Bluetooth ist deaktiviert",
      "description": "Bitte aktivieren Sie Bluetooth in den Einstellungen Ihres Telefons. ({{state}} Status)"
    },
    "FwUpdateBluetoothNotSupported": {
      "title": "Firmware-Updates werden nur für Kabelverbindungen unterstützt"
    },
    "BtcUnmatchedApp": {
      "title": "Das ist die falsche App",
      "description": "Bitte öffnen Sie die {{managerAppName}} App auf Ihrem Gerät."
    },
    "CantOpenDevice": {
      "title": "Entschuldigung, Verbindung fehlgeschlagen",
      "description": "Ihr Ledger-Gerät muss entsperrt und in Reichweite sein, um Bluetooth zu verwenden."
    },
    "CantScanQRCode": {
      "title": "Dieser QR-Code konnte nicht gescannt werden: Auto-Verifizierung wird von dieser Adresse nicht unterstützt."
    },
    "ConnectAppTimeout": {
      "title": "Entschuldigung, kein Gerät gefunden",
      "description": {
        "ios": {
          "nanoX": "Bitte stellen Sie sicher, dass Ihr {{productName}} entsperrt ist, wenn Bluetooth aktiviert ist."
        },
        "android": {
          "nanoS": "Bitte stellen Sie sicher, dass Ihr {{productName}} entsperrt und durch Kabel verbunden ist.",
          "nanoSP": "Bitte stellen Sie sicher, dass Ihr {{productName}} entsperrt und durch Kabel verbunden ist.",
          "nanoX": "Bitte stellen Sie sicher, dass Ihr {{productName}} entsperrt ist, wenn Bluetooth aktiviert ist."
        }
      }
    },
    "ConnectManagerTimeout": {
      "title": "Entschuldigung, Manager-Verbindung fehlgeschlagen",
      "description": {
        "ios": {
          "nanoX": "Bitte stellen Sie sicher, dass Ihr {{productName}} entsperrt ist, wenn Bluetooth aktiviert ist."
        },
        "android": {
          "nanoS": "Bitte stellen Sie sicher, dass Ihr {{productName}} entsperrt und durch Kabel verbunden ist.",
          "nanoSP": "Bitte stellen Sie sicher, dass Ihr {{productName}} entsperrt und durch Kabel verbunden ist.",
          "nanoX": "Bitte stellen Sie sicher, dass Ihr {{productName}} entsperrt ist, wenn Bluetooth aktiviert ist."
        }
      }
    },
    "ClaimRewardsFeesWarning": {
      "title": "Die Prämien sind kleiner als die geschätzten Gebühren, die anfallen, um sie zu beanspruchen.",
      "description": ""
    },
    "CompoundLowerAllowanceOfActiveAccountError": {
      "title": "Sie können den freigegebenen Betrag nicht reduzieren, während Sie eine aktive Einzahlung haben."
    },
    "CosmosBroadcastCodeInternal": {
      "title": "Etwas ist schief gelaufen (Fehler 1)",
      "description": "Bitte speichern Sie Ihre Protokolle über die Schaltfläche unten und stellen Sie sie dem Ledger-Support zur Verfügung."
    },
    "CosmosBroadcastCodeTxDecode": {
      "title": "Etwas ist schief gelaufen (Fehler 2)",
      "description": "Bitte speichern Sie Ihre Protokolle über die Schaltfläche unten und stellen Sie sie dem Ledger-Support zur Verfügung."
    },
    "CosmosBroadcastCodeInvalidSequence": {
      "title": "Ungültige Sequenz",
      "description": "Bitte versuchen Sie es erneut."
    },
    "CosmosBroadcastCodeUnauthorized": {
      "title": "Nicht autorisierte Signatur",
      "description": "Dieses Konto ist nicht berechtigt, diese Transaktion zu signieren."
    },
    "CosmosBroadcastCodeInsufficientFunds": {
      "title": "Unzureichendes Guthaben",
      "description": "Bitte stellen Sie sicher, dass das Konto ausreichend gedeckt ist."
    },
    "CosmosBroadcastCodeUnknownRequest": {
      "title": "Etwas ist schief gelaufen (Fehler 6)",
      "description": "Bitte speichern Sie Ihre Protokolle über die Schaltfläche unten und stellen Sie sie dem Ledger-Support zur Verfügung."
    },
    "CosmosBroadcastCodeInvalidAddress": {
      "title": "Ungültige Adresse",
      "description": "Bitte überprüfen Sie die Adresse und versuchen Sie es erneut."
    },
    "CosmosBroadcastCodeInvalidPubKey": {
      "title": "Etwas ist schief gelaufen (Fehler 8)",
      "description": "Bitte speichern Sie Ihre Protokolle über die Schaltfläche unten und stellen Sie sie dem Ledger-Support zur Verfügung."
    },
    "CosmosBroadcastCodeUnknownAddress": {
      "title": "Unbekannte Adresse",
      "description": "Bitte überprüfen Sie die Adresse und versuchen Sie es erneut."
    },
    "CosmosBroadcastCodeInsufficientCoins": {
      "title": "Unzureichendes Guthaben",
      "description": "Bitte erhöhen Sie das Guthaben auf dem Konto."
    },
    "CosmosBroadcastCodeInvalidCoins": {
      "title": "Etwas ist schief gelaufen (Fehler 11)",
      "description": "Bitte speichern Sie Ihre Protokolle über die Schaltfläche unten und stellen Sie sie dem Ledger-Support zur Verfügung."
    },
    "CosmosBroadcastCodeOutOfGas": {
      "title": "Etwas ist schief gelaufen (Fehler 12)",
      "description": "Bitte speichern Sie Ihre Protokolle über die Schaltfläche unten und stellen Sie sie dem Ledger-Support zur Verfügung."
    },
    "CosmosBroadcastCodeMemoTooLarge": {
      "title": "Das Memo-Feld ist zu lang",
      "description": "Bitte verkleinern Sie den Memotext und versuchen Sie es erneut."
    },
    "CosmosBroadcastCodeInsufficientFee": {
      "title": "Etwas ist schief gelaufen (Fehler 14)",
      "description": "Bitte speichern Sie Ihre Protokolle über die Schaltfläche unten und stellen Sie sie dem Ledger-Support zur Verfügung."
    },
    "CosmosBroadcastCodeTooManySignatures": {
      "title": "Etwas ist schief gelaufen (Fehler 15)",
      "description": "Bitte speichern Sie Ihre Protokolle über die Schaltfläche unten und stellen Sie sie dem Ledger-Support zur Verfügung."
    },
    "CosmosBroadcastCodeGasOverflow": {
      "title": "Etwas ist schief gelaufen (Fehler 16)",
      "description": "Bitte speichern Sie Ihre Protokolle über die Schaltfläche unten und stellen Sie sie dem Ledger-Support zur Verfügung."
    },
    "CosmosBroadcastCodeNoSignatures": {
      "title": "Etwas ist schief gelaufen (Fehler 17)",
      "description": "Bitte speichern Sie Ihre Protokolle über die Schaltfläche unten und stellen Sie sie dem Ledger-Support zur Verfügung."
    },
    "DeviceAppVerifyNotSupported": {
      "title": "Manager öffnen, um diese App zu aktualisieren",
      "description": "Die App-Verifizierung wird nicht unterstützt."
    },
    "DeviceGenuineSocketEarlyClose": {
      "title": "Entschuldigung, versuchen Sie es erneut (echt-schließen)",
      "description": null
    },
    "DeviceHalted": {
      "title": "Bitte starten Sie Ihr Ledger-Gerät neu und versuchen Sie es erneut",
      "description": "Ein unerwarteter Fehler ist aufgetreten. Bitte versuchen Sie es erneut."
    },
    "DeviceNotGenuine": {
      "title": "Gerät möglicherweise nicht echt",
      "description": "Bitte speichern Sie Ihre Protokolle über die Schaltfläche unten und stellen Sie sie dem Ledger-Support zur Verfügung."
    },
    "DeviceNameInvalid": {
      "title": "Bitte benennen Sie das Gerät ohne '{{invalidCharacters}}'."
    },
    "DeviceOnDashboardExpected": {
      "title": "Gerät nicht auf dem Dashboard",
      "description": "Bitte kehren Sie zum Dashboard auf Ihrem Gerät zurück."
    },
    "DeviceNotOnboarded": {
      "title": "Ihr Gerät kann noch nicht verwendet werden",
      "description": "Richten Sie Ihr Gerät ein, bevor Sie es mit Ledger Live verwenden."
    },
    "DeviceSocketFail": {
      "title": "Entschuldigung, Verbindung fehlgeschlagen",
      "description": "Bitte versuchen Sie es erneut."
    },
    "DeviceSocketNoBulkStatus": {
      "title": "Die Verbindung ist fehlgeschlagen",
      "description": "Bitte versuchen Sie es erneut."
    },
    "DeviceSocketNoHandler": {
      "title": "Entschuldigung, Verbindung fehlgeschlagen",
      "description": "Bitte versuchen Sie es erneut."
    },
    "DisconnectedDevice": {
      "title": "Gerät nicht verbunden",
      "description": "Ledger Live konnte keine Verbindung zu Ihrem Gerät herstellen. Bitte versuchen Sie es noch einmal."
    },
    "DisconnectedDeviceDuringOperation": {
      "title": "Gerät nicht verbunden",
      "description": "Ledger Live konnte keine Verbindung zu Ihrem Gerät herstellen. Bitte versuchen Sie es noch einmal."
    },
    "ETHAddressNonEIP": {
      "title": "Automatische Verifizierung nicht verfügbar: Überprüfen Sie die Adresse sorgfältig.",
      "description": null
    },
    "EthAppNftNotSupported": {
      "title": "Vorgang auf diesem Gerät nicht verfügbar",
      "description": "Funktion zum Senden von NFTs ist nur für Nano X verfügbar. Bitte besuchen Sie unsere Kunden-Support-Plattform, um herauszufinden, wie man ein NFT mit einem Nano S sendet."
    },
    "Touch ID Error": {
      "title": "Biometrische Authentifizierung fehlgeschlagen",
      "description": "Bitte verwenden Sie Ihr Passwort oder setzen Sie die App zurück."
    },
    "Error": {
      "title": "{{message}}",
      "description": "Etwas ist schief gelaufen. Bitte versuchen Sie es erneut. Wenn das Problem weiterhin besteht, speichern Sie bitte Ihre Protokolle über die Schaltfläche unten und stellen Sie sie dem Ledger-Support zur Verfügung."
    },
    "FeeEstimationFailed": {
      "title": "Sorry, Gebührenschätzung fehlgeschlagen",
      "description": "Versuchen Sie, die Gebühr manuell festzulegen (Status:{{status}})."
    },
    "FeeNotLoaded": {
      "title": "Gebührensätze konnten nicht geladen werden"
    },
    "FeeRequired": {
      "title": "Gebühren sind erforderlich"
    },
    "FirmwareOrAppUpdateRequired": {
      "title": "Firmware- oder App-Update erforderlich",
      "description": "Bitte verwenden Sie den Manager, um alle Apps zu deinstallieren und prüfen Sie dann, ob ein Firmware-Update verfügbar ist, bevor Sie sie neu installieren."
    },
    "LatestFirmwareVersionRequired": {
      "title": "Geräte-Update auf dem Desktop erforderlich",
      "description": "Bitte aktualisieren Sie Ihre Nano X-Firmware auf Ledger Live Desktop"
    },
    "GenuineCheckFailed": {
      "title": "Geräteauthentifizierung fehlgeschlagen",
      "description": "Etwas ist schief gelaufen.  Bitte versuchen Sie es erneut. Wenn das Problem weiterhin besteht, speichern Sie bitte Ihre Protokolle über die Schaltfläche unten und stellen Sie sie dem Ledger-Support zur Verfügung."
    },
    "HardResetFail": {
      "title": "Entschuldigung, die Verbindung konnte nicht zurückgesetzt werden",
      "description": "Bitte versuchen Sie es erneut. Wenn das Problem weiterhin besteht, speichern Sie bitte Ihre Protokolle über die Schaltfläche unten und stellen Sie sie dem Ledger-Support zur Verfügung."
    },
    "InvalidAddress": {
      "title": "Dies ist keine gültige {{currencyName}} Adresse"
    },
    "InvalidAddressBecauseAlreadyDelegated": {
      "title": "Ihr Konto wurde bereits an diesen Validator delegiert"
    },
    "InvalidAddressBecauseDestinationIsAlsoSource": {
      "title": "Ziel- und Quellkonto dürfen nicht identisch sein."
    },
    "InvalidRecipient": {
      "title": "Ungültiger Empfänger"
    },
    "LatestMCUInstalledError": {
      "title": "Entschuldigung, es gibt nichts zu aktualisieren",
      "description": "Bitte kontaktieren Sie den Ledger-Support, wenn Sie Ihr Gerät nicht verwenden können."
    },
    "LedgerAPIError": {
      "title": "Entschuldigung, versuchen Sie es erneut (API HTTP {{status}})",
      "description": "Erfolglose Aufrufe des Ledger-API-Servers. Bitte versuchen Sie es erneut."
    },
    "LedgerAPIErrorWithMessage": {
      "title": "{{message}}",
      "description": "Bitte versuchen Sie es erneut. Wenn das Problem weiterhin besteht, speichern Sie bitte Ihre Protokolle über die Schaltfläche unten und stellen Sie sie dem Ledger-Support zur Verfügung."
    },
    "LedgerAPINotAvailable": {
      "title": "Sorry, {{currencyName}}-Dienste nicht verfügbar",
      "description": "Bitte versuchen Sie es erneut. Wenn das Problem weiterhin besteht, speichern Sie bitte Ihre Protokolle über die Schaltfläche unten und stellen Sie sie dem Ledger-Support zur Verfügung."
    },
    "ManagerAPIsFail": {
      "title": "Entschuldigung, die Manager-Dienste sind nicht verfügbar",
      "description": "Bitte überprüfen Sie den Netzwerkstatus."
    },
    "ManagerAppAlreadyInstalled": {
      "title": "Entschuldigung, das ist bereits installiert",
      "description": "Bitte prüfen Sie, welche Apps bereits auf Ihrem Gerät installiert sind."
    },
    "ManagerAppRelyOnBTC": {
      "title": "Bitcoin und Ethereum Apps benötigt",
      "description": "Bitte installieren Sie zuerst die neuesten Bitcoin- und Ethereum-Apps."
    },
    "ManagerDeviceLocked": {
      "title": "Ihr Gerät ist gesperrt",
      "description": "Bitte entsperren Sie es."
    },
    "ManagerNotEnoughSpace": {
      "title": "Nicht genug Speicherplatz vorhanden",
      "info": "Bitte deinstallieren Sie einige Apps, um Platz für die {{app}} -App zu schaffen. Ihre Krypto-Vermögenswerte bleiben bei der Deinstallation von Apps sicher.",
      "description": "Die Deinstallation von Apps hat keinen Einfluss auf Ihre Vermögenswerte.",
      "continue": "Verstanden!"
    },
    "ManagerQuitPage": {
      "install": {
        "title": "Beenden und Installation abbrechen?",
        "description": "Das Beenden wird die laufenden App-Installationen abbrechen.",
        "stay": "Installation fortsetzen"
      },
      "uninstall": {
        "title": "Beenden und Deinstallation abbrechen?",
        "description": "Das Beenden wird die laufenden App-Deinstallationen abbrechen.",
        "stay": "Deinstallation fortsetzen"
      },
      "update": {
        "title": "Beenden und Updates abbrechen?",
        "description": "Durch Beenden werden die laufenden App-Updates abgebrochen.",
        "stay": "Update fortsetzen"
      },
      "quit": "Manager schließen"
    },
    "ManagerUninstallBTCDep": {
      "title": "Entschuldigung, diese App wird benötigt",
      "description": "Deinstallieren Sie die Bitcoin- oder Ethereum-App zuletzt."
    },
    "NetworkDown": {
      "title": "Entschuldigung, das Internet scheint ausgefallen zu sein",
      "description": "Bitte überprüfen Sie Ihre Internetverbindung."
    },
    "NoAddressesFound": {
      "title": "Entschuldigung, es wurde kein Konto gefunden",
      "description": "Bei der Adressberechnung ist etwas schief gelaufen. Bitte versuchen Sie es erneut. Wenn das Problem weiterhin besteht, speichern Sie bitte Ihre Protokolle über die Schaltfläche unten und stellen Sie sie dem Ledger-Support zur Verfügung."
    },
    "NotEnoughBalance": {
      "title": "Entschuldigung, Guthaben reicht nicht aus",
      "description": "Bitte stellen Sie sicher, dass das Konto ausreichend gedeckt ist."
    },
    "NotEnoughGas": {
      "title": "Nicht genügend ETH für Netzwerkgebühr",
      "description": "Bitte senden Sie einige ETH auf Ihr Konto, um ERC20-Token-Transaktionen zu bezahlen."
    },
    "NotEnoughBalanceToDelegate": {
      "title": "Unzureichender Saldo zum übertragen"
    },
    "NotEnoughBalanceInParentAccount": {
      "title": "Unzureichender Saldo auf dem übergeordneten Konto"
    },
    "QuantityNeedsToBePositive": {
      "title": "Menge muss mindestens 1 sein"
    },
    "NotEnoughSpendableBalance": {
      "title": "Kontostand darf nicht unter {{minimumAmount}} liegen"
    },
    "NotEnoughBalanceBecauseDestinationNotCreated": {
      "title": "Mindestens {{minimalAmount}} benötigt, um die Empfängeradresse zu aktivieren"
    },
    "PairingFailed": {
      "title": "Kopplung fehlgeschlagen",
      "description": "Bitte versuchen Sie es erneut oder lesen Sie unseren Artikel zur Bluetooth-Fehlerbehebung."
    },
    "PasswordIncorrect": {
      "title": "Falsches Passwort",
      "description": "Bitte versuchen Sie es erneut."
    },
    "PasswordsDontMatch": {
      "title": "Passwort stimmt nicht überein",
      "description": "Bitte versuchen Sie es erneut."
    },
    "SelectExchangesLoadError": {
      "title": "Kann nicht geladen werden",
      "description": "Kann die Exchanges nicht laden."
    },
    "SyncError": {
      "title": "Synchronisierungsfehler",
      "description": "Einige Konten konnten nicht synchronisiert werden."
    },
    "TimeoutError": {
      "title": "Entschuldigung, der Server hat zu lange für die Antwort gebraucht",
      "description": "Bitte versuchen Sie es erneut."
    },
    "TimeoutTagged": {
      "title": "Entschuldigung, der Server hat zu lange gebraucht um zu antworten ({{tag}})",
      "description": "Zeitüberschreitung aufgetreten."
    },
    "TransactionRefusedOnDevice": {
      "title": "Transaktion auf Gerät abgelehnt",
      "description": "Bitte versuchen Sie es erneut. Wenn das Problem weiterhin besteht, speichern Sie bitte Ihre Protokolle über die Schaltfläche unten und stellen Sie sie dem Ledger-Support zur Verfügung."
    },
    "TransportError": {
      "title": "Etwas ist schief gelaufen. Bitte schließen Sie Ihr Gerät erneut an",
      "description": "{{message}} Bitte versuchen Sie es erneut. Wenn das Problem weiterhin besteht, speichern Sie bitte Ihre Protokolle über die Schaltfläche unten und stellen Sie sie dem Ledger-Support zur Verfügung."
    },
    "TransportStatusError": {
      "title": "Etwas ist schief gelaufen. Bitte schließen Sie Ihr Gerät erneut an",
      "description": "{{message}} Bitte versuchen Sie es erneut. Wenn das Problem weiterhin besteht, speichern Sie bitte Ihre Protokolle über die Schaltfläche unten und stellen Sie sie dem Ledger-Support zur Verfügung."
    },
    "TronNoFrozenForBandwidth": {
      "title": "Keine Vermögenswerte zum Entsperren",
      "description": "Sie haben keine Bandbreiten-Vermögenswerte, die Sie entsperren können."
    },
    "TronNoFrozenForEnergy": {
      "title": "Keine Vermögenswerte zum Entsperren",
      "description": "Sie haben keine Energie-Vermögenswerte, die Sie entsperren können."
    },
    "TronUnfreezeNotExpired": {
      "title": "Entsperren ist noch nicht verfügbar",
      "description": "Bitte warten Sie 3 Tage nach Ihrem letzten Sperrvorgang."
    },
    "TronVoteRequired": {
      "title": "Mindestens 1 Stimme wird benötigt"
    },
    "TronInvalidVoteCount": {
      "title": "Abstimmungsformat ist falsch",
      "description": "Sie können nur mit runden Zahlen abstimmen."
    },
    "TronRewardNotAvailable": {
      "title": "Prämien sind noch nicht einforderbar",
      "description": "Bitte warten Sie 24 Stunden zwischen den Einforderungen."
    },
    "TronNoReward": {
      "title": "Es gibt keine Prämie, die Sie beanspruchen können"
    },
    "TronInvalidFreezeAmount": {
      "title": "Der zu sperrende Betrag kann nicht kleiner als 1 sein"
    },
    "TronSendTrc20ToNewAccountForbidden": {
      "title": "Das Senden von TRC20 an das neue Konto wird es nicht aktivieren",
      "description": "Um es zu aktivieren, senden Sie zuerst entweder TRX oder TRC10 an das Konto. Dann kann es TRC20 empfangen."
    },
    "TronUnexpectedFees": {
      "title": "Es können zusätzliche Gebühren anfallen"
    },
    "TronNotEnoughTronPower": {
      "title": "Nicht genügend Stimmen vorhanden"
    },
    "TronTransactionExpired": {
      "title": "Zeitüberschreitung der Transaktion ist abgelaufen",
      "description": "Transaktionen müssen innerhalb von 30 Sekunden signiert werden. Bitte versuchen Sie es erneut."
    },
    "TronNotEnoughEnergy": {
      "title": "Nicht genug Energie zum Senden dieses Tokens"
    },
    "UpdateYourApp": {
      "title": "App-Update erforderlich",
      "description": "Bitte deinstallieren Sie die App {{managerAppName}} im Manager und installieren Sie sie dann neu."
    },
    "UserRefusedAllowManager": {
      "title": "Manager auf dem Gerät deaktiviert",
      "description": "Bitte erlauben Sie den Manager auf Ihrem Gerät und versuchen Sie es dann erneut."
    },
    "UserRefusedAddress": {
      "title": "Empfangsadresse abgelehnt",
      "description": "Sie haben die Adresse abgelehnt. Im Zweifelsfall speichern Sie bitte Ihre Protokolle über die Schaltfläche unten und stellen sie dem Ledger-Support zur Verfügung."
    },
    "UserRefusedDeviceNameChange": {
      "title": "Umbenennen auf dem Gerät abgebrochen",
      "description": "Sie haben die Umbenennung abgebrochen. Bitte versuchen Sie es erneut."
    },
    "UserRefusedFirmwareUpdate": {
      "title": "Firmware-Update auf Gerät abgebrochen",
      "description": "Sie haben das Firmware-Update abgebrochen. Bitte versuchen Sie es erneut. Wenn das Problem weiterhin besteht, speichern Sie bitte Ihre Protokolle über die Schaltfläche unten und stellen Sie sie dem Ledger-Support zur Verfügung."
    },
    "UserRefusedOnDevice": {
      "title": "Bedienung am Gerät abgebrochen",
      "description": "Sie haben den Vorgang auf dem Gerät abgelehnt."
    },
    "WebsocketConnectionError": {
      "title": "Entschuldigung, Verbindung fehlgeschlagen",
      "description": "Bitte versuchen Sie es erneut mit einer besseren Netzwerkverbindung (Websocket-Fehler)."
    },
    "WebsocketConnectionFailed": {
      "title": "Entschuldigung, Verbindung fehlgeschlagen",
      "description": "Bitte versuchen Sie es erneut mit einer besseren Netzwerkverbindung (Websocket fehlgeschlagen)."
    },
    "WrongDeviceForAccount": {
      "title": "Etwas ist schief gelaufen",
      "description": "Bitte überprüfen Sie, ob Ihre Hardware-Wallet mit der Wiederherstellungsphrase oder Passphrase eingerichtet ist, die mit dem gewählten Konto verbunden ist."
    },
    "UnexpectedBootloader": {
      "title": "Entschuldigung, Ihr Gerät darf sich nicht im Bootloader-Modus befinden",
      "description": "Bitte starten Sie Ihr Gerät neu, ohne die Schaltflächen zu berühren, wenn das Logo erscheint. Bitte versuchen Sie es erneut. Wenn das Problem weiterhin besteht, speichern Sie bitte Ihre Protokolle über die Schaltfläche unten und stellen Sie sie dem Ledger-Support zur Verfügung."
    },
    "UnavailableTezosOriginatedAccountReceive": {
      "title": "Kann nicht in Unterkonten empfangen werden. Bitte wählen Sie das übergeordnete Konto.",
      "description": "Wenn Sie Geld erhalten möchten, verwenden Sie bitte das übergeordnete Konto"
    },
    "UnavailableTezosOriginatedAccountSend": {
      "title": "Kann noch nicht von Unterkonten senden",
      "description": "Diese Funktion wird zu einem späteren Zeitpunkt aufgrund von Änderungen, die kürzlich durch das Babylon-Update eingeführt wurden, hinzugefügt."
    },
    "AccessDeniedError": {
      "title": "Ledger Live benötigt ein Update",
      "description": "Bitte aktualisieren Sie Ledger Live auf die neueste Version, und verifizieren Sie Ihre Identität erneut, um mit wyre zu tauschen"
    },
    "RecommendUndelegation": {
      "title": "Bitte heben Sie die Übertragung des Kontos auf, bevor Sie es leeren"
    },
    "RecommendSubAccountsToEmpty": {
      "title": "Bitte leeren Sie zuerst alle Unterkonten"
    },
    "NotSupportedLegacyAddress": {
      "title": "Das Legacy-Adressformat wird nicht mehr unterstützt"
    },
<<<<<<< HEAD
    "StellarWrongMemoFormat": {
      "title": "Memo-Format ist falsch"
    },
    "SourceHasMultiSign": {
      "title": "Bitte deaktivieren Sie Multisign um {{currencyName}} zu senden"
    },
    "StellarMemoRecommended": {
      "title": "Beim Senden an diesen Empfänger wird möglicherweise ein Memo benötigt"
    },
    "StratisDown2021Warning": {
      "description": "Die Stratis-Blockchain hat sich weiterentwickelt und funktioniert möglicherweise nicht mehr korrekt. Die Unterstützung für die ursprüngliche Stratis-Blockchain wird bis zum 16. Oktober 2021 aufrechterhalten."
=======
    "SourceHasMultiSign" : {
      "title" : "Bitte deaktivieren Sie Multisign um {{currencyName}} zu senden"
    },
    "StratisDown2021Warning" : {
      "description" : "Die Stratis-Blockchain hat sich weiterentwickelt und funktioniert möglicherweise nicht mehr korrekt. Die Unterstützung für die ursprüngliche Stratis-Blockchain wird bis zum 16. Oktober 2021 aufrechterhalten."
>>>>>>> dc57bb6b
    },
    "SwapExchangeRateAmountTooLow": {
      "title": "Betrag muss höher als {{minAmountFromFormatted}} sein"
    },
    "SwapExchangeRateAmountTooHigh": {
      "title": "Betrag muss kleiner als {{maxAmountFromFormatted}} sein"
    },
    "SwapGenericAPIError": {
      "title": "Wechselkurs abgelaufen",
      "description": "Sie müssen den Tausch bestätigen, bevor der Timer abläuft. Der Tauschkurs bleibt für eine feste Dauer gültig."
    },
    "PolkadotElectionClosed": {
      "title": "Auswahl der Validatoren muss geschlossen werden"
    },
    "PolkadotNotValidator": {
      "title": "Einige ausgewählte Adressen sind keine Validatoren"
    },
    "PolkadotLowBondedBalance": {
      "title": "Alle gebundenen Vermögenswerte werden entbunden, wenn < 1 DOT"
    },
    "PolkadotNoUnlockedBalance": {
      "title": "Sie haben kein ungebundenes Vermögen"
    },
    "PolkadotNoNominations": {
      "title": "Sie haben keine Nominierungen"
    },
    "PolkadotAllFundsWarning": {
      "title": "Stellen Sie sicher, dass Sie genug Guthaben für zukünftige Transaktionsgebühren übrig haben"
    },
    "PolkadotDoMaxSendInstead": {
      "title": "Kontostand darf nicht unter {{minimumBalance}} liegen. Maximalbetrag zu leerem Konto senden."
    },
    "PolkadotBondMinimumAmount": {
      "title": "Sie müssen eine Kaution von mindestens {{minimumBondAmount}} hinterlegen."
    },
    "PolkadotBondMinimumAmountWarning": {
      "title": "Ihr gebundenes Guthaben sollte mindestens {{minimumBondBalance}} sein."
    },
    "PolkadotMaxUnbonding": {
      "title": "Sie haben das Entbindungslimit überschritten"
    },
    "PolkadotValidatorsRequired": {
      "title": "Sie müssen mindestens einen Validator auswählen"
    },
    "TaprootNotActivated": {
      "title": "Taproot Mainnet ist noch nicht aktiviert"
    },
    "NotEnoughNftOwned": {
      "title": "Sie haben die Anzahl der verfügbaren Token überschritten"
    },
    "generic": {
      "title": "{{message}}",
      "description": "Etwas ist schief gelaufen.  Bitte versuchen Sie es erneut. Wenn das Problem weiterhin besteht, speichern Sie bitte Ihre Protokolle über die Schaltfläche unten und stellen Sie sie dem Ledger-Support zur Verfügung."
    },
    "SolanaAccountNotFunded": {
      "title": "Konto nicht gedeckt"
    },
    "SolanaAddressOfEd25519": {
      "title": "Adresse aus ed25519 Kurve"
    },
    "SolanaMemoIsTooLong": {
      "title": "Memo ist zu lang. Maximale Länge beträgt {{maxLength}}"
    },
    "SolanaUseAllAmountStakeWarning": {
      "title": "Stellen Sie sicher, dass Ihr Kontostand zur Deckung künftiger Transaktionsgebühren ausreicht"
    },
    "SolanaTxSimulationFailedWhilePendingOp": {
      "title": "Ihre vorherige Transaktion wurde noch nicht verarbeitet. Bitte warten Sie einen Moment und prüfen Sie vor einem erneuten Versuch zunächst den Transaktionsverlauf."
    },
    "SolanaTxConfirmationTimeout": {
      "title": "Ihre Transaktion ist möglicherweise fehlgeschlagen. Bitte warten Sie einen Moment und prüfen Sie vor einem erneuten Versuch zunächst den Transaktionsverlauf."
    },
<<<<<<< HEAD
    "CardanoMinAmountError": {
      "title": "Mindestens {{amount}} ADA erforderlich"
=======
    "CardanoMinAmountError" : {
      "title" : "Der Mindestbetrag, der versendet werden kann, ist {{amount}} ADA"
    },
    "CardanoNotEnoughFunds" : {
      "title" : "Bitte vergewissern Sie sich, dass Sie genügend Geld für die Bezahlung der Gebühren haben"
    },
    "StellarWrongMemoFormat" : {
      "title" : "Memo-Format ist falsch"
    },
    "StellarMemoRecommended" : {
      "title" : "Beim Senden an diesen Empfänger wird möglicherweise ein Memo benötigt"
    },
    "StellarAssetNotAccepted" : {
      "title" : "Dieser Empfänger hat noch keine Trustline zu {{assetCode}}"
    },
    "StellarAssetRequired" : {
      "title" : "Vor dem Hinzufügen einer Trustline sollte ein Stellar-Vermögenswert ausgewählt werden"
    },
    "StellarAssetNotFound" : {
      "title" : "Der ausgewählte Stellar-Vermögenswert konnte nicht gefunden werden"
    },
    "StellarNotEnoughNativeBalance" : {
      "title" : "Entschuldigung, Guthaben reicht nicht aus",
      "description" : "Bitte vergewissern Sie sich, dass das Konto ausreichend gedeckt ist, um die Transaktionsgebühr zu decken."
    },
    "StellarFeeSmallerThanRecommended" : {
      "title" : "Die gewählte Gebühr ist niedriger als die empfohlene Gebühr"
    },
    "StellarFeeSmallerThanBase" : {
      "title" : "Die Mindesttransaktionsgebühr beträgt 0,00001 XLM"
    },
    "StellarNotEnoughNativeBalanceToAddTrustline" : {
      "title" : "Entschuldigung, Guthaben reicht nicht aus",
      "description" : "Vergewissern Sie sich, dass das Konto genügend Deckung für die neue Trustline aufweist."
    },
    "StellarMuxedAccountNotExist" : {
      "title" : "Stellar-Konto existiert nicht"
    },
    "StellarSourceHasMultiSign" : {
      "title" : "Bitte deaktivieren Sie Multisign, um Stellar-Transaktionen durchzuführen"
>>>>>>> dc57bb6b
    }
  },
  "bluetooth": {
    "required": "Entschuldigung, es sieht so aus, als ob Bluetooth deaktiviert ist",
    "locationRequiredTitle": "Standort ist für Bluetooth LE erforderlich",
    "locationRequiredMessage": "Unter Android ist eine Standortfreigabe erforderlich, um Bluetooth LE-Geräte aufzulisten.",
    "checkEnabled": "Bitte aktivieren Sie Bluetooth in den Einstellungen Ihres Telefons."
  },
  "webview": {
    "noConnectionError": {
      "title": "Keine Verbindung",
      "description": "Ihre Verbindung mit dem Internet ist offenbar unterbrochen. Bitte prüfen Sie Ihre Verbindung und versuchen Sie es noch einmal."
    }
  },
  "location": {
    "required": "Standortdienste erforderlich",
    "open": "Standort-Einstellungen öffnen",
    "disabled": "Ledger Live erfordert Standortdienste, um Ihr Gerät über Bluetooth zu koppeln.",
    "noInfos": "Ledger greift nicht auf Ihre Standortinformationen zu."
  },
  "permissions": {
    "open": "App-Berechtigungen öffnen"
  },
  "fees": {
    "speed": {
      "high": "Hoch",
      "standard": "Standart",
      "low": "Niedrig",
      "slow": "Langsam",
      "medium": "Medium",
      "fast": "Schnell",
      "custom": "Benutzerdefiniert",
      "blockCount": "{{blockCount}} Blöcke"
    }
  },
  "signout": {
    "confirm": "Sind Sie sicher, dass Sie sich abmelden wollen?",
    "disclaimer": "Alle Kontodaten werden von Ihrem Telefon entfernt.",
    "action": "Melden Sie mich ab"
  },
  "auth": {
    "failed": {
      "biometrics": {
        "title": "{{biometricsType}} Entsperren fehlgeschlagen",
        "description": "Passwort eingeben um fortzufahren",
        "authenticate": "Bitte authentifizieren Sie sich mit der Ledger Live-App"
      },
      "denied": "Auth Security wurde nicht aktiviert, weil Ihr Telefon sich nicht authentifizieren konnte.",
      "title": "Authentifizierung fehlgeschlagen",
      "buttons": {
        "tryAgain": "Wiederholen",
        "reset": "Zurücksetzen"
      }
    },
    "unlock": {
      "biometricsTitle": "Bitte authentifizieren Sie sich mit der Ledger Live-App",
      "title": "Willkommen zurück",
      "desc": "Passwort eingeben um fortzufahren",
      "inputPlaceholder": "Passwort eingeben",
      "login": "Anmeldename",
      "forgotPassword": "Passwort vergessen"
    },
    "addPassword": {
      "placeholder": "Wählen Sie Ihr Passwort",
      "title": "Passwort-Sperre"
    },
    "confirmPassword": {
      "title": "Passwort bestätigen",
      "placeholder": "Bestätigen Sie Ihr Passwort"
    },
    "enableBiometrics": {
      "title": "{{biometricsType}}",
      "desc": "Entsperren mit {{biometricsType}}"
    }
  },
  "reset": {
    "title": "Deinstallieren und Ledger Live erneut installieren",
    "description": "Bitte deinstallieren Sie die App auf Ihrem Telefon und installieren Sie sie anschließend neu, um die Daten von Ledger Live, einschließlich Konten und Einstellungen, zu löschen.",
    "button": "Zurücksetzen",
    "warning": "Das Zurücksetzen von Ledger Live löscht Ihren Swap-Transaktionsverlauf für alle Ihre Konten."
  },
  "graph": {
    "week": "1W",
    "month": "1M",
    "year": "1J",
    "all": "Alle"
  },
  "carousel": {
    "title": "Banner schließen?",
    "description": "Wir werden Sie über alle neuen Ankündigungen informieren.",
    "confirm": "Bestätigen",
    "undo": "Rückgängig machen",
    "banners": {
      "valentine": {
        "title": "Valentinstag",
        "description": "Reduzierte Gebühren bei Kauf und Verkauf"
      },
      "tour": {
        "title": "Tour absolvieren",
        "description": "Erkunden Sie die Ledger Live-App und finden Sie heraus, wie Sie Vermögen kaufen, vermehren und schützen",
        "cta": "Durchsuchen"
      },
      "academy": {
        "title": "Ledger Academy",
        "description": "Alles, was Sie über Blockchain wissen müssen",
        "cta": "Durchsuchen"
      },
      "stakeCosmos": {
        "title": "COSMOS staken",
        "description": "Übertragen Sie Ihre verdienten ATOM-Prämien heute."
      },
      "familyPack": {
        "title": "Familien-Paket",
        "description": "Ermäßigtes Nano S 3er-Pack, perfekt für Geschenke oder Backups",
        "cta": "Jetzt kaufen"
      },
      "familyPackX": {
        "title": "Ledger Nano X Familien-Paket",
        "description": "Ermäßigtes Nano S 3er-Pack, perfekt für Geschenke oder Backups",
        "cta": "Jetzt sparen"
      },
      "buyCrypto": {
        "title": "Krypto kaufen",
        "description": "Kaufen Sie 50+ Kryptos über unsere Partner",
        "cta": "Jetzt kaufen"
      },
      "swap": {
        "title": "Kryptowährungen umtauschen",
        "description": "Tauschen Sie 100+ Kryptos bei vollem Schutz über unsere Partner",
        "cta": "Jetzt umtauschen"
      },
      "algorand": {
        "title": "Algorand",
        "description": "Verdienen Sie mit jeder Transaktion ALGO-Prämien."
      },
      "sell": {
        "title": "Kryptowährungen verkaufen",
        "description": "Verkaufen Sie Bitcoin direkt von Ledger Live aus."
      },
      "vote": {
        "title": "Stimmen Sie mit Ihrem Ledger ab",
        "description": "Stimmen Sie direkt aus Ihrer Ledger Wallet ab."
      },
      "lending": {
        "title": "Kryptowährungen verleihen",
        "description": "Verleihen von Vermögenswerten über das Compound-Protokoll"
      },
      "blackfriday": {
        "title": "Black Friday",
        "description": "Freuen Sie sich über 40 % Rabatt mit dem Promo-Code BLACKFRIDAY20"
      },
      "lido": {
        "title": "ETH-Staking mit Lido",
        "description": "Verdienen Sie Belohnungen, indem Sie sicher ETH mit Lido staken",
        "cta": "Jetzt staken"
      },
      "market": {
        "title": "Krypto-Märkte",
        "description": "Überprüfen Sie Krypto-Preise und Markttrends direkt in der App",
        "cta": "Durchsuchen"
      },
      "manageCard": {
        "title": "Wir präsentieren die CL Card",
        "description": "Bestellen und verwalten Sie Ihre CL Card Powered by Ledger",
        "cta": "Weitere Informationen"
      },
      "discoverWeb3": {
        "title": "Web 3.0 entdecken",
        "description": "Machen Sie sich bis zum Eintreffen Ihres Geräts mit allem vertraut, was das Web 3.0 zu bieten hat.",
        "cta": "Entdecken"
      }
    }
  },
<<<<<<< HEAD
  "ratings": {
    "init": {
      "title": "Wie gefällt Ihnen Ledger Live?",
      "description": "Sind Sie zufrieden oder haben Sie mehr von uns erwartet? In beiden Fällen freuen wir uns über Ihr Feedback.",
      "cta": {
        "enjoy": "Ich bin begeistert",
        "disappointed": "Ich bin enttäuscht",
        "notNow": "Nicht jetzt"
=======
  "ratings" : {
    "init" : {
      "title" : "Wie gefällt Ihnen unsere App?",
      "description" : "Ihr Feedback ist uns wichtig, um Ledger Live zu verbessern.",
      "cta" : {
        "enjoy" : "Ich bin begeistert",
        "disappointed" : "Ich bin enttäuscht",
        "notNow" : "Nicht jetzt"
>>>>>>> dc57bb6b
      }
    },
    "enjoy": {
      "title": "Das freut uns!",
      "description": "Wir wären Ihnen sehr dankbar, wenn Sie sich einen Moment Zeit nähmen, um uns eine Rezension zu hinterlassen. Ihr Feedback hilft und motiviert uns, mehr Menschen zu erreichen und neue App-Funktionen einzuführen.",
      "cta": {
        "rate": "Geben Sie uns 5 Sterne",
        "notNow": "Nicht jetzt"
      }
    },
<<<<<<< HEAD
    "disappointed": {
      "title": "Helfen Sie uns, das Produkt für Sie noch besser zu machen",
      "description": "Mit Ihrem ehrlichen Feedback unterstützen Sie uns dabei, Bereiche mit Optimierungsbedarf zu identifizieren.",
      "cta": {
        "sendFeedback": "Feedback senden",
        "notNow": "Nicht jetzt"
=======
    "disappointed" : {
      "title" : "Helfen Sie uns, das Produkt für Sie noch besser zu machen",
      "description" : "Wenn Sie weitere Hilfe benötigen oder möchten, dass wir uns mit Ihnen in Verbindung setzen, nutzen Sie bitte unseren Live-Chat",
      "here" : "Hier",
      "cta" : {
        "sendFeedback" : "Feedback senden",
        "notNow" : "Nicht jetzt"
>>>>>>> dc57bb6b
      }
    },
    "disappointedDone": {
      "title": "Vielen Dank für Ihr Feedback",
      "description": "Wenn Sie weiteres Feedback übermitteln möchten oder Hilfe benötigen, schreiben Sie uns eine E-Mail an ",
      "cta": {
        "done": "Fertig"
      }
    }
  },
  "buyDevice": {
    "0": {
      "title": "Es ist Ihr Geld. Besitzen Sie es.",
      "desc": "Übernehmen Sie Verantwortung und erhalten Sie die Freiheit, Ihre Kryptos selbst zu verwalten."
    },
    "1": {
      "title": "Zugriff auf DeFi- und NFTs",
      "desc": "Interagieren Sie sicher mit unseren vertrauenswürdigen DeFi-Anwendungen direkt aus der App."
    },
    "2": {
      "title": "Ihr Zugang zu Web3",
      "desc": "Kaufen, verkaufen und tauschen Sie wichtige Kryptowährungen von unseren Partnern, sicher mit Ihrer Ledger."
    },
    "3": {
      "title": "Zertifizierte Sicherheit",
      "desc": "Unsere Produkte sind die einzigen Hardware-Wallets, die für ihre Sicherheit von nationalen Cyber-Sicherheitsbehörden zertifiziert sind."
    },
    "title": "Sie benötigen einen Ledger.",
    "desc": "Aus Sicherheitsgründen funktioniert Ledger Live nur mit einem Gerät. Sie benötigen ein Gerät, um fortzufahren.",
    "cta": "Ledger jetzt kaufen",
    "footer": "Ich habe bereits ein Gerät, jetzt einrichten",
    "bannerTitle": "Bewahren Sie Ihre Kryptowährungen und NFTs sicher auf",
    "bannerTitle2": "Sie benötigen eine Nano für den Handel",
    "bannerSubtitle": "mit einem Ledger-Gerät",
    "bannerButtonTitle": "Entdecken Sie die Nano",
    "bannerButtonTitle2": "Ein Gerät kaufen",
    "setupCta": "Ich habe bereits ein Gerät. Bitte Einrichtung starten."
  },
  "postBuyDeviceSetupNanoWall": {
    "title": "Haben Sie Ihr Gerät erhalten?",
    "desc": "Sobald Sie Ihr Gerät erhalten haben, können Sie es über Ledger Live einrichten!",
    "cta": "Mein Gerät einrichten",
    "bannerTitle": "Haben Sie Ihr Gerät erhalten?",
    "bannerCta": "Starten Sie die Einrichtung",
    "continue": "Weiter"
  },
  "purchaseDevice": {
    "pageTitle": "Gerät kaufen",
    "debugDrawers": {
      "url": {
        "title": "iFrame-URL aktualisieren",
        "subtitle": "Debugging-Einstellungen",
        "cta": "Speichern"
      },
      "message": {
        "successTitle": "Transaktion abgeschlossen",
        "errorTitle": "Transaktionsfehler",
        "subtitle": "Nachricht empfangen",
        "type": "Typ: {{type}}",
        "deviceId": "Geräte-ID: {{deviceId}}",
        "price": "Preis: {{price}}",
        "currency": "Währung: {{currency}}",
        "value": "Wert: {{value}}"
      }
    }
  },
  "postBuyDevice": {
    "headerTitle": "Kauf erfolgreich",
    "title": "Glückwunsch!",
    "desc": "Ihre Bestellung wird bearbeitet.\nSie erhalten Ihr Ledger-Gerät in Kürze. Bitte überprüfen Sie Ihre E-Mails auf Ihre Auftragsbestätigung."
  },
  "discover": {
    "title": "Entdecken",
    "desc": "Erkunden Sie die Welt von Web 3.0 in Ledger Live",
    "link": "Weitere Infos",
    "sections": {
      "learn": {
        "title": "Lernen",
        "desc": "Machen Sie sich schlau über Kryptos, NFTs, digitale Sicherheit und mehr"
      },
      "ledgerApps": {
        "title": "Apps",
        "desc": "Entdecken Sie Ledgers Partnerapplikationen an einem Ort"
      },
      "earn": {
        "title": "Verdienen",
        "desc": "Verdienen Sie ein passives Einkommen und vermehren Sie Ihr Kryptovermögen"
      },
      "mint" : {
        "title" : "Mint",
        "desc" : "Mint NFTs aus exklusiven Kooperationen auf dem [ L ] Markt"
      }
    },
    "comingSoon": "In Kürze verfügbar",
    "mostPopular": "Am beliebtesten"
  },
  "onboarding": {
    "stepWelcome": {
      "title": "Willkommen bei Ledger",
      "subtitle": "Wir machen digitales Eigentum sicher und einfach.",
      "start": "Erste Schritte",
      "noDevice": "Kein Gerät?",
      "buy": "Kaufen Sie ein {{fullDeviceName}}",
      "terms": "Durch Tippen auf \"Los geht's'\" erklären Sie sich einverstanden mit unseren",
      "termsLink": "Nutzungsbedingungen",
      "privacyLink": "Datenschutzrichtlinie",
      "and": "Hinzu kommt:"
    },
    "stepDoYouHaveALedgerDevice": {
      "title": "Besitzen Sie ein Ledger-Gerät?",
      "subtitle": "Zuallererst das Wichtigste",
      "yes": "Ja, das tue ich",
      "no": "Noch nicht"
    },
    "postWelcomeStep": {
      "title": "Entscheiden Sie sich",
      "subtitle_yes": "Sie können Ihr Ledger-Gerät einrichten oder sich zuerst in der App umschauen.",
      "subtitle_no": "Sie können auswählen, ob Sie sich zunächst die App ansehen oder gleich eine Nano X kaufen möchten.",
      "noLedgerLink": "Ich habe keinen Ledger und möchte einen kaufen",
      "setupLedger": {
        "title": "Meinen Ledger einrichten",
        "subtitle": "Wir begleiten Sie bei jedem Schritt zur Sicherung Ihrer Kryptowährungen und NFTs"
      },
      "buyNano": {
        "title": "Kaufen Sie ein Ledger Nano X",
        "subtitle": "Eine Hardware-Wallet ist die einzige Möglichkeit, um sicherzustellen, dass Ihre Vermögenswerte sicher sind "
      },
      "discoverLedger": {
        "title": "Erkunden Sie Ledger Live",
        "subtitle": "Erkunden Sie die App und erfahren Sie mehr über ihre Vorteile "
      }
    },
    "discoverLive": {
      "exploreWithoutADevice": "Erkunden Sie ohne ein Gerät",
      "buyALedgerNow": "Jetzt Ledger kaufen",
      "0": {
        "title": "Sichern Sie alle Ihre Krypto-Werte"
      },
      "1": {
        "title": "Behalten Sie die Märkte im Auge."
      },
      "2": {
        "title": "Entdecken Sie Apps und erfahren Sie mehr über web3."
      },
      "3": {
        "title": "Sichern Sie Ihre Krypto & NFTs."
      }
    },
    "stepLanguage": {
      "title": "Wählen Sie Ihre Sprache",
      "cta": "Weiter",
      "warning": {
        "title": "Erste Schritte auf Englisch",
        "cta": "Verstanden!",
        "desc": "Wir führen zusätzliche Sprachen ein, um Ihnen das Onboarding mit Ledger zu erleichtern. Bitte beachten Sie, dass der Rest der Ledger-Erfahrung derzeit nur auf Englisch verfügbar ist."
      }
    },
    "stepSelectDevice": {
      "title": "Gerät auswählen",
      "nanoS": "Nano S",
      "nanoSP": "Nano S Plus",
      "nanoX": "Nano X",
      "blue": "Blau",
      "chooseDevice": "Wählen Sie Ihr Gerät"
    },
    "stepUseCase": {
      "title": "Hallo!",
      "or": "Oder",
      "firstUse": {
        "title": "Verwenden Sie Ihren Nano zum ersten Mal?",
        "subTitle": "Einrichten eines neuen Nano",
        "desc": "Lassen Sie uns beginnen und Ihr Gerät einrichten!",
        "label": "30 Min."
      },
      "devicePairing": {
        "title": "Haben Sie bereits eine Wiederherstellungsphrase?",
        "label": "Gerätepaarung",
        "subTitle": "Verbinden Sie Ihren Nano",
        "desc": "Ihr Gerät ist bereits eingerichtet? Verbinden Sie es mit der App!"
      },
      "desktopSync": {
        "title": "Haben Sie bereits eine Wiederherstellungsphrase?",
        "label": "Desktop-Synchronisation",
        "subTitle": "Krypto von Ihrer Desktop-App aus synchronisieren",
        "desc": "Sie haben bereits die Desktop-App? Synchronisieren Sie sie, um Ihre Kryptowährungen über Ihr Smartphone zu verwalten!"
      },
      "restoreDevice": {
        "label": "Gerät wiederherstellen",
        "subTitle": "Wiederherstellen Ihrer Wiederherstellungsphrase auf einem neuen Gerät",
        "desc": "Verwenden Sie eine vorhandene Wiederherstellungsphrase, um Ihre privaten Schlüssel auf einem neuen Nano wiederherzustellen!"
      },
      "recovery": "Haben Sie bereits eine Wiederherstellungsphrase?"
    },
    "stepNewDevice": {
      "0": {
        "label": "Grundlagen",
        "title": "Zugriff auf Ihre Kryptos",
        "desc": "Ihre Krypto-Vermögenswerte werden auf der Blockchain gespeichert. Sie benötigen einen privaten Schlüssel, um darauf zuzugreifen und sie zu verwalten.",
        "action": "Haben Sie noch keinen Nano? Entdecken Sie die App"
      },
      "1": {
        "label": "Grundlagen",
        "title": "Achten Sie auf Ihren privaten Schlüssel",
        "desc": "Ihr privater Schlüssel ist in Ihrem Nano gespeichert und Sie müssen der einzige sein, der ihn besitzt, um die Kontrolle über Ihr Geld zu haben."
      },
      "2": {
        "label": "Grundlagen",
        "title": "Offline bleiben",
        "desc": "Mit Ledger Live können Sie Krypto kaufen, verkaufen, verwalten, tauschen und verdienen und bleiben dabei geschützt. Sie werden jede Krypto-Transaktion mit Ihrem Nano validieren."
      },
      "3": {
        "label": "Grundlagen",
        "title": "Transaktionen validieren",
        "desc": "Ihr Nano arbeitet als „Cold Storage“-Wallet. Das bedeutet, dass er Ihren privaten Schlüssel niemals online preisgibt, selbst wenn Sie die App verwenden."
      },
      "4": {
        "label": "Grundlagen",
        "title": "Lassen Sie uns Ihren Nano einrichten!",
        "desc": "Wir beginnen mit der Einrichtung der Nano-Sicherheit."
      },
      "cta": "Packen wir's an!",
      "title": "GRUNDLAGEN"
    },
    "stepSetupDevice": {
      "start": {
        "title": "Der beste Weg für den Anfang:",
        "bullets": {
          "0": {
            "label": "Planen Sie 30 Minuten ein und nehmen Sie sich Zeit."
          },
          "1": {
            "label": "Nehmen Sie einen Stift zum Schreiben."
          },
          "2": {
            "label": "Bleiben Sie allein, und wählen Sie eine sichere und ruhige Umgebung."
          }
        },
        "cta": "Weiter",
        "warning": {
          "title": "Bitte seien Sie vorsichtig",
          "desc": "Stellen Sie sicher, dass Sie die Anweisungen dieser App bei jedem Schritt des Vorgangs befolgen.",
          "ctaText": "Verstanden!"
        }
      },
      "setup": {
        "bullets": {
          "0": {
            "title": "Nano einschalten",
            "nanoX": {
              "label": "Schalten Sie Ihr Gerät ein, indem Sie die schwarze Taste 1 Sekunde lang drücken."
            },
            "nanoS": {
              "label": "Schalten Sie Ihr Gerät ein, indem Sie es an den USB-Anschluss Ihres Smartphones anschließen."
            },
            "nanoSP": {
              "label": "Schalten Sie Ihr Gerät ein, indem Sie es an den USB-Anschluss Ihres Smartphones anschließen."
            },
            "blue": {
              "label": "Schalten Sie Ihr Gerät ein, indem Sie es an den USB-Anschluss Ihres Telefons anschließen und die Einschalttaste drücken."
            }
          },
          "1": {
            "title": "Durchsuchen",
            "label": "Erfahren Sie, wie Sie Ihr Gerät bedienen können, indem Sie die Anweisungen auf dem Bildschirm lesen."
          },
          "2": {
            "title": "Wählen Sie „Als neues Gerät einrichten“",
            "label": "Drücken Sie beide Tasten gleichzeitig, um die Auswahl zu bestätigen."
          },
          "3": {
            "title": "Anweisungen befolgen",
            "label": "Kommen Sie hierher zurück, um den Anweisungen zu Ihrem PIN-Code zu folgen."
          }
        },
        "cta": "Nächster Schritt"
      },
      "pinCode": {
        "title": "PIN-Code",
        "desc": "Ihr PIN-Code ist die erste Ebene der Sicherheit. Er sichert physisch den Zugang zu Ihrem Nano und Ihren privaten Schlüsseln. Ihr PIN-Code muss 4 bis 8 Ziffern lang sein. Ihr PIN-Code muss 4 bis 8 Ziffern lang sein.",
        "checkboxDesc": "Ich verstehe, dass ich meinen PIN-Code selbst wählen und ihn geheim halten muss.",
        "cta": "PIN-Code einrichten"
      },
      "pinCodeSetup": {
        "bullets": {
          "0": {
            "title": "PIN-Code auswählen",
            "label": "Drücken Sie die linke oder rechte Taste, um Ziffern zu ändern. Drücken Sie beide Tasten, um eine Ziffer zu bestätigen. Wählen Sie <0></0> aus, um Ihren PIN-Code zu bestätigen. Wählen Sie <1></1> , um eine Ziffer zu löschen.",
            "desc": "Drücken Sie die linke oder rechte Taste, um Ziffern zu ändern. Drücken Sie beide Tasten, um eine Ziffer zu bestätigen. Wählen Sie <validIcon></validIcon> aus, um Ihren PIN-Code zu bestätigen. Wählen Sie <cancelIcon></cancelIcon> , um eine Ziffer zu löschen."
          },
          "1": {
            "title": "PIN-Code bestätigen",
            "label": "Geben Sie Ihren PIN-Code erneut ein, um ihn zu bestätigen.",
            "desc": "Geben Sie Ihren PIN-Code erneut ein, um ihn zu bestätigen."
          }
        },
        "infoModal": {
          "title": "Sicheren Sie Ihren PIN-Code",
          "bullets": {
            "0": {
              "label": "Wählen Sie diesen PIN-Code immer selbst aus."
            },
            "1": {
              "label": "Geben Sie Ihren PIN-Code immer außer Sichtweite Anderer ein."
            },
            "2": {
              "label": "Sie können Ihren PIN-Code bei Bedarf ändern."
            },
            "3": {
              "label": "Drei falsche PIN-Code-Eingaben hintereinander setzen das Gerät zurück."
            },
            "4": {
              "label": "Verwenden Sie niemals einen einfachen PIN-Code wie 0000, 123456, oder 55555555."
            },
            "5": {
              "label": "Geben Sie Ihren PIN-Code niemals an jemand anderen weiter. Auch nicht an Ledger."
            },
            "6": {
              "label": "Verwenden Sie niemals einen PIN-Code, den Sie nicht selbst gewählt haben."
            },
            "7": {
              "label": "Speichern Sie Ihren PIN-Code niemals auf einem Computer oder Smartphone."
            }
          }
        },
        "cta": "Nächster Schritt"
      },
      "recoveryPhrase": {
        "title": "Wiederherstellungsphrase",
        "desc": "Ihre Wiederherstellungsphrase ist eine geheime Liste von 24 Wörtern, die Ihre privaten Schlüssel sichern.",
        "desc_1": "Ihr Nano erzeugt eine einzigartige Wiederherstellungsphrase. Ledger behält keine Kopie davon.",
        "cta": "Nächster Schritt",
        "checkboxDesc": "Ich verstehe, dass ich bei Verlust dieser Wiederherstellungsphrase nicht auf meine Kryptos zugreifen kann, falls ich den Zugang zu meinem Nano verliere."
      },
      "recoveryPhraseSetup": {
        "infoModal": {
          "title": "Wie funktioniert eine Wiederherstellungsphrase?",
          "desc": "Ihre Wiederherstellungsphrase funktioniert wie ein einzigartiger Generalschlüssel. Ihr Ledger-Gerät verwendet sie, um private Schlüssel für jeden Krypto-Vermögenswert zu berechnen, den Sie besitzen.",
          "desc_1": "Um den Zugriff auf Ihre Kryptos wiederherzustellen, kann jede Wallet die gleichen privaten Schlüssel aus Ihrem Wiederherstellungssatz berechnen.",
          "link": "Mehr zur Wiederherstellungsphrase",
          "title_1": "Was ist, wenn ich den Zugriff auf meinen Nano verliere?",
          "bullets": {
            "0": {
              "label": "Besorgen Sie sich eine neue Hardware-Wallet."
            },
            "1": {
              "label": "Wählen Sie „Wiederherstellungsphrase auf einem neuen Gerät wiederherstellen“ in der Ledger-App."
            },
            "2": {
              "label": "Geben Sie Ihre Wiederherstellungsphrase auf Ihrem neuen Gerät ein, um den Zugriff auf Ihre Kryptos wiederherzustellen."
            }
          }
        },
        "bullets": {
          "0": {
            "title": "Nehmen Sie Ihr Wiederherstellungsblatt",
            "label": "Nehmen Sie ein leeres Wiederherstellungsblatt, das Ihrem Nano beiliegt. Bitte wenden Sie sich an den Ledger-Support, wenn das Wiederherstellungsblatt nicht leer geliefert wurde."
          },
          "1": {
            "title": "Wiederholen Sie dies für alle Wörter!",
            "label": "Schreiben Sie Wort #1, das auf Ihrem Nano angezeigt wird, in Position 1 Ihres Wiederherstellungsblatts. Drücken Sie dann auf Ihrem Nano nach rechts, um Wort #2 anzuzeigen und notieren Sie es in Position 2.",
            "label_1": "Wiederholen Sie den Vorgang für alle Wörter und achten Sie dabei sorgfältig auf die Reihenfolge und die Rechtschreibung. Drücken Sie auf Ihrem Nano nach links, um eventuelle Fehler zu finden."
          },
          "2": {
            "title": "Bestätigen Sie Ihre Wiederherstellungsphrase",
            "label": "Blättern Sie durch die Wörter, bis Sie Wort 1 gefunden haben, indem Sie die rechte Taste drücken. Bestätigen Sie, indem Sie beide Tasten drücken."
          },
          "3": {
            "title": "Wiederholen Sie dies für alle Wörter!"
          }
        },
        "cta": "Bestätigen Sie Ihre Wiederherstellungsphrase",
        "nextStep": "Nächster Schritt"
      },
      "hideRecoveryPhrase": {
        "title": "Verstecken Sie Ihre Wiederherstellungsphrase",
        "desc": "Ihre Wiederherstellungsphrase ist die letzte Chance, auf Ihre Krypto zuzugreifen, falls Sie Ihren Nano nicht benutzen können. Sie müssen sie an einem sicheren Ort aufbewahren.",
        "bullets": {
          "0": {
            "label": "Geben Sie diese Wörter nur auf einer Hardware-Wallet ein, niemals auf Computern oder Telefonen."
          },
          "1": {
            "label": "Teilen Sie Ihre 24 Worte niemals mit jemandem, auch nicht mit Ledger."
          }
        },
        "cta": "Schließen",
        "finalCta": "OK, ich bin fertig!",
        "infoModal": {
          "label": "Erfahren Sie wie man gut versteckt",
          "title": "Wo sollte ich meine Wiederherstellungsphrase aufbewahren?",
          "bullets": {
            "0": {
              "label": "<bold>NIEMALS</bold> auf einem Computer, Telefon oder einem anderen Gerät eingeben! Machen Sie kein Foto davon."
            },
            "1": {
              "label": "Teilen Sie Ihre 24 Wörter <bold>NIEMALS</bold> mit jemand anderem."
            },
            "2": {
              "label": "Bewahren Sie sie <bold>IMMER</bold> an einem sicheren Ort auf, geschützt vor Blicken."
            },
            "3": {
              "label": "Ledger wird Sie niemals nach Ihrer Wiederherstellungsphrase fragen."
            },
            "4": {
              "label": "Wenn eine Person oder Anwendung danach fragt, gehen Sie davon aus, dass es sich um einen Betrug handelt!"
            }
          }
        },
        "warning": {
          "title": "Jetzt geht's los!",
          "desc": "Beantworten Sie 3 einfache Fragen, um häufige Missverständnisse über Ihre Hardware-Wallet zu vermeiden.",
          "cta": "Lassen Sie uns das Quiz machen"
        }
      }
    },
    "stepRecoveryPhrase": {
      "importRecoveryPhrase": {
        "title": "Wiederherstellen mit der Wiederherstellungsphrase",
        "desc": "Stellen Sie Ihren Nano aus der Wiederherstellungsphrase wieder her, um Ihren Ledger-Hardware-Wallet wiederherzustellen, zu ersetzen oder zu sichern.",
        "desc_1": "Ihr Nano wird Ihre privaten Schlüssel wiederherstellen und Sie werden in der Lage sein, auf Ihre Krypto zuzugreifen und diese zu verwalten.",
        "cta": "OK, ich bin bereit!",
        "warning": {
          "title": "Wir empfehlen nur Ledger-Wiederherstellungsphrasen",
          "desc": "Ledger kann die Sicherheit von externen Wiederherstellungsphrasen nicht garantieren. Wir empfehlen, Ihren Nano als neues Gerät einzurichten, wenn Ihre Wiederherstellungsphrase nicht von einem Ledger generiert wurde.",
          "cta": "Verstanden!"
        },
        "nextStep": "Nächster Schritt",
        "bullets": {
          "0": {
            "title": "Nano einschalten",
            "nanoX": {
              "label": "Schalten Sie Ihr Gerät ein, indem Sie die schwarze Taste 1 Sekunde lang drücken."
            },
            "nanoS": {
              "label": "Schalten Sie Ihr Gerät ein, indem Sie es an den USB-Anschluss Ihres Smartphones anschließen."
            },
            "nanoSP": {
              "label": "Schalten Sie Ihr Gerät ein, indem Sie es an den USB-Anschluss Ihres Smartphones anschließen."
            },
            "blue": {
              "label": "Schalten Sie Ihr Gerät ein, indem Sie es an den USB-Anschluss Ihres Telefons anschließen und die Einschalttaste drücken."
            }
          },
          "1": {
            "title": "Durchsuchen",
            "label": "Erfahren Sie, wie Sie Ihr Gerät bedienen können, indem Sie die Anweisungen auf dem Bildschirm lesen."
          },
          "2": {
            "title": "Wählen Sie \"Wiederherstellen aus Wiederherstellungsphrase\"",
            "label": "Drücken Sie beide Tasten gleichzeitig, um die Auswahl zu bestätigen."
          },
          "3": {
            "title": "Anweisungen befolgen",
            "label": "Kommen Sie hierher zurück, um den Anweisungen zu Ihrem PIN-Code zu folgen."
          }
        }
      },
      "existingRecoveryPhrase": {
        "title": "Wiederherstellungsphrase eingeben",
        "paragraph1": "Ihr Wiederherstellungsphrase ist die geheime Liste von Wörtern, die Sie beim ersten Einrichten Ihrer Wallet gewählt haben.",
        "paragraph2": "Ledger bewahrt keine Kopie Ihrer Wiederherstellungsphrase auf.",
        "checkboxDesc": "Ich verstehe, dass ich bei Verlust der Wiederherstellungsphrase nicht mehr auf meine Kryptos zugreifen kann, falls ich den Zugang zu meinem Nano verliere.",
        "bullets": {
          "0": {
            "title": "Schnappen Sie sich Ihre Wiederherstellungsphrase"
          },
          "1": {
            "title": "Wählen Sie die Länge der Wiederherstellungsphrase",
            "label": "Ihre Wiederherstellungsphrasen können 12, 18 oder 24 Wörter haben. Sie müssen alle Wörter eingeben, um auf Ihre Kryptos zuzugreifen."
          },
          "2": {
            "title": "Wort 1 eingeben ...",
            "label": "Geben Sie die ersten Buchstaben von Wort #1 ein, indem Sie mit der rechten oder linken Taste auswählen. Drücken Sie beide Tasten, um jeden Buchstaben zu bestätigen."
          },
          "3": {
            "title": "Bestätigen Sie Wort 1 ...",
            "label": "Wählen Sie Wort 1 aus den Vorschlägen. Drücken Sie zum Bestätigen beide Tasten."
          },
          "4": {
            "title": "Wiederholen Sie dies für alle Wörter!"
          }
        },
        "nextStep": "Nächster Schritt"
      }
    },
    "stepPairNew": {
      "nanoX": {
        "title": "Koppeln Sie Ihren Nano",
        "desc": "Dies ist das erste Mal, dass Sie Ihren Nano mit diesem Telefon einrichten. Lassen Sie uns Ihr Gerät schnell koppeln.",
        "cta": "Koppeln wir meinen Nano"
      },
      "nanoS": {
        "title": "Verbinden Sie Ihren Nano",
        "desc": "Dies ist das erste Mal, dass Sie Ihren Nano mit diesem Telefon einrichten. Lassen Sie uns Ihr Gerät schnell anschließen.",
        "cta": "Schließen wir meinen Nano an"
      },
      "nanoSP": {
        "title": "Verbinden Sie Ihren Nano",
        "desc": "Dies ist das erste Mal, dass Sie Ihren Nano mit diesem Telefon einrichten. Lassen Sie uns Ihr Gerät schnell anschließen.",
        "cta": "Schließen wir meinen Nano an"
      },
      "blue": {
        "title": "Verbinden Sie Ihren Blue",
        "desc": "Dies ist das erste Mal, dass Sie Ihren Blue mit diesem Telefon einrichten. Lassen Sie uns Ihr Gerät schnell anschließen.",
        "cta": "Verbinden wir meinen Blue"
      },
      "infoModal": {
        "title": "Wo kann ich meinen Gerätenamen finden?",
        "desc": "Wählen Sie auf Ihrem Gerät Einstellungen > Allgemein > Gerätename.",
        "title_1": "Wie richte ich eine Bluetooth-Verbindung ein?",
        "title_2": "Wie kann ich meinen Nano X ohne Bluetooth verwenden?",
        "desc_1": "Verwenden Sie ein <1>OTG-Kabel</1>, um Ihren Ledger Nano X mit Ihrem Android-Smartphone zu verbinden (iOS wird nicht unterstützt). Verwalten Sie Ihre Kryptowährungen mit Ledger Live Mobile oder einer anderen kompatiblen (Web-)App.",
        "bullets": {
          "0": {
            "label": "Vergewisseren Sie sich, dass Bluetooth auf Ihrem Smartphone und auf Ihrem Ledger Nano X aktiviert ist. Ihr Ledger Nano X sollte sich auf dem Dashboard, dem Hauptstartbildschirm, befinden.<br>"
          },
          "1": {
            "label": "<1>{{Os}}</1>: Stellen Sie sicher, dass Standortdienste in den Einstellungen Ihres Telefons für Ledger Live aktiviert sind. Ledger Live verwendet niemals Ihre Standortinformationen, dies ist eine Voraussetzung für Bluetooth auf {{Os}}."
          },
          "2": {
            "label": "Wenn Sie ein Problem mit der Bluetooth-Kopplung haben, lesen Sie bitte den folgenden Artikel",
            "link": "Beheben Sie Verbindungsprobleme."
          }
        }
      },
      "errorInfoModal": {
        "title": "Ist etwas schief gelaufen?",
        "title_1": "Ich habe ein Android",
        "title_2": "Android-Version aktualisieren",
        "desc": "Wenn Sie Bluetooth-Probleme mit Ihrem Nano X haben, entfernen Sie bitte die Kopplung und 'vergessen' Sie Nano X auf Ihrem Telefon. Versuchen Sie dann die Kopplung erneut.",
        "desc_1": "Es kann eine Weile dauern, bis die Bluetooth-Kopplungsanfrage angezeigt wird. Stellen Sie sicher, dass Sie den Pairing-Code sowohl auf Ihrem Nano X als auch auf Ihrem Telefon verifizieren und bestätigen.",
        "desc_2": "Prüfen Sie in den Bluetooth-Einstellungen Ihres Telefons, ob der Ledger Nano X erkannt wird. Wenn er nicht erkannt wird, stellen Sie sicher, dass Sie das Bluetooth an Ihrem Ledger Nano X einschalten.",
        "desc_3": "Standort-Dienste",
        "desc_4": "Wenn der Ledger Nano X beim Versuch, ihn zu koppeln, in Ihrer mobilen App nicht erkannt wird, versuchen Sie bitte die folgende Lösung:",
        "desc_5": "Die Ledger Mobile App fordert Sie auf, Standortdienste zuzulassen, wenn diese noch nicht aktiviert sind, aber auf einigen Telefonmodellen wird dies nicht immer richtig erkannt. Bitte beachten Sie, dass die Ledger Mobile App niemals Ihre Standortinformationen verwendet, diese Erlaubnis ist lediglich für Bluetooth unter Android erforderlich.",
        "desc_6": "Einige Benutzer haben berichtet, dass sie ihre Verbindungsprobleme durch ein Update der auf ihrem Telefon laufenden Android-Version auf eine neuere Version behoben haben. Bitte prüfen Sie bei Ihrem Telefonhersteller, ob ein Update verfügbar ist.",
        "link": "Weitere Informationen",
        "bullets": {
          "0": {
            "label": "Navigieren Sie zu den Systemoptionen für die Ledger Live-App auf Ihrem Android-Telefon."
          },
          "1": {
            "label": "Erlauben Sie, dass der Standort verwendet wird."
          },
          "2": {
            "label": "Zurück zur mobilen App."
          },
          "3": {
            "label": "Prüfen Sie, ob Ihr Nano X erkannt wird."
          }
        }
      }
    },
    "stepImportAccounts": {
      "title": "Krypto vom Desktop synchronisieren",
      "desc": "Wenn Sie Ihre Kryptowährungen bereits in der Ledger-Desktop-App eingerichtet haben, können Sie diese synchronisieren, um sie von Ihrem Smartphone aus zu verwalten.",
      "cta": "Ich bin bereit zum Scannen",
      "bullets": {
        "0": {
          "label": "Wählen Sie in der Desktop-App <1>Einstellungen > Konten > Kontoexport</1>."
        },
        "1": {
          "label": "Scannen Sie den LiveQR-Code mit Ihrem Telefon."
        },
        "2": {
          "label": "Wählen Sie die zu importierenden Krypto-Konten aus."
        }
      },
      "warning": {
        "title": "Ihre Desktop- und Mobil-Apps müssen manuell synchronisiert werden.",
        "desc": "Ledger Live respektiert Ihre Privatsphäre und speichert Ihre Daten lokal. Wenn Sie Konten und Einstellungen auf Ihrem Telefon ändern, müssen Sie dies auch auf Ihrem Computer tun und umgekehrt. Ihre Transaktionen bleiben mit der Blockchain synchronisiert.",
        "cta": "Verstanden!"
      }
    },
    "stepSetupPin": {
      "step1": "Schalten Sie Ihren {{fullDeviceName}} ein und folgen Sie den Anweisungen.",
      "step1-nanoS": "Verbinden Sie Ihren {{fullDeviceName}} über ein OTG-Kabel mit Ihrem Smartphone.",
      "step2": "Drücken Sie beide Tasten zusammen und wählen Sie <1><1>Als neues Gerät einrichten.</1></1>",
      "step2-restore": "Drücken Sie beide Tasten gleichzeitig, um <1><1>Wiederherstellen aus Wiederherstellungssatz.</1></1> auszuwählen",
      "step3": "Drücken Sie die linke oder rechte Taste, um eine Ziffer auszuwählen. Drücken Sie die Tasten gemeinsam zur Bestätigung.",
      "step4prefix": "Auswählen ",
      "step4suffix1": " um Ihre PIN zu bestätigen.",
      "step4suffix2": " um die letzte Ziffer zu löschen.",
      "modal": {
        "step1": "Wählen Sie immer <1><1>Ihre eigene</1></1> PIN",
        "step2": "Verwenden Sie 8 Ziffern für mehr Sicherheit",
        "step3": "Verwenden Sie niemals ein Gerät mit einer bereits eingerichteten PIN oder Wiederherstellungsphrase"
      }
    },
    "stepWriteRecovery": {
      "step1": "Schreiben Sie <1><1>Wort Nr. 1</1></1> in Eintrag 1 auf ein leeres Wiederherstellungsblatt",
      "step2": "Drücken Sie die rechte Taste und fahren Sie fort, alle 24 Wörter aufzuschreiben.",
      "step3": "Bestätigen Sie jedes Wort Ihrer Wiederherstellungsphrase: Wählen Sie es aus und bestätigen Sie es, indem Sie beide Tasten gleichzeitig drücken.",
      "modal": {
        "step1": "Bewahren Sie Ihre 24-Wörter-Wiederherstellungsphrase an einem sicheren Ort auf, außer Sicht- und Reichweite von anderen.",
        "step2": "Stellen Sie sicher, dass Sie die einzige Person sind, die die Wiederherstellungsphrase hat.",
        "step3": "Ledger speichert Ihre Wiederherstellungsphrase nicht.",
        "step4": "Verwenden Sie niemals ein Gerät mit einer bereits eingerichteten Wiederherstellungsphrase oder PIN."
      }
    },
    "stepPassword": {
      "desc": "Legen Sie ein Passwort fest, um die Ledger Live-Daten auf Ihrem Telefon zu schützen.",
      "descConfigured": "Passwortsperre erfolgreich aktiviert",
      "setPassword": "Legen Sie das Passwort fest",
      "modal": {
        "step1": "Bewahren Sie Ihr Passwort sicher auf. Du solltest es nicht an Andere weitergeben.",
        "step2": "Bewahren Sie Ihr Passwort sicher auf. Wenn Sie es verlieren, müssen Sie Ledger Live zurücksetzen und die Konten erneut hinzufügen.",
        "step3": "Das Zurücksetzen von Ledger Live hat keine Auswirkungen auf Ihr Krypto-Vermögen."
      }
    },
    "stepFinish": {
      "title": "Ihr Gerät ist bereit!",
      "readOnlyTitle": "Alles bereit!",
      "desc": "Installieren Sie Apps auf Ihrem Gerät und verwalten Sie Ihr Portfolio",
      "cta": "Ledger Live öffnen"
    },
    "quizz": {
      "label": "Quiz",
      "modal": {
        "success": "Herzlichen Glückwunsch!",
        "fail": "Falsch!"
      },
      "coins": {
        "title": "Als Ledger-Benutzer werden meine Kryptos so gespeichert:",
        "answers": {
          "correct": "Auf der Blockchain",
          "wrong": "Auf meinem Nano"
        },
        "modal": {
          "text": "Ihre Kryptos sind immer in der Blockchain gespeichert. Ihre Hardware-Wallet enthält nur Ihren privaten Schlüssel, der Ihnen Zugriff auf Ihre Kryptos gibt.",
          "cta": "Nächste Frage"
        }
      },
      "recoveryPhrase": {
        "title": "Wenn meine Wiederherstellungsphrase nicht mehr geheim und sicher ist...",
        "answers": {
          "correct": "Meine Kryptos sind nicht mehr sicher und ich muss sie an einen sicheren Ort übertragen",
          "wrong": "Kein Problem, Ledger kann mir eine Kopie schicken"
        },
        "modal": {
          "text": "Jeder, der Ihre Wiederherstellungsphrase kennt, kann Ihr Krypto-Vermögen stehlen.Wenn Sie die Phrase verlieren, müssen Sie Ihre Kryptos schnell an einen sicheren Ort übertragen.",
          "cta": "Nächste Frage"
        }
      },
      "privateKey": {
        "title": "Wenn ich meinen Nano mit der Ledger-App verbinde, ist mein privater Schlüssel ...",
        "answers": {
          "correct": "Noch offline",
          "wrong": "Kurzzeitig mit dem Internet verbunden"
        },
        "modal": {
          "text": "Ihr privater Schlüssel bleibt immer offline in Ihrer Hardware-Wallet. Selbst wenn Sie mit Ihrem Nano verbunden sind, kann die Ledger-App nicht auf Ihren privaten Schlüssel zugreifen. Sie müssen jede Transaktion physisch auf Ihrem Gerät autorisieren.",
          "cta": "Quiz beenden"
        }
      },
      "final": {
        "successTitle": "Schon ein Profi!",
        "successText": "Sie sind bereit, Ihre Kryptos sicher zu verwalten. Nur noch ein kleiner Schritt!",
        "failTitle": "Sie werden bald zum Profi ...",
        "failText": "Keine Sorge, Ledger steht bereit, um Sie auf Ihrer Reise zu begleiten. Sie werden sich bald besonders sicher fühlen, was Ihre Krypto-Sicherheit angeht. Nur noch ein kleiner Schritt!",
        "cta": "Nächster Schritt"
      },
      "nextQuestion": "Nächste Frage",
      "finish": "Quiz beenden"
    },
    "warning": {
      "recoveryPhrase": {
        "title": "Verwenden Sie keinen Wiederherstellungssatz, den Sie nicht selbst erstellt haben.",
        "desc": "Der PIN-Code und der Wiederherstellungssatz Ihrer Ledger-Hardware-Wallet sollten von Ihnen und nur von Ihnen erstellt werden. Falls Sie ein Gerät mit einem bereits existierendem Seed-Wort oder einem bereits initialisierten PIN-Code erhalten haben, verwenden Sie das Produkt bitte nicht und kontaktieren Sie unseren Kundendienst.",
        "supportLink": "Kundensupport kontaktieren"
      },
      "seed": {
        "title": "Bitte überprüfen Sie den Inhalt der Box",
        "desc": "Wenn Ihr {{deviceName}} mit einem PIN-Code oder einer Wiederherstellungsphrase geliefert wurde, ist die Verwendung des Geräts nicht sicher und Sie sollten sich an den Ledger Support wenden.",
        "warning": "Verwenden Sie nur eine Wiederherstellungsphrase, die Ihr Gerät angezeigt hat, wenn es eingerichtet wurde",
        "continueCTA": "Weiter",
        "contactSupportCTA": "Support kontaktieren"
      }
    }
  },
  "tabs": {
    "portfolio": "Wallet",
    "accounts": "Konten",
    "transfer": "Übertragen",
    "manager": "My Ledger",
    "settings": "Einstellungen",
    "platform": "Live-Apps",
    "discover": "Entdecken",
    "nanoX": "Nano X",
    "market": "Market",
    "learn": "Lernen"
  },
  "learn": {
    "pageTitle": "Lernen",
    "sectionShows": "Shows",
    "sectionVideo": "Video",
    "sectionPodcast": "Podcast",
    "sectionArticles": "Artikel"
  },
  "portfolio": {
    "totalBalance": "Gesamtsaldo",
    "syncError": "Sync-Fehler",
    "syncFailed": "Synchronisation fehlgeschlagen",
    "syncPending": "Synchronisiere...",
    "transactionsPendingConfirmation": {
      "title": "Unsynchronisierter Kontostand",
      "desc": "Einige Transaktionen sind noch nicht bestätigt. Diese werden in Ihrem Guthaben angezeigt und können nach der Bestätigung verwendet werden."
    },
    "emptyState": {
      "noAppsTitle": "Eine App auf meinem Gerät installieren",
      "noAppsDesc": "Installieren Sie Apps auf Ihrem Gerät, bevor Sie Konten in Ledger Live hinzufügen. Gehen Sie zum Manager, um Apps zu installieren.",
      "noAccountsTitle": "Sie haben keine Konten…",
      "noAccountsDesc": "Bitte fügen Sie Konten zu Ihrem Portfolio hinzu.",
      "buttons": {
        "import": "Wert hinzufügen",
        "buy": "Kaufen",
        "manager": "Installieren Sie Apps",
        "managerSecondary": "Apps auf meinem Gerät installieren"
      },
      "addAccounts": {
        "addAccounts": "Wert hinzufügen",
        "title": "Erste Schritte",
        "description": "Sie können entweder Kryptowährungen von unseren Partnern kaufen oder Ihre eigene Wallet einrichten"
      }
    },
    "noOpState": {
      "title": "Noch keine Aktionen?",
      "desc": "Senden Sie einfach Krypto-Vermögenswerte an Ihre Empfangsadresse und warten Sie auf die Synchronisierung mit der App."
    },
    "recommended": {
      "title": "Empfohlen"
    },
    "topGainers": {
      "title": "Marktgewinner (24H)",
      "seeMarket": "Alles anzeigen"
    }
  },
  "addAccountsModal": {
    "ctaAdd": "Konten hinzufügen",
    "ctaImport": "Import desktop accounts (Desktop-Konten importieren)",
    "title": "Krypto hinzufügen",
    "description": "Sie können Krypto(s) direkt mit Ihrer Ledger hinzufügen oder diese aus Ledger Live Desktop importieren.",
    "add": {
      "title": "Mit Ihrer Ledger",
      "description": "Erstellen oder importieren Sie Werte mit Ihrer Ledger"
    },
    "import": {
      "title": "Vom Desktop importieren",
      "description": "Werte von Ledger Live Desktop importieren"
    }
  },
  "byteSize": {
    "bytes": "{{size}} Bytes",
    "kbUnit": "{{size}} KB",
    "mbUnit": "{{size}} MB"
  },
  "numberCompactNotation": {
    "d": "",
    "K": "Tsd.",
    "M": "M",
    "B": "Mrd.",
    "T": "Bio.",
    "Q": "Brd.",
    "Qn": "Trill."
  },
  "time": {
    "day": "1T",
    "week": "1W",
    "month": "1M",
    "year": "1J",
    "all": "Alle",
    "since": {
      "day": "vergangener Tag",
      "week": "vergangene Woche",
      "month": "vergangener Monat",
      "year": "vergangenes Jahr"
    }
  },
  "orderOption": {
    "choices": {
      "name|asc": "Name A-Z",
      "name|desc": "Name Z-A",
      "balance|asc": "Niedrigster Kontostand",
      "balance|desc": "Höchster Kontostand"
    }
  },
  "operations": {
    "types": {
      "IN": "Empfangen",
      "NFT_IN": "NFT erhalten",
      "OUT": "Gesendet",
      "NFT_OUT": "NFT gesendet",
      "CREATE": "Erstellt",
      "REVEAL": "Enthüllt",
      "DELEGATE": "Delegiert",
      "UNDELEGATE": "Nicht delegiert",
      "REDELEGATE": "Erneut delegiert",
      "VOTE": "Abgestimmt",
      "FREEZE": "Eingefroren",
      "UNFREEZE": "Einfrieren aufgehoben",
      "REWARD": "Beanspruchte Prämie",
      "FEES": "Gebühren",
      "OPT_IN": "Zustimmen",
      "OPT_OUT": "Ablehnen",
      "CLOSE_ACCOUNT": "Konto schließen",
      "SUPPLY": "Hinterlegt",
      "REDEEM": "Ausgezahlt",
      "APPROVE": "Aktiviert",
      "BOND": "Binden",
      "UNBOND": "Ungebunden",
      "REWARD_PAYOUT": "Belohnungen",
      "SLASH": "Slash-Strafe",
      "WITHDRAW_UNBONDED": "Abhebung",
      "NOMINATE": "Nominierung",
      "CHILL": "Nominierungen löschen",
      "SET_CONTROLLER": "Controller einstellen"
    }
  },
  "operationDetails": {
    "title": "Transaktionsdetails",
    "account": "Konto",
    "date": "Datum",
    "confirmed": "Bestätigt",
    "notConfirmed": "Nicht bestätigt",
    "failed": "Fehlgeschlagen",
    "fees": "Netzgebühren",
    "noFees": "Keine Gebühr",
    "from": "Von",
    "to": "An",
    "identifier": "Transaktions-ID",
    "viewOperation": "Im Explorer ansehen",
    "whatIsThis": "Was ist diese Aktion?",
    "seeAll": "Alles anzeigen",
    "seeLess": "Weniger anzeigen",
    "viewInExplorer": "Im Explorer ansehen",
    "sending": "Senden ...",
    "receiving": "Empfangen ...",
    "tokenOperations": "Token-Aktionen",
    "subAccountOperations": "Unterkonto-Aktionen",
    "internalOperations": "Interne Aktionen",
    "tokenModal": {
      "desc": "Diese Aktion ist den folgenden Token-Aktionen zugehörig"
    },
    "details": "{{ currency }} Details",
    "extra": {
      "resource": "Ressource",
      "frozenAmount": "Eingefrorener Betrag",
      "unfreezeAmount": "Betrag entsperren",
      "address": "Adresse",
      "votes": "Abstimmungen ({{number}})",
      "votesAddress": "<0>{{votes}}</0>zu <2>{{name}}</2>",
      "validators": "Validatoren",
      "delegated": "Delegiert ({{amount}})",
      "delegatedTo": "delegiert an",
      "delegatedAmount": "Delegierter Betrag",
      "redelegated": "Erneut delegiert ({{amount}})",
      "redelegatedFrom": "Zurückdelegiert von",
      "redelegatedTo": "Zurückdelegiert zu",
      "redelegatedAmount": "Zurückdelegierter Betrag",
      "undelegated": "({{amount}}) nicht delegiert",
      "undelegatedFrom": "Übertragung aufgehoben durch",
      "undelegatedAmount": "Nicht delegierter Betrag",
      "rewardFrom": "Prämie von",
      "rewardAmount": "Eingesammelter Betrag",
      "memo": "Memo",
      "assetId": "Vermögenswert-ID",
      "rewards": "Verdiente Prämien",
      "bondedAmount": "Gebundener Betrag",
      "unbondedAmount": "Ungebundener Betrag",
      "withdrawUnbondedAmount": "Ungebundenen Betrag abheben",
      "palletMethod": "Methode",
      "transferAmount": "Betrag transferieren",
      "validatorsCount": "Validatoren ({{number}})",
      "storageLimit": "Speicherlimit",
      "gasLimit": "Gaslimit",
      "id": "ID"
    },
    "multipleAddresses": "Warum mehrere Adressen?",
    "tokenName": "Token-Name",
    "collectionContract": "Token-Vertrag",
    "tokenId": "Token (NFT) ID",
    "quantity": "Menge"
  },
  "operationList": {
    "noOperations": "Keine Aktionen",
    "noMoreTransactions": "Keine anderen Transaktionen"
  },
  "selectableAccountsList": {
    "deselectAll": "Auswahl aufheben",
    "selectAll": "Alle auswählen",
    "tokenCount": "+1 Token",
    "tokenCount_plural": "+{{count}} Token",
    "subaccountCount": "+1 Unterkonto",
    "subaccountCount_plural": "+{{count}} Unterkonten"
  },
<<<<<<< HEAD
  "account": {
    "tokens": {
      "contractAddress": "Vertragsadresse",
      "viewInExplorer": "Im Explorer ansehen",
      "seeMore": "Weitere Token anzeigen",
      "seeLess": "Weniger Token anzeigen",
      "addTokens": "Token hinzufügen",
      "howTo": "Um Token-Konten hinzuzufügen, müssen Sie <0>Geldmittel</0> mit Ihrer <1>{{currency}}-Adresse</1> empfangen.",
      "algorand": {
        "contractAddress": "Vertragsadresse",
        "viewInExplorer": "Im Explorer ansehen",
        "seeMore": "Mehr ASA sehen",
        "seeLess": "Weniger ASA anzeigen",
        "addTokens": "ASA hinzufügen",
        "howTo": "Sie können Ihrem Algorand-Konto Vermögenswerte hinzufügen.",
        "addAsa": "ASA hinzufügen (Vermögenswert)",
        "howAsaWorks": "Wie funktioniert ASA (Vermögenswert)?"
=======
  "account" : {
    "tokens" : {
      "contractAddress" : "Vertragsadresse",
      "viewInExplorer" : "Im Explorer ansehen",
      "seeMore" : "Weitere Token anzeigen",
      "seeLess" : "Weniger Token anzeigen",
      "addTokens" : "Token hinzufügen",
      "howTo" : "Um Token-Konten hinzuzufügen, müssen Sie <0>Geldmittel</0> mit Ihrer <1>{{currency}}-Adresse</1> empfangen.",
      "algorand" : {
        "contractAddress" : "Vertragsadresse",
        "viewInExplorer" : "Im Explorer ansehen",
        "seeMore" : "Mehr ASA sehen",
        "seeLess" : "Weniger ASA anzeigen",
        "addTokens" : "ASA hinzufügen",
        "howTo" : "Sie können Ihrem Algorand-Konto Vermögenswerte hinzufügen.",
        "addAsa" : "ASA hinzufügen (Vermögenswert)",
        "howAsaWorks" : "Wie funktioniert ASA (Vermögenswert)?"
      },
      "stellar" : {
        "seeMore" : "Mehr Vermögenswerte anzeigen",
        "seeLess" : "Weniger Vermögenswerte anzeigen",
        "addTokens" : "Vermögenswerte hinzufügen",
        "howTo" : "Sie können Vermögenswerte zu Ihrem Stellar-Konto hinzufügen.",
        "addAsset" : "Wert hinzufügen"
>>>>>>> dc57bb6b
      }
    },
    "subaccounts": {
      "seeMore": "Weitere Unterkonten anzeigen",
      "seeLess": "Weniger Unterkonten anzeigen"
    },
    "send": "Senden",
    "receive": "Empfangen",
    "buy": "Kaufen",
    "walletconnect": "Wallet Connect",
    "stake": "Staken",
    "sell": "Verkaufen",
    "swap": "Umtauschen",
    "manage": "Verwalten",
    "lastTransactions": "Letzte Transaktionen",
    "emptyState": {
      "title": "Noch keine Krypto-Werte?",
      "desc": "Stellen Sie sicher, dass die <1><0>{{managerAppName}}</0></1>-App installiert ist und beginnen Sie mit dem Empfang von",
      "descWithBuy": "Stellen Sie sicher, dass die <1><0>{{managerAppName}}</0></1>-App installiert ist und beginnen Sie mit dem Empfang von",
      "descToken": "Stellen Sie sicher, dass die <1><0>{{managerAppName}}</0></1>App installiert ist und empfangen Sie <3><0>{{currencyTicker}}</0></3>und <5><0>{{tokenType}}</0>Tokens</5>",
      "buttons": {
        "receiveFunds": "Empfangen",
        "buyCrypto": "Kaufen"
      }
    },
    "settings": {
      "header": "Konto-Einstellungen",
      "title": "Konto bearbeiten",
      "advancedLogs": "Erweiterte Protokolle",
      "accountName": {
        "title": "Kontoname",
        "desc": "Beschreibung des Kontos",
        "placeholder": "Kontoname"
      },
      "accountUnits": {
        "title": "Einheiten bearbeiten"
      },
      "unit": {
        "title": "Einheit",
        "desc": "Wählen Sie die Einheit, die angezeigt werden soll."
      },
      "currency": {
        "title": "Währung"
      },
      "endpointConfig": {
        "title": "Node",
        "desc": "Der zu verwendende API Knoten"
      },
      "delete": {
        "title": "Konto aus dem Portfolio entfernen",
        "desc": "Die gespeicherten Daten werden entfernt.",
        "confirmationTitle": "Sind Sie sicher?",
        "confirmationDesc": "Dies hat keinen Einfluss auf Ihr Krypto-Vermögen. Bestehende Konten können jederzeit wieder hinzugefügt werden.",
        "confirmationWarn": "Das Löschen dieses Kontos löscht Ihren zugehörigen Swap-Transaktionsverlauf."
      },
      "archive": {
        "title": "Archiv-Konto",
        "desc": "Dieses Konto wird archiviert."
      },
      "advanced": {
        "title": "Erweiterte Protokolle",
        "desc": ""
      }
    },
    "import": {
      "scan": {
        "title": "Vom Desktop importieren",
        "descTop": {
          "line1": "Gehen Sie in Ledger Live Desktop zu:",
          "line2": "Einstellungen > Konten > Konten exportieren > Exportieren"
        },
        "descBottom": "Öffnen Sie Ledger Live Desktop & scannen Sie den QR-Code"
      },
      "result": {
        "title": "Konten importieren",
        "newAccounts": "Neue Konten",
        "updatedAccounts": "Aktualisierte Konten",
        "empty": "Neues Konto hinzufügen",
        "descEmpty": "<0><0>Keine Konten</0></0> gefunden. Bitte versuchen Sie es erneut oder gehen Sie zurück zum Setup",
        "alreadyImported": "Bereits importiert",
        "noAccounts": "Nichts zu importieren",
        "unsupported": "Nicht unterstützt",
        "settings": "App-Einstellungen",
        "includeGeneralSettings": "Desktop-Einstellungen importieren"
      },
      "fallback": {
        "header": "Konto importieren",
        "title": "Kamera einschalten",
        "desc": "Bitte aktivieren Sie die Kamera in den Einstellungen, um QR-Codes zu scannen.",
        "buttonTitle": "Gehen Sie zu Einstellungen"
      }
    },
    "availableBalance": "Verfügbares Guthaben",
    "totalSupplied": "Eingezahlter Betrag",
    "tronFrozen": "Eingefroren",
    "bandwidth": "Bandbreite",
    "energy": "Energie",
    "delegatedAssets": "Delegierte Vermögenswerte",
    "undelegating": "Delegierung aufheben",
    "delegation": {
      "sectionLabel": "Delegierung(en)",
      "addDelegation": "Delegierung hinzufügen",
      "info": {
        "title": "Verdienen Sie Belohnungen",
        "cta": "Verdienen Sie Belohnungen"
      }
    },
    "claimReward": {
      "sectionLabel": "Prämien",
      "cta": "Anspruch"
    },
    "undelegation": {
      "sectionLabel": "Aufgehobene Delegierung(en)"
    },
    "nft": {
      "receiveNft": "NFT erhalten",
      "howTo": "Um NFTs hinzuzufügen, müssen Sie sie <0>empfangen</0> mit Ihrer <1>{{currency}} Adresse</1>."
    },
    "readOnly": {
      "noTransaction": {
        "title": "Sie haben keine Transaktionen",
        "subtitle": "Sie benötigen ein Gerät um {{assetName}} zu kaufen oder zu empfangen"
      }
    }
  },
<<<<<<< HEAD
  "accounts": {
    "title": "Konten",
    "importNotification": {
      "message": "Ihre Konten wurden erfolgreich importiert!"
    },
    "row": {
      "syncPending": "Synchronisiere...",
      "upToDate": "Synchronisiert",
      "error": "Fehler",
      "queued": "Warten auf",
      "showTokens": "Zeige {{length}} Token",
      "showTokens_plural": "Zeige {{length}} Token",
      "showSubAccounts": "{{length}} Unterkonto anzeigen",
      "showSubAccounts_plural": "{{length}} Unterkonten anzeigen",
      "hideTokens": "Token ausblenden",
      "hideTokens_plural": "Token verbergen",
      "hideSubAccounts": "Unterkonto ausblenden",
      "hideSubAccounts_plural": "Unterkonten ausblenden",
      "algorand": {
        "showTokens": "Zeige {{length}} ASA",
        "showTokens_plural": "Zeige {{length}} ASA",
        "hideTokens": "ASA ausblenden",
        "hideTokens_plural": "ASA ausblenden"
=======
  "accounts" : {
    "title" : "Konten",
    "importNotification" : {
      "message" : "Ihre Konten wurden erfolgreich importiert!"
    },
    "row" : {
      "syncPending" : "Synchronisiere...",
      "upToDate" : "Synchronisiert",
      "error" : "Fehler",
      "queued" : "Warten auf",
      "showTokens" : "Zeige {{length}} Token",
      "showTokens_plural" : "Zeige {{length}} Token",
      "showSubAccounts" : "{{length}} Unterkonto anzeigen",
      "showSubAccounts_plural" : "{{length}} Unterkonten anzeigen",
      "hideTokens" : "Token ausblenden",
      "hideTokens_plural" : "Token verbergen",
      "hideSubAccounts" : "Unterkonto ausblenden",
      "hideSubAccounts_plural" : "Unterkonten ausblenden",
      "algorand" : {
        "showTokens" : "Zeige {{length}} ASA",
        "showTokens_plural" : "Zeige {{length}} ASA",
        "hideTokens" : "ASA ausblenden",
        "hideTokens_plural" : "ASA ausblenden"
      },
      "stellar" : {
        "showTokens" : "Vermögenswerte {{length}} anzeigen",
        "showTokens_plural" : "Vermögenswerte {{length}} anzeigen",
        "hideTokens" : "Vermögenswerte ausblenden",
        "hideTokens_plural" : "Vermögenswerte ausblenden"
>>>>>>> dc57bb6b
      }
    },
    "noResultsFound": "Kein Wert gefunden",
    "noResultsDesc": "Bitte überprüfen Sie die Schreibweise und versuchen Sie es erneut",
    "readOnly": {
      "moreCrypto": {
        "title": "und mehr als 6000 weitere",
        "subtitle": "Ledger unterstützt mehr als 6000 Coins und Token"
      }
    }
  },
  "distribution": {
    "header": "Vermögensaufteilung",
    "list": "Vermögensverteilung ({{count}})",
    "assets": "Vermögenswert",
    "assets_plural": "Vermögenswerte",
    "total": "Gesamtguthaben:",
    "listAccount": "Vermögensverteilung ({{count}})",
    "title": "Vermögenswerte",
    "moreAssets": "Mehr hinzufügen"
  },
  "help": {
    "gettingStarted": {
      "title": "Erste Schritte",
      "desc": "Beginnen Sie hier"
    },
    "helpCenter": {
      "title": "Ledger Support",
      "desc": "Hilfe erhalten"
    },
    "ledgerAcademy": {
      "title": "Ledger Academy",
      "desc": "Erfahren Sie mehr über Krypto"
    },
    "facebook": {
      "title": "Facebook",
      "desc": "Liken Sie unsere Seite"
    },
    "twitter": {
      "title": "Twitter",
      "desc": "Folgen Sie uns"
    },
    "github": {
      "title": "Github",
      "desc": "Überprüfen Sie unseren Code"
    },
    "status": {
      "title": "Ledger-Status",
      "desc": "Prüfen Sie unseren Systemstatus"
    }
  },
  "settings": {
    "header": "Einstellungen",
    "resources": "Ledger-Ressourcen",
    "display": {
      "title": "Allgemeines",
      "desc": "Konfigurieren Sie die allgemeinen Ledger-Live-Einstellungen.",
      "carousel": "Karussell-Sichtbarkeit",
      "carouselDesc": "Aktivieren Sie die Sichtbarkeit des Karussells auf Portfolio",
      "language": "Sprache",
      "languageDesc": "Stellen Sie die in Ledger Live angezeigte Sprache ein.",
      "region": "Region",
      "regionDesc": "Wählen Sie Ihre Region, um Datums-, Zeit- und Währungsformate zu aktualisieren.",
      "password": "Passwort-Sperre",
      "passwordDesc": "Legen Sie ein Passwort fest, um die Ledger Live-Daten auf Ihrem Telefon zu schützen.",
      "counterValue": "Bevorzugte Währung",
      "theme": "Design",
      "themeDesc": "App-UI-Thema festlegen",
      "themes": {
        "system": "System",
        "dark": "Dunkel",
        "light": "Hell",
        "dusk": "Mittel"
      },
      "counterValueDesc": "Wählen Sie die Währung für Salden und Aktionen.",
      "exchange": "Anbieter bewerten",
      "exchangeDesc": "Anbieter des Wechselkurses von Bitcoin zu {{fiat}} einstellen",
      "stock": "Regionaler Marktindikator",
      "stockDesc": "Wählen Sie Westlich, um Marktsteigerungen in Blau anzuzeigen, oder Östlich, um sie in Rot anzuzeigen.",
      "reportErrors": "Fehlerberichte",
      "reportErrorsDesc": "Berichte automatisch versenden, um Ledger bei der Verbesserung seiner Produkte zu unterstützen.",
      "developerMode": "Entwicklermodus",
      "developerModeDesc": "Zeigen Sie Entwickler-Apps im Manager an und aktivieren Sie Testnet-Apps.",
      "analytics": "Analysen",
      "analyticsDesc": "Aktivieren Sie Analysen, um Ledger bei der Verbesserung der Benutzerfreundlichkeit zu helfen.",
      "analyticsModal": {
        "title": "Analysen teilen",
        "desc": "Aktivieren Sie Analysen, um Ledger bei der Verbesserung der Benutzerfreundlichkeit zu helfen",
        "bullet0": "Klicks",
        "bullet1": "In-App-Seitenbesuche",
        "bullet2": "Zur Webseite umleiten",
        "bullet3": "Aktionen: Senden, Empfangen, Sperren, etc.",
        "bullet4": "zum Ende der Seite blättern",
        "bullet5": "App-(De-)Installation und Version",
        "bullet6": "Anzahl der Konten, Währungen und Aktionen",
        "bullet7": "Gesamt- und Seiten-Sitzungsdauer",
        "bullet8": "Ledger-Gerätetyp und -Firmware"
      },
      "technicalData": "Technische Daten",
      "technicalDataDesc": "Ledger sammelt automatisch anonymisierte technische Daten, um die Benutzerfreundlichkeit zu verbessern.",
      "technicalDataModal": {
        "title": "Technische Daten",
        "desc": "Ledger sammelt automatisch anonymisierte technische Daten, um die Benutzerfreundlichkeit zu verbessern.",
        "bullet1": "Anonyme, einzigartige Anwendungs-ID",
        "bullet2": "Ledger Live-Version, OS-Region, Sprache und Region"
      },
      "hideEmptyTokenAccounts": "Leere Token-Konten ausblenden",
      "hideEmptyTokenAccountsDesc": "Alle leeren Token-Konten auf der Werte-Seite werden ausgeblendet."
    },
    "currencies": {
      "header": "Währungen",
      "rateProvider": "Anbieter bewerten ({{currencyTicker}}→ BTC)",
      "rateProviderDesc": "Wählen Sie den Anbieter des Preises zwischen {{currencyTicker}} und Bitcoin.",
      "confirmationNb": "Anzahl der Bestätigungen",
      "confirmationNbDesc": "Legen Sie die Anzahl der Netzwerkbestätigungen für zu genehmigende Transaktionen fest.",
      "currencySettingsTitle": "{{currencyName}} Einstellungen",
      "placeholder": "Keine Einstellungen für diesen Vermögenswert"
    },
    "accounts": {
      "header": "Konten",
      "title": "Konten",
      "desc": "Verwalten Sie die Anzeige von Vermögenswerten in der App.",
      "hideTokenCTA": "Token ausblenden",
      "showContractCTA": "Vertrag anzeigen",
      "blacklistedTokens": "Ausgeblendete Token-Liste",
      "blacklistedTokensDesc": "Sie können Token ausblenden, indem Sie zur Kontenliste gehen, dann lange auf das Token drücken und \"Token ausblenden\" wählen.",
      "blacklistedTokensModal": {
        "title": "Token ausblenden",
        "desc": "Diese Aktion blendet alle <1><0>{tokenName}</0></1> Konten aus, Sie können sie unter <3>Einstellungen</3> wieder einblenden",
        "confirm": "Token ausblenden"
      },
      "hideNFTCollectionCTA": "Sammlung ausblenden",
      "hiddenNFTCollections": "Ausgeblendete NFT-Sammlungen",
      "hiddenNFTCollectionsDesc": "Sie können Token ausblenden, indem Sie zum Konto gehen und dann lange auf eine Sammlung drücken und \"Sammlung ausblenden\" auswählen.",
      "hideNFTCollectionModal": {
        "title": "Sammlung ausblenden?",
        "desc": "Sie können diese Sammlung in den Einstellungen wiedergeben."
      },
      "cryptoAssets": {
        "header": "Kryptowährungen",
        "title": "Kryptowährungen",
        "desc": "Wählen Sie einen Krypto-Vermögenswert, um dessen Einstellungen zu bearbeiten."
      }
    },
    "about": {
      "title": "Über uns",
      "desc": "App-Informationen, Geschäftsbedingungen und Datenschutzrichtlinien.",
      "appDescription": "Mit Ledger Live sichern, kaufen, verkaufen, tauschen, vermehren und verwalten Sie Ihre Kryptowährungen. Alles an einem Ort.",
      "appVersion": "Version",
      "termsConditions": "Allgemeinen Geschäftsbedingungen",
      "termsConditionsDesc": "Durch die Nutzung von Ledger Live wird davon ausgegangen, dass Sie unsere allgemeinen Geschäftsbedingungen akzeptiert haben.",
      "privacyPolicy": "Datenschutzrichtlinie",
      "privacyPolicyDesc": "Sehen Sie, welche persönlichen Daten erfasst werden, warum und wie sie verwendet werden.",
      "liveReview": {
        "title": "Feedback",
        "desc": "Teilen Sie uns Ihr Feedback per App mit",
        "ios": "Im App Store bewerten",
        "android": "Im Google Play Store bewerten"
      }
    },
<<<<<<< HEAD
    "help": {
      "title": "Hilfe",
      "header": "Hilfe",
      "desc": "Erfahren Sie mehr über Ledger Live oder wie Sie Hilfe erhalten können.",
      "support": "Ledger Support",
      "supportDesc": "Falls Sie ein Problem haben, nutzen Sie Ledger Live mit Ihrer Hardware-Wallet.",
      "configureDevice": "Ein Gerät einrichten",
      "configureDeviceDesc": "Als neues Gerät einrichten oder ein vorhandenes Gerät wiederherstellen. Konten und Einstellungen bleiben erhalten.",
      "clearCache": "Cache löschen",
      "clearCacheDesc": "Die Transaktionen im Netzwerk werden gescannt und Ihre Konten werden neu berechnet.",
      "clearCacheModal": "Sind Sie sicher?",
      "clearCacheModalDesc": "Es wird ein neuer und vollständiger Scan der Transaktionen im Netzwerk durchgeführt. Die Kontoverläufe werden neu aufgebaut und die Salden werden neu berechnet.",
      "clearCacheButton": "Löschen",
      "exportLogs": "Protokolle speichern",
      "exportLogsDesc": "Das Speichern von Ledger Live-Logs kann für die Fehlerbehebung erforderlich sein.",
      "hardReset": "Ledger Live zurücksetzen",
      "hardResetDesc": "Dies hat keine Auswirkung auf Ihre Vermögenswerte. Löscht alle Daten in Ledger Live, einschließlich Kontodaten, Transaktionsverläufe und Einstellungen. Verwenden Sie Ihr Ledger-Gerät, um Ihre Krypto-Vermögenswerte auf einem leeren Ledger Live neu zu laden und zu verwalten.",
      "repairDevice": "Reparieren Sie Ihr Ledger-Gerät",
      "repairDeviceDesc": "Wenn Sie ein Problem bei der Aktualisierung Ihres Geräts haben und die Updates nicht fortsetzen können, können Sie dies versuchen, um Ihr Gerät zu reparieren."
    },
    "experimental": {
      "title": "Experimentelle Funktionen",
      "desc": "Probieren Sie die experimentellen Funktionen aus und lassen Sie uns wissen, was Sie davon halten.",
      "disclaimer": "Dies sind experimentelle Funktionen, die auf einer „wie besehen“-Basis für unsere Gemeinschaft von Technik-Enthusiasten bereitgestellt werden. Sie können jederzeit geändert, abgebrochen oder entfernt werden. Dadurch, dass Sie sie aktivieren, erklären Sie sich damit einverstanden, sie auf eigenes Risiko zu nutzen."
    },
    "developer": {
      "title": "Entwickler",
      "desc": "Probieren Sie die experimentellen Entwicklerfunktionen aus und lassen Sie uns wissen, was Sie davon halten.",
      "customManifest": {
        "title": "Benutzerdefiniertes Plattform-Manifest laden"
      }
    }
  },
  "migrateAccounts": {
    "banner": "Ledger Live-Konten Update",
    "overview": {
      "headerTitle": "Update für Konto",
      "title": "Ledger Live-Konten Update",
      "subtitle": "Neue Funktionen in Ledger Live bedeuten, dass Ihre Konten aktualisiert werden müssen",
      "notice": "{{accountCount}} Konto konnte nicht aktualisiert werden. Bitte verbinden Sie das mit dem nachstehenden Konto verbundene Gerät.",
      "notice_plural": "{{accountCount}} Konten konnten nicht aktualisiert werden. Bitte verbinden Sie das mit den nachstehenden Konten verbundene Gerät.",
      "currency": "1 {{currency}}-Konto muss aktualisiert werden",
      "currency_plural": "{{count}} {{currency}} Konten müssen aktualisiert werden",
      "start": "Update starten",
      "continue": "Update fortsetzen"
    },
    "progress": {
      "headerTitle": "Konten aktualisieren",
      "pending": {
        "title": "{{currency}} Update in Arbeit",
        "subtitle": "Bitte warten Sie, bis Ihr Konto aktualisiert wird."
      },
      "notice": {
        "title": "{{currency}} Aktualisierung unvollständig",
        "subtitle": "Mit diesem Gerät konnten keine {{currency}}-Konten aktualisiert werden.",
        "cta": "Weiter",
        "ctaNextCurrency": "Weiter mit {{currency}}"
      },
      "done": {
        "title": "{{currency}} Update abgeschlossen",
        "subtitle": "Glückwunsch, Ihre {{currency}}-Konten wurden erfolgreich aktualisiert.",
        "cta": "Weiter",
        "ctaNextCurrency": "Weiter mit {{currency}}",
        "ctaDone": "Fertig"
      },
      "error": {
        "cta": "Wiederholen"
=======
    "notifications" : {
      "title" : "Benachrichtigungen",
      "desc" : "Benachrichtigungen verwalten",
      "disabledNotifications" : {
        "title" : "Ihre Benachrichtigungen sind deaktiviert",
        "desc" : "{{platform}} blockiert Benachrichtigungen von Ledger Live. Um Benachrichtigungen auf Ihrem Smartphone zu erhalten, gehen Sie zu den Einstellungen Ihres Geräts, um Benachrichtigungen von Ledger Live zu aktivieren.",
        "turnOnNotif" : "Benachrichtigungen aktivieren",
        "goToSettings" : "Gehen Sie zu Systemeinstellungen"
      },
      "allowed" : {
        "title" : "Benachrichtigungen zulassen",
        "desc" : "Erhalten Sie Benachrichtigungen über Ihre Krypto, Markttendenzen und mehr"
      },
      "transactions" : {
        "title" : "Transaktionen",
        "desc" : "Werden Sie benachrichtigt, wenn Sie Krypto empfangen oder senden"
      },
      "market" : {
        "title" : "Markt",
        "desc" : "Erhalten Sie wichtige Updates zu Marktveränderungen"
      },
      "announcement" : {
        "title" : "Ankündigung",
        "desc" : "Wichtige Updates zu Ledger Live erhalten"
      },
      "price" : {
        "title" : "Preisalarme",
        "desc" : "Legen Sie Preisalarme für Ihre Lieblingscoins fest, damit Sie keine Marktbewegung verpassen"
      }
    },
    "help" : {
      "title" : "Hilfe",
      "header" : "Hilfe",
      "desc" : "Erfahren Sie mehr über Ledger Live oder wie Sie Hilfe erhalten können.",
      "support" : "Ledger Support",
      "supportDesc" : "Falls Sie ein Problem haben, nutzen Sie Ledger Live mit Ihrer Hardware-Wallet.",
      "configureDevice" : "Ein Gerät einrichten",
      "configureDeviceDesc" : "Als neues Gerät einrichten oder ein vorhandenes Gerät wiederherstellen. Konten und Einstellungen bleiben erhalten.",
      "clearCache" : "Cache löschen",
      "clearCacheDesc" : "Die Transaktionen im Netzwerk werden gescannt und Ihre Konten werden neu berechnet.",
      "clearCacheModal" : "Sind Sie sicher?",
      "clearCacheModalDesc" : "Es wird ein neuer und vollständiger Scan der Transaktionen im Netzwerk durchgeführt. Die Kontoverläufe werden neu aufgebaut und die Salden werden neu berechnet.",
      "clearCacheButton" : "Löschen",
      "exportLogs" : "Protokolle speichern",
      "exportLogsDesc" : "Das Speichern von Ledger Live-Logs kann für die Fehlerbehebung erforderlich sein.",
      "hardReset" : "Ledger Live zurücksetzen",
      "hardResetDesc" : "Dies hat keine Auswirkung auf Ihre Vermögenswerte. Löscht alle Daten in Ledger Live, einschließlich Kontodaten, Transaktionsverläufe und Einstellungen. Verwenden Sie Ihr Ledger-Gerät, um Ihre Krypto-Vermögenswerte auf einem leeren Ledger Live neu zu laden und zu verwalten.",
      "repairDevice" : "Reparieren Sie Ihr Ledger-Gerät",
      "repairDeviceDesc" : "Wenn Sie ein Problem bei der Aktualisierung Ihres Geräts haben und die Updates nicht fortsetzen können, können Sie dies versuchen, um Ihr Gerät zu reparieren."
    },
    "experimental" : {
      "title" : "Experimentelle Funktionen",
      "desc" : "Probieren Sie die experimentellen Funktionen aus und lassen Sie uns wissen, was Sie davon halten.",
      "disclaimer" : "Dies sind experimentelle Funktionen, die auf einer „wie besehen“-Basis für unsere Gemeinschaft von Technik-Enthusiasten bereitgestellt werden. Sie können jederzeit geändert, abgebrochen oder entfernt werden. Dadurch, dass Sie sie aktivieren, erklären Sie sich damit einverstanden, sie auf eigenes Risiko zu nutzen."
    },
    "developer" : {
      "title" : "Entwickler",
      "desc" : "Probieren Sie die experimentellen Entwicklerfunktionen aus und lassen Sie uns wissen, was Sie davon halten.",
      "customManifest" : {
        "title" : "Benutzerdefiniertes Plattform-Manifest laden"
      }
    }
  },
  "notifications" : {
    "prompt" : {
      "title" : "Benachrichtigungen aktivieren",
      "desc" : "Erhalten Sie wichtige Updates zu Ledger Live, Ledger Produkten und Sicherheit. Abmeldung jederzeit möglich.",
      "allow" : "Benachrichtigungen zulassen",
      "later" : "Vielleicht später"
    }
  },
  "migrateAccounts" : {
    "banner" : "Ledger Live-Konten Update",
    "overview" : {
      "headerTitle" : "Update für Konto",
      "title" : "Ledger Live-Konten Update",
      "subtitle" : "Neue Funktionen in Ledger Live bedeuten, dass Ihre Konten aktualisiert werden müssen",
      "notice" : "{{accountCount}} Konto konnte nicht aktualisiert werden. Bitte verbinden Sie das mit dem nachstehenden Konto verbundene Gerät.",
      "notice_plural" : "{{accountCount}} Konten konnten nicht aktualisiert werden. Bitte verbinden Sie das mit den nachstehenden Konten verbundene Gerät.",
      "currency" : "1 {{currency}}-Konto muss aktualisiert werden",
      "currency_plural" : "{{count}} {{currency}} Konten müssen aktualisiert werden",
      "start" : "Update starten",
      "continue" : "Update fortsetzen"
    },
    "progress" : {
      "headerTitle" : "Konten aktualisieren",
      "pending" : {
        "title" : "{{currency}} Update in Arbeit",
        "subtitle" : "Bitte warten Sie, bis Ihr Konto aktualisiert wird."
      },
      "notice" : {
        "title" : "{{currency}} Aktualisierung unvollständig",
        "subtitle" : "Mit diesem Gerät konnten keine {{currency}}-Konten aktualisiert werden.",
        "cta" : "Weiter",
        "ctaNextCurrency" : "Weiter mit {{currency}}"
      },
      "done" : {
        "title" : "{{currency}} Update abgeschlossen",
        "subtitle" : "Glückwunsch, Ihre {{currency}}-Konten wurden erfolgreich aktualisiert.",
        "cta" : "Weiter",
        "ctaNextCurrency" : "Weiter mit {{currency}}",
        "ctaDone" : "Fertig"
      },
      "error" : {
        "cta" : "Wiederholen"
>>>>>>> dc57bb6b
      }
    },
    "connectDevice": {
      "headerTitle": "Verbundenes Gerät"
    }
  },
<<<<<<< HEAD
  "transfer": {
    "recipient": {
      "input": "Adresse eingeben"
    },
    "send": {
      "title": "Senden",
      "description": "Senden Sie Kryptos an eine andere Wallet."
    },
    "fees": {
      "title": "Gebühren bearbeiten"
    },
    "receive": {
      "title": "Empfangen",
      "description": "Empfangen Sie Kryptos von einer anderen Wallet.",
      "titleReadOnly": "Ungeprüfte Adresse",
      "headerTitle": "Krypto-Vermögenswert",
      "titleDevice": "Verbundenes Gerät",
      "verifySkipped": "Ihre Empfangsadresse wurde auf Ihrem Ledger Gerät nicht bestätigt. Bitte überprüfen Sie Ihre {{accountType}} -Adresse, um sicher zu bleiben.",
      "verifyPending": "Bitte stellen Sie sicher, dass die auf Ihrem Gerät angezeigte {{currencyName}} -Adresse genau der auf Ihrem Telefon entspricht.",
      "verified": "Adresse bestätigt. Prüfen Sie erneut, ob Sie sie kopiert oder gescannt haben.",
      "verifyAgain": "Erneut prüfen",
      "noAccount": "Kein Konto gefunden",
      "address": "Adresse für Konto",
      "copyAddress": "Adresse kopieren",
      "shareAddress": "Adresse teilen",
      "addressCopied": "Adresse kopiert!",
      "taprootWarning": "Stellen Sie sicher, dass der Absender taproot unterstützt",
      "notSynced": {
        "text": "Synchronisieren",
        "desc": "Dies kann einen Moment dauern, wenn Sie viele Transaktionen haben oder eine langsame Internetverbindung."
      },
      "readOnly": {
        "title": "Empfangen",
        "text": "Bitte seien Sie vorsichtig",
        "desc": "Sie sind dabei, eine Adresse anzuzeigen, die nicht verifiziert wurde. Überprüfen Sie Adressen auf Ihrem Gerät, um sicher zu bleiben.",
        "verify": "Die Adresse von {{accountType}} wurde nicht überprüft. Überprüfen Sie die Adressen auf Ihrem Gerät, um sicher zu bleiben."
      },
      "noResultsFound": "Kein Krypto-Wert gefunden",
      "noResultsDesc": "Bitte überprüfen Sie die Schreibweise und versuchen Sie es erneut"
    },
    "buy": {
      "title": "Kaufen",
      "description": "Kaufen Sie Kryptos sicher mit Bargeld."
    },
    "sell": {
      "title": "Verkaufen",
      "description": "Verkaufen Sie Kryptos sicher gegen Bargeld."
    },
    "exchange": {
      "title": "Kaufen / Verkaufen"
    },
    "swap": {
      "title": "Umtauschen",
      "description": "Tauschen Sie eine Kryptowährung gegen eine andere.",
      "selectDevice": "Gerät auswählen",
      "broadcasting": "Übertrage Swap",
      "loadingFees": "Netzwerkgebühren werden geladen...",
      "landing": {
        "header": "Umtauschen",
        "title": "Willkommen bei Swap",
        "whatIsSwap": "Was ist Swap?",
        "disclaimer": "Tauschen Sie Krypto direkt von Ihrem Ledger-Gerät aus. Dieser Service ist in einigen Ländern, einschließlich den USA, nicht verfügbar."
      },
      "unauthorizedRates": {
        "cta": "Verifizierung zurücksetzen",
        "banner": "Setzen Sie Ihr KYC zurück und aktualisieren Sie Live, um mit Wyre zu tauschen.",
        "bannerCTA": "KYC zurücksetzen"
      },
      "main": {
        "header": "Umtauschen"
      },
      "kyc": {
        "disclaimer": "Ich erkenne an, dass meine Standortdaten zu Compliance-Zwecken an Dritte weitergegeben werden.",
        "cta": "Weiter",
        "wyre": {
          "title": "Vervollständigen Sie Ihr KYC",
          "subtitle": "Ihre Daten werden von LEDGER im Auftrag von WYRE gesammelt und zu KYC-Zwecken an WYRE übertragen. Für weitere Informationen lesen Sie bitte unsere Datenschutzrichtlinie",
          "pending": {
            "cta": "Weiter",
            "title": "KYC zur Freigabe eingereicht",
            "subtitle": "Ihr KYC wurde eingereicht und ist in Bearbeitung.",
            "link": "Erfahren Sie mehr über KYC"
=======
  "transfer" : {
    "recipient" : {
      "input" : "Adresse eingeben"
    },
    "send" : {
      "title" : "Senden",
      "description" : "Senden Sie Kryptos an eine andere Wallet."
    },
    "fees" : {
      "title" : "Gebühren bearbeiten"
    },
    "receive" : {
      "title" : "Empfangen",
      "description" : "Empfangen Sie Kryptos von einer anderen Wallet.",
      "titleReadOnly" : "Ungeprüfte Adresse",
      "headerTitle" : "Krypto-Vermögenswert",
      "titleDevice" : "Verbundenes Gerät",
      "verifySkipped" : "Ihre Empfangsadresse wurde auf Ihrem Ledger Gerät nicht bestätigt. Bitte überprüfen Sie Ihre {{accountType}} -Adresse, um sicher zu bleiben.",
      "verifyPending" : "Bitte stellen Sie sicher, dass die auf Ihrem Gerät angezeigte {{currencyName}} -Adresse genau der auf Ihrem Telefon entspricht.",
      "verified" : "Adresse bestätigt. Prüfen Sie erneut, ob Sie sie kopiert oder gescannt haben.",
      "verifyAgain" : "Erneut prüfen",
      "noAccount" : "Kein Konto gefunden",
      "address" : "Adresse für Konto",
      "copyAddress" : "Kopieren",
      "shareAddress" : "Adresse teilen",
      "addressCopied" : "Kopiert",
      "taprootWarning" : "Stellen Sie sicher, dass der Absender taproot unterstützt",
      "selectCrypto" : {
        "title" : "Eine Krypto auswählen"
      },
      "stepperHeader" : {
        "range" : "Schritt {{currentStep}} von {{totalSteps}}",
        "connectDevice" : "Verbundenes Gerät"
      },
      "selectAccount" : {
        "title" : "Wählen Sie ein Konto",
        "subtitle" : "Ihr {{currencyTicker}} wird auf dieses Konto eingezahlt."
      },
      "addAccount" : {
        "title" : "Die Blockchain durchsuchen",
        "subtitle" : "Prüfen Sie, ob Sie bereits {{currencyTicker}}-Konten besitzen.",
        "foundAccounts" : "{{count}} Konten gefunden",
        "stopSynchronization" : "Synchronisierung stoppen"
      },
      "verifyAddress" : {
        "title" : "Adresse verifizieren",
        "subtitle" : "Verifizieren Sie, dass die auf Ihrem Gerät angezeigte Adresse mit der unten stehenden Adresse übereinstimmt. Wenn Sie sich sicher sind, können Sie auf Ihrem Gerät auf \"Genehmigen\" klicken.",
        "cancel" : {
          "title" : "Sie haben gerade diese Adresse abgelehnt",
          "subtitle" : "Sollte dies versehentlich geschehen sein, können Sie es erneut versuchen, indem Sie auf die Schaltfläche unten klicken.",
          "info" : "Wenn Sie sich sicher sind, dass die Adressen nicht übereinstimmen, kann Ihr Telefon gefährdet sein. Wir empfehlen Ihnen, <0>sich so schnell wie möglich mit uns in Verbindung zu setzen.</0>"
        }
      },
      "receiveConfirmation" : {
        "title" : "Erhalte {{currencyTicker}}",
        "addressVerified" : "Adresse verifizieren",
        "verifyAddress" : "Tippen Sie hier, um Ihre Adresse zu verifizieren",
        "adviceVerify" : "Wir empfehlen immer Ihre Adresse mit Ihrem Ledger Gerät zu verifizieren",
        "sendWarning" : "Senden Sie nur {{currencyName}} ({{currencyTicker}}) an diese Adresse. Die Zusendung anderer Coins kann zu einem dauerhaften Verlust führen."
      },
      "securityVerify" : {
        "title" : "Zu Ihrer Sicherheit empfehlen wir, diese Adresse mit Ihrem Ledger-Gerät zu verifizieren.",
        "subtitle1" : "Die Verifizierung Ihrer Adresse gewährleistet Ihre Sicherheit. Die auf Ihrem Ledger-Gerät angezeigte Adresse kann nicht kompromittiert werden.",
        "subtitle2" : "Durch die Verifizierung der Adresse können Sie bestätigen, dass die auf Ihrem Gerät angezeigte Adresse mit der in Ledger Live angezeigten Adresse übereinstimmt.",
        "verifyCta" : "Meine Adresse verifizieren",
        "dontVerifyCta" : "Meine Adresse ohne Verifizierung preisgeben"
      },
      "securityDontVerify" : {
        "title" : "Sind Sie sicher?",
        "subtitle" : "Die in Ledger Live angezeigte Adresse wird nicht verifiziert.",
        "doNotRemindAgain" : "Nicht erneut erinnern",
        "no" : "Nein",
        "yes" : "Ja"
      },
      "toastMessages" : {
        "accountImported" : "Wir haben ein {{currencyTicker}} Konto für Sie importiert. ",
        "why" : "Sagen Sie mir, warum.",
        "addressVerified" : "Ihre Adresse ist verifiziert"
      },
      "additionalInfoModal" : {
        "title" : "Warum haben wir ein Konto importiert?",
        "subtitle" : "Wir haben festgestellt, dass Sie ein früheres {{currencyTicker}} Konto auf Ihrem Seed hatten. Wir haben das Konto für Sie importiert.",
        "closeCta" : "Ok, verstanden"
      },
      "notSynced" : {
        "text" : "Synchronisieren",
        "desc" : "Dies kann einen Moment dauern, wenn Sie viele Transaktionen haben oder eine langsame Internetverbindung."
      },
      "readOnly" : {
        "title" : "Empfangen",
        "text" : "Bitte seien Sie vorsichtig",
        "desc" : "Sie sind dabei, eine Adresse anzuzeigen, die nicht verifiziert wurde. Überprüfen Sie Adressen auf Ihrem Gerät, um sicher zu bleiben.",
        "verify" : "Die Adresse von {{accountType}} wurde nicht überprüft. Überprüfen Sie die Adressen auf Ihrem Gerät, um sicher zu bleiben."
      },
      "noResultsFound" : "Kein Krypto-Wert gefunden",
      "noResultsDesc" : "Bitte überprüfen Sie die Schreibweise und versuchen Sie es erneut"
    },
    "buy" : {
      "title" : "Kaufen",
      "description" : "Kaufen Sie Kryptos sicher mit Bargeld."
    },
    "sell" : {
      "title" : "Verkaufen",
      "description" : "Verkaufen Sie Kryptos sicher gegen Bargeld."
    },
    "exchange" : {
      "title" : "Kaufen / Verkaufen"
    },
    "swap" : {
      "title" : "Umtauschen",
      "description" : "Tauschen Sie eine Kryptowährung gegen eine andere.",
      "selectDevice" : "Gerät auswählen",
      "broadcasting" : "Übertrage Swap",
      "loadingFees" : "Netzwerkgebühren werden geladen...",
      "landing" : {
        "header" : "Umtauschen",
        "title" : "Willkommen bei Swap",
        "whatIsSwap" : "Was ist Swap?",
        "disclaimer" : "Tauschen Sie Krypto direkt von Ihrem Ledger-Gerät aus. Dieser Service ist in einigen Ländern, einschließlich den USA, nicht verfügbar."
      },
      "unauthorizedRates" : {
        "cta" : "Verifizierung zurücksetzen",
        "banner" : "Setzen Sie Ihr KYC zurück und aktualisieren Sie Live, um mit Wyre zu tauschen.",
        "bannerCTA" : "KYC zurücksetzen"
      },
      "main" : {
        "header" : "Umtauschen"
      },
      "kyc" : {
        "disclaimer" : "Ich erkenne an, dass meine Standortdaten zu Compliance-Zwecken an Dritte weitergegeben werden.",
        "cta" : "Weiter",
        "wyre" : {
          "title" : "Vervollständigen Sie Ihr KYC",
          "subtitle" : "Ihre Daten werden von LEDGER im Auftrag von WYRE gesammelt und zu KYC-Zwecken an WYRE übertragen. Für weitere Informationen lesen Sie bitte unsere Datenschutzrichtlinie",
          "pending" : {
            "cta" : "Weiter",
            "title" : "KYC zur Freigabe eingereicht",
            "subtitle" : "Ihr KYC wurde eingereicht und ist in Bearbeitung.",
            "link" : "Erfahren Sie mehr über KYC"
>>>>>>> dc57bb6b
          },
          "approved": {
            "cta": "Weiter",
            "title": "KYC genehmigt!",
            "subtitle": "Ihr KYC wurde eingereicht und ist genehmigt worden.",
            "link": "Erfahren Sie mehr über KYC"
          },
          "closed": {
            "cta": "KYC zurücksetzen",
            "title": "KYC-Antrag abgelehnt",
            "subtitle": "Wyre hat die von Ihnen für KYC-Zwecke angegebenen Daten abgelehnt",
            "link": "Erfahren Sie mehr über KYC"
          },
          "form": {
            "firstName": "Vorname",
            "lastName": "Nachname",
            "street1": "Straße Adresse Zeile 1",
            "street2": "Straße Adresse Zeile 2",
            "city": "Stadt",
            "state": "Bundesland",
            "country": "Land",
            "postalCode": "Postleitzahl",
            "dateOfBirth": "Geburtsdatum",
            "firstNamePlaceholder": "Geben Sie Ihren Vornamen ein",
            "lastNamePlaceholder": "Geben Sie Ihren Nachnamen ein",
            "street1Placeholder": "z. B. Musterstraße 21",
            "street2Placeholder": "z. B. Musterstraße 21",
            "cityPlaceholder": "z. B. Berlin",
            "postalCodePlaceholder": "Geben Sie Ihre 5-stellige Postleitzahl ein",
            "statePlaceholder": "Wählen Sie Ihr Bundesland",
            "dateOfBirthPlaceholder": "JJJJ-MM-TT",
            "firstNameError": "Geben Sie Ihren Vornamen ein, um fortzufahren",
            "lastNameError": "Geben Sie Ihren Nachnamen ein, um fortzufahren",
            "street1Error": "Geben Sie Ihre Adresse ein",
            "cityError": "Geben Sie die Stadt ein, in der Sie in den USA leben",
            "stateError": "Wählen Sie Ihr Bundesland, um fortzufahren",
            "postalCodeError": "Geben Sie eine gültige US-Postleitzahl ein",
            "dateOfBirthError": "Geben Sie Ihr Geburtsdatum ein"
          }
        },
        "states": "Wählen Sie Ihr Bundesland"
      },
      "notAvailable": {
        "title": "Service vorübergehend oder in Ihrem Land nicht verfügbar"
      },
      "payoutModal": {
        "title": "Auszahlungsgebühren",
        "description": "Auszahlungsgebühren werden auf dem Gerät nicht angezeigt und vom Betrag abgezogen.",
        "cta": "Schließen"
      },
      "pendingOperation": {
        "description": "Ihr Tauschvorgang wurde zur Bestätigung an das Netzwerk gesendet. Es kann bis zu einer Stunde dauern, bis Sie Ihre {{targetCurrency}} erhalten.",
        "label": "Ihre Swap-ID:",
        "title": "Tausch-Übertragung erfolgreich ",
        "disclaimer": "Notieren Sie sich Ihre Tausch-ID-Nummer für den Fall, dass Sie Hilfe vom {{provider}} Support benötigen.",
        "cta": "Details ansehen"
      },
      "tradeMethod": {
        "float": "Variabler Wechselkurs",
        "floatUnavailable": "Schwebende Rate wird für diese Paarung nicht unterstützt",
        "fixed": "Fester Wechselkurs",
        "fixedUnavailable": "Fester Kurs wird für diese Paarung nicht unterstützt",
        "floatDesc": "Ihr Betrag könnte sich je nach Marktbedingungen ändern.",
        "fixedDesc": "Ihr Betrag bleibt unabhängig von den Veränderungen auf dem Markt gleich. Fester Kurs wird alle 30 Sekunden aktualisiert",
        "by": "Von",
        "modalTitle": "Variabler oder fester Kurs?"
      },
      "form": {
        "validate": "Swap-Transaktion bestätigen",
        "tab": "Umtauschen",
        "button": "Weiter",
        "from": "Von",
        "to": "An",
        "source": "Quelle",
        "target": "Zielkonto",
        "noAccount": "Sie haben kein {{currency}}-Konto",
        "balance": "Kontostand <0>123</0>",
        "fromAccount": "Konto auswählen",
        "toAccount": "Konto auswählen",
        "paraswapCTA": "Suchen Sie nach Paraswap? Es wurde auf die Registerkarte Entdecken verschoben.",
        "quote": "Preis",
        "receive": "Empfangen",
        "amount": {
          "useMax": "Max. verwenden",
          "available": "Insgesamt verfügbar"
        },
        "noAsset": {
          "title": "Sie haben keine Vermögenswerte zum Tauschen/Swappen",
          "desc": "Kaufen Sie einige und kommen Sie zurück zum Tauschen"
        },
        "noApp": {
          "title": "{{appName}} App nicht installiert",
          "desc": "Bitte gehen Sie zum Manager, um die {{appName}} App zu installieren.",
          "cta": "Zum Manager gehen",
          "close": "Schließen"
        },
        "noAccounts": {
          "title": "Keine {{ticker}} zum Tauschen",
          "desc": "Ihre {{currencyName}} Konten haben keinen Saldo zum Swap.",
          "addAccountCta": "Konto hinzufügen",
          "cta": "Schließen"
        },
        "outdatedApp": {
          "title": "App-Update verfügbar",
          "desc": "Sie müssen die {{appName}} App aktualisieren.",
          "cta": "Zum Manager gehen",
          "close": "Schließen"
        },
        "summary": {
          "from": "Von",
          "to": "An",
          "send": "Senden",
          "payoutNetworkFees": "Auszahlungsgebühren",
          "payoutNetworkFeesTooltip": "Dieser Betrag wird nicht auf Ihrem Gerät angezeigt",
          "receive": "Betrag",
          "receiveFloat": "Zu erhaltender Betrag vor Servicegebühren",
          "provider": "Anbieter",
          "method": "Kurs",
          "fees": "Max. Gebühren",
          "disclaimer": {
            "title": "Allgemeinen Geschäftsbedingungen",
            "desc": "Indem ich auf \"Akzeptieren\" klicke, erkenne ich an und akzeptiere, dass für diesen Dienst ausschließlich die Allgemeinen Geschäftsbedingungen von <0>{{provider}}</0> gelten.",
            "tos": "Allgemeine Geschäftsbedingungen",
            "accept": "Akzeptieren",
            "reject": "Schließen"
          }
        }
      },
      "operationDetails": {
        "swapId": "Swap ID",
        "provider": "Anbieter",
        "date": "Datum",
        "from": "Von",
        "fromAmount": "Gesendeter Betrag",
        "to": "An",
        "toAmount": "Zu erhaltender Betrag",
        "statusTooltips": {
          "expired": "Bitte kontaktieren Sie den Swap-Anbieter mit Ihrer Swap-ID für weitere Informationen.",
          "refunded": "Bitte kontaktieren Sie den Swap-Anbieter mit Ihrer Swap-ID für weitere Informationen.",
          "pending": "Bitte warten Sie, während der Swap-Provider die Transaktion verarbeitet.",
          "onhold": "Bitte kontaktieren Sie den Swap-Anbieter mit Ihrer Swap-ID, um die Situation zu lösen.",
          "finished": "Ihr Swap wurde erfolgreich abgeschlossen."
        }
      },
      "missingApp": {
        "title": "Bitte installieren Sie die Exchange-App auf Ihrem Gerät",
        "description": "Gehen Sie zum Manager und installieren Sie die Exchange-App, um Vermögenswerte zu tauschen",
        "button": "Zum Manager gehen"
      },
      "outdatedApp": {
        "title": "Bitte aktualisieren Sie die Exchange-App auf Ihrem Gerät",
        "description": "Gehen Sie zum Manager und aktualisieren Sie die Exchange-App, um Vermögenswerte zu tauschen",
        "button": "Zum Manager gehen"
      },
      "emptyState": {
        "title": "Kein Konto in {{currency}}",
        "description": "Sie müssen ein Konto hinzufügen, bevor Sie {{currency}} tauschen/swapen",
        "CTAButton": "Konto hinzufügen"
      },
      "history": {
        "tab": "Historisches",
        "disclaimer": "Ihre mobilen Swap-Transaktionen werden nicht mit Ledger Live Desktop synchronisiert",
        "exportButton": "Exportvorgänge",
        "exportFilename": "Tauschvorgänge",
        "empty": {
          "title": "Ihre früheren Swaps/Täusche werden hier angezeigt",
          "desc": "Entweder haben Sie noch keine Tausche getätigt, oder Ledger Live wurde inzwischen zurückgesetzt."
        }
      }
    },
    "swapv2": {
      "form": {
        "summary": {
          "from": "Von",
          "to": "An",
          "send": "Senden",
          "payoutNetworkFees": "Auszahlungsgebühren",
          "payoutNetworkFeesTooltip": "Dieser Betrag wird nicht auf Ihrem Gerät angezeigt",
          "receive": "Betrag",
          "receiveFloat": "Zu erhaltender Betrag vor Servicegebühren",
          "provider": "Anbieter",
          "method": "Kurs",
          "fees": "Gebühren"
        }
      }
    },
    "lending": {
      "title": "Kryptowährungen verleihen",
      "titleTransferTab": "Verdienen",
      "descriptionTransferTab": "Verdienen Sie ein passives Einkommen.",
      "actionTitle": "Leihen",
      "accountActions": {
        "approve": "Bestätigen",
        "supply": "Bereitstellung",
        "withdraw": "Abheben"
      },
      "highFees": {
        "title": "Hohe Gebühren bei Ethereum",
        "description": "Aufgrund der Überlastung des Ethereum-Netzwerks können bei der Ausgabe von Transaktionen hohe Gebühren anfallen."
      },
      "account": {
        "amountSupplied": "Eingezahlter Betrag",
        "amountSuppliedTooltip": "An das Netzwerk ausgeliehener Betrag",
        "currencyAPY": "Währung APY",
        "currencyAPYTooltip": "Jährliche Rendite einer Einlage, die kontinuierlich aufgezinst wird",
        "accruedInterests": "Zinssaldo",
        "accruedInterestsTooltip": "Zinserträge auf Ihr verliehenes Vermögen",
        "interestEarned": "Zinserträge",
        "interestEarnedTooltip": "Zinsen, die Sie nach der Abhebung verdient haben",
        "openLoans": "Offene Kredite",
        "closedLoans": "Abgeschlossene Kredite"
      },
      "banners": {
        "needApproval": "Sie müssen dieses Konto freigeben, bevor Sie Vermögenswerte ausleihen/verleihen können.",
        "fullyApproved": "Sie haben dieses Konto vollständig freigegeben. Sie können den Betrag gegen eine Gebühr reduzieren.",
        "approvedCanReduce": "Sie haben <0>{{value}}</0> auf diesem Konto freigegeben. Sie können den Betrag gegen eine Gebühr reduzieren.",
        "approvedButNotEnough": "Sie haben <0>{{value}}</0> auf diesem Konto freigegeben.",
        "approving": "Sie können Vermögenswerte einzahlen, sobald die Kontofreigabe bestätigt ist.",
        "notEnough": "Sie müssen das auf Ihrem Konto freigegebene Limit für das Ausleihen erhöhen."
      },
      "howDoesLendingWork": "Wie funktioniert das Ausleihen?",
      "dashboard": {
        "tabTitle": "Dashboard",
        "assetsTitle": "Zu verleihende Vermögenswerte",
        "accountsTitle": "Freigegebene Konten",
        "emptySateDescription": "Sie können Vermögenswerte direkt von Ihren Ethereum-Konten verleihen und Zinsen erhalten.",
        "apy": "{{value}} APY",
        "activeAccount": {
          "account": "Konto",
          "amountSupplied": "Eingezahlter Betrag",
          "interestEarned": "Zinserträge",
          "status": "Konto-Status",
          "EARNING": "Verdienen",
          "ENABLING": "Genehmigung",
          "INACTIVE": "Inaktiv",
          "SUPPLYING": "Bereitstellen",
          "approve": "Bestätigen",
          "supply": "Bereitstellung",
          "withdraw": "Abheben",
          "amountRedeemed": "Abgehobener Betrag",
          "endDate": "Enddatum"
        }
      },
      "closedLoans": {
        "tabTitle": "Abgeschlossene Kredite",
        "description": "Sehen Sie alle Ihre abgehobenen Kredite und die Zinsen, die Sie verdient haben.",
        "cta": "Vermögenswert verleihen"
      },
      "history": {
        "tabTitle": "Historisches",
        "description": "Sehen Sie sich den Verlauf all Ihrer Kredittransaktionen an.",
        "cta": "Vermögenswert verleihen"
      },
      "terms": {
        "label": "Kryptowährungen verleihen",
        "title": "Verleihen von Vermögenswerten über das Compound-Protokoll",
        "description": "Das Compound-Protokoll ermöglicht es Ihnen, Vermögenswerte im Ethereum-Netzwerk zu leihen und zu verleihen. Sie können Vermögenswerte verleihen und Zinsen direkt von Ihrem Ledger-Konto erhalten.",
        "switchLabel": "Ich habe die <0><0>Nutzungsbedingungen</0></0> gelesen und bin damit einverstanden."
      },
      "info": {
        "1": {
          "label": "Schritt 1/3",
          "title": "Die Freigabe eines Kontos ermöglicht dem Protokoll die Bearbeitung zukünftiger Kredite.",
          "description": "Sie müssen den Compound-Smart-Contract autorisieren, bis zu einer bestimmten Menge an Vermögenswerten an das Protokoll zu übertragen. Mit der Bestätigung eines Kontos wird dem Protokoll die Erlaubnis erteilt, künftige Darlehen zu bearbeiten."
        },
        "2": {
          "label": "Schritt 2/3",
          "title": "Hinterlegen Sie Vermögenswerte, um Zinsen zu erhalten.",
          "description": "Sobald ein Konto freigegeben ist, können Sie den Betrag der zu verleihenden Vermögenswerte auswählen und eine Transaktion an das Protokoll ausgeben. Die Zinsen fallen sofort an, nachdem die Transaktion bestätigt wurde."
        },
        "3": {
          "label": "Schritt 3/3",
          "title": "Vermögenswerte jederzeit abheben.",
          "description": "Sie können Ihr Vermögen und die erwirtschafteten Zinsen jederzeit ganz oder teilweise direkt von Ihrem Ledger-Konto abheben.",
          "cta": "Jetzt leihen"
        },
        "title": "Kryptowährungen verleihen"
      },
      "noTokenAccount": {
        "info": {
          "title": "Sie haben kein {{ name }}-Konto.",
          "description": "Um Geld einzuzahlen und Krypto zu verleihen, benötigen Sie ein {{ name }} Konto. Bitte empfangen Sie Zahlungen auf Ihrer Ethereum-Adresse."
        },
        "buttons": {
          "receive": "Erhalte {{ name }}",
          "buy": "{{ name }} kaufen"
        }
      },
      "enable": {
        "info": {
          "title": "Dieses Konto wurde nicht bestätigt",
          "description": "Sie müssen dieses Konto freigeben, bevor Sie Vermögenswerte ausleihen/verleihen können.",
          "cta": "Konto freigeben"
        },
        "stepperHeader": {
          "selectAccount": "Wählen Sie ein Konto",
          "enable": "Bestätigen",
          "advanced": "Advanced",
          "amount": "Betrag eingeben",
          "summary": "Zusammenfassung",
          "selectDevice": "Gerät auswählen",
          "connectDevice": "Verbundenes Gerät",
          "stepRange": "Schritt {{currentStep}} von {{totalSteps}}"
        },
        "selectAccount": {
          "enabledAccountsAmount": "Sie haben {{number}} -Konto, das {{amount}} genehmigt hat",
          "enabledAccountsAmount_plural": "Sie haben {{number}} Konten, die {{amount}} genehmigt haben",
          "enabledAccountsNoLimit": "Sie haben {{number}} Konto, das eine unbegrenzte Menge von {{ currency }} genehmigt hat",
          "enabledAccountsNoLimit_plural": "Sie haben {{number}} Konten, die eine unbegrenzte Menge von {{ currency }} genehmigt haben",
          "noEnabledAccounts": "Sie müssen ein Konto genehmigen, bevor Sie einen Kredit vergeben können."
        },
        "enable": {
          "summary": "<0>Ich erteile dem <1>{{contractName}}</1></0><0>Smart Contract Zugriff auf mein <1>{{accountName}}</1></0><0>Konto für einen bestimmten <1>{{amount}}</1></0><0>Betrag</0>",
          "limit": "begrenzt {{amount}}",
          "noLimit": "kein Limit {{assetName}}",
          "contractName": "Zusammengefast {{currencyName}}",
          "advanced": "Advanced"
        },
        "advanced": {
          "amountLabel": "Zu genehmigender Betrag",
          "amountLabelTooltip": "Dies begrenzt den Betrag, der dem Smart Contract zur Verfügung steht.",
          "limit": "Limit",
          "limited": "Begrenzt",
          "noLimit": "Keine Beschränkungen"
        },
        "amount": {
          "totalAvailable": "Insgesamt verfügbar"
        },
        "validation": {
          "success": "Aktion erfolgreich durchgeführt",
          "info": "Die Freigabe wurde zur Bestätigung an das Netzwerk gesendet. Sobald sie bestätigt ist, können Sie Kredite vergeben.",
          "extraInfo": "Es kann einige Zeit dauern, bis Transaktionen in einem Explorer angezeigt und bestätigt werden.",
          "button": {
            "done": "Schließen"
          }
        }
      },
      "supply": {
        "stepperHeader": {
          "amount": "Bereitstellung",
          "summary": "Zusammenfassung",
          "selectDevice": "Gerät auswählen",
          "connectDevice": "Verbundenes Gerät",
          "stepRange": "Schritt {{currentStep}} von {{totalSteps}}"
        },
        "amount": {
          "totalAvailable": "Verfügbares Guthaben",
          "placeholderMax": "Max. Abhebung"
        },
        "validation": {
          "success": "Einzahlung erfolgreich gesendet",
          "info": "Sie verdienen direkt Zinsen, sobald das Netzwerk die Einzahlung bestätigt hat.",
          "extraInfo": "Es kann einige Zeit dauern, bis Transaktionen in einem Explorer angezeigt und bestätigt werden.",
          "button": {
            "done": "Fertig",
            "cta": "Details anzeigen"
          }
        }
      },
      "withdraw": {
        "stepperHeader": {
          "amount": "Abheben",
          "summary": "Zusammenfassung",
          "selectDevice": "Gerät auswählen",
          "connectDevice": "Verbundenes Gerät",
          "stepRange": "Schritt {{currentStep}} von {{totalSteps}}"
        },
        "validation": {
          "success": "Abhebung erfolgreich gesendet",
          "info": "Ihr Guthaben ist verfügbar, sobald das Netzwerk die Abhebung bestätigt hat.",
          "button": {
            "done": "Fertig",
            "cta": "Details anzeigen"
          }
        }
      }
    }
  },
  "sync": {
    "error": "Fehler beim Synchronisieren",
    "loading": "Sync"
  },
  "scanning": {
    "loading": "Geräte werden gesucht..."
  },
  "send": {
    "tooMuchUTXOBottomModal": {
      "cta": "Weiter",
      "description": "Die Verifizierung und Unterzeichnung dieser Transaktion kann lange dauern, da das Konto eine beträchtliche Anzahl von Coins enthält.",
      "title": "UTXO-Nachricht"
    },
    "highFeeModal": "Seien Sie vorsichtig, die Netzwerkgebühren sind größer als <1>10 %</1> des Betrags. Möchten Sie fortfahren?",
    "scan": {
      "title": "QR-Code scannen",
      "descBottom": "Bitte zentrieren Sie den QR-Code innerhalb des Quadrats.",
      "fallback": {
        "header": "QR-Code scannen",
        "title": "Kamera einschalten",
        "desc": "Bitte aktivieren Sie die Kamera in den Einstellungen, um QR-Codes zu scannen.",
        "buttonTitle": "Gehen Sie zu Einstellungen"
      }
    },
    "stepperHeader": {
      "selectAccount": "Zu belastendes Konto",
      "recipientAddress": "Adresse des Empfängers",
      "selectAmount": "Betrag",
      "summary": "Zusammenfassung",
      "selectDevice": "Gerät wählen",
      "connectDevice": "Verbundenes Gerät",
      "stepRange": "Schritt {{currentStep}} von {{totalSteps}}",
      "quantity": "Menge",
      "selectCollection": "Sammlung",
      "selectNft": "NFT"
    },
    "recipient": {
      "scan": "QR-Code scannen",
      "enterAddress": "Adresse eingeben",
      "input": "Adresse eingeben",
      "verifyAddress": "Bitte überprüfen Sie, ob die Adresse mit der des Empfängers übereinstimmt."
    },
    "amount": {
      "available": "Insgesamt verfügbar",
      "useMax": "Max. verwenden",
      "loadingNetwork": "Netzwerkgebühren werden geladen...",
      "noRateProvider": "Nicht verfügbar",
      "quantityAvailable": "Verfügbare Menge"
    },
    "summary": {
      "subaccountsWarning": "Sie müssen dieses Konto mit {{ currency }} auffüllen, um die Token dieses Kontos zu senden",
      "tag": "Markierung (optional)",
      "validateTag": "Markierung validieren",
      "total": "Insgesamt",
      "amount": "Betrag",
      "from": "Von",
      "to": "An",
      "infoTotalTitle": "Gesamtbelastung",
      "infoTotalDesc": "Enthält den Transaktionsbetrag und die gewählten Netzwerkgebühren",
      "gasLimit": "Gaslimit",
      "gasPrice": "Gaspreis",
      "maxFees": "Max. Gebühren",
      "validateGasLimit": "Gas-Limit validieren",
      "fees": "Gebühren",
      "validateFees": "Gebühren validieren",
      "customizeFees": "Gebühren anpassen",
      "memo": {
        "title": "Memo",
        "type": "Memo-Typ",
        "value": "Memo-Wert"
      },
      "validateMemo": "Memo validieren",
      "quantity": "Menge"
    },
    "validation": {
      "message": "Bestätigen Sie die Transaktion auf Ihrem Gerät, um sie sicher zu signieren.",
      "sent": "Transaktion gesendet",
      "amount": "Betrag",
      "fees": "Gebühren",
      "confirm": "Ihr Kontostand wird aktualisiert, sobald das Netzwerk die Transaktion bestätigt.",
      "button": {
        "details": "Details anzeigen",
        "retry": "Wiederholen"
      }
    },
    "fees": {
      "title": "Netzgebühren",
      "validate": "Bestätigen",
      "required": "Gebühren sind erforderlich",
      "chooseGas": "Wählen Sie einen Gaspreis",
      "higherFaster": "Ein höherer Gaspreis bedeutet eine schnellere Bestätigung.",
      "edit": {
        "title": "Einheit wählen"
      },
      "networkInfo": "Wählen Sie die Höhe der Netzwerkgebühren, die in der Transaktion enthalten sein sollen. Die Höhe der Gebühren beeinflusst die Verarbeitungsgeschwindigkeit der Transaktion"
    },
    "verification": {
      "streaming": {
        "accurate": "Laden ... ({{percentage}})",
        "inaccurate": "Lade Daten..."
      }
    },
    "info": {
      "maxSpendable": {
        "title": "Maximal ausgabefähiger Betrag",
        "description": "Der maximal ausgabefähige Betrag ist das gesamte Guthaben auf einem Konto, das zum Senden in einer Transaktion zur Verfügung steht."
      }
    }
  },
  "requestAccount": {
    "stepperHeader": {
      "selectCrypto": "Krypto auswählen",
      "selectAccount": "Konto auswählen",
      "stepRange": "Schritt {{currentStep}} von {{totalSteps}}"
    },
    "selectAccount": {
      "addAccount": "Konto {{currency}} hinzufügen"
    }
  },
  "freeze": {
    "stepperHeader": {
      "info": "Verdienen Sie Belohnungen",
      "selectAmount": "Sperren",
      "summary": "Zusammenfassung",
      "selectDevice": "Gerät wählen",
      "connectDevice": "Verbundenes Gerät",
      "stepRange": "Schritt {{currentStep}} von {{totalSteps}}"
    },
    "info": {
      "description": "Sperren Sie TRX, um sicher Prämien zu verdienen und die Kontrolle über Ihr Vermögen zu behalten.",
      "steps": {
        "0": "Delegierte Vermögenswerte bleiben in Ihrem Besitz.",
        "1": "Sie können Ihre Vermögenswerte nach 3 Tagen wieder entsperren.",
        "2": "Sicher sperren und abstimmen mit Ihrem Ledger-Gerät."
      },
      "howVotingWorks": "Wie die Abstimmung funktioniert",
      "cta": "Weiter"
    },
    "amount": {
      "available": "Insgesamt verfügbar",
      "noRateProvider": "Nicht verfügbar",
      "infoLabel": "Bandbreite oder Energie"
    },
    "validation": {
      "message": "Vergewissern Sie sich immer, dass Ihr Gerät die Adresse genau so anzeigt, wie sie Ihnen ursprünglich mitgeteilt wurde.",
      "success": "Vermögenswerte gesperrt",
      "amount": "Betrag",
      "info": "Sie beginnen mit dem Verdienen von Energie, sobald das Netzwerk das Sperren bestätigt hat. Sie können in Kürze für Super-Repräsentanten stimmen, um ebenfalls Prämien zu verdienen.",
      "button": {
        "pending": "Die Transaktion wird validiert.",
        "pendingDesc": "Bitte warten Sie einen Moment, bevor Sie abstimmen.",
        "vote": "Abstimmen",
        "voteTimer": "0:{{time}}",
        "later": "Ich werde später abstimmen",
        "retry": "Wiederholen"
      }
    }
  },
  "unfreeze": {
    "stepperHeader": {
      "selectAmount": "Entsperren",
      "summary": "Zusammenfassung",
      "selectDevice": "Gerät wählen",
      "connectDevice": "Verbundenes Gerät",
      "stepRange": "Schritt {{currentStep}} von {{totalSteps}}"
    },
    "amount": {
      "title": "Wählen Sie den Typ der zu entsperrenden Vermögenswerte",
      "info": "Durch das Aufheben der Sperrung werden Ihre {{resource}} verringert und alle Ihre Stimmen gelöscht.",
      "cta": "Weiter"
    },
    "validation": {
      "success": "Ihr Vermögen wurde erfolgreich entsperrt",
      "info": "Ihre {{resource}} Punkte werden reduziert und alle Ihre Stimmen werden storniert.",
      "button": {
        "done": "Fertig",
        "cta": "Details ansehen"
      }
    }
  },
  "claimReward": {
    "stepperHeader": {
      "selectDevice": "Gerät wählen",
      "connectDevice": "Verbundenes Gerät",
      "stepRange": "Schritt {{currentStep}} von {{totalSteps}}"
    },
    "validation": {
      "success": "Ihre Prämien wurden dem verfügbaren Guthaben hinzugefügt.",
      "button": {
        "done": "Fertig",
        "cta": "Details ansehen"
      }
    }
  },
  "vote": {
    "stepperHeader": {
      "selectValidator": "Stimmen abgeben",
      "castVote": "Meine Stimmen",
      "selectDevice": "Gerät wählen",
      "connectDevice": "Verbundenes Gerät",
      "stepRange": "Schritt {{currentStep}} von {{totalSteps}}"
    },
    "selectValidator": {},
    "castVotes": {
      "ranking": "Rangfolge: <0>{{rank}}</0>",
      "nbOfVotes": "Anzahl der Stimmen {{amount}}",
      "percentage": "Prozentsatz",
      "estYield": "Geschätzter Ertrag",
      "addMoreVotes": "Mehr Stimmen hinzufügen",
      "votesRemaining": "Verbleibende Stimmen: <0>{{total}}</0>",
      "maxVotesAvailable": "Maximal verfügbare Stimmen: <0>{{total}}</0>",
      "voteFor": "Stimmen für",
      "validateVotes": "Stimmen validieren",
      "votesRequired": "Abstimmungen erforderlich ",
      "allVotesUsed": "Alle Stimmen verwendet",
      "removeVotes": "Abstimmungen entfernen"
    },
    "validation": {
      "message": "Vergewissern Sie sich immer, dass Ihr Gerät die Adresse genau so anzeigt, wie sie Ihnen ursprünglich mitgeteilt wurde.",
      "success": "Ihre Stimmen wurden erfolgreich abgegeben",
      "info": "",
      "button": {}
    }
  },
  "addAccounts": {
    "supportLinks": {
      "segwit_or_native_segwit": "Segwit oder Native Segwit?"
    },
    "quitConfirmation": {
      "title": "Konto hinzufügen abbrechen",
      "desc": "Sind Sie sicher, dass Sie das Hinzufügen von Konten abbrechen möchten?"
    },
    "imported": "Vermögenswert erfolgreich hinzugefügt",
    "sections": {
      "importable": {
        "title": "Vorhandenes Konto hinzufügen"
      },
      "creatable": {
        "title": "Neues Konto hinzufügen"
      },
      "imported": {
        "title": "Konten bereits im Portfolio ({{length}})"
      },
      "migrate": {
        "title": "Zu aktualisierende Konten"
      }
    },
    "success": {
      "desc": "Ihre Konten anzeigen oder andere Konten hinzufügen",
      "secondaryCTA": "Neuen Vermögenswert hinzufügen",
      "cta": "Ihre Vermögenswerte anzeigen"
    },
    "stopScanning": "Scannen stoppen",
    "retryScanning": "Scanversuch wiederholen",
    "retry": "Wiederholen",
    "done": "Fertig",
    "finalCta": "Weiter",
    "finalCtaForSwap": "Zurück zu Swap",
    "synchronizing": "Synchronisieren",
    "synchronizingDesc": "Ihre Konten werden synchronisiert. Dies kann eine Weile dauern ...",
    "noAccountToCreate": "<1><0>{{currencyName}}</></> Konto konnte nicht erstellt werden. Starten Sie den Prozess neu und synchronisieren Sie Ihre Konten.",
    "cantCreateAccount": "Ein neues Konto kann nicht hinzugefügt werden, bevor Sie Guthaben auf Ihrem <1><0>{{accountName}}</></> Konto erhalten.",
    "tokens": {
      "title": "Token hinzufügen",
      "createParentCurrencyAccount": "Konto {{parrentCurrencyName}} hinzufügen",
      "erc20": {
        "title": "Token hinzufügen",
        "disclaimer": "{{tokenName}} ist ein ERC20-Token.\nSie können Tokens direkt in einem Ethereum-Konto erhalten.",
        "learnMore": "Erfahren Sie mehr über ERC20"
      },
      "trc10": {
        "title": "Token hinzufügen",
        "disclaimer": "{{tokenName}} ist ein TRC10 Token. \nSie können Token direkt in einem Tron-Konto empfangen.",
        "learnMore": "Erfahren Sie mehr über TRC10"
      },
      "trc20": {
        "title": "Token hinzufügen",
        "disclaimer": "{{tokenName}} ist ein TRC20 Token. \nSie können Token direkt in einem Tron-Konto empfangen.",
        "learnMore": "Erfahren Sie mehr über TRC20"
      },
      "bep20": {
        "title": "Token hinzufügen",
        "disclaimer": "{{tokenName}} ist ein BEP-20-Token.\nSie können Tokens direkt in einem BNB-Konto empfangen.",
        "learnMore": "Erfahren Sie mehr über BEP-20"
      }
    },
    "showMoreChainType": "Weitere Adresstypen",
    "addressTypeInfo": {
      "title": "Welcher Adresstyp soll gewählt werden?",
      "subtitle": "Neues Konto hinzufügen",
      "native_segwit": {
        "title": "Native SegWit",
        "desc": "Insgesamt am besten. Niedrige Gebühren pro Transaktion, Fehlererkennung und Lightning Network-Unterstützung. Einige Wallets/Tauschbörsen müssen möglicherweise Unterstützung hinzufügen."
      },
      "segwit": {
        "title": "SegWit",
        "desc": "Höhere Gebühren pro Transaktion als Native Segwit. Lightning-Unterstützung. Wird von den meisten Wallets unterstützt."
      },
      "legacy": {
        "title": "Alte",
        "desc": "Das ursprüngliche Adressformat von {{currency}}. Höchste Gebühren pro Transaktion. Einige Wallets/Börsen unterstützen nur diesen Typ."
      },
      "taproot": {
        "title": "Taproot",
        "desc": "Neuestes {{currency}} -Netzwerk-Upgrade. Wird bessere Privatsphäre und günstigere Gebühren bieten, sobald weiter verbreitet. Immer noch begrenzte Unterstützung von Wallet und Tausch-Vorgängen."
      }
    }
  },
  "DeviceAction": {
    "stayInTheAppPlz": "Bleiben Sie in der Ledger Live-App und halten Sie Ihren Nano X in der Nähe",
    "allowAppPermission": "Öffnen Sie die {{wording}} App auf Ihrem Gerät",
    "allowAppPermissionSubtitleToken": "zum Verwalten Ihrer {{token}}-Tokens",
    "allowManagerPermission": "Erlauben Sie {{wording}} auf Ihrem Gerät",
    "loading": "Lade Daten...",
    "turnOnAndUnlockDevice": "Schalten Sie Ihr Gerät ein und entsperren Sie es",
    "connectAndUnlockDevice": "Verbinden und entsperren Sie Ihr Gerät",
    "unlockDevice": "Entsperren Sie Ihr Gerät",
    "outdated": "App-Version veraltet",
    "outdatedDesc": "Ein wichtiges Update ist für die Anwendung {{appName}} auf Ihrem Gerät verfügbar. Bitte gehen Sie zum Manager, um das Update durchzuführen.",
    "quitApp": "Beenden Sie die Anwendung auf Ihrem Gerät",
    "appNotInstalled": "Bitte installieren Sie die {{appName}} App",
    "appNotInstalled_plural": "Bitte installieren Sie die {{appName}} Apps",
    "useAnotherDevice": "Anderes Gerät verwenden",
    "deviceInBootloader": {
      "title": "Gerät im Bootloader-Modus.",
      "description": "Klicken Sie auf „Weiter“, um das Update zu starten."
    },
    "verifyAddress": {
      "title": "Adresse auf dem Gerät verifizieren",
      "description": "Bitte stellen Sie sicher, dass die {{currencyName}} Adresse, die in Ledger Live angezeigt wird, mit der auf Ihrem Ledger Gerät übereinstimmt."
    },
    "confirmSwap": {
      "title": "Swap-Vorgang auf dem Gerät bestätigen",
      "alert": "Vor dem Senden der Fondsdetails müssen Sie diese auf Ihrem Gerät verifizieren. Die Adressen müssen Sie nicht verifizieren, da diese sicher ausgetauscht werden.",
      "acceptTerms": "Durch Validieren dieser Transaktion stimme ich den\n<0>Nutzungsbedingungen von <0>{{provider}}</0> zu</0>"
    },
    "confirmSell": {
      "title": "Verkaufsvorgang auf Gerät bestätigen",
      "alert": "Vor dem Senden der Fondsdetails müssen Sie diese auf Ihrem Gerät verifizieren. Die Adressen müssen Sie nicht verifizieren, da diese sicher ausgetauscht werden."
    },
    "confirmFund": {
      "title": "Fondstransaktion bestätigen",
      "alert": "Vor dem Senden der Fondsdetails müssen Sie diese auf Ihrem Gerät verifizieren. Die Adressen müssen Sie nicht verifizieren, da diese sicher ausgetauscht werden."
    },
    "button": {
      "openManager": "Manager öffnen",
      "openOnboarding": "Gerät einrichten"
    },
    "installApp": "{{appName}} App-Installation {{percentage}}",
    "installAppDescription": "Bitte warten Sie, bis die Installation beendet ist",
    "listApps": "Prüfen von App-Abhängigkeiten",
    "listAppsDescription": "Bitte warten Sie, während wir sicherstellen, dass Sie alle erforderlichen Apps haben"
  },
  "SelectDevice": {
    "title": "Neues Gerät koppeln",
    "bluetooth": {
      "title": "Über Bluetooth verbinden...",
      "label": "Nano automatisch erkennen"
    },
    "deviceNotFoundPairNewDevice": "Mit Bluetooth verbinden",
    "headerDescription": "Bitte stellen Sie sicher, dass Ihr {{productName}} entsperrt ist, wenn Bluetooth aktiviert ist",
    "usb": "... oder USB-Kabel anschließen",
    "usbLabel": "Stecken Sie Ihr Kabel an und geben Sie Ihren PIN-Code auf Ihrem Gerät ein",
    "withoutDeviceHeader": "Ich habe mein Gerät nicht dabei",
    "withoutDevice": "Weiter ohne mein Gerät",
    "steps": {
      "connecting": {
        "title": "Verbinde {{deviceName}}",
        "description": {
          "ble": "Bitte stellen Sie sicher, dass Ihr {{productName}} freigeschaltet ist und sich in Reichweite befindet",
          "usb": "Bitte stellen Sie sicher, dass Ihr {{productName}} freigeschaltet ist"
        }
      },
      "genuineCheck": {
        "title": "Ledger Manager auf Ihrem {{productName}} aktivieren",
        "accept": "Bitte schalten Sie Ihren Nano X nicht aus. Stellen Sie sicher, dass Sie <1>Ledger Manager</1> zulassen."
      },
      "genuineCheckPending": {
        "title": "Prüft, ob das Gerät echt ist..."
      },
      "dashboard": {
        "title": "Zurück zum Dashboard auf Ihrem {{productName}}"
      },
      "currencyApp": {
        "title": "Öffnen Sie die App {{managerAppName}} auf Ihrem {{productName}}",
        "description": "",
        "footer": {
          "appInstalled": "Sie haben die App nicht installiert",
          "goManager": "Gehen Sie zum Manager"
        }
      },
      "accountApp": {
        "title": "Öffnen Sie die App {{managerAppName}} auf Ihrem {{productName}}",
        "description": ""
      },
      "receiveVerify": {
        "title": "Adresse auf dem Gerät verifizieren",
        "description": "Bitte vergewissern Sie sich, dass die in Ledger Live angezeigte {{currencyName}} Adresse genau mit der auf Ihrem Ledger-Gerät angezeigten Adresse übereinstimmt.",
        "action": "Weiter"
      },
      "getDeviceName": {
        "title": "Drücken Sie beide Tasten gleichzeitig, um das Lesen des Gerätenamens zu aktivieren."
      },
      "editDeviceName": {
        "title": "Drücken Sie beide Tasten gleichzeitig, um die Einstellung des Gerätenamens zu aktivieren."
      },
      "listApps": {
        "title": "Lade Daten..."
      }
    }
  },
  "EditDeviceName": {
    "title": "Gerät umbenennen",
    "charactersRemaining": "{{remainingCount}} Zeichen verbleibend",
    "action": "Bestätigen"
  },
  "PairDevices": {
    "Paired": {
      "title": "Kopplung erfolgreich",
      "desc": "Ihr {{productName}} ist bereit für die Verwendung mit Ledger Live.",
      "action": "Weiter"
    },
    "Pairing": {
      "step1": "Überprüfen Sie, ob der auf Ihrem Telefon angezeigte Code genau mit dem auf Ihrem {{productName}} angezeigten übereinstimmt.",
      "step2": "Bestätigen Sie auf Ihrem {{productName}}, indem Sie beide Tasten gleichzeitig drücken.",
      "title1": "Passende Codes überprüfen",
      "title2": "Validieren"
    },
    "GenuineCheck": {
      "title": "Überprüfung der Geräteauthentifizierung",
      "accept": "Bitte schalten Sie Ihren Nano X nicht aus. Stellen Sie sicher, dass Sie <1>Ledger Manager</1> zulassen.",
      "info": "Dieser Schritt soll sicherstellen, dass Ihr Nano authentisch ist."
    },
    "ScanningHeader": {
      "title": "Suche nach Geräten",
      "desc": "Bitte stellen Sie sicher, dass Ihr {{productName}} freigeschaltet und Bluetooth aktiviert ist."
    },
    "ScanningTimeout": {
      "title": "Entschuldigung, es wurde kein Gerät gefunden",
      "desc": "Bitte stellen Sie sicher, dass Ihr {{productName}} freigeschaltet und Bluetooth aktiviert ist."
    },
    "bypassGenuine": "Trotzdem verwenden",
    "alreadyPaired": "Bereits gekoppelt"
  },
  "DeviceItemSummary": {
    "genuine": "Ihr Gerät ist echt",
    "genuineFailed": "Geräteauthentifizierung <1><0>ist fehlgeschlagen</0></1>"
  },
  "DeviceNameRow": {
    "title": "Name",
    "action": "Gerätenamen abrufen"
  },
  "RemoveDevice": {
    "button": {
      "title": "Gerät {{nbDevices}} entfernen",
      "title_plural": "Geräte {{nbDevices}} entfernen"
    }
  },
  "manager": {
    "tabTitle": "My Ledger",
    "title": "My Ledger",
    "connect": "Gerät auswählen",
    "appsCatalog": "App-Katalog",
    "installedApps": "Installierte Apps",
    "noAppNeededForToken": "Installieren Sie die App {{appName}} für {{tokenName}}",
    "tokenAppDisclaimer": "{{tokenName}} ist ein {{tokenType}} -Token mit der {{appName}} -App. Um {{tokenName}} zu verwalten, <1>installieren Sie die {{appName}} -App</1> und senden Sie die Token <3>zu Ihrem {{appName}}-Konto</3>.",
    "tokenAppDisclaimerInstalled": "{{tokenName}} ist ein {{tokenType}}-Token mit der {{appName}}-App. Um {{tokenName}} zu verwalten, <1>öffnen Sie die {{appName}}-App</1> und senden Sie die Token <3>zu Ihrem {{appName}}-Konto</3>.",
    "goToAccounts": "Zu den Konten gehen",
    "intallParentApp": "{{appName}} App installieren",
    "readOnly": {
      "title": "Nano X",
      "description": "Richten Sie Ledger Live mit Ihrem Ledger Nano X ein, um Apps zu installieren, Konten zu erstellen und sichere Transaktionen durchzuführen, wo immer auch Sie sich aufhalten.",
      "question": "Haben Sie Ihren Ledger Nano X?",
      "button": "Nano X Setup starten",
      "noDevice": "Kein Gerät?",
      "buy": "Kaufen Sie eine Ledger Nano X"
    },
    "appList": {
      "title": "App-Katalog",
      "loading": "Apps laden ...",
      "noApps": "Keine Apps gefunden",
      "searchAppsCatalog": "App im Katalog suchen ...",
      "searchAppsInstalled": "Installierte Apps suchen...",
      "noAppsInstalled": "Keine Apps auf Ihrem Gerät installiert",
      "noAppsDescription": "Gehen Sie zum App-Katalog, um Apps zu installieren",
      "noResultsFound": "Keine Ergebnisse gefunden",
      "noResultsDesc": "Bitte überprüfen Sie die Schreibweise und versuchen Sie es erneut",
      "versionNew": "(NEU{{newVersion}})",
      "searchApps": "Suchen nach"
    },
    "uninstall": {
      "title": "Deinstallieren",
      "subtitle": "Alle Apps deinstallieren",
      "description": "Die Deinstallation von Apps hat keinen Einfluss auf Ihr Krypto-Vermögen. Sie können Apps im App-Katalog neu installieren.",
      "uninstallAll": "Alle deinstallieren"
    },
    "remove": {
      "title": "Gerät entfernen",
      "description": "Sind Sie sicher? Sie können Ihre {{productName}} jederzeit wieder hinzufügen.",
      "button": "Entfernen"
    },
    "storage": {
      "title": "Speicher",
      "used": "Verwendet",
      "genuine": "Ihr Gerät ist echt",
      "appsInstalled": "<0>{{number}}</0>App",
      "appsInstalled_plural": "<0>{{number}}</0>Apps",
      "storageAvailable": "verfügbar",
      "appsToUpdate": "{{number}} App-Update",
      "appsToUpdate_plural": "{{number}} App-Updates"
    },
    "installSuccess": {
      "title": "App erfolgreich installiert",
      "title_plural": "Apps erfolgreich installiert",
      "notSupported": "App erfolgreich installiert, erfahren Sie mehr über die installierten Apps auf unserer Website.",
      "manageAccount": "Konten hinzufügen",
      "learnMore": "Weitere Informationen",
      "later": "Später erledigen",
      "description": "Sie können jetzt Ihr {{app}} -Konto hinzufügen"
    },
    "firmware": {
      "latest": "Firmware-Update ist verfügbar",
      "outdated": "Die Firmware-Version des Geräts ist zu alt, um aktualisiert zu werden. Bitte kontaktieren Sie den Ledger Support für einen Ersatz.",
      "modalTitle": "Firmware-Update nur auf Ledger Live Desktop verfügbar",
      "modalDesc": "Bitte laden Sie Ledger Live auf Ihren Computer herunter, um die Geräte-Firmware zu aktualisieren.",
      "contactUs": "Kontakt"
    },
    "myApps": "Meine Apps",
    "token": {
      "title": "{{appName}} Token",
      "noAppNeeded": "{{tokenName}} ist ein Token der die {{appName}} App verwendet. Es gibt keine App zu installieren.",
      "installApp": "{{tokenName}} ist ein Token mit der {{appName}} -App. Installieren Sie die {{appName}} -App, um Ihre Token verwalten zu können."
    },
    "update": {
      "title": "Aktualisieren",
      "subtitle": "Updates verfügbar",
      "updateAll": "Aktualisieren"
    }
  },
  "AppAction": {
    "install": {
      "loading": {
        "title": "Installationsfortschritt: {{appName}} %",
        "desc": "Bitte warten Sie, bis die {{appName}} App installiert ist",
        "button": "Installiere...",
        "queued": "In der Warteschlange",
        "button_plural": "Installiere... {{progressPercentage}}%"
      },
      "done": {
        "title": "App erfolgreich installiert",
        "accounts": "Zu den Konten gehen",
        "description": "Sie können jetzt Ihr {{app}} -Konto hinzufügen"
      },
      "dependency": {
        "title": "{{dependency}} App ist erforderlich",
        "description_one": "Die App {{dependency}} wird ebenfalls installiert, da die App {{app}} sie benötigt.",
        "description_two": "Bitte klicken Sie auf Weiter um die {{app}} und {{dependency}} Apps zu installieren."
      },
      "continueInstall": "Installieren Sie Apps"
    },
    "update": {
      "title": "{{number}} App-Update",
      "title_plural": "{{number}} App-Updates",
      "step": "Aktualisiere Schritt {{step}}:",
      "updateWarn": "Beenden Sie den Manager nicht während des Updates.",
      "progress": "Alle aktualisieren ...",
      "button": "Alle aktualisieren",
      "version": "Neu {{version}}",
      "buttonAction": "Update verfügbar",
      "buttonModal": "Alle Apps aktualisieren",
      "loading": "Aktualisiere...",
      "titleModal": "Updates verfügbar"
    },
    "uninstall": {
      "loading": {
        "title": "Deinstalliere {{appName}}",
        "button": "Deinstalliere..."
      },
      "done": {
        "title": "{{appName}} auf Ihrem {{productName}} erfolgreich deinstalliert"
      },
      "dependency": {
        "title": "Andere Apps benötigen die {{app}} App",
        "showAll": "Zu deinstallierende Apps anzeigen",
        "description": "Apps auf Ihrem Gerät, die die {{app}}-App benötigen, werden ebenfalls deinstalliert.",
        "description_one": "Einige Apps sind von der {{app}} App abhängig.",
        "description_two": "Einige Apps sind von der {{app}} App abhängig.\nApps auf Ihrem Gerät, die von der {{app}} App abhängig sind, werden ebenfalls deinstalliert."
      },
      "continueUninstall": "Deinstallieren von {{app}} und anderen Apps"
    },
    "filter": {
      "title": "Filtern",
      "all": "Alle",
      "installed": "Apps",
      "not_installed": "Nicht installiert",
      "supported": "Live unterstützt",
      "updatable": "Aktualisierbar",
      "apply": "Anwenden"
    },
    "sort": {
      "title": "Sortieren",
      "default": "Standard",
      "name_asc": "Name A-Z",
      "name_desc": "Name Z-A",
      "marketcap_desc": "Marktkapitalisierung",
      "marketcap": "Marktkapitalisierung",
      "name": "Name"
    }
  },
  "AuthenticityRow": {
    "title": "Authentifizierung",
    "subtitle": "Echt"
  },
  "RemoveRow": {
    "title": "Gerät entfernen"
  },
  "FirmwareVersionRow": {
    "title": "Firmware-Version",
    "subtitle": "V {{version}}"
  },
  "FirmwareUpdateRow": {
    "title": "Firmware-Version {{version}} verfügbar",
    "subtitle": "Bitte verwenden Sie Ledger Live Desktop zum Aktualisieren",
    "action": "Aktualisieren"
  },
<<<<<<< HEAD
  "FirmwareUpdate": {
    "title": "Firmware aktualisieren",
    "preparing": "Das Firmware-Update wird vorbereitet. Bitte stellen Sie sicher, dass Ihr Gerät während des Updates entsperrt und verbunden ist. Wir informieren Sie über den Fortschritt des Vorgangs.",
    "confirmIdentifierText": "Vergewissern Sie sich, dass die Kennung auf Ihrem Gerät mit der unten stehenden Kennung übereinstimmt. Bestätigen Sie und geben Sie Ihren PIN-Code ein, wenn Sie dazu aufgefordert werden.",
    "pleaseReinstallApps": "Bitte installieren Sie die Apps erneut auf Ihrem Gerät.",
    "pleaseConfirmUpdate": "Bestätigen Sie das Update auf Ihrem Gerät",
    "finishUpdate": "Schließen Sie das Update auf Ihrer {{deviceName}} ab",
    "identifierTitle": "Kennung:",
    "pleaseWaitDownload": "Bitte warten Sie, bis der Download des Installationsprogramms abgeschlossen ist",
    "preparingDevice": "Ihr Gerät wird vorbereitet",
    "pleaseWaitUpdate": "Bitte warten Sie, bis das Update beendet ist",
    "waitForFirmwareUpdate": "Warten Sie, bis das Firmware-Update auf Ihrem Gerät abgeschlossen ist",
    "unlockDeviceWithPin": "Entsperren Sie Ihr Gerät mit Ihrer PIN",
    "reinstallApps": "Installieren Sie die Apps neu.",
    "currentVersionNumber": "Aktuelle Version",
    "newVersionNumber": "Neue Version",
    "success": "Firmware aktualisiert",
    "update": "Aktualisieren",
    "Notifications": {
      "confirmOnDevice": "Wir benötigen Ihre Bestätigung auf dem Gerät",
      "preparingUpdate": "Das Update wird übertragen. Wir benachrichtigen Sie, wenn der Vorgang abgeschlossen ist.",
      "installing": "Installationsfortschritt: {{progress}} %"
    },
    "Installing": {
      "title": "{{stepName}}...",
      "subtitle": "Wenn Sie auf Ihrem Gerät dazu aufgefordert werden, geben Sie bitte Ihre PIN ein, um den Vorgang abzuschließen."
    },
    "steps": {
      "osu": "Installation der OSU",
      "flash-mcu": "MCU-Aktualisierung",
      "flash-bootloader": "Bootloader-Aktualisierung",
      "flash": "Flashen Ihres Geräts",
      "preparing": "Update wird vorbereitet",
      "firmware": "Update wird heruntergeladen"
    },
    "newVersion": "Update {{version}} steht für Ihre {{deviceName}} bereit",
    "drawerUpdate": {
      "title": "Firmware-Update",
      "description": "Aktualisieren Sie Ihre Ledger Nano Firmware, indem Sie sie mit der Ledger Live Anwendung auf dem Desktop verbinden"
=======
  "FirmwareUpdate" : {
    "title" : "Firmware aktualisieren",
    "preparing" : "Das Firmware-Update wird vorbereitet. Bitte stellen Sie sicher, dass Ihr Gerät während des Updates entsperrt und verbunden ist. Wir informieren Sie über den Fortschritt des Vorgangs.",
    "confirmIdentifierText" : "Vergewissern Sie sich, dass die Kennung auf Ihrem Gerät mit der unten stehenden Kennung übereinstimmt. Bestätigen Sie und geben Sie Ihren PIN-Code ein, wenn Sie dazu aufgefordert werden.",
    "pleaseReinstallApps" : "Bitte installieren Sie die Apps erneut auf Ihrem Gerät.",
    "pleaseConfirmUpdate" : "Bestätigen Sie das Update auf Ihrem Gerät",
    "finishUpdate" : "Schließen Sie das Update auf Ihrer {{deviceName}} ab",
    "identifierTitle" : "Kennung:",
    "pleaseWaitDownload" : "Bitte warten Sie, bis der Download des Installationsprogramms abgeschlossen ist",
    "preparingDevice" : "Ihr Gerät wird vorbereitet",
    "pleaseWaitUpdate" : "Bitte warten Sie, bis das Update beendet ist",
    "waitForFirmwareUpdate" : "Warten Sie, bis das Firmware-Update auf Ihrem Gerät abgeschlossen ist",
    "unlockDeviceWithPin" : "Entsperren Sie Ihr Gerät mit Ihrer PIN",
    "reinstallApps" : "Installieren Sie die Apps neu.",
    "currentVersionNumber" : "Aktuelle Version",
    "newVersionNumber" : "Neue Version",
    "success" : "Firmware aktualisiert",
    "update" : "Aktualisieren",
    "Notifications" : {
      "confirmOnDevice" : "Wir benötigen Ihre Bestätigung auf dem Gerät",
      "preparingUpdate" : "Das Update wird übertragen. Wir benachrichtigen Sie, wenn der Vorgang abgeschlossen ist.",
      "installing" : "Installationsfortschritt: {{progress}} %"
    },
    "Installing" : {
      "title" : "{{stepName}}...",
      "subtitle" : "Wenn Sie auf Ihrem Gerät dazu aufgefordert werden, geben Sie bitte Ihre PIN ein, um den Vorgang abzuschließen."
    },
    "steps" : {
      "osu" : "Installation der OSU",
      "flash-mcu" : "MCU-Aktualisierung",
      "flash-bootloader" : "Bootloader-Aktualisierung",
      "flash" : "Flashen Ihres Geräts",
      "preparing" : "Update wird vorbereitet",
      "firmware" : "Update wird heruntergeladen"
    },
    "newVersion" : "Update {{version}} steht für Ihre {{deviceName}} bereit",
    "drawerUpdate" : {
      "title" : "Firmware-Update",
      "description" : "Aktualisieren Sie Ihre Ledger Nano Firmware, indem Sie sie mit der Ledger Live Anwendung auf dem Desktop verbinden",
      "pleaseConnectUsbTitle" : "USB-Kabel erforderlich",
      "pleaseConnectUsbDescription" : "Um die Firmware-Aktualisierung zu starten, schließen Sie Ihr {{deviceName}} über ein USB-Kabel an Ihr Mobiltelefon an."
>>>>>>> dc57bb6b
    }
  },
  "FirmwareUpdateReleaseNotes": {
    "introTitle": "Update Ihrer {{deviceName}} auf Version {{version}} durchführen",
    "recoveryPhraseBackupInstructions": "Vergewissern Sie sich vorsichtshalber, dass Ihre 24-Wort-Wiederherstellungsphrase auf dem Wiederherstellungszettel notiert ist und Ihnen vorliegt.",
    "confirmRecoveryPhrase": "Ich habe meine Wiederherstellungsphrase zur Hand",
    "introDescription1": "Bitte beachten Sie, dass alle Apps auf Ihrem Gerät gelöscht werden. Sie können Ihre Apps nach dem Firmware-Update neu installieren.",
    "introDescription2": "Dies hat keinen Einfluss auf Ihr Krypto-Vermögen.",
    "action": "Update fortsetzen"
  },
  "systemLanguageAvailable": {
    "title": "App-Sprache ändern?",
    "description": {
      "newSupport": "Gute Neuigkeiten! Unsere Teams haben hart gearbeitet und Ledger Live unterstützt jetzt {{language}}.",
      "advice": "Sie können Ihre Sprache jederzeit später in den Einstellungen wieder ändern."
    },
    "switchButton": "Zu {{language}} wechseln",
    "no": "Lieber nicht",
    "languages": {
      "en": "Englisch",
      "fr": "Französisch",
      "ru": "Russisch",
      "es": "Spanisch",
      "zh": "Chinesisch",
      "de": "Deutsch"
    }
  },
  "FirmwareUpdateCheckId": {
    "title": "Kennung",
    "description": "Bitte drücken Sie beide Tasten gleichzeitig auf Ihrem {{fullDeviceName}}, wenn es die gleiche Kennung anzeigt:"
  },
  "FirmwareUpdateMCU": {
    "title": "Gerät neu starten",
    "desc1": "Trennen Sie Ihr Gerät von Ihrem Computer.",
    "desc2": "Halten Sie die linke Taste gedrückt, schließen Sie das USB-Kabel an und lassen Sie die Taste los, wenn der Bootloader-Bildschirm erscheint."
  },
  "FirmwareUpdateConfirmation": {
    "title": "Firmware aktualisiert",
    "description": "Gehen Sie zum Manager, um Apps auf Ihrem Gerät neu zu installieren."
  },
  "RepairDevice": {
    "title": "Reparieren",
    "action": "Mein Gerät ist bereit"
  },
  "StepLegacyModal": {
    "description": "Importierte Konten werden nur mit dem Netzwerk synchronisiert, nicht zwischen der mobilen und der Desktop-Version von Ledger Live."
  },
  "algorand": {
    "token": "ASA (Vermögenswerte)",
    "claimRewards": {
      "title": "Prämien",
      "button": "Anspruch",
      "stepperHeader": {
        "info": "Verdienen Sie Belohnungen",
        "starter": "Prämien",
        "connectDevice": "Verbundenes Gerät",
        "verification": "Verifizierung",
        "stepRange": "Schritt {{currentStep}} von {{totalSteps}}"
      },
      "flow": {
        "steps": {
          "info": {
            "description": "Übertragen Sie Ihr Algo, um Prämien zu verdienen, während Sie die volle Sicherheit und Kontrolle über Ihr Vermögen behalten.",
            "steps": {
              "0": "Um Prämien zu erhalten, ist ein Mindestguthaben von 1 Algo erforderlich.",
              "1": "Erhöhen Sie das Guthaben des Kontos, um die Prämien zu erhöhen.",
              "2": "Führen Sie eine Transaktion auf oder von dem Konto durch, um Prämien zu beanspruchen."
            },
            "howItWorks": "Wie Prämien funktionieren",
            "cta": "Algo empfangen"
          },
          "starter": {
            "title": "Glückwunsch! Sie haben {{amount}} verdient. Fahren Sie fort um Ihre Prämien zu beanspruchen.",
            "howItWorks": "Wie Prämien funktionieren",
            "warning": "Sie werden aufgefordert, eine leere Transaktion auf Ihrem Konto zu erzeugen. Dadurch werden Ihre aktuellen Prämien zu den minimalen Kosten der Transaktionsgebühren zu Ihrem Guthaben hinzugefügt.",
            "cta": "Weiter"
          },
          "verification": {
            "success": {
              "title": "Prämien erfolgreich eingefordert!",
              "text": "Ihre Prämien wurden zu Ihrem verfügbaren Guthaben hinzugefügt.",
              "cta": "Zum Konto gehen"
            },
            "pending": {
              "title": "Sende Transaktion..."
            },
            "broadcastError": "Ihre Transaktion ist möglicherweise fehlgeschlagen. Bitte schauen Sie in ein paar Minuten noch einmal nach, um sicherzustellen, dass Ihre Transaktion nicht fehlgeschlagen ist, bevor Sie es erneut versuchen."
          }
        }
      }
    },
    "optIn": {
      "stepperHeader": {
        "selectToken": "ASA hinzufügen (Vermögenswert)",
        "connectDevice": "Verbundenes Gerät",
        "verification": "Verifizierung",
        "stepRange": "Schritt {{currentStep}} von {{totalSteps}}"
      },
      "flow": {
        "steps": {
          "selectToken": {
            "warning": {
              "title": "Vermögenswert bereits hinzugefügt",
              "description": "Sie haben bereits {{token}}-Vermögenswerte in Ihrem Algorand-Konto."
            }
          },
          "verification": {
            "success": {
              "title": "{{token}}-Vermögenswerte erfolgreich hinzugefügt!",
              "text": "Sie können jetzt {{token}} Vermögenswerte auf Ihrem Algorand-Konto empfangen und senden.",
              "cta": "Details anzeigen"
            },
            "pending": {
              "title": "Sende Transaktion..."
            },
            "broadcastError": "Ihre Transaktion ist möglicherweise fehlgeschlagen. Bitte schauen Sie in ein paar Minuten noch einmal nach, um sicherzustellen, dass Ihre Transaktion nicht fehlgeschlagen ist, bevor Sie es erneut versuchen."
          }
        }
      }
    }
  },
<<<<<<< HEAD
  "celo": {
    "info": {
      "available": {
        "title": "CELO verfügbar",
        "description": "Dieser Betrag ist verfügbar."
=======
  "cardano" : {
    "info" : {
      "balanceDoesNotIncludeRewards" : {
        "title" : "Der Gesamtkontostand enthält keine Stakingprämien"
      }
    }
  },
  "celo" : {
    "info" : {
      "available" : {
        "title" : "CELO verfügbar",
        "description" : "Dieser Betrag ist verfügbar."
>>>>>>> dc57bb6b
      }
    }
  },
  "cosmos": {
    "info": {
      "available": {
        "title": "ATOM verfügbar",
        "description": "Dieser Betrag ist verfügbar."
      },
      "delegated": {
        "title": "Delegierte Vermögenswerte",
        "description": "Übertragene Vermögenswerte werden für Cosmos-Abstimmungen verwendet. Dies ist Ihre Gesamtzahl der Stimmen."
      },
      "undelegating": {
        "title": "Delegierung aufheben",
        "description": "Nicht delegierte Vermögenswerte sind in einer Zeitsperre von 21 Tagen, bevor sie verfügbar sind."
      },
      "delegationUnavailable": {
        "title": "Übertragung nicht verfügbar",
        "description": "Nicht genügend verfügbares Guthaben auf Ihrem Konto, um eine neue Übertragung zu starten."
      }
    },
    "delegation": {
      "delegationEarn": "Sie können ATOM-Prämien verdienen, indem Sie Ihre Vermögenswerte übertragen.",
      "info": "So funktioniert Delegation",
      "claimRewards": "Prämien beanspruchen",
      "claimAvailableRewards": "Anspruch {{amount}}",
      "header": "Delegierung(en)",
      "Amount": "Betrag",
      "noRewards": "Keine Prämien verfügbar",
      "delegate": "Delegieren",
      "undelegate": "Delegierung aufheben",
      "redelegate": "Erneut delegieren",
      "reward": "Prämien beanspruchen",
      "estYield": "Geschätzter Ertrag",
      "totalStake": "Staking-Gesamtbetrag",
      "commission": "Provision",
      "iDelegate": "Ich delegiere",
      "stepperHeader": {
        "starter": "Verdienen Sie Belohnungen",
        "validator": "Delegierte Vermögenswerte",
        "amountSubTitle": "Zu delegierender Betrag",
        "summary": "Zusammenfassung",
        "verification": "Verifizierung",
        "selectDevice": "Gerät wählen",
        "connectDevice": "Verbundenes Gerät",
        "stepRange": "Schritt {{currentStep}} von {{totalSteps}}"
      },
      "flow": {
        "steps": {
          "starter": {
            "description": "Delegieren Sie Ihr ATOM, um sicher Prämien zu verdienen und behalten Sie die Kontrolle über Ihr Vermögen.",
            "steps": {
              "0": "Delegierte Vermögenswerte bleiben in Ihrem Besitz.",
              "1": "Sie müssen 21 Tage warten, bis die Delegierung vollständig beendet ist.",
              "2": "Delegieren Sie sicher mit Ihrem Ledger-Gerät."
            },
            "warning": {
              "description": "Wählen Sie Ihren Validator mit Bedacht: Ein Teil Ihrer übertragenen Vermögenswerte kann unwiderruflich verloren gehen, wenn sich der Validator nicht angemessen verhält."
            },
            "cta": "Weiter"
          },
          "validator": {
            "validators": "Validatoren",
            "myDelegations": "Meine Delegierungen",
            "cta": "Weiter",
            "estYield": "Geschätzter Ertrag {{amount}}",
            "totalAvailable": "Insgesamt verfügbar: <0>{{amount}}</0>",
            "allAssetsUsed": "Alle verwendeten Vermögenswerte",
            "noResultsFound": "Kein Validator für \"<0>{{search}}</0>\" gefunden.",
            "currentAmount": "(+ <0>{{amount}}</0>)"
          },
          "amount": {
            "assetsRemaining": "Verbleibende Vermögenswerte: <0>{{amount}}</0>",
            "allAssetsUsed": "Alle verwendeten Vermögenswerte",
            "minAmount": "Mindestbetrag: <0>{{min}}</0>",
            "incorrectAmount": "Maximaler Betrag: <0>{{max}}</0>",
            "cta": "Weiter"
          },
          "verification": {
            "success": {
              "title": "Sie haben Ihre Vermögenswerte erfolgreich delegiert",
              "text": "Ihr Kontostand wird aktualisiert, sobald das Netzwerk die Transaktion bestätigt.",
              "cta": "Details anzeigen"
            },
            "pending": {
              "title": "Sende Transaktion..."
            },
            "broadcastError": "Ihre Transaktion ist möglicherweise fehlgeschlagen. Bitte warten Sie einen Moment und prüfen Sie den Transaktionsverlauf, bevor Sie es erneut versuchen."
          }
        }
      },
      "drawer": {
        "status": "Status",
        "rewards": "Prämien",
        "active": "Aktiv",
        "inactive": "Inaktiv",
        "completionDate": "Datum der Fertigstellung",
        "redelegatedFrom": "Zurückdelegiert von"
      }
    },
    "redelegation": {
      "estYield": "geschätzter Ertrag",
      "stepperHeader": {
        "validator": "Neuen Validator auswählen",
        "amountSubTitle": "Erneut zu delegierender Betrag",
        "amountTitle": "{{from}} → {{to}}",
        "summary": "Zusammenfassung",
        "selectDevice": "Gerät wählen",
        "connectDevice": "Verbundenes Gerät",
        "stepRange": "Schritt {{currentStep}} von {{totalSteps}}"
      },
      "flow": {
        "steps": {
          "validator": {
            "validators": "Validatoren",
            "myDelegations": "Meine Delegierungen",
            "cta": "Weiter",
            "estYield": "Geschätzter Ertrag {{amount}}",
            "totalAvailable": "Maximal verfügbare Stimmen: <0>{{amount}}</0>",
            "allAssetsUsed": "Alle verwendeten Vermögenswerte",
            "noResultsFound": "Kein Validator für \"<0>{{search}}</0>\" gefunden."
          },
          "amount": {
            "newRedelegatedBalance": "Neue Summe für <0>{{name}}</0> nach Aktion: <0>{{amount}}</0>"
          },
          "verification": {
            "success": {
              "title": "Sie haben Ihr Vermögen erfolgreich erneut delegiert",
              "text": "Ihr Kontostand wird aktualisiert, wenn das Netzwerk die Transaktion bestätigt.",
              "cta": "Details anzeigen"
            },
            "pending": {
              "title": "Sende Transaktion..."
            },
            "broadcastError": "Ihre Transaktion ist möglicherweise fehlgeschlagen. Bitte warten Sie einen Moment und prüfen Sie den Transaktionsverlauf, bevor Sie es erneut versuchen."
          }
        }
      }
    },
    "undelegation": {
      "stepperHeader": {
        "amountSubTitle": "Nicht zu delegierender Betrag",
        "summary": "Zusammenfassung",
        "selectDevice": "Gerät wählen",
        "connectDevice": "Verbundenes Gerät",
        "stepRange": "Schritt {{currentStep}} von {{totalSteps}}"
      },
      "flow": {
        "steps": {
          "amount": {
            "allAssetsUsed": "Alle nicht delegierten Vermögenswerte"
          },
          "verification": {
            "success": {
              "title": "Sie haben die Übertragung Ihrer Vermögenswerte erfolgreich aufgehoben.",
              "text": "Ihr Kontostand wird aktualisiert, wenn das Netzwerk die Transaktion bestätigt.",
              "cta": "Details anzeigen"
            },
            "pending": {
              "title": "Sende Transaktion..."
            },
            "broadcastError": "Ihre Transaktion ist möglicherweise fehlgeschlagen. Bitte warten Sie einen Moment und prüfen Sie den Transaktionsverlauf, bevor Sie es erneut versuchen."
          }
        }
      }
    },
    "claimRewards": {
      "stepperHeader": {
        "validator": "Prämie auswählen",
        "method": "Prämien beanspruchen",
        "summary": "Zusammenfassung",
        "selectDevice": "Gerät wählen",
        "connectDevice": "Verbundenes Gerät",
        "stepRange": "Schritt {{currentStep}} von {{totalSteps}}"
      },
      "flow": {
        "steps": {
          "method": {
            "youEarned": "Sie haben verdient",
            "byDelegationAssetsTo": "durch delegieren von Vermögenswerten an",
            "claimReward": "Einzahlen",
            "claimRewardCompound": "Compound",
            "claimRewardInfo": "Sie werden jetzt eingefordert und zu Ihrem verfügbaren Guthaben hinzugefügt.",
            "claimRewardCompoundInfo": "Sie werden jetzt beansprucht und automatisch an denselben Validator delegiert.",
            "compoundOrCashIn": "Zusammenrechnen oder einzahlen?",
            "claimRewardTooltip": "Die Prämien werden dem verfügbaren Guthaben hinzugefügt",
            "claimRewardCompoundTooltip": "Prämien werden zum delegierten Betrag hinzugefügt",
            "cta": "Weiter"
          },
          "verification": {
            "success": {
              "title": "Sie haben Ihre Prämien erfolgreich eingefordert. Diese wurden zu Ihrem verfügbaren Guthaben hinzugefügt.",
              "titleCompound": "Deine Belohnungen wurden an denselben Validator delegiert.",
              "text": "Ihr Kontostand wird aktualisiert, wenn das Netzwerk die Transaktion bestätigt.",
              "cta": "Details anzeigen"
            },
            "pending": {
              "title": "Sende Transaktion..."
            },
            "broadcastError": "Ihre Transaktion ist möglicherweise fehlgeschlagen. Bitte warten Sie einen Moment und prüfen Sie den Transaktionsverlauf, bevor Sie es erneut versuchen."
          }
        }
      }
    }
  },
  "tezos": {
    "AccountHeader": {
      "title": "Sie können Prämien verdienen, indem Sie Ihr Konto delegieren",
      "btn": "Verdienen Sie Belohnungen"
    }
  },
  "tron": {
    "voting": {
      "earnRewars": "Verdienen Sie Belohnungen",
      "delegationEarn": "Sie können jetzt durch Sperren und Abstimmen Prämien verdienen.",
      "howItWorks": "Wie die Abstimmung funktioniert",
      "startEarning": "Verdienen Sie Belohnungen",
      "title": "Prämien beanspruchen",
      "header": "Abstimmungen ({{total}})",
      "Amount": "Betrag",
      "noRewards": "Keine Prämien verfügbar",
      "votes": {
        "title": "Abstimmungen",
        "description": "Geben Sie Ihre Stimme für einen oder mehrere Repräsentanten ab und beginnen Sie mit dem Verdienen von Prämien.",
        "cta": "Abstimmen"
      },
      "rewards": {
        "title": "Prämien für Abstimmungen",
        "button": "Anspruch"
      },
      "manageVotes": "Stimmen verwalten",
      "remainingVotes": {
        "title": "Sie haben noch Stimmen übrig",
        "description": "Geben Sie Ihre verbleibenden Stimmen ab, um weitere Prämien zu verdienen."
      },
      "flow": {
        "started": {
          "title": "Abstimmen",
          "srOrCandidate": "SR oder Kandidat?",
          "description": "Wählen Sie einen oder mehrere Super-Repräsentanten, um Prämien zu verdienen.",
          "button": {
            "continue": "Stimmen abgeben"
          }
        },
        "selectValidator": {
          "sections": {
            "title": {
              "selected": "Ausgewählte",
              "superRepresentatives": "Super-Repräsentanten",
              "candidates": "Kandidaten"
            }
          }
        }
      }
    },
    "freeze": {
      "flow": {
        "steps": {
          "starter": {
            "title": "Verdienen Sie Belohnungen",
            "description": "Delegieren Sie TRX an einen Drittpartei-Kandidaten um Prämien zu erhalten. Klicken Sie auf Weiter, um Vermögenswerte zu sperren und zu wählen.",
            "bullet": {
              "delegate": "Delegierte Vermögenswerte bleiben in Ihrem Besitz.",
              "access": "Sie können 3 Tage nach dem Sperren auf Ihr Vermögen zugreifen.",
              "ledger": "Delegieren Sie sicher mit Ihrem Ledger-Gerät."
            },
            "button": {
              "cta": "Weiter"
            }
          }
        }
      }
    },
    "manage": {
      "title": "Verwalten von Tron Power",
      "freeze": {
        "title": "Sperren",
        "description": "Sperren Sie TRX, um Bandbreite oder Energie zu verdienen. Sie können auch für Super-Repräsentanten stimmen."
      },
      "unfreeze": {
        "title": "Entsperren",
        "description": "Entsperren Sie TRX, um sie wieder in Ihrem verfügbaren Guthaben zu haben. Sie werden keine Prämien mehr verdienen."
      },
      "vote": {
        "title": "Abstimmen",
        "description": "Geben Sie Stimmen für Super-Repräsentanten ab, um Prämien zu verdienen."
      }
    },
    "info": {
      "available": {
        "title": "TRX verfügbar",
        "description": "Dieser Betrag ist verfügbar."
      },
      "frozen": {
        "title": "Eingefroren",
        "description": "Gesperrte Vermögenswerte werden für Tron-Abstimmungen verwendet. Dies ist Ihre Gesamtzahl der Stimmen."
      },
      "bandwidth": {
        "title": "Bandbreite",
        "description": "Bandbreiten-Punkte werden verwendet, um Transaktionen durchzuführen, anstatt TRX-Netzwerkgebühren zu bezahlen. Wählen Sie Bandbreite, um Ihre täglichen, kostenlosen Transaktionen zu erhöhen."
      },
      "energy": {
        "title": "Energie",
        "description": "Energiepunkte werden benötigt, um Smart Contracts auszuführen. Wenn Sie keine Smart Contracts ausführen, besteht keine Notwendigkeit, Prämien in Energiepunkten zu haben."
      },
      "claimRewards": {
        "title": "Prämien für Abstimmungen",
        "description": "Die TRX, die während der Blockproduktion als Prämien generiert werden, können alle 24 Stunden eingefordert werden."
      },
      "superRepresentative": {
        "title": "Super-Repräsentanten (SR)",
        "description": "Super-Repräsentanten spielen eine Schlüsselrolle bei der Verwaltung der TRON-Community, indem sie grundlegende Funktionen sicherstellen, z. B. die Blockerstellung und die Buchhaltung."
      },
      "candidates": {
        "title": "Kandidaten",
        "description": "127 Personen, die durch Abstimmung von der gesamten Token-Inhaber-Community gewählt werden. Die Abstimmungen werden alle 6 Stunden abgefragt."
      }
    }
  },
<<<<<<< HEAD
  "stellar": {
    "memo": {
      "title": "Memo",
      "warning": "Wenn Sie ein Memo verwenden, überprüfen Sie den Typ sorgfältig mit dem Empfänger."
    },
    "memoType": {
      "MEMO_TEXT": "Memo-Text",
      "NO_MEMO": "Kein Memo",
      "MEMO_ID": "Memo-ID",
      "MEMO_HASH": "Memo Hash",
      "MEMO_RETURN": "Memo-Rückgabe"
=======
  "stellar" : {
    "token" : "Vermögenswerte",
    "memo" : {
      "title" : "Memo",
      "warning" : "Wenn Sie ein Memo verwenden, überprüfen Sie den Typ sorgfältig mit dem Empfänger."
    },
    "memoType" : {
      "MEMO_TEXT" : "Memo-Text",
      "NO_MEMO" : "Kein Memo",
      "MEMO_ID" : "Memo-ID",
      "MEMO_HASH" : "Memo Hash",
      "MEMO_RETURN" : "Memo-Rückgabe"
    },
    "fee" : "Netzwerkgebühr",
    "feeAction" : "Update-Gebühr",
    "recommendedFee" : "Empfohlene Gebühren",
    "recommenndedFeeInfo" : "Die Transaktion kann auch mit einer niedrigeren Gebühr als der empfohlenen eingereicht werden, aber sie wird möglicherweise nicht abgeschlossen.",
    "suggested" : "Empfohlen",
    "networkCongestion" : "Netzüberlastung",
    "networkCongestionLevel" : {
      "LOW" : "Niedrig",
      "MEDIUM" : "Medium",
      "HIGH" : "Hoch"
    },
    "assetCode" : "Vermögenswerte-Code",
    "assetIssuer" : "Emittent der Vermögenswerte",
    "addAsset" : {
      "stepperHeader" : {
        "selectAsset" : "Wert hinzufügen",
        "connectDevice" : "Verbundenes Gerät",
        "verification" : "Verifizierung",
        "stepRange" : "Schritt {{currentStep}} von {{totalSteps}}"
      },
      "flow" : {
        "steps" : {
          "selectToken" : {
            "warning" : {
              "title" : "Vermögenswert bereits hinzugefügt",
              "description" : "Sie haben bereits einen {{token}} Vermögenswert in Ihrem Stellar-Konto."
            }
          },
          "verification" : {
            "success" : {
              "title" : "{{token}}-Vermögenswerte erfolgreich hinzugefügt!",
              "text" : "Sie können jetzt <0>{{token}}</0> Vermögenswerte auf Ihrem Stellar-Konto empfangen und senden.",
              "cta" : "Details anzeigen"
            },
            "pending" : {
              "title" : "Sende Transaktion..."
            },
            "broadcastError" : "Ihre Transaktion ist möglicherweise fehlgeschlagen. Bitte schauen Sie in ein paar Minuten noch einmal nach, um sicherzustellen, dass Ihre Transaktion nicht fehlgeschlagen ist, bevor Sie es erneut versuchen."
          }
        }
      }
>>>>>>> dc57bb6b
    }
  },
  "polkadot": {
    "lockedBalance": "Gebundenes Guthaben",
    "unlockingBalance": "Bindung von Guthaben aufheben",
    "unlockedBalance": "Guthaben mit aufgehobener Bindung",
    "networkFees": "Die Netzwerkgebühren werden automatisch durch den Polkadot-Konsens festgelegt, Sie können sie nicht auf Ihrem Gerät überprüfen",
    "bondedBalanceBelowMinimum": "Ihr Anleiheguthaben liegt unter dem aktuellen Minimum von {{minimumBondBalance}}. Es besteht die Gefahr, dass Ihre Nominierungen entfernt werden.",
    "info": {
      "available": {
        "title": "DOT verfügbar",
        "description": "Dieser Betrag kann jederzeit gesendet werden."
      },
      "locked": {
        "title": "Gebundene Vermögenswerte",
        "description": "Vermögenswerte müssen an nominierte Validatoren gebunden werden, bevor Sie Prämien erhalten."
      },
      "unlocking": {
        "title": "Bindung von Vermögenswerten aufheben",
        "description": "Nicht gebundene Guthaben bleiben für 28 Tage gesperrt, bevor sie abgehoben werden können."
      },
      "unlocked": {
        "title": "Vermögenswerte mit aufgehobener Bindung",
        "description": "Nicht gebundene Vermögenswerte können jetzt mit der Aktion „Zurückziehen“ verschoben werden."
      },
      "electionOpen": {
        "title": "Wahl der Validatoren läuft",
        "description": "Die Wahl der neuen Validatoren ist derzeit im Gange. Daher sind die Einsätze für maximal 15 Minuten nicht verfügbar."
      },
      "minBondWarning": {
        "title": "Nicht genug gebunden",
        "description": "Ihr Guthaben liegt unter dem aktuell erlaubten Minimum für Nominierungen. Es besteht die Gefahr, dass Ihre Nominierungen entfernt werden."
      }
    },
    "nomination": {
      "emptyState": {
        "title": "Verdienen Sie Belohnungen",
        "description": "Sie können Prämien verdienen, indem Sie Vermögenswerte binden und dann Ihre(n) Validator(en) nominieren.",
        "info": "Wie Nominierungen funktionieren",
        "cta": "Verdienen Sie Belohnungen"
      },
      "header": "Nominierungen",
      "nominate": "Nominieren",
      "chill": "Nominierungen löschen",
      "setController": "Controller ändern",
      "status": "Status",
      "totalStake": "Staking-Gesamtbetrag",
      "amount": "Gebundener Betrag",
      "commission": "Provision",
      "active": "Aktiv",
      "activeInfo": "Dieser Validator ist gewählt und sammelt Prämien für Ihr gebundenes Vermögen.",
      "inactive": "Inaktiv",
      "inactiveInfo": "Dieser Validator ist gewählt, sammelt aber keine Prämien für Ihr gebundenes Vermögen.",
      "waiting": "Nicht gewählt",
      "waitingInfo": "Dieser Validator ist nicht gewählt, sammelt also keine Prämien.",
      "notValidator": "Kein Validator",
      "notValidatorInfo": "Diese Adresse ist nicht mehr validiert",
      "elected": "Gewählt",
      "electedInfo": "Dieser Validator ist gewählt und sammelt Prämien für Ihr gebundenes Vermögen.",
      "nominators": "Nominatoren",
      "nominatorsCount": "{{nominatorsCount}} Nominatoren",
      "nominatorsInfo": "Dieser Validator wird derzeit von {{count}}-Nominatoren gewählt.",
      "oversubscribed": "Überzeichnet ({{nominatorsCount}})",
      "oversubscribedInfo": "Nur die besten {{maxNominatorRewardedPerValidator}} Nominatoren mit dem höchsten gebundenen Betrag erhalten Prämien",
      "hasPendingBondOperation": "Eine Anleiheoperation ist noch nicht bestätigt",
      "externalControllerUnsupported": "Dieses Stash-Konto wird von einem separaten Konto gesteuert, dessen Adresse <0>{{controllerAddress}}</0> ist. Um mit Ledger Live zu staken, müssen Sie dieses Stash-Konto als eigenen Controller einstellen.",
      "externalStashUnsupported": "Dieses Konto ist der Controller eines separaten Stash-Kontos, dessen Adresse <0>{{stashAddress}}</0> ist. Um mit Ledger Live zu staken, müssen Sie Ihr Stash-Konto als eigenen Controller einstellen.",
      "showInactiveNominations": "Alle Nominierungen anzeigen ({{count}})",
      "hideInactiveNominations": "Nur aktive Nominierungen anzeigen",
      "noActiveNominations": "Es sind keine aktiven Nominierungen vorhanden.",
      "showAllUnlockings": "Alle ungebundenen Beträge anzeigen ({{count}})",
      "hideAllUnlockings": "Ungebundene Beträge ausblenden"
    },
    "unlockings": {
      "header": "Entbinden",
      "withdrawUnbonded": "Ungebundenen Betrag abheben",
      "rebond": "Erneut binden"
    },
    "manage": {
      "title": "Vermögenswerte verwalten",
      "bond": {
        "title": "Binden",
        "description": "Um Prämien zu verdienen, binden Sie zunächst einen Betrag. Dann müssen Sie Ihre(n) Validator(en) nominieren."
      },
      "unbond": {
        "title": "Ungebunden",
        "description": "Um einen gebundenen Betrag wieder verfügbar zu machen, müssen Sie ihn zunächst entbinden. Sie können ihn nach der 28-tägigen Entbindungsfrist abheben."
      },
      "withdrawUnbonded": {
        "title": "Ungebundenen Betrag abheben",
        "description": "Um einen nicht gebundenen Betrag wieder auf das verfügbare Guthaben zurück zu holen, müssen Sie ihn manuell abheben."
      },
      "nominate": {
        "title": "Nominieren",
        "description": "Wählen Sie bis zu 16 Validatoren. Stellen Sie sicher, dass Nominierungen aktiv sind, um Prämien zu verdienen."
      },
      "chill": {
        "title": "Nominierungen löschen",
        "description": "Entfernen Sie alle Nominierungen. Sie werden keine Prämien mehr verdienen. Ihr gebundener Betrag bleibt gebunden."
      }
    },
    "nominate": {
      "stepperHeader": {
        "validators": "Zu nominierende Validatoren",
        "selectDevice": "Gerät wählen",
        "connectDevice": "Verbundenes Gerät",
        "stepRange": "Schritt {{currentStep}} von {{totalSteps}}"
      },
      "steps": {
        "validators": {
          "myNominations": "Meine Nominierungen",
          "electedValidators": "Gewählte Validatoren",
          "waitingValidators": "Nicht gewählte Validatoren",
          "noResultsFound": "Kein Validator für \"<0>{{search}}</0>\" gefunden.",
          "selected": "{{selected}} von {{total}} ausgewählt",
          "notValidatorsRemoved": "Sie haben {{count}} Adressen nominiert, die keine Validatoren mehr sind. Sie werden automatisch aus Ihrer Nominierungstransaktion entfernt.",
          "maybeChill": "Stattdessen Nominierungen löschen"
        },
        "validation": {
          "success": {
            "title": "Sie haben erfolgreich Validatoren nominiert",
            "description": "Sie beginnen, Prämien zu verdienen, wenn Ihr Vermögen an den/die gewählten Validator(en) gebunden ist."
          }
        }
      }
    },
    "bond": {
      "rewardDestination": {
        "label": "Prämienziel",
        "stash": "Verfügbares Guthaben",
        "stashDescription": "Die Prämien werden Ihrem verfügbaren Guthaben gutgeschrieben.",
        "staked": "Gebundenes Guthaben",
        "stakedDescription": "Prämien werden Ihrem Guthaben gutgeschrieben, so dass Sie mehr Geld verdienen können.",
        "optionTitle": "Hinweis",
        "optionDescription": "Einmal eingestellt, ist die Option für die gesamte Laufzeit dieser Anleihe festgelegt. Wenn Sie Ihre Meinung ändern, lesen Sie bitte ",
        "clickableLink": "hier."
      },
      "stepperHeader": {
        "starter": "Verdienen Sie Belohnungen",
        "amount": "Betrag für Bindung",
        "selectDevice": "Gerät wählen",
        "connectDevice": "Verbundenes Gerät",
        "stepRange": "Schritt {{currentStep}} von {{totalSteps}}"
      },
      "steps": {
        "starter": {
          "description": "Sie können Prämien verdienen, indem Sie Ihr Vermögen binden und dann Ihre Validatoren nominieren.",
          "bullet": [
            "Sie behalten das Eigentum an gebundenen Vermögenswerten",
            "Nominieren Sie mit Ihrem Ledger-Gerät",
            "Vermögenswerte sind 28 Tage nach Aufhebung der Bindung verfügbar"
          ],
          "help": "Wie Nominierungen funktionieren",
          "warning": "Wählen Sie Ihren Validator mit Bedacht: Ein Teil Ihrer gebundenen Vermögenswerte kann unwiderruflich verloren gehen, wenn sich der Validator nicht angemessen verhält."
        },
        "amount": {
          "availableLabel": "Verfügbar",
          "maxLabel": "Max."
        },
        "confirm": {
          "info": "Gebundene Vermögenswerte können jederzeit entbunden werden, aber das dauert 28 Tage."
        },
        "validation": {
          "success": {
            "title": "Erfolgreich gebundene Vermögenswerte",
            "description": "Sie können Validatoren benennen, sobald das Netzwerk die Transaktion bestätigt hat.",
            "descriptionNominate": "Sie können Validatoren benennen, sobald das Netzwerk Ihre Transaktion bestätigt hat.",
            "nominate": "Nominieren",
            "later": "Später nominieren"
          },
          "pending": {
            "title": "Transaktion wartet auf Bestätigung",
            "description": "Sie müssen einen Moment warten, bevor Sie nominieren"
          }
        }
      }
    },
    "rebond": {
      "stepperHeader": {
        "amount": "Betrag erneute Bindung",
        "selectDevice": "Gerät wählen",
        "connectDevice": "Verbundenes Gerät",
        "stepRange": "Schritt {{currentStep}} von {{totalSteps}}"
      },
      "steps": {
        "amount": {
          "availableLabel": "Entbinden",
          "maxLabel": "Max."
        },
        "confirm": {
          "info": "Neu gebundene Vermögenswerte werden sofort zum gebundenen Betrag hinzugefügt."
        },
        "validation": {
          "success": {
            "title": "Vermögenswerte erfolgreich erneut gebunden",
            "description": "Ihr Kontostand wird aktualisiert, sobald das Netzwerk die Transaktion bestätigt hat."
          }
        }
      }
    },
    "unbond": {
      "stepperHeader": {
        "amount": "Betrag zum Aufheben der Bindung",
        "selectDevice": "Gerät wählen",
        "connectDevice": "Verbundenes Gerät",
        "stepRange": "Schritt {{currentStep}} von {{totalSteps}}"
      },
      "steps": {
        "amount": {
          "availableLabel": "Gebunden",
          "maxLabel": "Max."
        },
        "confirm": {
          "info": "Nicht gebundene Vermögenswerte können nach der 28-tägigen Entbindungsfrist abgezogen werden."
        },
        "validation": {
          "success": {
            "title": "Nicht gebundene Transaktion erfolgreich gesendet",
            "description": "Nicht gebundenes Vermögen kann nach 28 Tagen abgehoben werden."
          }
        }
      }
    },
    "simpleOperation": {
      "modes": {
        "withdrawUnbonded": {
          "title": "Nicht gebundene Vermögenswerte abziehen",
          "description": "Ziehen Sie nicht gebundenes Vermögen auf Ihr verfügbares Guthaben ab."
        },
        "chill": {
          "title": "Nominierungen löschen",
          "description": "Löscht alle Nominierungen und stoppt das Sammeln von Prämien.",
          "info": "Gebundene Werte bleiben gebunden. Wenn Sie die Bindung aufheben, sind sie nach 28 Tagen wieder verfügbar."
        },
        "setController": {
          "title": "Controller ändern",
          "description": "Legen Sie Ihr Ledger-Konto als eigenen Controller fest",
          "info": "Ledger Live unterstützt keine Aktionen auf getrennten Stash- und Controller-Konten."
        }
      },
      "stepperHeader": {
        "info": "Informationen",
        "selectDevice": "Gerät wählen",
        "connectDevice": "Verbundenes Gerät",
        "stepRange": "Schritt {{currentStep}} von {{totalSteps}}"
      },
      "steps": {
        "validation": {
          "success": {
            "title": "Transaktion erfolgreich gesendet",
            "description": "Sie sehen Ihren Vorgang im Verlauf, sobald das Netzwerk die Transaktion bestätigt hat."
          }
        }
      }
    }
  },
  "solana": {
    "delegation": {
      "iDelegate": "Ich delegiere",
      "iActivate": "Ich aktiviere",
      "iReactivate": "Ich reaktiviere",
      "iDeactivate": "Ich lehne das Delegieren ab",
      "iWithdraw": "Ich entziehe mich",
      "totalStake": "Stake-Gesamtsumme",
      "commission": "Provision",
      "stakeActivationState": "Status",
      "delegationEarn": "Sie können SOL-Belohnungen verdienen, indem Sie Ihre Vermögenswerte delegieren.",
      "info": "So funktioniert Delegation",
      "broadcastSuccessTitle": "Vorgang gesendet",
      "broadcastSuccessDescription": "Der Status der Delegation wird bei der Bestätigung der Transaktion aktualisiert.",
      "delegatedTo": "delegiert an"
    }
  },
  "delegation": {
    "overdelegated": "Überdelegiert",
    "delegationSendWarnDesc": "Der zu sendende Betrag wird vom Guthaben Ihres delegierten Kontos abgezogen.",
    "delegationReceiveWarnDesc": "Der Betrag, der auf einem delegierten Konto eingeht, wird zum eingesetzten Gesamtbetrag addiert. Wählen Sie ein anderes Konto, wenn Sie dies vermeiden möchten.",
    "iDelegateMy": "Ich delegiere mein",
    "undelegateMy": "Delegierung aufheben meines",
    "warnUndelegation": "Die Delegierung Ihres Kontos wird aufgehoben.",
    "warnDelegation": "Das Delegieren Ihrer Stimmrechte garantiert keine Prämien durch Ihren Validator.",
    "to": "an",
    "from": "Von",
    "forAnEstYield": "für einen geschätzten Ertrag von",
    "yieldPerYear": "{{yield}} / Jahr",
    "yieldInfos": "Die Ertragsätze werden bereitgestellt von",
    "termsAndPrivacy": "Ich habe die <1>Nutzungsbedingungen von Ledger Live</1> und <3>Datenschutzbestimmungen</3> gelesen und akzeptiere diese.",
    "delegation": "Delegation",
    "viewDetails": "Details anzeigen",
    "validator": "Validator",
    "validatorAddress": "Validator-Adresse",
    "delegatedAccount": "Delegiertes Konto",
    "duration": "Dauer",
    "transactionID": "Transaktions-ID",
    "receive": "Erhalten Sie mehr",
    "changeValidator": "Validator ändern",
    "endDelegation": "Delegierung beenden",
    "durationForDays0": "Jetzt gerade",
    "durationForDays": "Für einen Tag",
    "durationForDays_plural": "Für {{count}} Tage",
    "durationDays0": "Jetzt gerade",
    "durationDays": "1 Tag",
    "durationDays_plural": "{{count}} Tage",
    "selectValidatorTitle": "Validator auswählen",
    "started": {
      "title": "Verdienen Sie Belohnungen",
      "description": "Delegieren Sie Ihr Tezos-Konto an einen Drittpartei Validator, um sicher Prämien zu verdienen und die Kontrolle über Ihr Vermögen zu behalten.",
      "steps": {
        "0": "Delegierte Konten bleiben in Ihrem Besitz.",
        "1": "Sie können Ihre Vermögenswerte jederzeit verwalten.",
        "2": "Delegieren Sie sicher mit Ihrem Ledger-Gerät."
      },
      "cta": "Delegieren, um Prämien zu verdienen"
    },
    "broadcastSuccessTitle": {
      "delegate": "Delegierung gesendet",
      "undelegate": "Vorgang gesendet"
    },
    "broadcastSuccessDescription": {
      "delegate": "Die Delegierungstransaktion wurde erfolgreich übertragen. Sie sollten Ihre ersten Prämien innerhalb von etwa 40 Tagen verdienen, je nach Validator.",
      "undelegate": "Ihre Kontodelegierung endet, sobald der Vorgang bestätigt ist. Sie können Ihr Konto jederzeit erneut delegieren."
    },
    "summaryTitle": "Zusammenfassung",
    "goToAccount": "Zu den Konten gehen",
    "howDelegationWorks": "So funktioniert Delegation",
    "actions": {
      "redelegate": "Erneut delegieren",
      "collectRewards": "Prämien einsammeln",
      "undelegate": "Delegierung aufheben"
    }
  },
  "ValidateOnDevice": {
    "title": {
      "send": "Bitte bestätigen Sie den Vorgang auf Ihrem {{productName}}, um ihn zu senden",
      "freeze": "Bestätigen Sie bitte auf Ihrem Gerät, um den Vorgang abzuschließen",
      "unfreeze": "Bestätigen Sie bitte auf Ihrem Gerät, um den Vorgang abzuschließen",
      "claimReward": "Bestätigen Sie bitte auf Ihrem Gerät, um den Vorgang abzuschließen",
      "vote": "Bestätigen Sie bitte auf Ihrem Gerät, um den Vorgang abzuschließen",
      "delegate": "Bestätigen Sie bitte auf Ihrem Gerät, um den Vorgang abzuschließen",
      "redelegate": "Bestätigen Sie bitte auf Ihrem Gerät, um den Vorgang abzuschließen",
      "undelegate": "Bestätigen Sie bitte auf Ihrem Gerät, um den Vorgang abzuschließen"
    },
    "warning": "Vergewissern Sie sich immer, dass die auf Ihrem Gerät angezeigte Adresse genau mit der Adresse übereinstimmt, die von {{recipientWording}} mitgeteilt wurde",
    "recipientWording": {
      "send": "Vergewissern Sie sich immer, dass die auf Ihrem Gerät angezeigte Adresse genau mit der Adresse übereinstimmt, die Ihnen der Empfänger mitgeteilt hat",
      "delegate": "Vergewissern Sie sich immer, dass Ihr Gerät die Adresse genau so anzeigt, wie sie vom Validator bereitgestellt wird",
      "undelegate": "Vergewissern Sie sich immer, dass Ihr Gerät die Adresse genau so anzeigt, wie sie vom Validator bereitgestellt wird",
      "freeze": "Vergewissern Sie sich immer, dass Ihr Gerät die Adresse genau wie angegeben anzeigt",
      "unfreeze": "Vergewissern Sie sich immer, dass Ihr Gerät die Adresse genau wie angegeben anzeigt",
      "claimReward": "Vergewissern Sie sich immer, dass Ihr Gerät die Adresse genau wie angegeben anzeigt",
      "vote": "Vergewissern Sie sich immer, dass Ihr Gerät die Adresse genau wie angegeben anzeigt",
      "erc20": {
        "approve": "Überprüfen Sie die Vorgangsdetails auf Ihrem Gerät, bevor Sie sie senden."
      },
      "compound.supply": "Überprüfen Sie die Einzahlungsdetails auf Ihrem Gerät, bevor Sie sie senden.",
      "compound.withdraw": "Überprüfen Sie die Abhebungsdetails auf Ihrem Gerät, bevor Sie sie senden."
    },
    "name": "Name",
    "votes": "Abstimmungen",
    "validator": "Validator",
    "infoWording": {
      "freeze": "Gesperrte Token sind für einen Zeitraum von 3 Tagen gesperrt.",
      "unfreeze": "Ihre {{resource}} Punkte werden reduziert und alle Ihre Stimmen werden storniert.",
      "claimReward": "Prämien können einmal alle 24 Stunden beansprucht werden.",
      "cosmos": {
        "claimReward": "Wenn der ausgewählte Validator ausstehende Prämien hat, werden diese automatisch eingefordert.",
        "redelegate": "Sie müssen 21 Tage warten, bis die nicht delegierten Guthaben wieder auf dem verfügbaren Guthaben sind.",
        "undelegate": "Sie müssen 21 Tage warten, bis die nicht delegierten Guthaben wieder auf dem verfügbaren Guthaben sind."
      },
      "lending": "Überprüfen Sie die Vorgangsdetails auf Ihrem Gerät, bevor Sie sie senden."
    },
    "amount": "Betrag",
    "account": "Konto",
    "from": "Von",
    "to": "An",
    "redelegationAmount": "Zurückdelegierter Betrag",
    "gas": "Gas",
    "validatorAddress": "Validator-Adresse",
    "rewardAmount": "Prämienbetrag",
    "undelegatedAmount": "Nicht delegierter Betrag",
    "memo": "Memo"
  },
  "Terms": {
    "title": "Nutzungsbedingungen",
    "read": "Lesen Sie die Nutzungsbedingungen",
    "switchLabel": "Ich habe die <1>Nutzungsbedingungen</1> gelesen und bin damit einverstanden",
    "switchLabelFull": "Ich habe die Datenschutzrichtlinie gelesen und stimme ihr zu.",
    "cta": "Zur Ledger-App",
    "service": "Allgemeine Geschäftsbedingungen",
    "subTitle": "Bitte nehmen Sie sich etwas Zeit, um unsere Nutzungsbedingungen und Datenschutzrichtlinien zu lesen"
  },
  "updatedTerms": {
    "title": "Aktualisierung der Nutzungsbedingungen",
    "body": {
      "intro": "Guten Tag! Wir haben unsere Ledger Live-Nutzungsbedingungen aktualisiert – zum einen, um sie klarer zu fassen, zum anderen, um die in Ledger Live neu verfügbaren Services und Funktionen abzudecken. Die wichtigsten Änderungen:",
      "bulletPoints": [
        "Erläuterung der verfügbaren Services und ihrer Funktionsweise",
        "Informationen rund um die für Services erhobenen Gebühren",
        "Optimierung unseres Benachrichtigungsprozesses, um sicherzustellen, dass Sie über neue Änderungen unserer Nutzungsbedingungen stets zuverlässig informiert sind"
      ],
      "agreement": "Durch Klicken auf „Weiter“ bestätigen Sie, dass Sie die nachstehenden Nutzungsbedingungen gelesen haben und diesen zustimmen."
    },
    "link": "Nutzungsbedingungen",
    "cta": "Weiter"
  },
  "exchange": {
    "buy": {
      "screenTitle": "Krypto kaufen",
      "tabTitle": "Kaufen",
      "selectCurrency": "Wählen Sie eine Währung",
      "selectAccount": "Wählen Sie ein Konto",
      "wantToBuy": "Ich möchte kaufen",
      "connectDevice": "Verbinden Sie Ihr Gerät",
      "title": "Krypto kaufen über unseren Partner",
      "coinifyTitle": "Krypto kaufen über unseren Partner",
      "description": "Kaufen Sie Krypto-Vermögenswerte über Coinify und erhalten Sie diese direkt auf Ihr Ledger-Konto",
      "CTAButton": "Jetzt kaufen",
      "emptyState": {
        "title": "Kein Konto in {{currency}}",
        "description": "Bitte fügen Sie ein Konto hinzu, bevor Sie {{currency}} kaufen.",
        "CTAButton": "Konto hinzufügen"
      },
      "skipDeviceVerification": {
        "confirm": "Bestätigen",
        "cancel": "Abbrechen",
        "address": "Adresse für {{currency}} Konto",
        "warning": "Ihre Adresse wurde auf Ihrem Ledger-Gerät nicht bestätigt. Bitte verifizieren Sie sie zur Sicherheit"
      },
      "bullets": {
        "whereToBuy": "Von überall aus kaufen",
        "cryptoSupported": "Unterstützte Krypto",
        "payWith": "Mit Karte oder SEPA bezahlen"
      }
    },
    "sell": {
      "screenTitle": "Krypto verkaufen",
      "tabTitle": "Verkaufen",
      "selectCurrency": "Wählen Sie eine Währung",
      "selectAccount": "Wählen Sie ein Konto",
      "wantToSell": "Ich möchte verkaufen",
      "connectDevice": "Verbinden Sie Ihr Gerät",
      "title": "Krypto verkaufen über unseren Partner",
      "description": "Verkaufen Sie Krypto-Vermögenswerte direkt von Ihrem Ledger-Konto über Coinify und erhalten Sie Fiat-Geld auf ihr Bankkonto.",
      "CTAButton": "Jetzt verkaufen",
      "emptyState": {
        "title": "Kein Konto in {{currency}}",
        "description": "Sie müssen ein Konto hinzufügen, bevor Sie {{currency}} verkaufen können.",
        "CTAButton": "Konto hinzufügen"
      }
    },
    "history": {
      "tabTitle": "Historisches"
    },
    "providerList": {
      "title": "Anbieter auswählen"
    }
  },
  "banner": {
    "exchangeBuyCrypto": {
      "title": "Krypto kaufen",
      "description": "Kaufen Sie Krypto-Vermögenswerte über Coinify und erhalten Sie diese direkt auf Ihr Ledger-Konto"
    },
    "swap": {
      "title": "Kryptowährungen umtauschen",
      "description": "Tauschen Sie Krypto-Vermögenswerte direkt von Ihren Ledger-Konten mit unserem Partner."
    }
  },
  "walletconnect": {
    "scan": "Wallet Connect QR-Code scannen",
    "disclaimer": "Möchte sich mit dem folgenden Ethereum-Konto über Ihre Wallet verbinden:",
    "reject": "Ablehnen",
    "connect": "Verbinden",
    "connected": "Verbunden",
    "disconnected": "Getrennt",
    "warningdisconnected": "Es besteht ein Verbindungsproblem zwischen der dApp, WalletConnect und Ledger Live. Warten Sie ein paar Augenblicke oder starten Sie die Verbindung neu",
    "info": "Sie können nun auf die {{name}} dApp in Ihrem Webbrowser zugreifen.",
    "warning": "Das Teilen von Empfangsadressen von dApps ist nicht sicher. Verwenden Sie immer Ledger Live, wenn Sie Ihre Adresse teilen, um Geld zu empfangen.",
    "isconnecting": "wird verbunden, bitte warten ...",
    "disconnect": "Trennen",
    "retry": "Wiederholen",
    "close": "Schließen",
    "message": "Nachricht",
    "messageHash": "Nachrichten-Hash",
    "domainHash": "Domain-Hash",
    "stringHash": "Hash",
    "from": "Von",
    "successTitle": "Nachricht signiert",
    "successDescription": "Sie haben die von einer Drittanwendung empfangene Nachricht signiert",
    "stepperHeader": {
      "summary": "Zusammenfassung",
      "selectDevice": "Gerät auswählen",
      "connectDevice": "Verbundenes Gerät",
      "stepRange": "Schritt {{currentStep}} von {{totalSteps}}"
    },
    "stepVerification": {
      "action": "Bitte bestätigen Sie den Vorgang auf Ihrem Gerät",
      "accountName": "Kontoname"
    },
    "deeplinkingTitle": "Wählen Sie ein Ethereum-Konto",
    "addAccount": "Neues Konto hinzufügen"
  },
  "notificationCenter": {
    "title": "Benachrichtigungszentrale",
    "announcement": "Ankündigung",
    "liveStatus": "Ledger Live Status",
    "groupedToast": {
      "text": "Sie haben {{count}} ungelesene Benachrichtigungen",
      "cta": "Details ansehen"
    },
    "news": {
      "title": "Neuigkeiten",
      "titleCount": "Nachrichten ({{count}})",
      "emptyState": {
        "title": "Im Moment keine Neuigkeiten",
        "desc": "Hier finden Sie alle Neuigkeiten rund um Ledger und Ledger Live"
      }
    },
    "status": {
      "title": "Status",
      "ok": {
        "title": "Ledger Live ist eingerichtet und läuft",
        "desc": "<0>Haben Sie Probleme? Gehen Sie auf unsere <0><1>Hilfe-Seite<1>"
      },
      "error": {
        "title": "Bei Ledger Live treten Probleme auf"
      }
    }
  },
  "platform": {
    "catalog": {
      "title": "Live-App-Katalog",
      "branch": {
        "soon": "In Kürze verfügbar",
        "experimental": "Experimentell",
        "debug": "debuggen"
      },
      "banner": {
        "title": "Entdecken Sie unseren Live-Katalog",
        "description": "Tauchen Sie ein in eine neue Welt der Krypto-Möglichkeiten. Ein sicherer Zugang zu allen Diensten - DeFi, NFTs und vieles mehr werden Sie begeistern."
      },
      "twitterBanner": {
        "description": "Sagen Sie uns, welchen Service Sie sich als nächstes wünschen, mit dem Hashtag",
        "tweetText": "Die nächste Ledger App sollte ..."
      },
      "pollCTA": {
        "title": "Umfrage",
        "description": "Welchen Service möchten Sie in Ledger Live sehen?"
      },
      "developerCTA": {
        "title": "Für Entwickler",
        "description": "Alle Informationen, die Sie benötigen, um Ihre Anwendungen in Ledger Live zu integrieren."
      }
    },
    "disclaimer": {
      "title": "Externe Anwendung",
      "description": "Sie werden gleich zu einer Anwendung weitergeleitet, die nicht von Ledger betrieben wird.",
      "legalAdvice": "Diese Anwendung wird nicht von Ledger betrieben. Ledger ist nicht verantwortlich für den Verlust von Geldern oder die Qualität des Dienstes einer solchen Anwendung. \n\nAchten Sie immer darauf, die auf Ihrem Gerät angezeigten Informationen sorgfältig zu überprüfen.",
      "legalAdviceShort": "Ledger ist nicht für den Verlust von Guthaben verantwortlich. Stellen Sie jederzeit sicher, dass die auf Ihrem Gerät angezeigten Informationen überprüft werden.",
      "checkbox": "Nicht erneut erinnern.",
      "CTA": "Weiter"
    },
    "webPlatformPlayer": {
      "infoPanel": {
        "website": "Website"
      }
    }
  },
  "market": {
    "title": "Markt",
    "filters": {
      "sort": "Sortieren",
      "filter": "Filtern",
      "view": {
        "label": "Ansicht",
        "all": "Alle Coins",
        "liveCompatible": "Live kompatibel",
        "all_label": "Alle Kryptowährungen",
        "liveCompatible_label": "Nur Live unterstützt"
      },
      "order": {
        "topGainers": "Top-Gewinner",
        "market_cap": "Rang",
        "market_cap_asc": "Rang (Marktkap.) aufst.",
        "market_cap_desc": "Rang (Marktkap.) abst."
      },
      "currency": "Währung",
      "time": "Uhrzeit",
      "apply": "Anwenden"
    },
    "marketList": {
      "crypto": "Krypto",
      "price": "Preis",
      "change": "Änderung",
      "marketCap": "Marktkapitalisierung",
      "last7d": "Letzte 7 Tage"
    },
    "detailsPage": {
      "holding": "Meine Konten",
      "priceStatistics": "Preisstatistik",
      "price": "Preis",
      "tradingVolume": "Handelsvolumen",
      "24hLowHight": "24h Tief / 24h Hoch",
      "7dLowHigh": "7T Tief / 7T Hoch",
      "allTimeHigh": "Allzeithoch",
      "allTimeLow": "Allzeittief",
      "marketCapRank": "Rang Marktkapitalisierung",
      "marketCapDominance": "Dominanz Marktkapitalisierung",
      "supply": "Bereitstellung",
      "circulatingSupply": "Angebot im Umlauf",
      "totalSupply": "Angebot gesamt",
      "maxSupply": "Max. Angebot",
      "assetNotSupportedOnLedgerLive": "Dieser Vermögenswert wird auf Ledger Live nicht unterstützt."
    },
    "range": {
      "1h": "1Std",
      "24h": "24h",
      "7d": "7T",
      "30d": "30T",
      "1y": "1J"
    },
    "warnings": {
      "connectionError": "Verbindungsfehler",
      "ledgerUnableToRetrieveData": "Ledger Live kann keine Daten abrufen.",
      "checkInternetAndReload": "Bitte überprüfen Sie Ihre Internetverbindung und laden Sie diese Seite neu.",
      "reload": "Aktualisieren",
      "noCryptosFound": "Keine Coins gefunden",
      "noCurrencyFound": "Keine Währung gefunden",
      "noSearchResultsFor": "Leider haben wir keine Coins für <0>{{search}}</0> gefunden. Bitte wiederholen Sie die Suche mit einem anderen Stichwort.",
      "noCurrencySearchResultsFor": "Leider haben wir keine Coins für <0>{{search}}</0> gefunden. Bitte wiederholen Sie die Suche mit einem anderen Stichwort.",
      "noSearchResults": "Sorry, wir haben keine Suchergebnisse gefunden.",
      "retrySearchKeyword": "Bitte wiederholen Sie die Suche mit einem anderen Stichwort.",
      "retrySearchParams": "Bitte versuchen Sie die Suche mit anderen Parametern erneut.",
      "trackFavAssets": "Verfolgen Sie Ihre Favoriten",
      "clickOnStarIcon": "Klicken Sie auf das Sternsymbol neben einem Wert, um ihn zu Ihren Favoriten hinzuzufügen.",
      "browseAssets": "Werte durchsuchen"
    }
  },
  "nft": {
    "account": {
      "seeAllNfts": "Alle NFT anzeigen",
      "seeFewerNfts": "Weniger NFT anzeigen"
    },
    "gallery": {
      "allNft": "Alle NFT"
    },
    "viewer": {
      "properties": "Eigenschaften",
      "description": "Beschreibung",
      "tokenContract": "TOKEN-Adresse",
      "tokenContractCopied": "Token-Adresse kopiert!",
      "tokenId": "Token ID",
      "tokenIdCopied": "Token-ID kopiert!",
      "quantity": "Menge",
      "attributes": {
        "floorPrice": "Tiefstpreis"
      }
    },
    "viewerModal": {
      "viewOn": "Ansehen auf",
      "viewInExplorer": "Im Explorer ansehen",
      "txDetails": "Transaktionsdetails"
    }
  },
  "ApplicationVersion": "v{{version}}",
  "analytics": {
    "title": "Analysen",
    "allocation": {
      "title": "Aufteilung"
    },
    "operations": {
      "title": "Transaktionsverlauf"
    }
  },
  "hedera" : {
    "name" : "Hedera",
    "createHederaAccountHelp" : {
      "text" : "In diesem Support-Artikel erhalten Sie weitere Informationen zur",
      "link" : "Erstellung eines Hedera-Kontos"
    },
    "currentAddress" : {
      "messageIfVirtual" : "Ihre {{name}}-Adresse kann auf Ihrem Ledger-Gerät nicht bestätigt werden. Nutzung auf eigenes Risiko."
    }
  }
}<|MERGE_RESOLUTION|>--- conflicted
+++ resolved
@@ -1,89 +1,4 @@
 {
-<<<<<<< HEAD
-  "common": {
-    "cancel": "Abbrechen",
-    "apply": "Anwenden",
-    "seeAll": "Alles anzeigen",
-    "back": "Zurück",
-    "delete": "Löschen",
-    "paste": "Einfügen",
-    "yes": "Ja",
-    "no": "Nein",
-    "gotit": "Verstanden",
-    "continue": "Weiter",
-    "retry": "Wiederholen",
-    "done": "Fertig",
-    "sortBy": "Sortieren nach",
-    "signOut": "Abmelden",
-    "search": "Suchen nach",
-    "contactUs": "Ledger-Kundenservice kontaktieren",
-    "device": "Gerät",
-    "cryptoAsset": "Krypto-Vermögenswert",
-    "skip": "Überspringen",
-    "noCryptoFound": "Keine Krypto-Werte gefunden",
-    "needHelp": "Brauchen Sie Hilfe?",
-    "edit": "Bearbeiten",
-    "editName": "Name bearbeiten",
-    "close": "Schließen",
-    "confirm": "Bestätigen",
-    "poweredBy": "Unterstützt durch ",
-    "received": "Empfangen",
-    "sent": "Gesendet",
-    "or": "ODER",
-    "rename": "Umbenennen",
-    "learnMore": "Weitere Informationen",
-    "checkItOut": "Mehr erfahren",
-    "viewDetails": "Details anzeigen",
-    "today": "Heute",
-    "yesterday": "Gestern",
-    "upToDate": "Aktuell",
-    "transactionDate": "Datum der Transaktion:",
-    "outdated": "Veraltet",
-    "satPerByte": "Sat/Bytes",
-    "notAvailable": "Nicht verfügbar",
-    "import": "Importieren",
-    "bluetooth": "Bluetooth",
-    "usb": "USB",
-    "add": "Hinzufügen",
-    "token": "Token",
-    "token_plural": "Token",
-    "subaccount": "Unterkonto",
-    "subaccount_plural": "Unterkonten",
-    "forgetDevice": "Gerät entfernen",
-    "help": "Hilfe",
-    "saveLogs": "Protokolle speichern",
-    "sync": {
-      "ago": "Synchronisiert {{time}}"
-    },
-    "update": "Update verfügbar",
-    "install": "Installieren",
-    "installed": "Installiert",
-    "uninstall": "Deinstallieren",
-    "fromNow": {
-      "seconds": "in einer Sekunde",
-      "seconds_plural": "in {{time}} Sekunden",
-      "minutes": "in einer Minute",
-      "minutes_plural": "in {{time}} Minuten",
-      "hours": "in einer Stunde",
-      "hours_plural": "in {{time}} Stunden",
-      "days": "in einem Tag",
-      "days_plural": "in {{time}} Tagen"
-    },
-    "timeAgo": {
-      "seconds": "vor einer Sekunde",
-      "seconds_plural": "vor {{time}} Sekunden",
-      "minutes": "vor einer Minute",
-      "minutes_plural": "Vor {{time}} Minuten",
-      "hours": "vor einer Stunde",
-      "hours_plural": "vor {{time}} Stunden",
-      "days": "Gestern",
-      "days_plural": "vor {{time}} Tagen"
-    },
-    "seeMore": "Mehr anzeigen",
-    "moreInfo": "Mehr Infos",
-    "buyEth": "Ethereum kaufen",
-    "popular": "beliebt"
-=======
   "common" : {
     "cancel" : "Abbrechen",
     "apply" : "Anwenden",
@@ -168,7 +83,6 @@
     "buyEth" : "Ethereum kaufen",
     "popular" : "beliebt",
     "comingSoon" : "In Kürze verfügbar"
->>>>>>> dc57bb6b
   },
   "errors": {
     "countervaluesUnavailable": {
@@ -647,25 +561,11 @@
     "NotSupportedLegacyAddress": {
       "title": "Das Legacy-Adressformat wird nicht mehr unterstützt"
     },
-<<<<<<< HEAD
-    "StellarWrongMemoFormat": {
-      "title": "Memo-Format ist falsch"
-    },
-    "SourceHasMultiSign": {
-      "title": "Bitte deaktivieren Sie Multisign um {{currencyName}} zu senden"
-    },
-    "StellarMemoRecommended": {
-      "title": "Beim Senden an diesen Empfänger wird möglicherweise ein Memo benötigt"
-    },
-    "StratisDown2021Warning": {
-      "description": "Die Stratis-Blockchain hat sich weiterentwickelt und funktioniert möglicherweise nicht mehr korrekt. Die Unterstützung für die ursprüngliche Stratis-Blockchain wird bis zum 16. Oktober 2021 aufrechterhalten."
-=======
     "SourceHasMultiSign" : {
       "title" : "Bitte deaktivieren Sie Multisign um {{currencyName}} zu senden"
     },
     "StratisDown2021Warning" : {
       "description" : "Die Stratis-Blockchain hat sich weiterentwickelt und funktioniert möglicherweise nicht mehr korrekt. Die Unterstützung für die ursprüngliche Stratis-Blockchain wird bis zum 16. Oktober 2021 aufrechterhalten."
->>>>>>> dc57bb6b
     },
     "SwapExchangeRateAmountTooLow": {
       "title": "Betrag muss höher als {{minAmountFromFormatted}} sein"
@@ -738,10 +638,6 @@
     "SolanaTxConfirmationTimeout": {
       "title": "Ihre Transaktion ist möglicherweise fehlgeschlagen. Bitte warten Sie einen Moment und prüfen Sie vor einem erneuten Versuch zunächst den Transaktionsverlauf."
     },
-<<<<<<< HEAD
-    "CardanoMinAmountError": {
-      "title": "Mindestens {{amount}} ADA erforderlich"
-=======
     "CardanoMinAmountError" : {
       "title" : "Der Mindestbetrag, der versendet werden kann, ist {{amount}} ADA"
     },
@@ -782,7 +678,6 @@
     },
     "StellarSourceHasMultiSign" : {
       "title" : "Bitte deaktivieren Sie Multisign, um Stellar-Transaktionen durchzuführen"
->>>>>>> dc57bb6b
     }
   },
   "bluetooth": {
@@ -956,16 +851,6 @@
       }
     }
   },
-<<<<<<< HEAD
-  "ratings": {
-    "init": {
-      "title": "Wie gefällt Ihnen Ledger Live?",
-      "description": "Sind Sie zufrieden oder haben Sie mehr von uns erwartet? In beiden Fällen freuen wir uns über Ihr Feedback.",
-      "cta": {
-        "enjoy": "Ich bin begeistert",
-        "disappointed": "Ich bin enttäuscht",
-        "notNow": "Nicht jetzt"
-=======
   "ratings" : {
     "init" : {
       "title" : "Wie gefällt Ihnen unsere App?",
@@ -974,7 +859,6 @@
         "enjoy" : "Ich bin begeistert",
         "disappointed" : "Ich bin enttäuscht",
         "notNow" : "Nicht jetzt"
->>>>>>> dc57bb6b
       }
     },
     "enjoy": {
@@ -985,14 +869,6 @@
         "notNow": "Nicht jetzt"
       }
     },
-<<<<<<< HEAD
-    "disappointed": {
-      "title": "Helfen Sie uns, das Produkt für Sie noch besser zu machen",
-      "description": "Mit Ihrem ehrlichen Feedback unterstützen Sie uns dabei, Bereiche mit Optimierungsbedarf zu identifizieren.",
-      "cta": {
-        "sendFeedback": "Feedback senden",
-        "notNow": "Nicht jetzt"
-=======
     "disappointed" : {
       "title" : "Helfen Sie uns, das Produkt für Sie noch besser zu machen",
       "description" : "Wenn Sie weitere Hilfe benötigen oder möchten, dass wir uns mit Ihnen in Verbindung setzen, nutzen Sie bitte unseren Live-Chat",
@@ -1000,7 +876,6 @@
       "cta" : {
         "sendFeedback" : "Feedback senden",
         "notNow" : "Nicht jetzt"
->>>>>>> dc57bb6b
       }
     },
     "disappointedDone": {
@@ -1895,25 +1770,6 @@
     "subaccountCount": "+1 Unterkonto",
     "subaccountCount_plural": "+{{count}} Unterkonten"
   },
-<<<<<<< HEAD
-  "account": {
-    "tokens": {
-      "contractAddress": "Vertragsadresse",
-      "viewInExplorer": "Im Explorer ansehen",
-      "seeMore": "Weitere Token anzeigen",
-      "seeLess": "Weniger Token anzeigen",
-      "addTokens": "Token hinzufügen",
-      "howTo": "Um Token-Konten hinzuzufügen, müssen Sie <0>Geldmittel</0> mit Ihrer <1>{{currency}}-Adresse</1> empfangen.",
-      "algorand": {
-        "contractAddress": "Vertragsadresse",
-        "viewInExplorer": "Im Explorer ansehen",
-        "seeMore": "Mehr ASA sehen",
-        "seeLess": "Weniger ASA anzeigen",
-        "addTokens": "ASA hinzufügen",
-        "howTo": "Sie können Ihrem Algorand-Konto Vermögenswerte hinzufügen.",
-        "addAsa": "ASA hinzufügen (Vermögenswert)",
-        "howAsaWorks": "Wie funktioniert ASA (Vermögenswert)?"
-=======
   "account" : {
     "tokens" : {
       "contractAddress" : "Vertragsadresse",
@@ -1938,7 +1794,6 @@
         "addTokens" : "Vermögenswerte hinzufügen",
         "howTo" : "Sie können Vermögenswerte zu Ihrem Stellar-Konto hinzufügen.",
         "addAsset" : "Wert hinzufügen"
->>>>>>> dc57bb6b
       }
     },
     "subaccounts": {
@@ -2064,31 +1919,6 @@
       }
     }
   },
-<<<<<<< HEAD
-  "accounts": {
-    "title": "Konten",
-    "importNotification": {
-      "message": "Ihre Konten wurden erfolgreich importiert!"
-    },
-    "row": {
-      "syncPending": "Synchronisiere...",
-      "upToDate": "Synchronisiert",
-      "error": "Fehler",
-      "queued": "Warten auf",
-      "showTokens": "Zeige {{length}} Token",
-      "showTokens_plural": "Zeige {{length}} Token",
-      "showSubAccounts": "{{length}} Unterkonto anzeigen",
-      "showSubAccounts_plural": "{{length}} Unterkonten anzeigen",
-      "hideTokens": "Token ausblenden",
-      "hideTokens_plural": "Token verbergen",
-      "hideSubAccounts": "Unterkonto ausblenden",
-      "hideSubAccounts_plural": "Unterkonten ausblenden",
-      "algorand": {
-        "showTokens": "Zeige {{length}} ASA",
-        "showTokens_plural": "Zeige {{length}} ASA",
-        "hideTokens": "ASA ausblenden",
-        "hideTokens_plural": "ASA ausblenden"
-=======
   "accounts" : {
     "title" : "Konten",
     "importNotification" : {
@@ -2118,7 +1948,6 @@
         "showTokens_plural" : "Vermögenswerte {{length}} anzeigen",
         "hideTokens" : "Vermögenswerte ausblenden",
         "hideTokens_plural" : "Vermögenswerte ausblenden"
->>>>>>> dc57bb6b
       }
     },
     "noResultsFound": "Kein Wert gefunden",
@@ -2170,184 +1999,115 @@
       "desc": "Prüfen Sie unseren Systemstatus"
     }
   },
-  "settings": {
-    "header": "Einstellungen",
-    "resources": "Ledger-Ressourcen",
-    "display": {
-      "title": "Allgemeines",
-      "desc": "Konfigurieren Sie die allgemeinen Ledger-Live-Einstellungen.",
-      "carousel": "Karussell-Sichtbarkeit",
-      "carouselDesc": "Aktivieren Sie die Sichtbarkeit des Karussells auf Portfolio",
-      "language": "Sprache",
-      "languageDesc": "Stellen Sie die in Ledger Live angezeigte Sprache ein.",
-      "region": "Region",
-      "regionDesc": "Wählen Sie Ihre Region, um Datums-, Zeit- und Währungsformate zu aktualisieren.",
-      "password": "Passwort-Sperre",
-      "passwordDesc": "Legen Sie ein Passwort fest, um die Ledger Live-Daten auf Ihrem Telefon zu schützen.",
-      "counterValue": "Bevorzugte Währung",
-      "theme": "Design",
-      "themeDesc": "App-UI-Thema festlegen",
-      "themes": {
-        "system": "System",
-        "dark": "Dunkel",
-        "light": "Hell",
-        "dusk": "Mittel"
-      },
-      "counterValueDesc": "Wählen Sie die Währung für Salden und Aktionen.",
-      "exchange": "Anbieter bewerten",
-      "exchangeDesc": "Anbieter des Wechselkurses von Bitcoin zu {{fiat}} einstellen",
-      "stock": "Regionaler Marktindikator",
-      "stockDesc": "Wählen Sie Westlich, um Marktsteigerungen in Blau anzuzeigen, oder Östlich, um sie in Rot anzuzeigen.",
-      "reportErrors": "Fehlerberichte",
-      "reportErrorsDesc": "Berichte automatisch versenden, um Ledger bei der Verbesserung seiner Produkte zu unterstützen.",
-      "developerMode": "Entwicklermodus",
-      "developerModeDesc": "Zeigen Sie Entwickler-Apps im Manager an und aktivieren Sie Testnet-Apps.",
-      "analytics": "Analysen",
-      "analyticsDesc": "Aktivieren Sie Analysen, um Ledger bei der Verbesserung der Benutzerfreundlichkeit zu helfen.",
-      "analyticsModal": {
-        "title": "Analysen teilen",
-        "desc": "Aktivieren Sie Analysen, um Ledger bei der Verbesserung der Benutzerfreundlichkeit zu helfen",
-        "bullet0": "Klicks",
-        "bullet1": "In-App-Seitenbesuche",
-        "bullet2": "Zur Webseite umleiten",
-        "bullet3": "Aktionen: Senden, Empfangen, Sperren, etc.",
-        "bullet4": "zum Ende der Seite blättern",
-        "bullet5": "App-(De-)Installation und Version",
-        "bullet6": "Anzahl der Konten, Währungen und Aktionen",
-        "bullet7": "Gesamt- und Seiten-Sitzungsdauer",
-        "bullet8": "Ledger-Gerätetyp und -Firmware"
-      },
-      "technicalData": "Technische Daten",
-      "technicalDataDesc": "Ledger sammelt automatisch anonymisierte technische Daten, um die Benutzerfreundlichkeit zu verbessern.",
-      "technicalDataModal": {
-        "title": "Technische Daten",
-        "desc": "Ledger sammelt automatisch anonymisierte technische Daten, um die Benutzerfreundlichkeit zu verbessern.",
-        "bullet1": "Anonyme, einzigartige Anwendungs-ID",
-        "bullet2": "Ledger Live-Version, OS-Region, Sprache und Region"
-      },
-      "hideEmptyTokenAccounts": "Leere Token-Konten ausblenden",
-      "hideEmptyTokenAccountsDesc": "Alle leeren Token-Konten auf der Werte-Seite werden ausgeblendet."
-    },
-    "currencies": {
-      "header": "Währungen",
-      "rateProvider": "Anbieter bewerten ({{currencyTicker}}→ BTC)",
-      "rateProviderDesc": "Wählen Sie den Anbieter des Preises zwischen {{currencyTicker}} und Bitcoin.",
-      "confirmationNb": "Anzahl der Bestätigungen",
-      "confirmationNbDesc": "Legen Sie die Anzahl der Netzwerkbestätigungen für zu genehmigende Transaktionen fest.",
-      "currencySettingsTitle": "{{currencyName}} Einstellungen",
-      "placeholder": "Keine Einstellungen für diesen Vermögenswert"
-    },
-    "accounts": {
-      "header": "Konten",
-      "title": "Konten",
-      "desc": "Verwalten Sie die Anzeige von Vermögenswerten in der App.",
-      "hideTokenCTA": "Token ausblenden",
-      "showContractCTA": "Vertrag anzeigen",
-      "blacklistedTokens": "Ausgeblendete Token-Liste",
-      "blacklistedTokensDesc": "Sie können Token ausblenden, indem Sie zur Kontenliste gehen, dann lange auf das Token drücken und \"Token ausblenden\" wählen.",
-      "blacklistedTokensModal": {
-        "title": "Token ausblenden",
-        "desc": "Diese Aktion blendet alle <1><0>{tokenName}</0></1> Konten aus, Sie können sie unter <3>Einstellungen</3> wieder einblenden",
-        "confirm": "Token ausblenden"
-      },
-      "hideNFTCollectionCTA": "Sammlung ausblenden",
-      "hiddenNFTCollections": "Ausgeblendete NFT-Sammlungen",
-      "hiddenNFTCollectionsDesc": "Sie können Token ausblenden, indem Sie zum Konto gehen und dann lange auf eine Sammlung drücken und \"Sammlung ausblenden\" auswählen.",
-      "hideNFTCollectionModal": {
-        "title": "Sammlung ausblenden?",
-        "desc": "Sie können diese Sammlung in den Einstellungen wiedergeben."
-      },
-      "cryptoAssets": {
-        "header": "Kryptowährungen",
-        "title": "Kryptowährungen",
-        "desc": "Wählen Sie einen Krypto-Vermögenswert, um dessen Einstellungen zu bearbeiten."
-      }
-    },
-    "about": {
-      "title": "Über uns",
-      "desc": "App-Informationen, Geschäftsbedingungen und Datenschutzrichtlinien.",
-      "appDescription": "Mit Ledger Live sichern, kaufen, verkaufen, tauschen, vermehren und verwalten Sie Ihre Kryptowährungen. Alles an einem Ort.",
-      "appVersion": "Version",
-      "termsConditions": "Allgemeinen Geschäftsbedingungen",
-      "termsConditionsDesc": "Durch die Nutzung von Ledger Live wird davon ausgegangen, dass Sie unsere allgemeinen Geschäftsbedingungen akzeptiert haben.",
-      "privacyPolicy": "Datenschutzrichtlinie",
-      "privacyPolicyDesc": "Sehen Sie, welche persönlichen Daten erfasst werden, warum und wie sie verwendet werden.",
-      "liveReview": {
-        "title": "Feedback",
-        "desc": "Teilen Sie uns Ihr Feedback per App mit",
-        "ios": "Im App Store bewerten",
-        "android": "Im Google Play Store bewerten"
-      }
-    },
-<<<<<<< HEAD
-    "help": {
-      "title": "Hilfe",
-      "header": "Hilfe",
-      "desc": "Erfahren Sie mehr über Ledger Live oder wie Sie Hilfe erhalten können.",
-      "support": "Ledger Support",
-      "supportDesc": "Falls Sie ein Problem haben, nutzen Sie Ledger Live mit Ihrer Hardware-Wallet.",
-      "configureDevice": "Ein Gerät einrichten",
-      "configureDeviceDesc": "Als neues Gerät einrichten oder ein vorhandenes Gerät wiederherstellen. Konten und Einstellungen bleiben erhalten.",
-      "clearCache": "Cache löschen",
-      "clearCacheDesc": "Die Transaktionen im Netzwerk werden gescannt und Ihre Konten werden neu berechnet.",
-      "clearCacheModal": "Sind Sie sicher?",
-      "clearCacheModalDesc": "Es wird ein neuer und vollständiger Scan der Transaktionen im Netzwerk durchgeführt. Die Kontoverläufe werden neu aufgebaut und die Salden werden neu berechnet.",
-      "clearCacheButton": "Löschen",
-      "exportLogs": "Protokolle speichern",
-      "exportLogsDesc": "Das Speichern von Ledger Live-Logs kann für die Fehlerbehebung erforderlich sein.",
-      "hardReset": "Ledger Live zurücksetzen",
-      "hardResetDesc": "Dies hat keine Auswirkung auf Ihre Vermögenswerte. Löscht alle Daten in Ledger Live, einschließlich Kontodaten, Transaktionsverläufe und Einstellungen. Verwenden Sie Ihr Ledger-Gerät, um Ihre Krypto-Vermögenswerte auf einem leeren Ledger Live neu zu laden und zu verwalten.",
-      "repairDevice": "Reparieren Sie Ihr Ledger-Gerät",
-      "repairDeviceDesc": "Wenn Sie ein Problem bei der Aktualisierung Ihres Geräts haben und die Updates nicht fortsetzen können, können Sie dies versuchen, um Ihr Gerät zu reparieren."
-    },
-    "experimental": {
-      "title": "Experimentelle Funktionen",
-      "desc": "Probieren Sie die experimentellen Funktionen aus und lassen Sie uns wissen, was Sie davon halten.",
-      "disclaimer": "Dies sind experimentelle Funktionen, die auf einer „wie besehen“-Basis für unsere Gemeinschaft von Technik-Enthusiasten bereitgestellt werden. Sie können jederzeit geändert, abgebrochen oder entfernt werden. Dadurch, dass Sie sie aktivieren, erklären Sie sich damit einverstanden, sie auf eigenes Risiko zu nutzen."
-    },
-    "developer": {
-      "title": "Entwickler",
-      "desc": "Probieren Sie die experimentellen Entwicklerfunktionen aus und lassen Sie uns wissen, was Sie davon halten.",
-      "customManifest": {
-        "title": "Benutzerdefiniertes Plattform-Manifest laden"
-      }
-    }
-  },
-  "migrateAccounts": {
-    "banner": "Ledger Live-Konten Update",
-    "overview": {
-      "headerTitle": "Update für Konto",
-      "title": "Ledger Live-Konten Update",
-      "subtitle": "Neue Funktionen in Ledger Live bedeuten, dass Ihre Konten aktualisiert werden müssen",
-      "notice": "{{accountCount}} Konto konnte nicht aktualisiert werden. Bitte verbinden Sie das mit dem nachstehenden Konto verbundene Gerät.",
-      "notice_plural": "{{accountCount}} Konten konnten nicht aktualisiert werden. Bitte verbinden Sie das mit den nachstehenden Konten verbundene Gerät.",
-      "currency": "1 {{currency}}-Konto muss aktualisiert werden",
-      "currency_plural": "{{count}} {{currency}} Konten müssen aktualisiert werden",
-      "start": "Update starten",
-      "continue": "Update fortsetzen"
-    },
-    "progress": {
-      "headerTitle": "Konten aktualisieren",
-      "pending": {
-        "title": "{{currency}} Update in Arbeit",
-        "subtitle": "Bitte warten Sie, bis Ihr Konto aktualisiert wird."
-      },
-      "notice": {
-        "title": "{{currency}} Aktualisierung unvollständig",
-        "subtitle": "Mit diesem Gerät konnten keine {{currency}}-Konten aktualisiert werden.",
-        "cta": "Weiter",
-        "ctaNextCurrency": "Weiter mit {{currency}}"
-      },
-      "done": {
-        "title": "{{currency}} Update abgeschlossen",
-        "subtitle": "Glückwunsch, Ihre {{currency}}-Konten wurden erfolgreich aktualisiert.",
-        "cta": "Weiter",
-        "ctaNextCurrency": "Weiter mit {{currency}}",
-        "ctaDone": "Fertig"
-      },
-      "error": {
-        "cta": "Wiederholen"
-=======
+  "settings" : {
+    "header" : "Einstellungen",
+    "resources" : "Ledger-Ressourcen",
+    "display" : {
+      "title" : "Allgemeines",
+      "desc" : "Konfigurieren Sie die allgemeinen Ledger-Live-Einstellungen.",
+      "carousel" : "Karussell-Sichtbarkeit",
+      "carouselDesc" : "Aktivieren Sie die Sichtbarkeit des Karussells auf Portfolio",
+      "language" : "Sprache",
+      "languageDesc" : "Stellen Sie die in Ledger Live angezeigte Sprache ein.",
+      "region" : "Region",
+      "regionDesc" : "Wählen Sie Ihre Region, um Datums-, Zeit- und Währungsformate zu aktualisieren.",
+      "password" : "Passwort-Sperre",
+      "passwordDesc" : "Legen Sie ein Passwort fest, um die Ledger Live-Daten auf Ihrem Telefon zu schützen.",
+      "counterValue" : "Bevorzugte Währung",
+      "theme" : "Design",
+      "themeDesc" : "App-UI-Thema festlegen",
+      "themes" : {
+        "system" : "System",
+        "dark" : "Dunkel",
+        "light" : "Hell",
+        "dusk" : "Mittel"
+      },
+      "counterValueDesc" : "Wählen Sie die Währung für Salden und Aktionen.",
+      "exchange" : "Anbieter bewerten",
+      "exchangeDesc" : "Anbieter des Wechselkurses von Bitcoin zu {{fiat}} einstellen",
+      "stock" : "Regionaler Marktindikator",
+      "stockDesc" : "Wählen Sie Westlich, um Marktsteigerungen in Blau anzuzeigen, oder Östlich, um sie in Rot anzuzeigen.",
+      "reportErrors" : "Fehlerberichte",
+      "reportErrorsDesc" : "Berichte automatisch versenden, um Ledger bei der Verbesserung seiner Produkte zu unterstützen.",
+      "developerMode" : "Entwicklermodus",
+      "developerModeDesc" : "Zeigen Sie Entwickler-Apps im Manager an und aktivieren Sie Testnet-Apps.",
+      "analytics" : "Analysen",
+      "analyticsDesc" : "Aktivieren Sie Analysen, um Ledger bei der Verbesserung der Benutzerfreundlichkeit zu helfen.",
+      "analyticsModal" : {
+        "title" : "Analysen teilen",
+        "desc" : "Aktivieren Sie Analysen, um Ledger bei der Verbesserung der Benutzerfreundlichkeit zu helfen",
+        "bullet0" : "Klicks",
+        "bullet1" : "In-App-Seitenbesuche",
+        "bullet2" : "Zur Webseite umleiten",
+        "bullet3" : "Aktionen: Senden, Empfangen, Sperren, etc.",
+        "bullet4" : "zum Ende der Seite blättern",
+        "bullet5" : "App-(De-)Installation und Version",
+        "bullet6" : "Anzahl der Konten, Währungen und Aktionen",
+        "bullet7" : "Gesamt- und Seiten-Sitzungsdauer",
+        "bullet8" : "Ledger-Gerätetyp und -Firmware"
+      },
+      "technicalData" : "Technische Daten",
+      "technicalDataDesc" : "Ledger sammelt automatisch anonymisierte technische Daten, um die Benutzerfreundlichkeit zu verbessern.",
+      "technicalDataModal" : {
+        "title" : "Technische Daten",
+        "desc" : "Ledger sammelt automatisch anonymisierte technische Daten, um die Benutzerfreundlichkeit zu verbessern.",
+        "bullet1" : "Anonyme, einzigartige Anwendungs-ID",
+        "bullet2" : "Ledger Live-Version, OS-Region, Sprache und Region"
+      },
+      "hideEmptyTokenAccounts" : "Leere Token-Konten ausblenden",
+      "hideEmptyTokenAccountsDesc" : "Alle leeren Token-Konten auf der Werte-Seite werden ausgeblendet."
+    },
+    "currencies" : {
+      "header" : "Währungen",
+      "rateProvider" : "Anbieter bewerten ({{currencyTicker}}→ BTC)",
+      "rateProviderDesc" : "Wählen Sie den Anbieter des Preises zwischen {{currencyTicker}} und Bitcoin.",
+      "confirmationNb" : "Anzahl der Bestätigungen",
+      "confirmationNbDesc" : "Legen Sie die Anzahl der Netzwerkbestätigungen für zu genehmigende Transaktionen fest.",
+      "currencySettingsTitle" : "{{currencyName}} Einstellungen",
+      "placeholder" : "Keine Einstellungen für diesen Vermögenswert"
+    },
+    "accounts" : {
+      "header" : "Konten",
+      "title" : "Konten",
+      "desc" : "Verwalten Sie die Anzeige von Vermögenswerten in der App.",
+      "hideTokenCTA" : "Token ausblenden",
+      "showContractCTA" : "Vertrag anzeigen",
+      "blacklistedTokens" : "Ausgeblendete Token-Liste",
+      "blacklistedTokensDesc" : "Sie können Token ausblenden, indem Sie zur Kontenliste gehen, dann lange auf das Token drücken und \"Token ausblenden\" wählen.",
+      "blacklistedTokensModal" : {
+        "title" : "Token ausblenden",
+        "desc" : "Diese Aktion blendet alle <1><0>{tokenName}</0></1> Konten aus, Sie können sie unter <3>Einstellungen</3> wieder einblenden",
+        "confirm" : "Token ausblenden"
+      },
+      "hideNFTCollectionCTA" : "Sammlung ausblenden",
+      "hiddenNFTCollections" : "Ausgeblendete NFT-Sammlungen",
+      "hiddenNFTCollectionsDesc" : "Sie können Token ausblenden, indem Sie zum Konto gehen und dann lange auf eine Sammlung drücken und \"Sammlung ausblenden\" auswählen.",
+      "hideNFTCollectionModal" : {
+        "title" : "Sammlung ausblenden?",
+        "desc" : "Sie können diese Sammlung in den Einstellungen wiedergeben."
+      },
+      "cryptoAssets" : {
+        "header" : "Kryptowährungen",
+        "title" : "Kryptowährungen",
+        "desc" : "Wählen Sie einen Krypto-Vermögenswert, um dessen Einstellungen zu bearbeiten."
+      }
+    },
+    "about" : {
+      "title" : "Über uns",
+      "desc" : "App-Informationen, Geschäftsbedingungen und Datenschutzrichtlinien.",
+      "appDescription" : "Mit Ledger Live sichern, kaufen, verkaufen, tauschen, vermehren und verwalten Sie Ihre Kryptowährungen. Alles an einem Ort.",
+      "appVersion" : "Version",
+      "termsConditions" : "Allgemeinen Geschäftsbedingungen",
+      "termsConditionsDesc" : "Durch die Nutzung von Ledger Live wird davon ausgegangen, dass Sie unsere allgemeinen Geschäftsbedingungen akzeptiert haben.",
+      "privacyPolicy" : "Datenschutzrichtlinie",
+      "privacyPolicyDesc" : "Sehen Sie, welche persönlichen Daten erfasst werden, warum und wie sie verwendet werden.",
+      "liveReview" : {
+        "title" : "Feedback",
+        "desc" : "Teilen Sie uns Ihr Feedback per App mit",
+        "ios" : "Im App Store bewerten",
+        "android" : "Im Google Play Store bewerten"
+      }
+    },
     "notifications" : {
       "title" : "Benachrichtigungen",
       "desc" : "Benachrichtigungen verwalten",
@@ -2453,97 +2213,12 @@
       },
       "error" : {
         "cta" : "Wiederholen"
->>>>>>> dc57bb6b
       }
     },
     "connectDevice": {
       "headerTitle": "Verbundenes Gerät"
     }
   },
-<<<<<<< HEAD
-  "transfer": {
-    "recipient": {
-      "input": "Adresse eingeben"
-    },
-    "send": {
-      "title": "Senden",
-      "description": "Senden Sie Kryptos an eine andere Wallet."
-    },
-    "fees": {
-      "title": "Gebühren bearbeiten"
-    },
-    "receive": {
-      "title": "Empfangen",
-      "description": "Empfangen Sie Kryptos von einer anderen Wallet.",
-      "titleReadOnly": "Ungeprüfte Adresse",
-      "headerTitle": "Krypto-Vermögenswert",
-      "titleDevice": "Verbundenes Gerät",
-      "verifySkipped": "Ihre Empfangsadresse wurde auf Ihrem Ledger Gerät nicht bestätigt. Bitte überprüfen Sie Ihre {{accountType}} -Adresse, um sicher zu bleiben.",
-      "verifyPending": "Bitte stellen Sie sicher, dass die auf Ihrem Gerät angezeigte {{currencyName}} -Adresse genau der auf Ihrem Telefon entspricht.",
-      "verified": "Adresse bestätigt. Prüfen Sie erneut, ob Sie sie kopiert oder gescannt haben.",
-      "verifyAgain": "Erneut prüfen",
-      "noAccount": "Kein Konto gefunden",
-      "address": "Adresse für Konto",
-      "copyAddress": "Adresse kopieren",
-      "shareAddress": "Adresse teilen",
-      "addressCopied": "Adresse kopiert!",
-      "taprootWarning": "Stellen Sie sicher, dass der Absender taproot unterstützt",
-      "notSynced": {
-        "text": "Synchronisieren",
-        "desc": "Dies kann einen Moment dauern, wenn Sie viele Transaktionen haben oder eine langsame Internetverbindung."
-      },
-      "readOnly": {
-        "title": "Empfangen",
-        "text": "Bitte seien Sie vorsichtig",
-        "desc": "Sie sind dabei, eine Adresse anzuzeigen, die nicht verifiziert wurde. Überprüfen Sie Adressen auf Ihrem Gerät, um sicher zu bleiben.",
-        "verify": "Die Adresse von {{accountType}} wurde nicht überprüft. Überprüfen Sie die Adressen auf Ihrem Gerät, um sicher zu bleiben."
-      },
-      "noResultsFound": "Kein Krypto-Wert gefunden",
-      "noResultsDesc": "Bitte überprüfen Sie die Schreibweise und versuchen Sie es erneut"
-    },
-    "buy": {
-      "title": "Kaufen",
-      "description": "Kaufen Sie Kryptos sicher mit Bargeld."
-    },
-    "sell": {
-      "title": "Verkaufen",
-      "description": "Verkaufen Sie Kryptos sicher gegen Bargeld."
-    },
-    "exchange": {
-      "title": "Kaufen / Verkaufen"
-    },
-    "swap": {
-      "title": "Umtauschen",
-      "description": "Tauschen Sie eine Kryptowährung gegen eine andere.",
-      "selectDevice": "Gerät auswählen",
-      "broadcasting": "Übertrage Swap",
-      "loadingFees": "Netzwerkgebühren werden geladen...",
-      "landing": {
-        "header": "Umtauschen",
-        "title": "Willkommen bei Swap",
-        "whatIsSwap": "Was ist Swap?",
-        "disclaimer": "Tauschen Sie Krypto direkt von Ihrem Ledger-Gerät aus. Dieser Service ist in einigen Ländern, einschließlich den USA, nicht verfügbar."
-      },
-      "unauthorizedRates": {
-        "cta": "Verifizierung zurücksetzen",
-        "banner": "Setzen Sie Ihr KYC zurück und aktualisieren Sie Live, um mit Wyre zu tauschen.",
-        "bannerCTA": "KYC zurücksetzen"
-      },
-      "main": {
-        "header": "Umtauschen"
-      },
-      "kyc": {
-        "disclaimer": "Ich erkenne an, dass meine Standortdaten zu Compliance-Zwecken an Dritte weitergegeben werden.",
-        "cta": "Weiter",
-        "wyre": {
-          "title": "Vervollständigen Sie Ihr KYC",
-          "subtitle": "Ihre Daten werden von LEDGER im Auftrag von WYRE gesammelt und zu KYC-Zwecken an WYRE übertragen. Für weitere Informationen lesen Sie bitte unsere Datenschutzrichtlinie",
-          "pending": {
-            "cta": "Weiter",
-            "title": "KYC zur Freigabe eingereicht",
-            "subtitle": "Ihr KYC wurde eingereicht und ist in Bearbeitung.",
-            "link": "Erfahren Sie mehr über KYC"
-=======
   "transfer" : {
     "recipient" : {
       "input" : "Adresse eingeben"
@@ -2683,7 +2358,6 @@
             "title" : "KYC zur Freigabe eingereicht",
             "subtitle" : "Ihr KYC wurde eingereicht und ist in Bearbeitung.",
             "link" : "Erfahren Sie mehr über KYC"
->>>>>>> dc57bb6b
           },
           "approved": {
             "cta": "Weiter",
@@ -3671,63 +3345,22 @@
       "name": "Name"
     }
   },
-  "AuthenticityRow": {
-    "title": "Authentifizierung",
-    "subtitle": "Echt"
-  },
-  "RemoveRow": {
-    "title": "Gerät entfernen"
-  },
-  "FirmwareVersionRow": {
-    "title": "Firmware-Version",
-    "subtitle": "V {{version}}"
-  },
-  "FirmwareUpdateRow": {
-    "title": "Firmware-Version {{version}} verfügbar",
-    "subtitle": "Bitte verwenden Sie Ledger Live Desktop zum Aktualisieren",
-    "action": "Aktualisieren"
-  },
-<<<<<<< HEAD
-  "FirmwareUpdate": {
-    "title": "Firmware aktualisieren",
-    "preparing": "Das Firmware-Update wird vorbereitet. Bitte stellen Sie sicher, dass Ihr Gerät während des Updates entsperrt und verbunden ist. Wir informieren Sie über den Fortschritt des Vorgangs.",
-    "confirmIdentifierText": "Vergewissern Sie sich, dass die Kennung auf Ihrem Gerät mit der unten stehenden Kennung übereinstimmt. Bestätigen Sie und geben Sie Ihren PIN-Code ein, wenn Sie dazu aufgefordert werden.",
-    "pleaseReinstallApps": "Bitte installieren Sie die Apps erneut auf Ihrem Gerät.",
-    "pleaseConfirmUpdate": "Bestätigen Sie das Update auf Ihrem Gerät",
-    "finishUpdate": "Schließen Sie das Update auf Ihrer {{deviceName}} ab",
-    "identifierTitle": "Kennung:",
-    "pleaseWaitDownload": "Bitte warten Sie, bis der Download des Installationsprogramms abgeschlossen ist",
-    "preparingDevice": "Ihr Gerät wird vorbereitet",
-    "pleaseWaitUpdate": "Bitte warten Sie, bis das Update beendet ist",
-    "waitForFirmwareUpdate": "Warten Sie, bis das Firmware-Update auf Ihrem Gerät abgeschlossen ist",
-    "unlockDeviceWithPin": "Entsperren Sie Ihr Gerät mit Ihrer PIN",
-    "reinstallApps": "Installieren Sie die Apps neu.",
-    "currentVersionNumber": "Aktuelle Version",
-    "newVersionNumber": "Neue Version",
-    "success": "Firmware aktualisiert",
-    "update": "Aktualisieren",
-    "Notifications": {
-      "confirmOnDevice": "Wir benötigen Ihre Bestätigung auf dem Gerät",
-      "preparingUpdate": "Das Update wird übertragen. Wir benachrichtigen Sie, wenn der Vorgang abgeschlossen ist.",
-      "installing": "Installationsfortschritt: {{progress}} %"
-    },
-    "Installing": {
-      "title": "{{stepName}}...",
-      "subtitle": "Wenn Sie auf Ihrem Gerät dazu aufgefordert werden, geben Sie bitte Ihre PIN ein, um den Vorgang abzuschließen."
-    },
-    "steps": {
-      "osu": "Installation der OSU",
-      "flash-mcu": "MCU-Aktualisierung",
-      "flash-bootloader": "Bootloader-Aktualisierung",
-      "flash": "Flashen Ihres Geräts",
-      "preparing": "Update wird vorbereitet",
-      "firmware": "Update wird heruntergeladen"
-    },
-    "newVersion": "Update {{version}} steht für Ihre {{deviceName}} bereit",
-    "drawerUpdate": {
-      "title": "Firmware-Update",
-      "description": "Aktualisieren Sie Ihre Ledger Nano Firmware, indem Sie sie mit der Ledger Live Anwendung auf dem Desktop verbinden"
-=======
+  "AuthenticityRow" : {
+    "title" : "Authentifizierung",
+    "subtitle" : "Echt"
+  },
+  "RemoveRow" : {
+    "title" : "Gerät entfernen"
+  },
+  "FirmwareVersionRow" : {
+    "title" : "Firmware-Version",
+    "subtitle" : "V {{version}}"
+  },
+  "FirmwareUpdateRow" : {
+    "title" : "Firmware-Version {{version}} verfügbar",
+    "subtitle" : "Bitte verwenden Sie Ledger Live Desktop zum Aktualisieren",
+    "action" : "Aktualisieren"
+  },
   "FirmwareUpdate" : {
     "title" : "Firmware aktualisieren",
     "preparing" : "Das Firmware-Update wird vorbereitet. Bitte stellen Sie sicher, dass Ihr Gerät während des Updates entsperrt und verbunden ist. Wir informieren Sie über den Fortschritt des Vorgangs.",
@@ -3769,7 +3402,6 @@
       "description" : "Aktualisieren Sie Ihre Ledger Nano Firmware, indem Sie sie mit der Ledger Live Anwendung auf dem Desktop verbinden",
       "pleaseConnectUsbTitle" : "USB-Kabel erforderlich",
       "pleaseConnectUsbDescription" : "Um die Firmware-Aktualisierung zu starten, schließen Sie Ihr {{deviceName}} über ein USB-Kabel an Ihr Mobiltelefon an."
->>>>>>> dc57bb6b
     }
   },
   "FirmwareUpdateReleaseNotes": {
@@ -3891,13 +3523,6 @@
       }
     }
   },
-<<<<<<< HEAD
-  "celo": {
-    "info": {
-      "available": {
-        "title": "CELO verfügbar",
-        "description": "Dieser Betrag ist verfügbar."
-=======
   "cardano" : {
     "info" : {
       "balanceDoesNotIncludeRewards" : {
@@ -3910,7 +3535,6 @@
       "available" : {
         "title" : "CELO verfügbar",
         "description" : "Dieser Betrag ist verfügbar."
->>>>>>> dc57bb6b
       }
     }
   },
@@ -4231,19 +3855,6 @@
       }
     }
   },
-<<<<<<< HEAD
-  "stellar": {
-    "memo": {
-      "title": "Memo",
-      "warning": "Wenn Sie ein Memo verwenden, überprüfen Sie den Typ sorgfältig mit dem Empfänger."
-    },
-    "memoType": {
-      "MEMO_TEXT": "Memo-Text",
-      "NO_MEMO": "Kein Memo",
-      "MEMO_ID": "Memo-ID",
-      "MEMO_HASH": "Memo Hash",
-      "MEMO_RETURN": "Memo-Rückgabe"
-=======
   "stellar" : {
     "token" : "Vermögenswerte",
     "memo" : {
@@ -4298,39 +3909,38 @@
           }
         }
       }
->>>>>>> dc57bb6b
-    }
-  },
-  "polkadot": {
-    "lockedBalance": "Gebundenes Guthaben",
-    "unlockingBalance": "Bindung von Guthaben aufheben",
-    "unlockedBalance": "Guthaben mit aufgehobener Bindung",
-    "networkFees": "Die Netzwerkgebühren werden automatisch durch den Polkadot-Konsens festgelegt, Sie können sie nicht auf Ihrem Gerät überprüfen",
-    "bondedBalanceBelowMinimum": "Ihr Anleiheguthaben liegt unter dem aktuellen Minimum von {{minimumBondBalance}}. Es besteht die Gefahr, dass Ihre Nominierungen entfernt werden.",
-    "info": {
-      "available": {
-        "title": "DOT verfügbar",
-        "description": "Dieser Betrag kann jederzeit gesendet werden."
-      },
-      "locked": {
-        "title": "Gebundene Vermögenswerte",
-        "description": "Vermögenswerte müssen an nominierte Validatoren gebunden werden, bevor Sie Prämien erhalten."
-      },
-      "unlocking": {
-        "title": "Bindung von Vermögenswerten aufheben",
-        "description": "Nicht gebundene Guthaben bleiben für 28 Tage gesperrt, bevor sie abgehoben werden können."
-      },
-      "unlocked": {
-        "title": "Vermögenswerte mit aufgehobener Bindung",
-        "description": "Nicht gebundene Vermögenswerte können jetzt mit der Aktion „Zurückziehen“ verschoben werden."
-      },
-      "electionOpen": {
-        "title": "Wahl der Validatoren läuft",
-        "description": "Die Wahl der neuen Validatoren ist derzeit im Gange. Daher sind die Einsätze für maximal 15 Minuten nicht verfügbar."
-      },
-      "minBondWarning": {
-        "title": "Nicht genug gebunden",
-        "description": "Ihr Guthaben liegt unter dem aktuell erlaubten Minimum für Nominierungen. Es besteht die Gefahr, dass Ihre Nominierungen entfernt werden."
+    }
+  },
+  "polkadot" : {
+    "lockedBalance" : "Gebundenes Guthaben",
+    "unlockingBalance" : "Bindung von Guthaben aufheben",
+    "unlockedBalance" : "Guthaben mit aufgehobener Bindung",
+    "networkFees" : "Die Netzwerkgebühren werden automatisch durch den Polkadot-Konsens festgelegt, Sie können sie nicht auf Ihrem Gerät überprüfen",
+    "bondedBalanceBelowMinimum" : "Ihr Anleiheguthaben liegt unter dem aktuellen Minimum von {{minimumBondBalance}}. Es besteht die Gefahr, dass Ihre Nominierungen entfernt werden.",
+    "info" : {
+      "available" : {
+        "title" : "DOT verfügbar",
+        "description" : "Dieser Betrag kann jederzeit gesendet werden."
+      },
+      "locked" : {
+        "title" : "Gebundene Vermögenswerte",
+        "description" : "Vermögenswerte müssen an nominierte Validatoren gebunden werden, bevor Sie Prämien erhalten."
+      },
+      "unlocking" : {
+        "title" : "Bindung von Vermögenswerten aufheben",
+        "description" : "Nicht gebundene Guthaben bleiben für 28 Tage gesperrt, bevor sie abgehoben werden können."
+      },
+      "unlocked" : {
+        "title" : "Vermögenswerte mit aufgehobener Bindung",
+        "description" : "Nicht gebundene Vermögenswerte können jetzt mit der Aktion „Zurückziehen“ verschoben werden."
+      },
+      "electionOpen" : {
+        "title" : "Wahl der Validatoren läuft",
+        "description" : "Die Wahl der neuen Validatoren ist derzeit im Gange. Daher sind die Einsätze für maximal 15 Minuten nicht verfügbar."
+      },
+      "minBondWarning" : {
+        "title" : "Nicht genug gebunden",
+        "description" : "Ihr Guthaben liegt unter dem aktuell erlaubten Minimum für Nominierungen. Es besteht die Gefahr, dass Ihre Nominierungen entfernt werden."
       }
     },
     "nomination": {
@@ -4944,42 +4554,32 @@
     "gallery": {
       "allNft": "Alle NFT"
     },
-    "viewer": {
-      "properties": "Eigenschaften",
-      "description": "Beschreibung",
-      "tokenContract": "TOKEN-Adresse",
-      "tokenContractCopied": "Token-Adresse kopiert!",
-      "tokenId": "Token ID",
-      "tokenIdCopied": "Token-ID kopiert!",
-      "quantity": "Menge",
-      "attributes": {
-        "floorPrice": "Tiefstpreis"
-      }
-    },
-    "viewerModal": {
-      "viewOn": "Ansehen auf",
-      "viewInExplorer": "Im Explorer ansehen",
-      "txDetails": "Transaktionsdetails"
-    }
-  },
-  "ApplicationVersion": "v{{version}}",
-  "analytics": {
-    "title": "Analysen",
-    "allocation": {
-      "title": "Aufteilung"
-    },
-    "operations": {
-      "title": "Transaktionsverlauf"
-    }
-  },
-  "hedera" : {
-    "name" : "Hedera",
-    "createHederaAccountHelp" : {
-      "text" : "In diesem Support-Artikel erhalten Sie weitere Informationen zur",
-      "link" : "Erstellung eines Hedera-Kontos"
-    },
-    "currentAddress" : {
-      "messageIfVirtual" : "Ihre {{name}}-Adresse kann auf Ihrem Ledger-Gerät nicht bestätigt werden. Nutzung auf eigenes Risiko."
+    "viewer" : {
+      "properties" : "Eigenschaften",
+      "description" : "Beschreibung",
+      "tokenContract" : "TOKEN-Adresse",
+      "tokenContractCopied" : "Token-Adresse kopiert!",
+      "tokenId" : "Token ID",
+      "tokenIdCopied" : "Token-ID kopiert!",
+      "quantity" : "Menge",
+      "attributes" : {
+        "floorPrice" : "Tiefstpreis"
+      }
+    },
+    "viewerModal" : {
+      "viewOn" : "Ansehen auf",
+      "viewInExplorer" : "Im Explorer ansehen",
+      "txDetails" : "Transaktionsdetails"
+    }
+  },
+  "ApplicationVersion" : "v{{version}}",
+  "analytics" : {
+    "title" : "Analysen",
+    "allocation" : {
+      "title" : "Aufteilung"
+    },
+    "operations" : {
+      "title" : "Transaktionsverlauf"
     }
   }
 }