--- conflicted
+++ resolved
@@ -1,89 +1,4 @@
 {
-<<<<<<< HEAD
-  "common": {
-    "cancel": "Cancelar",
-    "apply": "Aplicar",
-    "seeAll": "Ver todo",
-    "back": "Atrás",
-    "delete": "Borrar",
-    "paste": "Pegar",
-    "yes": "Sí",
-    "no": "No",
-    "gotit": "Entendido",
-    "continue": "Continuar",
-    "retry": "Reintentar",
-    "done": "Listo",
-    "sortBy": "Ordenar por",
-    "signOut": "Cerrar sesión",
-    "search": "Buscar",
-    "contactUs": "Ponte en contacto con el Soporte de Ledger",
-    "device": "Dispositivo",
-    "cryptoAsset": "Activo cripto",
-    "skip": "Omitir",
-    "noCryptoFound": "No se encontraron activos cripto",
-    "needHelp": "¿Necesitas ayuda?",
-    "edit": "Editar",
-    "editName": "Editar nombre",
-    "close": "Cerrar",
-    "confirm": "Confirmar",
-    "poweredBy": "Desarrollado por ",
-    "received": "Recibido",
-    "sent": "Enviado",
-    "or": "O",
-    "rename": "Renombrar",
-    "learnMore": "Más información",
-    "checkItOut": "Échale un vistazo",
-    "viewDetails": "Ver detalles",
-    "today": "Hoy",
-    "yesterday": "Ayer",
-    "upToDate": "Actualizado",
-    "transactionDate": "Fecha de la transacción",
-    "outdated": "Desactualizado",
-    "satPerByte": "sat/bytes",
-    "notAvailable": "No disponible",
-    "import": "Importar",
-    "bluetooth": "Bluetooth",
-    "usb": "USB",
-    "add": "Agregar",
-    "token": "Token",
-    "token_plural": "Tokens",
-    "subaccount": "Subcuenta",
-    "subaccount_plural": "Subcuentas",
-    "forgetDevice": "Quitar dispositivo",
-    "help": "Ayuda",
-    "saveLogs": "Guardar registros",
-    "sync": {
-      "ago": "Sincronizado {{time}}"
-    },
-    "update": "Actualización disponible",
-    "install": "Instalar",
-    "installed": "Instaladas",
-    "uninstall": "Desinstalar",
-    "fromNow": {
-      "seconds": "en un segundo",
-      "seconds_plural": "en {{time}} segundos",
-      "minutes": "en un minuto",
-      "minutes_plural": "en {{time}} minutos",
-      "hours": "en una hora",
-      "hours_plural": "en {{time}} horas",
-      "days": "en un día",
-      "days_plural": "en {{time}} días"
-    },
-    "timeAgo": {
-      "seconds": "hace un segundo",
-      "seconds_plural": "hace {{time}} segundos",
-      "minutes": "hace un minuto",
-      "minutes_plural": "hace {{time}} minutos",
-      "hours": "hace una hora",
-      "hours_plural": "hace {{time}} horas",
-      "days": "ayer",
-      "days_plural": "hace {{time}} días"
-    },
-    "seeMore": "Ver más",
-    "moreInfo": "Más información",
-    "buyEth": "Comprar Ethereum",
-    "popular": "popular"
-=======
   "common" : {
     "cancel" : "Cancelar",
     "apply" : "Aplicar",
@@ -168,7 +83,6 @@
     "buyEth" : "Comprar Ethereum",
     "popular" : "popular",
     "comingSoon" : "Próximamente"
->>>>>>> dc57bb6b
   },
   "errors": {
     "countervaluesUnavailable": {
@@ -647,25 +561,11 @@
     "NotSupportedLegacyAddress": {
       "title": "Este formato de dirección heredado ya no es compatible"
     },
-<<<<<<< HEAD
-    "StellarWrongMemoFormat": {
-      "title": "El formato de Memo es incorrecto"
-    },
-    "SourceHasMultiSign": {
-      "title": "Desactiva la multifirma para enviar {{currencyName}}"
-    },
-    "StellarMemoRecommended": {
-      "title": "Es posible que sea necesario un Memo al enviar a este receptor"
-    },
-    "StratisDown2021Warning": {
-      "description": "La cadena de bloques Stratis ha evolucionado y es posible que ya no funcione correctamente. La compatibilidad con la cadena de bloques Stratis original se mantendrá hasta el 16 de octubre de 2021."
-=======
     "SourceHasMultiSign" : {
       "title" : "Desactiva la multifirma para enviar {{currencyName}}"
     },
     "StratisDown2021Warning" : {
       "description" : "La cadena de bloques Stratis ha evolucionado y es posible que ya no funcione correctamente. La compatibilidad con la cadena de bloques Stratis original se mantendrá hasta el 16 de octubre de 2021."
->>>>>>> dc57bb6b
     },
     "SwapExchangeRateAmountTooLow": {
       "title": "El importe debe ser superior a {{minAmountFromFormatted}}"
@@ -738,10 +638,6 @@
     "SolanaTxConfirmationTimeout": {
       "title": "Tu transacción puede haber fallado. Espera un momento y comprueba el historial de transacciones antes de intentarlo de nuevo."
     },
-<<<<<<< HEAD
-    "CardanoMinAmountError": {
-      "title": "{{amount}} mínimos de ADA necesarios"
-=======
     "CardanoMinAmountError" : {
       "title" : "Tienes que enviar un mínimo de {{amount}} ADA"
     },
@@ -782,7 +678,6 @@
     },
     "StellarSourceHasMultiSign" : {
       "title" : "Desactiva la multifirma para realizar transacciones de Stellar."
->>>>>>> dc57bb6b
     }
   },
   "bluetooth": {
@@ -956,16 +851,6 @@
       }
     }
   },
-<<<<<<< HEAD
-  "ratings": {
-    "init": {
-      "title": "¿Te gusta Ledger Live?",
-      "description": "Ya sea para decirnos que te gusta o que hay algo que podríamos mejorar, valoramos mucho tus comentarios.",
-      "cta": {
-        "enjoy": "Es genial",
-        "disappointed": "Me ha decepcionado",
-        "notNow": "Ahora no"
-=======
   "ratings" : {
     "init" : {
       "title" : "¿Qué te parece nuestra aplicación?",
@@ -974,7 +859,6 @@
         "enjoy" : "Es genial",
         "disappointed" : "Me ha decepcionado",
         "notNow" : "Ahora no"
->>>>>>> dc57bb6b
       }
     },
     "enjoy": {
@@ -985,14 +869,6 @@
         "notNow": "Ahora no"
       }
     },
-<<<<<<< HEAD
-    "disappointed": {
-      "title": "Ayúdanos a construir un producto mejor para ti",
-      "description": "Siempre queremos mejorar, y las reseñas honestas nos ayudan mucho a saber cómo.",
-      "cta": {
-        "sendFeedback": "Enviar comentarios",
-        "notNow": "Ahora no"
-=======
     "disappointed" : {
       "title" : "Ayúdanos a construir un producto mejor para ti",
       "description" : "Si necesitas más ayuda o quieres que nos pongamos en contacto contigo, usa nuestro chat",
@@ -1000,7 +876,6 @@
       "cta" : {
         "sendFeedback" : "Enviar comentarios",
         "notNow" : "Ahora no"
->>>>>>> dc57bb6b
       }
     },
     "disappointedDone": {
@@ -1895,25 +1770,6 @@
     "subaccountCount": "+1 subcuenta",
     "subaccountCount_plural": "+{{count}} subcuentas"
   },
-<<<<<<< HEAD
-  "account": {
-    "tokens": {
-      "contractAddress": "Dirección del contrato",
-      "viewInExplorer": "Ver en el explorador",
-      "seeMore": "Mostrar más tokens",
-      "seeLess": "Mostrar menos tokens",
-      "addTokens": "Agregar token",
-      "howTo": "Para agregar cuentas de token, necesitas <0>recibir fondos</0> utilizando tu <1>dirección de {{currency}}</1>.",
-      "algorand": {
-        "contractAddress": "Dirección del contrato",
-        "viewInExplorer": "Ver en el explorador",
-        "seeMore": "Ver más ASA",
-        "seeLess": "Ver menos ASA",
-        "addTokens": "Agregar ASA",
-        "howTo": "Puedes agregar activos a la cuenta Algorand.",
-        "addAsa": "Agregar ASA (activo)",
-        "howAsaWorks": "¿Cómo funciona ASA (activo)?"
-=======
   "account" : {
     "tokens" : {
       "contractAddress" : "Dirección del contrato",
@@ -1938,7 +1794,6 @@
         "addTokens" : "Agregar activos",
         "howTo" : "Puedes agregar activos a tu cuenta de Stellar.",
         "addAsset" : "Añadir activo"
->>>>>>> dc57bb6b
       }
     },
     "subaccounts": {
@@ -2064,31 +1919,6 @@
       }
     }
   },
-<<<<<<< HEAD
-  "accounts": {
-    "title": "Cuentas",
-    "importNotification": {
-      "message": "¡Tus cuentas han sido importadas correctamente!"
-    },
-    "row": {
-      "syncPending": "Sincronizando...",
-      "upToDate": "Sincronizado",
-      "error": "Error",
-      "queued": "Esperando",
-      "showTokens": "Mostrar {{length}} token",
-      "showTokens_plural": "Mostrar {{length}} tokens",
-      "showSubAccounts": "Mostrar {{length}} subcuenta",
-      "showSubAccounts_plural": "Mostrar {{length}} subcuentas",
-      "hideTokens": "Ocultar token",
-      "hideTokens_plural": "Ocultar tokens",
-      "hideSubAccounts": "Ocultar subcuenta",
-      "hideSubAccounts_plural": "Ocultar subcuentas",
-      "algorand": {
-        "showTokens": "Mostrar {{length}} ASA",
-        "showTokens_plural": "Mostrar {{length}} ASA",
-        "hideTokens": "Ocultar ASA",
-        "hideTokens_plural": "Ocultar ASA"
-=======
   "accounts" : {
     "title" : "Cuentas",
     "importNotification" : {
@@ -2118,7 +1948,6 @@
         "showTokens_plural" : "Mostrar {{length}} activos",
         "hideTokens" : "Ocultar activo",
         "hideTokens_plural" : "Ocultar activos"
->>>>>>> dc57bb6b
       }
     },
     "noResultsFound": "No se encontraron activos",
@@ -2170,184 +1999,115 @@
       "desc": "Comprueba el estado de nuestro sistema"
     }
   },
-  "settings": {
-    "header": "Ajustes",
-    "resources": "Recursos de Ledger",
-    "display": {
-      "title": "General",
-      "desc": "Configura los ajustes generales de Ledger Live.",
-      "carousel": "Visibilidad del carrusel",
-      "carouselDesc": "Muestra u oculta el carrusel en el Portfolio",
-      "language": "Idioma",
-      "languageDesc": "Configura el idioma de Ledger Live.",
-      "region": "Región",
-      "regionDesc": "Elige tu región para actualizar el formato de fecha, hora y moneda.",
-      "password": "Bloqueo por contraseña",
-      "passwordDesc": "Elige una contraseña para proteger los datos de Ledger Live en el teléfono.",
-      "counterValue": "Divisa preferida",
-      "theme": "Tema",
-      "themeDesc": "Elige el tema de la IU de la aplicación",
-      "themes": {
-        "system": "Sistema",
-        "dark": "Oscuro",
-        "light": "Claro",
-        "dusk": "Atardecer"
-      },
-      "counterValueDesc": "Elige la divisa para los saldos y operaciones.",
-      "exchange": "Proveedor de tasa",
-      "exchangeDesc": "Definir el proveedor de tasa de cambio de Bitcoin a {{fiat}}",
-      "stock": "Indicador de mercado regional",
-      "stockDesc": "Elige Occidental para mostrar los aumentos de mercado en verde u Oriental para mostrarlos en rojo.",
-      "reportErrors": "Informes de errores",
-      "reportErrorsDesc": "Envía automáticamente informes para ayudar a Ledger a mejorar sus productos.",
-      "developerMode": "Modo de desarrollador",
-      "developerModeDesc": "Muestra las aplicaciones de desarrollador en Manager y habilita las aplicaciones Testnet.",
-      "analytics": "Análisis",
-      "analyticsDesc": "Habilita los análisis para ayudar a Ledger a mejorar la experiencia de usuario.",
-      "analyticsModal": {
-        "title": "Compartir análisis",
-        "desc": "Habilita los análisis para ayudar a Ledger a mejorar la experiencia de usuario",
-        "bullet0": "Clics",
-        "bullet1": "Visitas a páginas en la aplicación",
-        "bullet2": "Redirigir a la página web",
-        "bullet3": "Acciones: enviar, recibir, bloquear, etc.",
-        "bullet4": "Desplazamiento al final de la página",
-        "bullet5": "Instalación/desinstalación de la aplicación y versión",
-        "bullet6": "Cantidad de cuentas, divisas y operaciones",
-        "bullet7": "Duración global y de sesión de la página",
-        "bullet8": "Tipo de dispositivo y firmware de Ledger"
-      },
-      "technicalData": "Datos técnicos",
-      "technicalDataDesc": "Ledger recopilará automáticamente datos técnicos anonimizados para mejorar la experiencia de usuario.",
-      "technicalDataModal": {
-        "title": "Datos técnicos",
-        "desc": "Ledger recopilará automáticamente datos técnicos anonimizados para mejorar la experiencia de usuario.",
-        "bullet1": "ID de aplicación único anónimo",
-        "bullet2": "Versión de Ledger Live, región del SO, idioma y región"
-      },
-      "hideEmptyTokenAccounts": "Ocultar cuentas de tokens sin saldo",
-      "hideEmptyTokenAccountsDesc": "Se ocultarán todas las cuentas de token vacías en la página de Activos."
-    },
-    "currencies": {
-      "header": "Divisas",
-      "rateProvider": "Proveedor de la tasa ({{currencyTicker}}→BTC)",
-      "rateProviderDesc": "Elige el proveedor de la tasa entre {{currencyTicker}} y Bitcoin.",
-      "confirmationNb": "Cantidad de confirmaciones",
-      "confirmationNbDesc": "Define la cantidad de confirmaciones de red necesarias para que se apruebe una transacción.",
-      "currencySettingsTitle": "Ajustes de {{currencyName}}",
-      "placeholder": "No hay ajustes para este activo"
-    },
-    "accounts": {
-      "header": "Cuentas",
-      "title": "Cuentas",
-      "desc": "Administrar visualización de activos en la aplicación.",
-      "hideTokenCTA": "Ocultar token",
-      "showContractCTA": "Mostrar contrato",
-      "blacklistedTokens": "Ocultar lista de tokens",
-      "blacklistedTokensDesc": "Puedes ocultar los tokens ingresando la lista de cuentas, haciendo luego un toque prolongado sobre el token y seleccionando “Ocultar Token”.",
-      "blacklistedTokensModal": {
-        "title": "Ocultar token",
-        "desc": "Esta acción ocultará todas las cuentas de <1><0>{tokenName}</0></1>. Puedes volver a mostrarlas desde <3>Ajustes > Cuentas</3>.",
-        "confirm": "Ocultar token"
-      },
-      "hideNFTCollectionCTA": "Ocultar Colección",
-      "hiddenNFTCollections": "Colecciones de NFTs ocultas",
-      "hiddenNFTCollectionsDesc": "Puedes ocultar los tokens ingresando a la cuenta, haciendo luego un toque prolongado sobre una colección y seleccionando “Ocultar Colección ”.",
-      "hideNFTCollectionModal": {
-        "title": "¿Ocultar Colección?",
-        "desc": "Puedes elegir mostrar esta colección en las opciones de ajustes."
-      },
-      "cryptoAssets": {
-        "header": "Activos cripto",
-        "title": "Activos cripto",
-        "desc": "Selecciona un activo cripto para editar su configuración."
-      }
-    },
-    "about": {
-      "title": "Información",
-      "desc": "Información, términos y condiciones y política de privacidad de la aplicación.",
-      "appDescription": "Con Ledger Live, protege, compra, vende, intercambia, haz crecer y administra tus criptomonedas. Todo desde un único lugar.",
-      "appVersion": "Versión",
-      "termsConditions": "Términos y condiciones",
-      "termsConditionsDesc": "Al utilizar Ledger Live, consideramos que aceptas nuestros términos y condiciones.",
-      "privacyPolicy": "Política de privacidad",
-      "privacyPolicyDesc": "Visualiza qué datos personales se recopilan, por qué y cómo se utilizan.",
-      "liveReview": {
-        "title": "Feedback",
-        "desc": "Envíanos tus comentarios sobre la aplicación",
-        "ios": "Reseñar en App Store",
-        "android": "Reseñar en Google Play Store"
-      }
-    },
-<<<<<<< HEAD
-    "help": {
-      "title": "Ayuda",
-      "header": "Ayuda",
-      "desc": "Aprende más sobre Ledger Live o cómo obtener ayuda.",
-      "support": "Soporte de Ledger",
-      "supportDesc": "Si tienes un problema, obtén ayuda mediante Ledger Live usando tu billetera de hardware.",
-      "configureDevice": "Configurar un dispositivo",
-      "configureDeviceDesc": "Configura un nuevo dispositivo o restaura uno existente. Las cuentas y las configuraciones se conservan.",
-      "clearCache": "Borrar caché",
-      "clearCacheDesc": "Se analizarán las transacciones en la red, y tus cuentas se volverán a calcular.",
-      "clearCacheModal": "¿Deseas continuar?",
-      "clearCacheModalDesc": "Se realizará un nuevo y completo análisis de las transacciones en la red. Se reconstruirán los historiales de las cuentas y se volverán a calcular los saldos.",
-      "clearCacheButton": "Borrar",
-      "exportLogs": "Guardar registros",
-      "exportLogsDesc": "Puede ser necesario guardar los registros de Ledger Live para solucionar problemas.",
-      "hardReset": "Restablecer Ledger Live",
-      "hardResetDesc": "Esto no tiene ningún impacto sobre tus activos. Borra todos los datos de Ledger Live, incluidos los datos de cuentas, historial de transacciones y ajustes. Utiliza tu dispositivo Ledger para volver a cargar y administrar tus activos cripto a un Ledger Live vacío.",
-      "repairDevice": "Repara tu dispositivo Ledger",
-      "repairDeviceDesc": "Si encuentras algún problema al actualizar tu dispositivo y no puedes reanudar las actualizaciones, puedes probar lo siguiente para reparar tu dispositivo."
-    },
-    "experimental": {
-      "title": "Funciones experimentales",
-      "desc": "Prueba las funciones experimentales y dinos qué te parecen.",
-      "disclaimer": "Estas son funciones experimentales que ofrecemos “tal como están” para que nuestra comunidad de expertos tecnológicos las pruebe. Es posible que fallen, sufran cambios o sean eliminadas en cualquier momento. Al habilitarlas, aceptas usarlas bajo tu responsabilidad."
-    },
-    "developer": {
-      "title": "Desarrollador",
-      "desc": "Prueba las funciones experimentales y envíanos tu opinión.",
-      "customManifest": {
-        "title": "Cargar manifiesto de plataforma personalizada"
-      }
-    }
-  },
-  "migrateAccounts": {
-    "banner": "Actualización de cuentas de Ledger Live",
-    "overview": {
-      "headerTitle": "Actualización de cuenta",
-      "title": "Actualización de cuentas de Ledger Live",
-      "subtitle": "Si hay nuevas funciones de Ledger Live, eso significa que debes actualizar tus cuentas.",
-      "notice": "No fue posible actualizar {{accountCount}} cuenta. Conecta el dispositivo asociado a la cuenta siguiente.",
-      "notice_plural": "No fue posible actualizar {{accountCount}} cuentas. Conecta el dispositivo asociado a las cuentas siguientes.",
-      "currency": "Es necesario actualizar 1 cuenta de {{currency}}",
-      "currency_plural": "Es necesario actualizar {{count}} cuentas de {{currency}}",
-      "start": "Iniciar actualización",
-      "continue": "Continuar con la actualización"
-    },
-    "progress": {
-      "headerTitle": "Actualizando cuentas",
-      "pending": {
-        "title": "Actualización de {{currency}} en curso",
-        "subtitle": "Espera a que se actualice tu cuenta."
-      },
-      "notice": {
-        "title": "Actualización de {{currency}} incompleta",
-        "subtitle": "No fue posible actualizar cuentas de {{currency}} mediante este dispositivo.",
-        "cta": "Continuar",
-        "ctaNextCurrency": "Continuar con {{currency}}"
-      },
-      "done": {
-        "title": "Actualización de {{currency}} completa",
-        "subtitle": "¡Enhorabuena! Tus cuentas de {{currency}} se han actualizado correctamente.",
-        "cta": "Continuar",
-        "ctaNextCurrency": "Continuar con {{currency}}",
-        "ctaDone": "Listo"
-      },
-      "error": {
-        "cta": "Reintentar"
-=======
+  "settings" : {
+    "header" : "Ajustes",
+    "resources" : "Recursos de Ledger",
+    "display" : {
+      "title" : "General",
+      "desc" : "Configura los ajustes generales de Ledger Live.",
+      "carousel" : "Visibilidad del carrusel",
+      "carouselDesc" : "Muestra u oculta el carrusel en el Portfolio",
+      "language" : "Idioma",
+      "languageDesc" : "Configura el idioma de Ledger Live.",
+      "region" : "Región",
+      "regionDesc" : "Elige tu región para actualizar el formato de fecha, hora y moneda.",
+      "password" : "Bloqueo por contraseña",
+      "passwordDesc" : "Elige una contraseña para proteger los datos de Ledger Live en el teléfono.",
+      "counterValue" : "Divisa preferida",
+      "theme" : "Tema",
+      "themeDesc" : "Elige el tema de la IU de la aplicación",
+      "themes" : {
+        "system" : "Sistema",
+        "dark" : "Oscuro",
+        "light" : "Claro",
+        "dusk" : "Atardecer"
+      },
+      "counterValueDesc" : "Elige la divisa para los saldos y operaciones.",
+      "exchange" : "Proveedor de tasa",
+      "exchangeDesc" : "Definir el proveedor de tasa de cambio de Bitcoin a {{fiat}}",
+      "stock" : "Indicador de mercado regional",
+      "stockDesc" : "Elige Occidental para mostrar los aumentos de mercado en verde u Oriental para mostrarlos en rojo.",
+      "reportErrors" : "Informes de errores",
+      "reportErrorsDesc" : "Envía automáticamente informes para ayudar a Ledger a mejorar sus productos.",
+      "developerMode" : "Modo de desarrollador",
+      "developerModeDesc" : "Muestra las aplicaciones de desarrollador en Manager y habilita las aplicaciones Testnet.",
+      "analytics" : "Análisis",
+      "analyticsDesc" : "Habilita los análisis para ayudar a Ledger a mejorar la experiencia de usuario.",
+      "analyticsModal" : {
+        "title" : "Compartir análisis",
+        "desc" : "Habilita los análisis para ayudar a Ledger a mejorar la experiencia de usuario",
+        "bullet0" : "Clics",
+        "bullet1" : "Visitas a páginas en la aplicación",
+        "bullet2" : "Redirigir a la página web",
+        "bullet3" : "Acciones: enviar, recibir, bloquear, etc.",
+        "bullet4" : "Desplazamiento al final de la página",
+        "bullet5" : "Instalación/desinstalación de la aplicación y versión",
+        "bullet6" : "Cantidad de cuentas, divisas y operaciones",
+        "bullet7" : "Duración global y de sesión de la página",
+        "bullet8" : "Tipo de dispositivo y firmware de Ledger"
+      },
+      "technicalData" : "Datos técnicos",
+      "technicalDataDesc" : "Ledger recopilará automáticamente datos técnicos anonimizados para mejorar la experiencia de usuario.",
+      "technicalDataModal" : {
+        "title" : "Datos técnicos",
+        "desc" : "Ledger recopilará automáticamente datos técnicos anonimizados para mejorar la experiencia de usuario.",
+        "bullet1" : "ID de aplicación único anónimo",
+        "bullet2" : "Versión de Ledger Live, región del SO, idioma y región"
+      },
+      "hideEmptyTokenAccounts" : "Ocultar cuentas de tokens sin saldo",
+      "hideEmptyTokenAccountsDesc" : "Se ocultarán todas las cuentas de token vacías en la página de Activos."
+    },
+    "currencies" : {
+      "header" : "Divisas",
+      "rateProvider" : "Proveedor de la tasa ({{currencyTicker}}→BTC)",
+      "rateProviderDesc" : "Elige el proveedor de la tasa entre {{currencyTicker}} y Bitcoin.",
+      "confirmationNb" : "Cantidad de confirmaciones",
+      "confirmationNbDesc" : "Define la cantidad de confirmaciones de red necesarias para que se apruebe una transacción.",
+      "currencySettingsTitle" : "Ajustes de {{currencyName}}",
+      "placeholder" : "No hay ajustes para este activo"
+    },
+    "accounts" : {
+      "header" : "Cuentas",
+      "title" : "Cuentas",
+      "desc" : "Administrar visualización de activos en la aplicación.",
+      "hideTokenCTA" : "Ocultar token",
+      "showContractCTA" : "Mostrar contrato",
+      "blacklistedTokens" : "Ocultar lista de tokens",
+      "blacklistedTokensDesc" : "Puedes ocultar los tokens ingresando la lista de cuentas, haciendo luego un toque prolongado sobre el token y seleccionando “Ocultar Token”.",
+      "blacklistedTokensModal" : {
+        "title" : "Ocultar token",
+        "desc" : "Esta acción ocultará todas las cuentas de <1><0>{tokenName}</0></1>. Puedes volver a mostrarlas desde <3>Ajustes > Cuentas</3>.",
+        "confirm" : "Ocultar token"
+      },
+      "hideNFTCollectionCTA" : "Ocultar Colección",
+      "hiddenNFTCollections" : "Colecciones de NFTs ocultas",
+      "hiddenNFTCollectionsDesc" : "Puedes ocultar los tokens ingresando a la cuenta, haciendo luego un toque prolongado sobre una colección y seleccionando “Ocultar Colección ”.",
+      "hideNFTCollectionModal" : {
+        "title" : "¿Ocultar Colección?",
+        "desc" : "Puedes elegir mostrar esta colección en las opciones de ajustes."
+      },
+      "cryptoAssets" : {
+        "header" : "Activos cripto",
+        "title" : "Activos cripto",
+        "desc" : "Selecciona un activo cripto para editar su configuración."
+      }
+    },
+    "about" : {
+      "title" : "Información",
+      "desc" : "Información, términos y condiciones y política de privacidad de la aplicación.",
+      "appDescription" : "Con Ledger Live, protege, compra, vende, intercambia, haz crecer y administra tus criptomonedas. Todo desde un único lugar.",
+      "appVersion" : "Versión",
+      "termsConditions" : "Términos y condiciones",
+      "termsConditionsDesc" : "Al utilizar Ledger Live, consideramos que aceptas nuestros términos y condiciones.",
+      "privacyPolicy" : "Política de privacidad",
+      "privacyPolicyDesc" : "Visualiza qué datos personales se recopilan, por qué y cómo se utilizan.",
+      "liveReview" : {
+        "title" : "Feedback",
+        "desc" : "Envíanos tus comentarios sobre la aplicación",
+        "ios" : "Reseñar en App Store",
+        "android" : "Reseñar en Google Play Store"
+      }
+    },
     "notifications" : {
       "title" : "Notificaciones",
       "desc" : "Gestiona tus notificaciones",
@@ -2453,97 +2213,12 @@
       },
       "error" : {
         "cta" : "Reintentar"
->>>>>>> dc57bb6b
       }
     },
     "connectDevice": {
       "headerTitle": "Conectar dispositivo"
     }
   },
-<<<<<<< HEAD
-  "transfer": {
-    "recipient": {
-      "input": "Ingresar dirección"
-    },
-    "send": {
-      "title": "Enviar",
-      "description": "Envía cripto a otra billetera."
-    },
-    "fees": {
-      "title": "Editar tarifas"
-    },
-    "receive": {
-      "title": "Recibir",
-      "description": "Recibe criptomonedas de otra billetera.",
-      "titleReadOnly": "Dirección no verificada",
-      "headerTitle": "Activo cripto",
-      "titleDevice": "Conectar dispositivo",
-      "verifySkipped": "Tu dirección de recepción no ha sido confirmada en el dispositivo Ledger. Verifica tu dirección de {{accountType}} para mayor protección.",
-      "verifyPending": "Verifica que la dirección de {{currencyName}} que aparece en tu dispositivo Ledger coincida exactamente con la que aparece en el teléfono.",
-      "verified": "Dirección confirmada. Verifícala de nuevo, si la has copiado o escaneado.",
-      "verifyAgain": "Verifícala de nuevo",
-      "noAccount": "No se han encontrado cuentas.",
-      "address": "Dirección de la cuenta",
-      "copyAddress": "Copiar dirección",
-      "shareAddress": "Compartir dirección",
-      "addressCopied": "¡Dirección copiada!",
-      "taprootWarning": "Asegúrate de que el remitente soporta Taproot",
-      "notSynced": {
-        "text": "Sincronizando",
-        "desc": "Esto puede tardar un tiempo si tienes muchas transacciones o una conexión a Internet lenta."
-      },
-      "readOnly": {
-        "title": "Recibir",
-        "text": "Por favor, ten cuidado",
-        "desc": "Estás a punto de ver una dirección que no ha sido verificada. Verifica las direcciones en el dispositivo para mayor seguridad.",
-        "verify": "No se ha verificado la dirección de {{accountType}}. Verifica las direcciones en el dispositivo para mayor seguridad."
-      },
-      "noResultsFound": "No se encontraron activos cripto",
-      "noResultsDesc": "Verifica la ortografía e inténtalo de nuevo"
-    },
-    "buy": {
-      "title": "Comprar",
-      "description": "Compra criptomonedas de forma segura con dinero en efectivo."
-    },
-    "sell": {
-      "title": "Vender",
-      "description": "Vende criptomonedas de forma segura a cambio de dinero en efectivo."
-    },
-    "exchange": {
-      "title": "Comprar / Vender"
-    },
-    "swap": {
-      "title": "Permutar",
-      "description": "Cambia una criptomoneda por otra.",
-      "selectDevice": "Selecciona tu dispositivo",
-      "broadcasting": "Transmitiendo la permuta",
-      "loadingFees": "Cargando tarifas de red...",
-      "landing": {
-        "header": "Permutar",
-        "title": "Bienvenido a Permutar",
-        "whatIsSwap": "¿Qué es la permuta?",
-        "disclaimer": "Intercambia cripto directamente desde tu dispositivo Ledger. Este servicio no está disponible en algunos países, entre ellos, Estados Unidos."
-      },
-      "unauthorizedRates": {
-        "cta": "Restablece la verificación",
-        "banner": "Restablece tu KYC y actualiza Live para permutar con Wyre.",
-        "bannerCTA": "Restablecer KYC"
-      },
-      "main": {
-        "header": "Permutar"
-      },
-      "kyc": {
-        "disclaimer": "Acepto que mis datos de ubicación sean compartidos con terceros con fines de cumplimiento normativo.",
-        "cta": "Continuar",
-        "wyre": {
-          "title": "Completar tu KYC",
-          "subtitle": "LEDGER recopila tu información en nombre de WYRE y se la transfiere a WYRE con fines de KYC. Para obtener más información, revisa nuestra Política de Privacidad.",
-          "pending": {
-            "cta": "Continuar",
-            "title": "KYC enviado para su aprobación",
-            "subtitle": "Tu KYC ha sido enviado y está en espera de aprobación.",
-            "link": "Más información sobre KYC"
-=======
   "transfer" : {
     "recipient" : {
       "input" : "Ingresar dirección"
@@ -2683,7 +2358,6 @@
             "title" : "KYC enviado para su aprobación",
             "subtitle" : "Tu KYC ha sido enviado y está en espera de aprobación.",
             "link" : "Más información sobre KYC"
->>>>>>> dc57bb6b
           },
           "approved": {
             "cta": "Continuar",
@@ -3671,63 +3345,22 @@
       "name": "Nombre"
     }
   },
-  "AuthenticityRow": {
-    "title": "Autenticación",
-    "subtitle": "Original"
-  },
-  "RemoveRow": {
-    "title": "Quitar dispositivo"
-  },
-  "FirmwareVersionRow": {
-    "title": "Versión de firmware",
-    "subtitle": "V. {{version}}"
-  },
-  "FirmwareUpdateRow": {
-    "title": "Versión de firmware {{version}} disponible",
-    "subtitle": "Utiliza Ledger Live Desktop para actualizar",
-    "action": "Actualizar"
-  },
-<<<<<<< HEAD
-  "FirmwareUpdate": {
-    "title": "Actualizar firmware",
-    "preparing": "Preparando la actualización de firmware. No desconectes ni dejes entrar en suspensión a tu dispositivo. Te informaremos del progreso",
-    "confirmIdentifierText": "Comprueba que el identificador de tu dispositivo coincida con el identificador a continuación. Confirma e introduce tu código PIN, si así lo indica la aplicación.",
-    "pleaseReinstallApps": "Vuelve a instalar las aplicaciones en tu dispositivo.",
-    "pleaseConfirmUpdate": "Confirma la actualización en tu dispositivo",
-    "finishUpdate": "Finaliza la actualización en tu {{deviceName}}",
-    "identifierTitle": "Identificador:",
-    "pleaseWaitDownload": "Espera a que se descargue el instalador",
-    "preparingDevice": "Preparando tu dispositivo",
-    "pleaseWaitUpdate": "Espera a que finalice la actualización",
-    "waitForFirmwareUpdate": "Espera a que finalice la actualización de firmware en tu dispositivo",
-    "unlockDeviceWithPin": "Desbloquea tu dispositivo con el PIN",
-    "reinstallApps": "Vuelve a instalar las aplicaciones.",
-    "currentVersionNumber": "Versión actual",
-    "newVersionNumber": "Nueva versión",
-    "success": "Firmware actualizado",
-    "update": "Actualizar",
-    "Notifications": {
-      "confirmOnDevice": "Necesitamos que lo confirmes en el dispositivo",
-      "preparingUpdate": "Transfiriendo actualización. Te informaremos cuando finalice el proceso",
-      "installing": "Instalación al {{progress}} %"
-    },
-    "Installing": {
-      "title": "{{stepName}}...",
-      "subtitle": "Si tu dispositivo lo requiere, ingresa tu PIN para finalizar el proceso."
-    },
-    "steps": {
-      "osu": "Instalando OSU",
-      "flash-mcu": "Actualizando MCU",
-      "flash-bootloader": "Actualizando Bootloader",
-      "flash": "Flashing a tu dispositivo",
-      "preparing": "Preparando actualización",
-      "firmware": "Descargando actualización"
-    },
-    "newVersion": "Actualización {{version}} disponible para {{deviceName}}",
-    "drawerUpdate": {
-      "title": "Actualización de firmware",
-      "description": "Actualiza tu firmware Ledger Nano conectándolo a la aplicación Ledger Live Desktop"
-=======
+  "AuthenticityRow" : {
+    "title" : "Autenticación",
+    "subtitle" : "Original"
+  },
+  "RemoveRow" : {
+    "title" : "Quitar dispositivo"
+  },
+  "FirmwareVersionRow" : {
+    "title" : "Versión de firmware",
+    "subtitle" : "V. {{version}}"
+  },
+  "FirmwareUpdateRow" : {
+    "title" : "Versión de firmware {{version}} disponible",
+    "subtitle" : "Utiliza Ledger Live Desktop para actualizar",
+    "action" : "Actualizar"
+  },
   "FirmwareUpdate" : {
     "title" : "Actualizar firmware",
     "preparing" : "Preparando la actualización de firmware. No desconectes ni dejes entrar en suspensión a tu dispositivo. Te informaremos del progreso",
@@ -3769,7 +3402,6 @@
       "description" : "Actualiza tu firmware Ledger Nano conectándolo a la aplicación Ledger Live Desktop",
       "pleaseConnectUsbTitle" : "Es necesario un cable USB",
       "pleaseConnectUsbDescription" : "Para iniciar la actualización del firmware, conecta tu {{deviceName}} a tu teléfono mediante un cable USB."
->>>>>>> dc57bb6b
     }
   },
   "FirmwareUpdateReleaseNotes": {
@@ -3891,13 +3523,6 @@
       }
     }
   },
-<<<<<<< HEAD
-  "celo": {
-    "info": {
-      "available": {
-        "title": "CELO disponibles",
-        "description": "Este importe está disponible."
-=======
   "cardano" : {
     "info" : {
       "balanceDoesNotIncludeRewards" : {
@@ -3910,7 +3535,6 @@
       "available" : {
         "title" : "CELO disponibles",
         "description" : "Este importe está disponible."
->>>>>>> dc57bb6b
       }
     }
   },
@@ -4231,19 +3855,6 @@
       }
     }
   },
-<<<<<<< HEAD
-  "stellar": {
-    "memo": {
-      "title": "Memo",
-      "warning": "Al utilizar un Memo, verifica con cuidado su tipo con el receptor."
-    },
-    "memoType": {
-      "MEMO_TEXT": "Texto de memo",
-      "NO_MEMO": "Sin Memo",
-      "MEMO_ID": "Memo ID",
-      "MEMO_HASH": "Memo Hash",
-      "MEMO_RETURN": "Devolución de memo"
-=======
   "stellar" : {
     "token" : "Activos",
     "memo" : {
@@ -4298,39 +3909,38 @@
           }
         }
       }
->>>>>>> dc57bb6b
-    }
-  },
-  "polkadot": {
-    "lockedBalance": "Saldo vinculado",
-    "unlockingBalance": "Saldo en desvinculación",
-    "unlockedBalance": "Saldo desvinculado",
-    "networkFees": "El consenso Polkadot establece automáticamente las tarifas de red, no podrás modificarlas desde tu dispositivo",
-    "bondedBalanceBelowMinimum": "Tu saldo vinculado está por debajo del mínimo actual de {{minimumBondBalance}}. Tus nominaciones corren riesgo de ser eliminadas.",
-    "info": {
-      "available": {
-        "title": "DOT disponibles",
-        "description": "Es posible enviar este importe en cualquier momento."
-      },
-      "locked": {
-        "title": "Activos vinculados",
-        "description": "Los activos deben estar vinculados a validadores nominados antes de recibir recompensas."
-      },
-      "unlocking": {
-        "title": "Activos en desvinculación",
-        "description": "Los activos en desvinculación seguirán bloqueados durante un periodo de 28 días antes de poder retirarlos."
-      },
-      "unlocked": {
-        "title": "Activos desvinculados",
-        "description": "Los activos desvinculados ya se pueden mover utilizando la operación de retiro."
-      },
-      "electionOpen": {
-        "title": "Elección de validadores en curso",
-        "description": "La elección de nuevos validadores está en curso. Por lo tanto, las operaciones de participación no estarán disponibles hasta dentro de 15 minutos como máximo."
-      },
-      "minBondWarning": {
-        "title": "Vinculados insuficientes",
-        "description": "Tu saldo vinculado está por debajo del mínimo actual permitido para nominar. Tus nominaciones corren riesgo de ser eliminadas."
+    }
+  },
+  "polkadot" : {
+    "lockedBalance" : "Saldo vinculado",
+    "unlockingBalance" : "Saldo en desvinculación",
+    "unlockedBalance" : "Saldo desvinculado",
+    "networkFees" : "El consenso Polkadot establece automáticamente las tarifas de red, no podrás modificarlas desde tu dispositivo",
+    "bondedBalanceBelowMinimum" : "Tu saldo vinculado está por debajo del mínimo actual de {{minimumBondBalance}}. Tus nominaciones corren riesgo de ser eliminadas.",
+    "info" : {
+      "available" : {
+        "title" : "DOT disponibles",
+        "description" : "Es posible enviar este importe en cualquier momento."
+      },
+      "locked" : {
+        "title" : "Activos vinculados",
+        "description" : "Los activos deben estar vinculados a validadores nominados antes de recibir recompensas."
+      },
+      "unlocking" : {
+        "title" : "Activos en desvinculación",
+        "description" : "Los activos en desvinculación seguirán bloqueados durante un periodo de 28 días antes de poder retirarlos."
+      },
+      "unlocked" : {
+        "title" : "Activos desvinculados",
+        "description" : "Los activos desvinculados ya se pueden mover utilizando la operación de retiro."
+      },
+      "electionOpen" : {
+        "title" : "Elección de validadores en curso",
+        "description" : "La elección de nuevos validadores está en curso. Por lo tanto, las operaciones de participación no estarán disponibles hasta dentro de 15 minutos como máximo."
+      },
+      "minBondWarning" : {
+        "title" : "Vinculados insuficientes",
+        "description" : "Tu saldo vinculado está por debajo del mínimo actual permitido para nominar. Tus nominaciones corren riesgo de ser eliminadas."
       }
     },
     "nomination": {
@@ -4944,42 +4554,32 @@
     "gallery": {
       "allNft": "Todos los NFTs"
     },
-    "viewer": {
-      "properties": "Propiedades",
-      "description": "Descripción",
-      "tokenContract": "Dirección del token",
-      "tokenContractCopied": "¡Dirección de token copiada!",
-      "tokenId": "ID de token",
-      "tokenIdCopied": "¡ID de token copiado!",
-      "quantity": "Cantidad",
-      "attributes": {
-        "floorPrice": "Precio base"
-      }
-    },
-    "viewerModal": {
-      "viewOn": "Ver en",
-      "viewInExplorer": "Ver en el explorador",
-      "txDetails": "Detalles de las transacciones"
-    }
-  },
-  "ApplicationVersion": "v. {{version}}",
-  "analytics": {
-    "title": "Análisis",
-    "allocation": {
-      "title": "Asignación"
-    },
-    "operations": {
-      "title": "Historial de transacciones"
-    }
-  },
-  "hedera" : {
-    "name" : "Hedera",
-    "createHederaAccountHelp" : {
-      "text" : "Consulta este artículo de soporte para aprender",
-      "link" : "a crear una cuenta de Hedera"
-    },
-    "currentAddress" : {
-      "messageIfVirtual" : "No se puede confirmar tu dirección {{name}} en tu dispositivo Ledger. Si lo usas es bajo tu propio riesgo."
+    "viewer" : {
+      "properties" : "Propiedades",
+      "description" : "Descripción",
+      "tokenContract" : "Dirección del token",
+      "tokenContractCopied" : "¡Dirección de token copiada!",
+      "tokenId" : "ID de token",
+      "tokenIdCopied" : "¡ID de token copiado!",
+      "quantity" : "Cantidad",
+      "attributes" : {
+        "floorPrice" : "Precio base"
+      }
+    },
+    "viewerModal" : {
+      "viewOn" : "Ver en",
+      "viewInExplorer" : "Ver en el explorador",
+      "txDetails" : "Detalles de las transacciones"
+    }
+  },
+  "ApplicationVersion" : "v. {{version}}",
+  "analytics" : {
+    "title" : "Análisis",
+    "allocation" : {
+      "title" : "Asignación"
+    },
+    "operations" : {
+      "title" : "Historial de transacciones"
     }
   }
 }