--- conflicted
+++ resolved
@@ -1,1593 +1,4 @@
 {
-<<<<<<< HEAD
-  "common": {
-    "cancel": "Cancel",
-    "apply": "Apply",
-    "seeAll": "See all",
-    "back": "Back",
-    "delete": "Delete",
-    "paste": "Paste",
-    "yes": "Yes",
-    "no": "No",
-    "gotit": "Got it",
-    "continue": "Continue",
-    "retry": "Retry",
-    "done": "Done",
-    "sortBy": "Sort by",
-    "signOut": "Sign out",
-    "search": "Search",
-    "contactUs": "Contact Ledger Support",
-    "device": "Device",
-    "cryptoAsset": "Crypto asset",
-    "skip": "Skip",
-    "noCryptoFound": "No crypto assets found",
-    "needHelp": "Do you need help?",
-    "edit": "Edit",
-    "editName": "Edit name",
-    "close": "Close",
-    "confirm": "Confirm",
-    "poweredBy": "Powered by ",
-    "received": "Received",
-    "sent": "Sent",
-    "or": "OR",
-    "rename": "Rename",
-    "learnMore": "Learn more",
-    "checkItOut": "Check it out",
-    "viewDetails": "View details",
-    "today": "Today",
-    "yesterday": "Yesterday",
-    "upToDate": "Up to date",
-    "transactionDate": "Transaction date",
-    "outdated": "Outdated",
-    "satPerByte": "sat/bytes",
-    "notAvailable": "Not available",
-    "import": "Import",
-    "bluetooth": "Bluetooth",
-    "usb": "USB",
-    "add": "Add",
-    "token": "Token",
-    "token_plural": "Tokens",
-    "subaccount": "Subaccount",
-    "subaccount_plural": "Subaccounts",
-    "forgetDevice": "Remove device",
-    "help": "Help",
-    "saveLogs": "Save logs",
-    "sync": {
-      "ago": "Synchronized {{time}}"
-    },
-    "update": "Update available",
-    "install": "Install",
-    "installed": "Installed",
-    "uninstall": "Uninstall",
-    "fromNow": {
-      "seconds": "in one second",
-      "seconds_plural": "in {{time}} seconds",
-      "minutes": "in one minute",
-      "minutes_plural": "in {{time}} minutes",
-      "hours": "in one hour",
-      "hours_plural": "in {{time}} hours",
-      "days": "in one day",
-      "days_plural": "in {{time}} days"
-    },
-    "timeAgo": {
-      "seconds": "one second ago",
-      "seconds_plural": "{{time}} seconds ago",
-      "minutes": "one minute ago",
-      "minutes_plural": "{{time}} minutes ago",
-      "hours": "one hour ago",
-      "hours_plural": "{{time}} hours ago",
-      "days": "yesterday",
-      "days_plural": "{{time}} days ago"
-    },
-    "seeMore": "See more",
-    "moreInfo": "More info",
-    "buyEth": "Buy Ethereum",
-    "popular": "popular"
-  },
-  "errors": {
-    "countervaluesUnavailable": {
-      "title": "We're not able to provide a countervalue for this asset at the moment"
-    },
-    "AccountAwaitingSendPendingOperations": {
-      "title": "There is a pending operation for this account",
-      "description": "Please wait for the operation to go through."
-    },
-    "AccountNameRequired": {
-      "title": "An account name is needed",
-      "description": "Please enter an account name."
-    },
-    "AccountNeedResync": {
-      "title": "Please try again",
-      "description": "Account is outdated. A synchronisation is needed"
-    },
-    "AlgorandASANotOptInInRecipient": {
-      "title": "Recipient account has not opted in the selected ASA."
-    },
-    "BluetoothRequired": {
-      "title": "Sorry, Bluetooth is disabled",
-      "description": "Please enable Bluetooth in your phone settings. ({{state}} state)"
-    },
-    "FwUpdateBluetoothNotSupported": {
-      "title": "Firmware updates are only supported for wired connections"
-    },
-    "BtcUnmatchedApp": {
-      "title": "That's the wrong app",
-      "description": "Please open the {{managerAppName}} app on your device."
-    },
-    "CantOpenDevice": {
-      "title": "Sorry, connection failed",
-      "description": "Your Ledger device must be unlocked and in range to use Bluetooth."
-    },
-    "CantScanQRCode": {
-      "title": "Could not scan this QR code: auto-verification not supported by this address."
-    },
-    "ConnectAppTimeout": {
-      "title": "Sorry, no device found",
-      "description": {
-        "ios": {
-          "nanoX": "Please make sure your {{productName}} is unlocked and has Bluetooth enabled."
-        },
-        "android": {
-          "nanoS": "Please make sure your {{productName}} is unlocked and connected by cable.",
-          "nanoSP": "Please make sure your {{productName}} is unlocked and connected by cable.",
-          "nanoX": "Please make sure your {{productName}} is unlocked and is connected by cable or has Bluetooth enabled."
-        }
-      }
-    },
-    "ConnectManagerTimeout": {
-      "title": "Sorry, Manager connection failed",
-      "description": {
-        "ios": {
-          "nanoX": "Please make sure your {{productName}} is unlocked and has Bluetooth enabled."
-        },
-        "android": {
-          "nanoS": "Please make sure your {{productName}} is unlocked and connected by cable.",
-          "nanoSP": "Please make sure your {{productName}} is unlocked and connected by cable.",
-          "nanoX": "Please make sure your {{productName}} is unlocked and is connected by cable or has Bluetooth enabled."
-        }
-      }
-    },
-    "ClaimRewardsFeesWarning": {
-      "title": "The rewards are smaller than the estimated fees to claim them.",
-      "description": ""
-    },
-    "CompoundLowerAllowanceOfActiveAccountError": {
-      "title": "You cannot reduce the amount approved while having an active deposit."
-    },
-    "CosmosBroadcastCodeInternal": {
-      "title": "Something went wrong (Error #1)",
-      "description": "Please save your logs using the button below and provide them to Ledger Support."
-    },
-    "CosmosBroadcastCodeTxDecode": {
-      "title": "Something went wrong (Error #2)",
-      "description": "Please save your logs using the button below and provide them to Ledger Support."
-    },
-    "CosmosBroadcastCodeInvalidSequence": {
-      "title": "Invalid sequence",
-      "description": "Please try again."
-    },
-    "CosmosBroadcastCodeUnauthorized": {
-      "title": "Unauthorized signature",
-      "description": "This account is not authorized to sign this transaction."
-    },
-    "CosmosBroadcastCodeInsufficientFunds": {
-      "title": "Insufficient funds",
-      "description": "Please make sure the account has enough funds."
-    },
-    "CosmosBroadcastCodeUnknownRequest": {
-      "title": "Something went wrong (Error #6)",
-      "description": "Please save your logs using the button below and provide them to Ledger Support."
-    },
-    "CosmosBroadcastCodeInvalidAddress": {
-      "title": "Invalid address",
-      "description": "Please check the address and try again."
-    },
-    "CosmosBroadcastCodeInvalidPubKey": {
-      "title": "Something went wrong (Error #8)",
-      "description": "Please save your logs using the button below and provide them to Ledger Support."
-    },
-    "CosmosBroadcastCodeUnknownAddress": {
-      "title": "Unknown address",
-      "description": "Please check the address and try again."
-    },
-    "CosmosBroadcastCodeInsufficientCoins": {
-      "title": "Insufficient funds",
-      "description": "Please increase the funds on the account."
-    },
-    "CosmosBroadcastCodeInvalidCoins": {
-      "title": "Something went wrong (Error #11)",
-      "description": "Please save your logs using the button below and provide them to Ledger Support."
-    },
-    "CosmosBroadcastCodeOutOfGas": {
-      "title": "Something went wrong (Error #12)",
-      "description": "Please save your logs using the button below and provide them to Ledger Support."
-    },
-    "CosmosBroadcastCodeMemoTooLarge": {
-      "title": "The Memo field is too long",
-      "description": "Please reduce the size of the memo text and try again."
-    },
-    "CosmosBroadcastCodeInsufficientFee": {
-      "title": "Something went wrong (Error #14)",
-      "description": "Please save your logs using the button below and provide them to Ledger Support."
-    },
-    "CosmosBroadcastCodeTooManySignatures": {
-      "title": "Something went wrong (Error #15)",
-      "description": "Please save your logs using the button below and provide them to Ledger Support."
-    },
-    "CosmosBroadcastCodeGasOverflow": {
-      "title": "Something went wrong (Error #16)",
-      "description": "Please save your logs using the button below and provide them to Ledger Support."
-    },
-    "CosmosBroadcastCodeNoSignatures": {
-      "title": "Something went wrong (Error #17)",
-      "description": "Please save your logs using the button below and provide them to Ledger Support."
-    },
-    "DeviceAppVerifyNotSupported": {
-      "title": "Open Manager to update this app",
-      "description": "The app verification is not supported."
-    },
-    "DeviceGenuineSocketEarlyClose": {
-      "title": "Sorry, try again (genuine-close)",
-      "description": null
-    },
-    "DeviceHalted": {
-      "title": "Please restart your Ledger device and retry",
-      "description": "An unexpected error occurred. Please try again."
-    },
-    "DeviceNotGenuine": {
-      "title": "Device possibly not genuine",
-      "description": "Please save your logs using the button below and provide them to Ledger Support."
-    },
-    "DeviceNameInvalid": {
-      "title": "Please name the device without '{{invalidCharacters}}'."
-    },
-    "DeviceOnDashboardExpected": {
-      "title": "Device not on Dashboard",
-      "description": "Please return to the Dashboard on your device."
-    },
-    "DeviceNotOnboarded": {
-      "title": "Your device is not ready to use yet",
-      "description": "Set up your device before using it with Ledger Live."
-    },
-    "DeviceSocketFail": {
-      "title": "Sorry, connection failed",
-      "description": "Please try again."
-    },
-    "DeviceSocketNoBulkStatus": {
-      "title": "The connection failed",
-      "description": "Please try again."
-    },
-    "DeviceSocketNoHandler": {
-      "title": "Sorry, connection failed",
-      "description": "Please try again."
-    },
-    "DisconnectedDevice": {
-      "title": "Device disconnected",
-      "description": "Ledger Live could not connect to your device. Please try it again."
-    },
-    "DisconnectedDeviceDuringOperation": {
-      "title": "Device disconnected",
-      "description": "Ledger Live could not connect to your device. Please try it again."
-    },
-    "ETHAddressNonEIP": {
-      "title": "Auto-verification not available: carefully verify the address.",
-      "description": null
-    },
-    "EthAppNftNotSupported": {
-      "title": "Operation not available for this device",
-      "description": "Send NFT feature is only available for Nano X. Please visit our customer support platform to know how to send a NFT with a Nano S."
-    },
-    "Touch ID Error": {
-      "title": "Biometric authentication failed",
-      "description": "Please use your password or reset the app."
-    },
-    "Error": {
-      "title": "{{message}}",
-      "description": "Something went wrong. Please retry. If the problem persists, please save your logs using the button below and provide them to Ledger Support."
-    },
-    "FeeEstimationFailed": {
-      "title": "Sorry, fee estimation failed",
-      "description": "Try setting the fee manually (status: {{status}})."
-    },
-    "FeeNotLoaded": {
-      "title": "Could not load fee rates"
-    },
-    "FeeRequired": {
-      "title": "Fees are required"
-    },
-    "FirmwareOrAppUpdateRequired": {
-      "title": "Firmware or app update needed",
-      "description": "Please use the Manager to uninstall all apps then check if a firmware update is available before reinstalling them."
-    },
-    "LatestFirmwareVersionRequired": {
-      "title": "Device update required on desktop",
-      "description": "Please update your Nano X firmware on Ledger Live Desktop"
-    },
-    "GenuineCheckFailed": {
-      "title": "Device authentication failed",
-      "description": "Something went wrong. Please try again. If the problem persists, please save your logs using the button below and provide them to Ledger Support."
-    },
-    "HardResetFail": {
-      "title": "Sorry, could not reset",
-      "description": "Please try again. If the problem persists, please save your logs using the button below and provide them to Ledger Support."
-    },
-    "InvalidAddress": {
-      "title": "This is not a valid {{currencyName}} address"
-    },
-    "InvalidAddressBecauseAlreadyDelegated": {
-      "title": "Your account is already delegated to this validator"
-    },
-    "InvalidAddressBecauseDestinationIsAlsoSource": {
-      "title": "Destination and source accounts must not be the same."
-    },
-    "InvalidRecipient": {
-      "title": "Invalid recipient"
-    },
-    "LatestMCUInstalledError": {
-      "title": "Sorry, there's nothing to update",
-      "description": "Please contact Ledger Support if you cannot use your device."
-    },
-    "LedgerAPIError": {
-      "title": "Sorry, try again (API HTTP {{status}})",
-      "description": "Unsuccessful calls to the Ledger API server. Please try again."
-    },
-    "LedgerAPIErrorWithMessage": {
-      "title": "{{message}}",
-      "description": "Please try again. If the problem persists, please save your logs using the button below and provide them to Ledger Support."
-    },
-    "LedgerAPINotAvailable": {
-      "title": "Sorry, {{currencyName}} services unavailable",
-      "description": "Please try again. If the problem persists, please save your logs using the button below and provide them to Ledger Support."
-    },
-    "ManagerAPIsFail": {
-      "title": "Sorry, Manager services are unavailable",
-      "description": "Please check the network status."
-    },
-    "ManagerAppAlreadyInstalled": {
-      "title": "Sorry, that's already installed",
-      "description": "Please check which apps are already installed on your device."
-    },
-    "ManagerAppRelyOnBTC": {
-      "title": "Bitcoin and Ethereum apps needed",
-      "description": "Please install the latest Bitcoin and Ethereum apps first."
-    },
-    "ManagerDeviceLocked": {
-      "title": "Your device is locked",
-      "description": "Please unlock it."
-    },
-    "ManagerNotEnoughSpace": {
-      "title": "Not enough storage left",
-      "info": "Please uninstall some apps to free up space for the {{app}} app. Your crypto assets stay safe when uninstalling apps.",
-      "description": "Uninstalling apps has no impact on your assets.",
-      "continue": "Got it!"
-    },
-    "ManagerQuitPage": {
-      "install": {
-        "title": "Quit and cancel installations ?",
-        "description": "Quitting will cancel the app installations in progress.",
-        "stay": "Continue installation"
-      },
-      "uninstall": {
-        "title": "Quit and cancel uninstallations ?",
-        "description": "Quitting will cancel the app uninstallations in progress.",
-        "stay": "Continue uninstallation"
-      },
-      "update": {
-        "title": "Quit and cancel updates ?",
-        "description": "Quitting will cancel the app updates in progress.",
-        "stay": "Continue update"
-      },
-      "quit": "Quit Manager"
-    },
-    "ManagerUninstallBTCDep": {
-      "title": "Sorry, this app is needed",
-      "description": "Uninstall the Bitcoin or Ethereum app last."
-    },
-    "NetworkDown": {
-      "title": "Sorry, internet seems to be down",
-      "description": "Please check your internet connection."
-    },
-    "NoAddressesFound": {
-      "title": "Sorry, no account was found",
-      "description": "Something went wrong with the address calculation. Please try again. If the problem persists, please save your logs using the button below and provide them to Ledger Support."
-    },
-    "NotEnoughBalance": {
-      "title": "Sorry, insufficient funds",
-      "description": "Please make sure the account has enough funds."
-    },
-    "NotEnoughGas": {
-      "title": "Insufficient ETH for network fee",
-      "description": "Please send some ETH to your account to pay for ERC20 token transactions."
-    },
-    "NotEnoughBalanceToDelegate": {
-      "title": "Insufficient balance to delegate"
-    },
-    "NotEnoughBalanceInParentAccount": {
-      "title": "Insufficient balance in the parent account"
-    },
-    "QuantityNeedsToBePositive": {
-      "title": "Quantity needs to be at least 1"
-    },
-    "NotEnoughSpendableBalance": {
-      "title": "Balance cannot be below {{minimumAmount}}"
-    },
-    "NotEnoughBalanceBecauseDestinationNotCreated": {
-      "title": "Minimum of {{minimalAmount}} needed to activate recipient address"
-    },
-    "PairingFailed": {
-      "title": "Pairing unsuccessful",
-      "description": "Please try again or consult our Bluetooth troubleshooting article."
-    },
-    "PasswordIncorrect": {
-      "title": "Incorrect password",
-      "description": "Please try again."
-    },
-    "PasswordsDontMatch": {
-      "title": "Password does not match",
-      "description": "Please try again."
-    },
-    "SelectExchangesLoadError": {
-      "title": "Unable to load",
-      "description": "Cannot load the exchanges."
-    },
-    "SyncError": {
-      "title": "Synchronization error",
-      "description": "Some accounts could not be synchronized."
-    },
-    "TimeoutError": {
-      "title": "Sorry, server took too long to respond",
-      "description": "Please try again."
-    },
-    "TimeoutTagged": {
-      "title": "Sorry, server took too long to respond ({{tag}})",
-      "description": "Timeout occurred."
-    },
-    "TransactionRefusedOnDevice": {
-      "title": "Transaction refused on device",
-      "description": "Please try again. If the problem persists, please save your logs using the button below and provide them to Ledger Support."
-    },
-    "TransportError": {
-      "title": "Something went wrong. Please reconnect your device.",
-      "description": "{{message}} Please try again. If the problem persists, please save your logs using the button below and provide them to Ledger Support."
-    },
-    "TransportStatusError": {
-      "title": "Something went wrong. Please reconnect your device.",
-      "description": "{{message}} Please try again. If the problem persists, please save your logs using the button below and provide them to Ledger Support."
-    },
-    "TronNoFrozenForBandwidth": {
-      "title": "No assets to unfreeze",
-      "description": "You don't have Bandwidth assets to unfreeze."
-    },
-    "TronNoFrozenForEnergy": {
-      "title": "No assets to unfreeze",
-      "description": "You don't have Energy assets to unfreeze."
-    },
-    "TronUnfreezeNotExpired": {
-      "title": "Unfreeze is not available yet",
-      "description": "Please wait 3 days after your last Freeze operation."
-    },
-    "TronVoteRequired": {
-      "title": "At least 1 vote is needed"
-    },
-    "TronInvalidVoteCount": {
-      "title": "Vote format is incorrect",
-      "description": "You can only vote using round numbers."
-    },
-    "TronRewardNotAvailable": {
-      "title": "Rewards are not claimable yet",
-      "description": "Please wait 24 hours between claims."
-    },
-    "TronNoReward": {
-      "title": "There is no reward to be claimed"
-    },
-    "TronInvalidFreezeAmount": {
-      "title": "Amount to freeze cannot be smaller than 1"
-    },
-    "TronSendTrc20ToNewAccountForbidden": {
-      "title": "Sending TRC20 to the new account will not activate it",
-      "description": "To activate it, first send either TRX or TRC10 to the account. Then it can receive TRC20."
-    },
-    "TronUnexpectedFees": {
-      "title": "Additional fees may apply"
-    },
-    "TronNotEnoughTronPower": {
-      "title": "Not enough votes available"
-    },
-    "TronTransactionExpired": {
-      "title": "Transaction timeout expired",
-      "description": "Transactions must be signed within 30 seconds. Please try again."
-    },
-    "TronNotEnoughEnergy": {
-      "title": "Not enough Energy to send this token"
-    },
-    "UpdateYourApp": {
-      "title": "App update needed",
-      "description": "Please uninstall then reinstall the {{managerAppName}} app in the Manager."
-    },
-    "UserRefusedAllowManager": {
-      "title": "Manager disabled on device",
-      "description": "Please allow the Manager on your device, then try again."
-    },
-    "UserRefusedAddress": {
-      "title": "Receive address rejected",
-      "description": "You rejected the address. If in doubt, please save your logs using the button below and provide them to Ledger Support."
-    },
-    "UserRefusedDeviceNameChange": {
-      "title": "Rename canceled on device",
-      "description": "You canceled the rename. Please try again."
-    },
-    "UserRefusedFirmwareUpdate": {
-      "title": "Firmware update canceled on device",
-      "description": "You canceled the firmware update. Please try again. If the problem persists, please save your logs using the button below and provide them to Ledger Support."
-    },
-    "UserRefusedOnDevice": {
-      "title": "Operation canceled on device",
-      "description": "You rejected the operation on the device."
-    },
-    "WebsocketConnectionError": {
-      "title": "Sorry, connection failed",
-      "description": "Please try again with a better network connection (websocket error)."
-    },
-    "WebsocketConnectionFailed": {
-      "title": "Sorry, connection failed",
-      "description": "Please try again with a better network connection (websocket failed)."
-    },
-    "WrongDeviceForAccount": {
-      "title": "Something went wrong",
-      "description": "Please check that your hardware wallet is set up with the recovery phrase or passphrase associated to the selected account."
-    },
-    "UnexpectedBootloader": {
-      "title": "Sorry, your device must not be in Bootloader mode",
-      "description": "Please restart your device without touching the buttons when the logo appears. Please try again. If the problem persists, please save your logs using the button below and provide them to Ledger Support."
-    },
-    "UnavailableTezosOriginatedAccountReceive": {
-      "title": "Cannot receive in subaccounts. Please select the parent account.",
-      "description": "If you want to receive funds, please use the parent account"
-    },
-    "UnavailableTezosOriginatedAccountSend": {
-      "title": "Cannot send from subaccounts yet",
-      "description": "This feature will be added at a later stage due to changes recently introduced by the Babylon update."
-    },
-    "AccessDeniedError": {
-      "title": "Ledger Live needs an update",
-      "description": "Please update Ledger Live to the latest version, and re verify your identity to swap with wyre"
-    },
-    "RecommendUndelegation": {
-      "title": "Please undelegate the account before emptying it"
-    },
-    "RecommendSubAccountsToEmpty": {
-      "title": "Please empty all subaccounts first"
-    },
-    "NotSupportedLegacyAddress": {
-      "title": "The legacy address format is no longer supported"
-    },
-    "StellarWrongMemoFormat": {
-      "title": "Memo format is wrong"
-    },
-    "SourceHasMultiSign": {
-      "title": "Please disable multisign to send {{currencyName}}"
-    },
-    "StellarMemoRecommended": {
-      "title": "A memo may be needed when sending to this recipient"
-    },
-    "StratisDown2021Warning": {
-      "description": "The Stratis blockchain evolved and may no longer work correctly. Support for the original Stratis blockchain will be maintained until 16 October 2021."
-    },
-    "SwapExchangeRateAmountTooLow": {
-      "title": "Amount must be higher than {{minAmountFromFormatted}}"
-    },
-    "SwapExchangeRateAmountTooHigh": {
-      "title": "Amount must be lower than {{maxAmountFromFormatted}}"
-    },
-    "SwapGenericAPIError": {
-      "title": "Exchange rate expired",
-      "description": "You must confirm the swap before the timer runs out. The exchange rate remains valid for a fixed duration."
-    },
-    "PolkadotElectionClosed": {
-      "title": "Validators election must be closed"
-    },
-    "PolkadotNotValidator": {
-      "title": "Some selected addresses are not validators"
-    },
-    "PolkadotLowBondedBalance": {
-      "title": "All bonded assets will be unbonded if < 1 DOT"
-    },
-    "PolkadotNoUnlockedBalance": {
-      "title": "You have no unbonded assets"
-    },
-    "PolkadotNoNominations": {
-      "title": "You have no nominations"
-    },
-    "PolkadotAllFundsWarning": {
-      "title": "Ensure you have enough balance left for future transaction fees"
-    },
-    "PolkadotDoMaxSendInstead": {
-      "title": "Balance cannot be below {{minimumBalance}}. Send max to empty account."
-    },
-    "PolkadotBondMinimumAmount": {
-      "title": "You must bond at least {{minimumBondAmount}}."
-    },
-    "PolkadotBondMinimumAmountWarning": {
-      "title": "You bonded balance should be at least {{minimumBondBalance}}."
-    },
-    "PolkadotMaxUnbonding": {
-      "title": "You have exceeded the unbond limit"
-    },
-    "PolkadotValidatorsRequired": {
-      "title": "You must select at least one validator"
-    },
-    "TaprootNotActivated": {
-      "title": "Taproot mainnet is not activated yet"
-    },
-    "NotEnoughNftOwned": {
-      "title": "You have exceeded the number of available tokens"
-    },
-    "generic": {
-      "title": "{{message}}",
-      "description": "Something went wrong. Please try again. If the problem persists, please save your logs using the button below and provide them to Ledger Support."
-    },
-    "SolanaAccountNotFunded": {
-      "title": "Account not funded"
-    },
-    "SolanaAddressOfEd25519": {
-      "title": "Address off ed25519 curve"
-    },
-    "SolanaMemoIsTooLong": {
-      "title": "Memo is too long. Max length is {{maxLength}}"
-    },
-    "SolanaUseAllAmountStakeWarning": {
-      "title": "Ensure you have enough balance left for future transactions fees"
-    },
-    "SolanaTxSimulationFailedWhilePendingOp": {
-      "title": "Your previous transaction hasn't been processed yet. Please wait a moment then check the transaction history before trying again."
-    },
-    "SolanaTxConfirmationTimeout": {
-      "title": "Your transaction may have failed. Please wait a moment then check the transaction history before trying again."
-    },
-    "CardanoMinAmountError": {
-      "title": "Minimum {{amount}} ADA required"
-    }
-  },
-  "bluetooth": {
-    "required": "Sorry, it looks like Bluetooth is disabled",
-    "locationRequiredTitle": "Location is required for Bluetooth LE",
-    "locationRequiredMessage": "On Android location permission is required to list Bluetooth LE devices.",
-    "checkEnabled": "Please enable Bluetooth in your phone settings."
-  },
-  "webview": {
-    "noConnectionError": {
-      "title": "No connection",
-      "description": "It seems you don't have access to the Internet. Please check your connection and try again."
-    }
-  },
-  "location": {
-    "required": "Location services required",
-    "open": "Open location settings",
-    "disabled": "Ledger Live requires location services to pair your device through Bluetooth.",
-    "noInfos": "Ledger does not access your location information."
-  },
-  "permissions": {
-    "open": "Open app permissions"
-  },
-  "fees": {
-    "speed": {
-      "high": "High",
-      "standard": "Standard",
-      "low": "Low",
-      "slow": "slow",
-      "medium": "medium",
-      "fast": "fast",
-      "custom": "Custom",
-      "blockCount": "{{blockCount}} blocks"
-    }
-  },
-  "signout": {
-    "confirm": "Are you sure you want to sign out?",
-    "disclaimer": "All account data will be removed from your phone.",
-    "action": "Sign me out"
-  },
-  "auth": {
-    "failed": {
-      "biometrics": {
-        "title": "{{biometricsType}} unlock failed",
-        "description": "Enter your password to continue",
-        "authenticate": "Please authenticate with the Ledger Live app"
-      },
-      "denied": "Auth Security was not enabled because your phone failed to authenticate.",
-      "title": "Authentication failed",
-      "buttons": {
-        "tryAgain": "Try again",
-        "reset": "Reset"
-      }
-    },
-    "unlock": {
-      "biometricsTitle": "Please authenticate with the Ledger Live app",
-      "title": "Welcome back",
-      "desc": "Enter your password to continue",
-      "inputPlaceholder": "Type your password",
-      "login": "Log in",
-      "forgotPassword": "I lost my password"
-    },
-    "addPassword": {
-      "placeholder": "Choose your password",
-      "title": "Password Lock"
-    },
-    "confirmPassword": {
-      "title": "Confirm Password",
-      "placeholder": "Confirm your password"
-    },
-    "enableBiometrics": {
-      "title": "{{biometricsType}}",
-      "desc": "Unlock with {{biometricsType}}"
-    }
-  },
-  "reset": {
-    "title": "Uninstall then reinstall Ledger Live",
-    "description": "Please uninstall then reinstall the app on your phone to delete Ledger Live data, including accounts and settings.",
-    "button": "Reset",
-    "warning": "Resetting Ledger Live will erase your swap transaction history for all your accounts."
-  },
-  "graph": {
-    "week": "1W",
-    "month": "1M",
-    "year": "1Y",
-    "all": "ALL"
-  },
-  "carousel": {
-    "title": "Close banner?",
-    "description": "We'll inform you of any new announcements.",
-    "confirm": "Confirm",
-    "undo": "Undo",
-    "banners": {
-      "valentine": {
-        "title": "Valentine’s day",
-        "description": "Reduced fees on Buy and Sell"
-      },
-      "tour": {
-        "title": "Take a tour",
-        "description": "Explore the Ledger Live app and learn how to buy, grow and secure your assets",
-        "cta": "Browse"
-      },
-      "academy": {
-        "title": "Ledger Academy",
-        "description": "Everything you need to know about Blockchain",
-        "cta": "Browse"
-      },
-      "stakeCosmos": {
-        "title": "Stake COSMOS",
-        "description": "Delegate your ATOM earn rewards today."
-      },
-      "familyPack": {
-        "title": "Family pack",
-        "description": "Discounted Nano S 3-pack, perfect for gifts or backups",
-        "cta": "Buy now"
-      },
-      "familyPackX": {
-        "title": "Ledger Nano X Family pack",
-        "description": "Discounted Nano X 3-pack, perfect for gifts or backups",
-        "cta": "Save now"
-      },
-      "buyCrypto": {
-        "title": "Buy Crypto",
-        "description": "Buy 50+ cryptos with our partners",
-        "cta": "Buy now"
-      },
-      "swap": {
-        "title": "Swap crypto",
-        "description": "Swap 100+ cryptos with full custody with our partners",
-        "cta": "Swap now"
-      },
-      "algorand": {
-        "title": "Algorand",
-        "description": "Earn ALGO rewards with each transaction."
-      },
-      "sell": {
-        "title": "Sell crypto",
-        "description": "Sell Bitcoin directly from Ledger Live."
-      },
-      "vote": {
-        "title": "Vote with your ledger",
-        "description": "Vote directly from your Ledger Wallet."
-      },
-      "lending": {
-        "title": "Lend crypto",
-        "description": "Lend asset on the Compound Protocol"
-      },
-      "blackfriday": {
-        "title": "BLACK FRIDAY",
-        "description": "Enjoy 40% off with promo code BLACKFRIDAY20"
-      },
-      "lido": {
-        "title": "Stake ETH with Lido",
-        "description": "Earn rewards by staking ETH securely with Lido",
-        "cta": "Stake now"
-      },
-      "market": {
-        "title": "Crypto Markets",
-        "description": "Check crypto prices and market trends right in the app",
-        "cta": "Browse"
-      },
-      "manageCard": {
-        "title": "Introducing CL Card",
-        "description": "Order and manage your CL Card powered by Ledger",
-        "cta": "Learn more"
-      },
-      "discoverWeb3": {
-        "title": "Discover Web3",
-        "description": "Discover everything about web3 until your device arrives!",
-        "cta": "Discover"
-      }
-    }
-  },
-  "ratings": {
-    "init": {
-      "title": "Enjoying Ledger Live?",
-      "description": "Whether you like it or feel we could be doing better. We really value your feedback.",
-      "cta": {
-        "enjoy": "It's great",
-        "disappointed": "I am disappointed",
-        "notNow": "Not now"
-      }
-    },
-    "enjoy": {
-      "title": "You're great too",
-      "description": "We'd be grateful if you could take a moment to write us a review. Your support helps us reach more people and motivates us to release new app features.",
-      "cta": {
-        "rate": "Give us 5 stars",
-        "notNow": "Not now"
-      }
-    },
-    "disappointed": {
-      "title": "Help us build a better product for you",
-      "description": "We want to do better, and your honest feedback helps us know what to improve.",
-      "cta": {
-        "sendFeedback": "Send feedback",
-        "notNow": "Not now"
-      }
-    },
-    "disappointedDone": {
-      "title": "Thank you for your feedback",
-      "description": "If you'd like to give us more feedback or require assistance please email us at ",
-      "cta": {
-        "done": "Done"
-      }
-    }
-  },
-  "buyDevice": {
-    "0": {
-      "title": "It's your money. Own it.",
-      "desc": "Take charge and unlock the freedom to manage your crypto on your own."
-    },
-    "1": {
-      "title": "Access DeFi and NFTs",
-      "desc": "Securely interact with our trusted DeFi applications directly from the app."
-    },
-    "2": {
-      "title": "Your key to Web3",
-      "desc": "You can buy, sell and swap major cryptocurrencies from our partners safely with your Ledger."
-    },
-    "3": {
-      "title": "Certified security",
-      "desc": "Our products are the only hardware wallets certified for their security by national cyber security agencies."
-    },
-    "title": "You need a Ledger",
-    "desc": "For your security, Ledger Live only works with a device. You need a device in order to continue.",
-    "cta": "Buy your Ledger now",
-    "footer": "I already have a device, set it up now",
-    "bannerTitle": "Keep your crypto and NFTs safe",
-    "bannerTitle2": "You'll need a Nano to trade",
-    "bannerSubtitle": "with a Ledger Device",
-    "bannerButtonTitle": "Discover the Nano",
-    "bannerButtonTitle2": "Buy a device",
-    "setupCta": "I already have a device, set it up"
-  },
-  "postBuyDeviceSetupNanoWall": {
-    "title": "Have you received your device?",
-    "desc": "Once you receive your device, you can start its setup through Ledger Live!",
-    "cta": "Setup my device",
-    "bannerTitle": "Received your device?",
-    "bannerCta": "Begin the setup",
-    "continue": "Continue"
-  },
-  "purchaseDevice": {
-    "pageTitle": "Purchase Device",
-    "debugDrawers": {
-      "url": {
-        "title": "Update iframe URL",
-        "subtitle": "Debug Settings",
-        "cta": "Save"
-      },
-      "message": {
-        "successTitle": "Transaction complete",
-        "errorTitle": "Transaction error",
-        "subtitle": "Message received",
-        "type": "Type: {{type}}",
-        "deviceId": "Device ID: {{deviceId}}",
-        "price": "Price: {{price}}",
-        "currency": "Currency: {{currency}}",
-        "value": "Value: {{value}}"
-      }
-    }
-  },
-  "postBuyDevice": {
-    "headerTitle": "Purchase successful",
-    "title": "Congratulations",
-    "desc": "Your order is being processed.\nYou will receive your Ledger soon. Please check your email for your order confirmation."
-  },
-  "discover": {
-    "title": "Discover",
-    "desc": "Explore the world of web3 included in Ledger Live",
-    "link": "Tell me more",
-    "sections": {
-      "learn": {
-        "title": "Learn",
-        "desc": "Learn about crypto, NFTs, digital security and more"
-      },
-      "ledgerApps": {
-        "title": "Apps",
-        "desc": "Explore Ledger's partner apps all in one place"
-      },
-      "earn": {
-        "title": "Earn",
-        "desc": "Earn passive income and grow your crypto assets"
-      }
-    },
-    "comingSoon": "Coming soon",
-    "mostPopular": "Most popular"
-  },
-  "onboarding": {
-    "stepWelcome": {
-      "title": "Welcome to Ledger",
-      "subtitle": "We make digital ownership secure and simple.",
-      "start": "Get started",
-      "noDevice": "No device?",
-      "buy": "Buy a {{fullDeviceName}}",
-      "terms": "By tapping “Get Started” you consent and agree to our",
-      "termsLink": "Terms of Service",
-      "privacyLink": "Privacy Policy",
-      "and": "and"
-    },
-    "stepDoYouHaveALedgerDevice": {
-      "title": "Do you own a Ledger?",
-      "subtitle": "First things first",
-      "yes": "Yes, I do",
-      "no": "Not yet"
-    },
-    "postWelcomeStep": {
-      "title": "It's your choice",
-      "subtitle_yes": "You can choose to set up your Ledger or take a look around the app first",
-      "subtitle_no": "You can choose to take a look around the app first or buy a Nano X device",
-      "noLedgerLink": "I don’t have a Ledger and I would like to buy one",
-      "setupLedger": {
-        "title": "Set up my Ledger",
-        "subtitle": "We’ll guide your every step to secure your crypto and NFTs"
-      },
-      "buyNano": {
-        "title": "Buy a Ledger Nano X",
-        "subtitle": "A hardware wallet is the only way to ensure your assets are secure "
-      },
-      "discoverLedger": {
-        "title": "Explore Ledger Live",
-        "subtitle": "Explore the app and learn about its benefits "
-      }
-    },
-    "discoverLive": {
-      "exploreWithoutADevice": "Explore without a device",
-      "buyALedgerNow": "Buy a Ledger now",
-      "0": {
-        "title": "Secure all your crypto assets."
-      },
-      "1": {
-        "title": "Keep an eye on the markets."
-      },
-      "2": {
-        "title": "Discover apps and learn about web3."
-      },
-      "3": {
-        "title": "Keep your crypto & NFTs secured."
-      }
-    },
-    "stepLanguage": {
-      "title": "Select your language",
-      "cta": "Continue",
-      "warning": {
-        "title": "Get started in English",
-        "cta": "Got it!",
-        "desc": "We are introducing additional languages in order to help your onboarding with Ledger. Please be aware that the rest of the Ledger experience is currently only available in English."
-      }
-    },
-    "stepSelectDevice": {
-      "title": "Select your device",
-      "nanoS": "Nano S",
-      "nanoSP": "Nano S Plus",
-      "nanoX": "Nano X",
-      "blue": "Blue",
-      "chooseDevice": "Choose your device"
-    },
-    "stepUseCase": {
-      "title": "Hello!",
-      "or": "Or",
-      "firstUse": {
-        "title": "First time using your Nano?",
-        "subTitle": "Set up a new Nano",
-        "desc": "Let’s start and set up your device!",
-        "label": "30 mins"
-      },
-      "devicePairing": {
-        "title": "Already have a recovery phrase?",
-        "label": "Device pairing",
-        "subTitle": "Connect your Nano",
-        "desc": "Your device is already set up? Connect it to the app!"
-      },
-      "desktopSync": {
-        "title": "Already have a recovery phrase?",
-        "label": "Desktop sync",
-        "subTitle": "Sync crypto from your desktop app",
-        "desc": "Already got the desktop app? Sync it to manage your crypto from your smartphone!"
-      },
-      "restoreDevice": {
-        "label": "Restore device",
-        "subTitle": "Restore your recovery phrase on a new device",
-        "desc": "Use an existing recovery phrase to restore your private keys on a new Nano!"
-      },
-      "recovery": "Already have a recovery phrase?"
-    },
-    "stepNewDevice": {
-      "0": {
-        "label": "Basics",
-        "title": "Access your crypto",
-        "desc": "Your crypto assets are stored on the blockchain. You need a private key to access and manage them.",
-        "action": "Don’t have a Nano? Discover the app"
-      },
-      "1": {
-        "label": "Basics",
-        "title": "Own your private key",
-        "desc": "Your private key is stored within your Nano and you must be the only one to own it to be in control of your money."
-      },
-      "2": {
-        "label": "Basics",
-        "title": "Stay offline",
-        "desc": "Ledger Live allows you to buy, sell, manage, exchange and earn crypto while remaining protected. You will validate every crypto transaction with your Nano."
-      },
-      "3": {
-        "label": "Basics",
-        "title": "Validate transactions",
-        "desc": "Your Nano works as a \"cold storage\" wallet. This means that it never exposes your private key online, even when using the app."
-      },
-      "4": {
-        "label": "Basics",
-        "title": "Let’s set up your Nano!",
-        "desc": "We'll start by setting up your Nano security."
-      },
-      "cta": "Let’s do this!",
-      "title": "BASICS"
-    },
-    "stepSetupDevice": {
-      "start": {
-        "title": "The best way to get you started:",
-        "bullets": {
-          "0": {
-            "label": "Plan 30 minutes and take your time."
-          },
-          "1": {
-            "label": "Grab a pen to write with."
-          },
-          "2": {
-            "label": "Stay alone, and choose a safe and quiet environment."
-          }
-        },
-        "cta": "Continue",
-        "warning": {
-          "title": "Please be careful",
-          "desc": "Make sure you follow the instructions on this app at every step of the process.",
-          "ctaText": "Got it!"
-        }
-      },
-      "setup": {
-        "bullets": {
-          "0": {
-            "title": "Turn on Nano",
-            "nanoX": {
-              "label": "Turn on your device by pressing the black button for 1 second."
-            },
-            "nanoS": {
-              "label": "Turn on your device by connecting it to the USB port of your phone."
-            },
-            "nanoSP": {
-              "label": "Turn on your device by connecting it to the USB port of your phone."
-            },
-            "blue": {
-              "label": "Turn on your device by connecting it to the USB port of your phone and pressing the power button."
-            }
-          },
-          "1": {
-            "title": "Browse",
-            "label": "Learn how to interact with your device by reading the on-screen instructions."
-          },
-          "2": {
-            "title": "Select “Set up as new device”",
-            "label": "Press both buttons simultaneously to validate the selection."
-          },
-          "3": {
-            "title": "Follow instructions",
-            "label": "Come back here to follow instructions on your PIN code."
-          }
-        },
-        "cta": "Next step"
-      },
-      "pinCode": {
-        "title": "PIN code",
-        "desc": "Your PIN code is the first layer of security. It physically secures access to your Nano and your private keys. Your PIN code must be 4 to 8 digits long.",
-        "checkboxDesc": "I understand that I must choose my PIN code by myself and keep it private.",
-        "cta": "Set up PIN code"
-      },
-      "pinCodeSetup": {
-        "bullets": {
-          "0": {
-            "title": "Choose PIN code",
-            "label": "Press the left or right button to change digits. Press both buttons to validate a digit. Select <1></1> to confirm your PIN code. Select <2></2> to erase a digit.",
-            "desc": "Press the left or right button to change digits. Press both buttons to validate a digit. Select <validIcon></validIcon> to confirm your PIN code. Select <cancelIcon></cancelIcon> to erase a digit."
-          },
-          "1": {
-            "title": "Confirm PIN code",
-            "label": "Enter your PIN code again to confirm it.",
-            "desc": "Enter your PIN code again to confirm it."
-          }
-        },
-        "infoModal": {
-          "title": "Secure your PIN code",
-          "bullets": {
-            "0": {
-              "label": "Always choose a PIN code by yourself."
-            },
-            "1": {
-              "label": "Always enter your PIN code out of sight."
-            },
-            "2": {
-              "label": "You can change your PIN code if needed."
-            },
-            "3": {
-              "label": "Three wrong PIN code entries in a row will reset the device."
-            },
-            "4": {
-              "label": "Never use an easy PIN code like 0000, 123456, or 55555555."
-            },
-            "5": {
-              "label": "Never share your PIN code with someone else. Not even with Ledger."
-            },
-            "6": {
-              "label": "Never use a PIN code you did not choose yourself."
-            },
-            "7": {
-              "label": "Never store your PIN code on a computer or phone."
-            }
-          }
-        },
-        "cta": "Next step"
-      },
-      "recoveryPhrase": {
-        "title": "Recovery phrase",
-        "desc": "Your recovery phrase is a secret list of 24 words that backs up your private keys.",
-        "desc_1": "Your Nano generates a unique recovery phrase. Ledger does not keep a copy of it.",
-        "cta": "Next step",
-        "checkboxDesc": "I understand that if I lose this recovery phrase, I will not be able to access my crypto in case I lose access to my Nano."
-      },
-      "recoveryPhraseSetup": {
-        "infoModal": {
-          "title": "How does a recovery phrase work?",
-          "desc": "Your recovery phrase works like a unique master key. Your Ledger device uses it to calculate private keys for every crypto asset you own.",
-          "desc_1": "To restore access to your crypto, any wallet can calculate the same private keys from your recovery phrase.",
-          "link": "More about the recovery phrase",
-          "title_1": "What if I lose access to my Nano?",
-          "bullets": {
-            "0": {
-              "label": "Get a new hardware wallet."
-            },
-            "1": {
-              "label": "Select “Restore recovery phrase on a new device” in the Ledger app."
-            },
-            "2": {
-              "label": "Enter your recovery phrase on your new device to restore access to your crypto."
-            }
-          }
-        },
-        "bullets": {
-          "0": {
-            "title": "Take your Recovery sheet",
-            "label": "Grab a blank Recovery sheet, included with your Nano. Please reach out to Ledger Support if the Recovery sheet did not come blank."
-          },
-          "1": {
-            "title": "Repeat for all words!",
-            "label": "Write Word #1 displayed on your Nano in position 1 of your Recovery sheet. Then press right on your Nano to display Word #2 and write it down in position 2.",
-            "label_1": "Repeat the process for all words while carefully respecting the order and spelling. Press left on your Nano to check for any mistakes."
-          },
-          "2": {
-            "title": "Confirm your recovery phrase",
-            "label": "Scroll through the words until you find Word #1 by pressing the right button. Validate by pressing both buttons."
-          },
-          "3": {
-            "title": "Repeat for all words!"
-          }
-        },
-        "cta": "Confirm recovery phrase",
-        "nextStep": "Next step"
-      },
-      "hideRecoveryPhrase": {
-        "title": "Hide your recovery phrase",
-        "desc": "Your recovery phrase is your last chance to access your crypto if you cannot use your Nano. You must keep it in a safe place.",
-        "bullets": {
-          "0": {
-            "label": "Enter these words on a hardware wallet only, never on computers or phones."
-          },
-          "1": {
-            "label": "Never share your 24 words with anyone, not even with Ledger."
-          }
-        },
-        "cta": "Close",
-        "finalCta": "OK, I’m done!",
-        "infoModal": {
-          "label": "Learn how to hide it",
-          "title": "Where should I keep my recovery phrase?",
-          "bullets": {
-            "0": {
-              "label": "<bold>NEVER</bold> enter it on a computer, phone or any other device. Don't take a picture of it."
-            },
-            "1": {
-              "label": "<bold>NEVER</bold> share your 24 words with anyone."
-            },
-            "2": {
-              "label": "<bold>ALWAYS</bold> store it in a secure place, out of sight."
-            },
-            "3": {
-              "label": "Ledger will never ask for your recovery phrase."
-            },
-            "4": {
-              "label": "If any person or application asks for it, assume it is a scam!"
-            }
-          }
-        },
-        "warning": {
-          "title": "Now game on!",
-          "desc": "Answer 3 simple questions to avoid common misconceptions about your hardware wallet.",
-          "cta": "Let’s take the quiz"
-        }
-      }
-    },
-    "stepRecoveryPhrase": {
-      "importRecoveryPhrase": {
-        "title": "Restore from recovery phrase",
-        "desc": "Restore your Nano from your recovery phrase to restore, replace or back up your Ledger hardware wallet.",
-        "desc_1": "Your Nano will restore your private keys and you will be able to access and manage your crypto.",
-        "cta": "OK, I’m ready!",
-        "warning": {
-          "title": "We recommend Ledger recovery phrases only",
-          "desc": "Ledger cannot guarantee the security of external recovery phrases. We recommend setting up your Nano as a new device if your recovery phrase was not generated by a Ledger.",
-          "cta": "Got it!"
-        },
-        "nextStep": "Next step",
-        "bullets": {
-          "0": {
-            "title": "Turn on Nano",
-            "nanoX": {
-              "label": "Turn on your device by pressing the black button for 1 second."
-            },
-            "nanoS": {
-              "label": "Turn on your device by connecting it to the USB port of your phone."
-            },
-            "nanoSP": {
-              "label": "Turn on your device by connecting it to the USB port of your phone."
-            },
-            "blue": {
-              "label": "Turn on your device by connecting it to the USB port of your phone and pressing the power button."
-            }
-          },
-          "1": {
-            "title": "Browse",
-            "label": "Learn how to interact with your device by reading the on-screen instructions."
-          },
-          "2": {
-            "title": "Select “Restore from recovery phrase”",
-            "label": "Press both buttons simultaneously to validate the selection."
-          },
-          "3": {
-            "title": "Follow instructions",
-            "label": "Come back here to follow instructions on your PIN code."
-          }
-        }
-      },
-      "existingRecoveryPhrase": {
-        "title": "Enter your recovery phrase",
-        "paragraph1": "Your recovery phrase is the secret list of words that you backed up when you first set up your wallet.",
-        "paragraph2": "Ledger does not keep a copy of your recovery phrase.",
-        "checkboxDesc": "I understand that if I lose my recovery phrase, I will not be able to access my crypto in case I lose access to my Nano.",
-        "bullets": {
-          "0": {
-            "title": "Grab your recovery phrase"
-          },
-          "1": {
-            "title": "Select recovery phrase length",
-            "label": "Your recovery phrase can have 12, 18 or 24 words. You must enter all words to access your crypto."
-          },
-          "2": {
-            "title": "Enter Word #1...",
-            "label": "Enter the first letters of Word #1 by selecting them with the right or left button. Press both buttons to validate each letter."
-          },
-          "3": {
-            "title": "Validate Word #1...",
-            "label": "Choose Word #1 from the suggestions. Press both buttons to validate."
-          },
-          "4": {
-            "title": "Repeat for all words!"
-          }
-        },
-        "nextStep": "Next step"
-      }
-    },
-    "stepPairNew": {
-      "nanoX": {
-        "title": "Pair your Nano",
-        "desc": "This is the first time you’re setting up your Nano with this phone. Let’s quickly pair your device.",
-        "cta": "Let’s pair my Nano"
-      },
-      "nanoS": {
-        "title": "Connect your Nano",
-        "desc": "This is the first time you’re setting up your Nano with this phone. Let’s quickly connect your device.",
-        "cta": "Let’s connect my Nano"
-      },
-      "nanoSP": {
-        "title": "Connect your Nano",
-        "desc": "This is the first time you’re setting up your Nano with this phone. Let’s quickly connect your device.",
-        "cta": "Let’s connect my Nano"
-      },
-      "blue": {
-        "title": "Connect your Blue",
-        "desc": "This is the first time you’re setting up your Blue with this phone. Let’s quickly connect your device.",
-        "cta": "Let’s connect my Blue"
-      },
-      "infoModal": {
-        "title": "Where can I find my device name?",
-        "desc": "On your device, select Settings > General > Device name.",
-        "title_1": "How to set up Bluetooth connection?",
-        "title_2": "How do I use my Nano X without Bluetooth?",
-        "desc_1": "Use an <1>OTG-cable</1> to connect your Ledger Nano X to your Android smartphone (iOS not supported). Manage your crypto with Ledger Live mobile or any other compatible (web) app.",
-        "bullets": {
-          "0": {
-            "label": "Make sure Bluetooth is enabled on your smartphone and on your Ledger Nano X. Your Ledger Nano X should be on the Dashboard, its main home screen."
-          },
-          "1": {
-            "label": "<1>{{Os}}</1>: Make sure location services are enabled in your phone's settings for Ledger Live. Ledger Live never uses your location information, this is a requirement for Bluetooth on {{Os}}."
-          },
-          "2": {
-            "label": "If you have a Bluetooth pairing issue, please refer to the following article",
-            "link": "Fix connection issues."
-          }
-        }
-      },
-      "errorInfoModal": {
-        "title": "Something went wrong?",
-        "title_1": "I have an Android",
-        "title_2": "Update Android version",
-        "desc": "If you're experiencing Bluetooth issues with your Nano X, please remove the pairing and forget Nano X on your phone. Then try the pairing again.",
-        "desc_1": "It may take a while before the Bluetooth pairing request is displayed. Make sure you verify and confirm the pairing code both on your Nano X and on your phone.",
-        "desc_2": "Check in your phone's Bluetooth settings whether the Ledger Nano X is detected. If it not detected, make sure you turn on the Bluetooth on your Ledger Nano X.",
-        "desc_3": "Location services",
-        "desc_4": "If the Ledger Nano X is not detected in your mobile app when trying to pair it, please try the following solution:",
-        "desc_5": "Ledger mobile app asks you to allow location services when it's not enabled yet, but on a few phone models, this is not always properly detected. Please note that Ledger mobile app never uses your location information, this permission is simply required for Bluetooth on Android.",
-        "desc_6": "Some users have reported having fixed their connection issues by updating the Android version running on their phone to a newer one. Please check with your phone manufacturer whether an update is available.",
-        "link": "Learn more",
-        "bullets": {
-          "0": {
-            "label": "Navigate to the system options for the Ledger Live app on your Android phone."
-          },
-          "1": {
-            "label": "Allow the location to be used."
-          },
-          "2": {
-            "label": "Return to the mobile app."
-          },
-          "3": {
-            "label": "Check whether your Nano X is detected."
-          }
-        }
-      }
-    },
-    "stepImportAccounts": {
-      "title": "Sync crypto from desktop",
-      "desc": "If you already have your crypto set up in the Ledger desktop app, you can sync them to manage them from your phone.",
-      "cta": "I’m ready to scan",
-      "bullets": {
-        "0": {
-          "label": "On the Desktop app, select <1>Settings > Accounts > Account export</1>."
-        },
-        "1": {
-          "label": "Scan the LiveQR code with your phone."
-        },
-        "2": {
-          "label": "Select the crypto accounts to import."
-        }
-      },
-      "warning": {
-        "title": "Your desktop and mobile apps must be synced manually.",
-        "desc": "Ledger Live respects your privacy and stores your data locally. If you change accounts and settings on your phone, you will need to do the same on your computer, and vice versa. Your transactions stay synchronized with the blockchain.",
-        "cta": "Got it!"
-      }
-    },
-    "stepSetupPin": {
-      "step1": "Turn on your {{fullDeviceName}} and follow the instructions.",
-      "step1-nanoS": "Connect your {{fullDeviceName}} to your phone using an OTG cable.",
-      "step2": "Press both buttons together to select <1><1>Setup as a new device.</1></1>",
-      "step2-restore": "Press both buttons together to select <1><1>Restore from recovery phrase.</1></1>",
-      "step3": "Press left or right button to select a digit. Press buttons together to confirm.",
-      "step4prefix": "Select ",
-      "step4suffix1": " to confirm your PIN.",
-      "step4suffix2": " to erase last digit.",
-      "modal": {
-        "step1": "Always choose <1><1>your own</1></1> PIN",
-        "step2": "Use 8 digits for greater security",
-        "step3": "Never use a device with a PIN or recovery phrase already setup"
-      }
-    },
-    "stepWriteRecovery": {
-      "step1": "Write <1><1>Word #1</1></1> in entry 1 on a blank Recovery sheet",
-      "step2": "Press the right button and continue to write down all 24 words.",
-      "step3": "Confirm each word of your recovery phrase: select it then confirm it by pressing both buttons together.",
-      "modal": {
-        "step1": "Store your 24-word recovery phrase in a safe place, out of sight.",
-        "step2": "Make sure you are the only person to have the recovery phrase.",
-        "step3": "Ledger does not save your recovery phrase.",
-        "step4": "Never use a device with a recovery phrase or PIN already setup."
-      }
-    },
-    "stepPassword": {
-      "desc": "Set a password to protect Ledger Live data on your phone.",
-      "descConfigured": "Password lock enabled successfully",
-      "setPassword": "Set the password",
-      "modal": {
-        "step1": "Keep your password safe. Do not share it.",
-        "step2": "Keep your password safe. Losing it means resetting Ledger Live and loading the accounts again.",
-        "step3": "Resetting Ledger Live has no impact on your crypto assets."
-      }
-    },
-    "stepFinish": {
-      "title": "Your device is ready!",
-      "readOnlyTitle": "All set!",
-      "desc": "Install apps on your device and manage your portfolio",
-      "cta": "Open Ledger Live"
-    },
-    "quizz": {
-      "label": "Quiz",
-      "modal": {
-        "success": "Congrats!",
-        "fail": "Incorrect!"
-      },
-      "coins": {
-        "title": "As a Ledger user, my crypto is stored:",
-        "answers": {
-          "correct": "On the blockchain",
-          "wrong": "On my Nano"
-        },
-        "modal": {
-          "text": "Your crypto is always stored on the blockchain. Your hardware wallet only holds your private key, which gives you access to your crypto.",
-          "cta": "Next question"
-        }
-      },
-      "recoveryPhrase": {
-        "title": "If my recovery phrase is no longer secret and safe...",
-        "answers": {
-          "correct": "My crypto is no longer safe and I need to transfer them to a secure place",
-          "wrong": "No problem, Ledger can send me a copy"
-        },
-        "modal": {
-          "text": "Anyone who knows your recovery phrase can steal your crypto assets. \nIf you lose it, you must quickly transfer your crypto to a secure place.",
-          "cta": "Next question"
-        }
-      },
-      "privateKey": {
-        "title": "When I connect my Nano to the Ledger app, my private key is...",
-        "answers": {
-          "correct": "Still offline",
-          "wrong": "Briefly connected to the internet"
-        },
-        "modal": {
-          "text": "Your private key always remains offline in your hardware wallet. Even when connected to your Nano, the Ledger app cannot access your private key. You must physically authorize every transaction on your device.",
-          "cta": "Finish quiz"
-        }
-      },
-      "final": {
-        "successTitle": "Already a pro!",
-        "successText": "You are ready to safely manage your crypto. Only one quick step left!",
-        "failTitle": "You will soon become a pro...",
-        "failText": "Don’t worry, Ledger is here to guide you through your journey. You will soon feel extra comfortable about your crypto safety. Only one quick step left!",
-        "cta": "Next step"
-      },
-      "nextQuestion": "Next question",
-      "finish": "Finish quiz"
-    },
-    "warning": {
-      "recoveryPhrase": {
-        "title": "Do not use a recovery phrase that you have not generated yourself.",
-        "desc": "Your Ledger hardware wallet’s pin code and recovery phrase should be initialized by you and only you. If you have received a device with a pre-existing seed word or an already initialized pin code do not use the product and contact our customer support.",
-        "supportLink": "Contact customer support"
-      },
-      "seed": {
-        "title": "Please check the box contents",
-        "desc": "If your {{deviceName}} came with a PIN code or recovery phrase, it’s not safe to use and you should contact Ledger Support.",
-        "warning": "Only use a recovery phrase that your device displayed when it was set up",
-        "continueCTA": "Continue",
-        "contactSupportCTA": "Contact support"
-      }
-    }
-  },
-  "tabs": {
-    "portfolio": "Wallet",
-    "accounts": "Accounts",
-    "transfer": "Transfer",
-    "manager": "My Ledger",
-    "settings": "Settings",
-    "platform": "Live Apps",
-    "discover": "Discover",
-    "nanoX": "Nano X",
-    "market": "Market",
-    "learn": "Learn"
-  },
-  "learn": {
-    "pageTitle": "learn",
-    "sectionShows": "Shows",
-    "sectionVideo": "Video",
-    "sectionPodcast": "Podcast",
-    "sectionArticles": "Articles"
-  },
-  "portfolio": {
-    "totalBalance": "Total balance",
-    "syncError": "Sync error",
-    "syncFailed": "Synchronization failed",
-    "syncPending": "Synchronizing...",
-    "transactionsPendingConfirmation": {
-      "title": "Unsynchronized balance",
-      "desc": "Some transactions are not confirmed yet. These will be reflected in your balance and useable after being confirmed."
-    },
-    "emptyState": {
-      "noAppsTitle": "Install an app on my device",
-      "noAppsDesc": "Install apps on your device before adding accounts in Ledger Live. Go to the Manager to install apps.",
-      "noAccountsTitle": "You don't have any accounts…",
-      "noAccountsDesc": "Please add accounts to your Portfolio.",
-      "buttons": {
-        "import": "Add asset",
-        "buy": "Buy",
-        "manager": "Install apps",
-        "managerSecondary": "Install apps on my device"
-      },
-      "addAccounts": {
-        "addAccounts": "Add asset",
-        "title": "Get started",
-        "description": "You can either purchase crypto from our partners or setup your wallet"
-      }
-    },
-    "noOpState": {
-      "title": "No operations yet?",
-      "desc": "Simply send crypto assets to your receiving address and wait for the app to sync."
-    },
-    "recommended": {
-      "title": "Recommended"
-    },
-    "topGainers": {
-      "title": "Market gainers (24H)",
-      "seeMarket": "See all"
-    }
-  },
-  "addAccountsModal": {
-    "ctaAdd": "Add accounts",
-    "ctaImport": "Import Desktop accounts",
-    "title": "Add Crypto",
-    "description": "You can choose to add crypto(s) directly with your Ledger, or import them from Ledger Live Desktop.",
-    "add": {
-      "title": "With your Ledger",
-      "description": "Create or import asset(s) with your Ledger"
-    },
-    "import": {
-      "title": "Import from desktop",
-      "description": "Import asset(s) from Ledger Live Desktop"
-=======
   "common" : {
     "cancel" : "Cancelar",
     "apply" : "Aplicar",
@@ -3213,7 +1624,6 @@
     "import" : {
       "title" : "Importar do desktop",
       "description" : "Importar ativos do Ledger Live Desktop"
->>>>>>> dc57bb6b
     }
   },
   "byteSize": {
@@ -3230,2788 +1640,6 @@
     "Q": "qa",
     "Qn": "qi"
   },
-<<<<<<< HEAD
-  "time": {
-    "day": "1D",
-    "week": "1W",
-    "month": "1M",
-    "year": "1Y",
-    "all": "All",
-    "since": {
-      "day": "past day",
-      "week": "past week",
-      "month": "past month",
-      "year": "past year"
-    }
-  },
-  "orderOption": {
-    "choices": {
-      "name|asc": "Name A-Z",
-      "name|desc": "Name Z-A",
-      "balance|asc": "Lowest Balance",
-      "balance|desc": "Highest Balance"
-    }
-  },
-  "operations": {
-    "types": {
-      "IN": "Received",
-      "NFT_IN": "NFT Received",
-      "OUT": "Sent",
-      "NFT_OUT": "NFT Sent",
-      "CREATE": "Created",
-      "REVEAL": "Revealed",
-      "DELEGATE": "Delegated",
-      "UNDELEGATE": "Undelegated",
-      "REDELEGATE": "Redelegated",
-      "VOTE": "Voted",
-      "FREEZE": "Frozen",
-      "UNFREEZE": "Unfrozen",
-      "REWARD": "Claimed reward",
-      "FEES": "Fees",
-      "OPT_IN": "Opt in",
-      "OPT_OUT": "Opt out",
-      "CLOSE_ACCOUNT": "Close account",
-      "SUPPLY": "Deposited",
-      "REDEEM": "Withdrawn",
-      "APPROVE": "Enabled",
-      "BOND": "Bond",
-      "UNBOND": "Unbond",
-      "REWARD_PAYOUT": "Reward",
-      "SLASH": "Slash",
-      "WITHDRAW_UNBONDED": "Withdrawal",
-      "NOMINATE": "Nomination",
-      "CHILL": "Clear nominations",
-      "SET_CONTROLLER": "Set controller"
-    }
-  },
-  "operationDetails": {
-    "title": "Transaction details",
-    "account": "Account",
-    "date": "Date",
-    "confirmed": "Confirmed",
-    "notConfirmed": "Not confirmed",
-    "failed": "Failed",
-    "fees": "Network fees",
-    "noFees": "No fee",
-    "from": "From",
-    "to": "To",
-    "identifier": "Transaction ID",
-    "viewOperation": "View in explorer",
-    "whatIsThis": "What is this operation?",
-    "seeAll": "See all",
-    "seeLess": "See less",
-    "viewInExplorer": "View in explorer",
-    "sending": "Sending...",
-    "receiving": "Receiving...",
-    "tokenOperations": "Token operations",
-    "subAccountOperations": "Subaccount operations",
-    "internalOperations": "Internal operations",
-    "tokenModal": {
-      "desc": "This operation is related to the following token operations"
-    },
-    "details": "{{ currency }} details",
-    "extra": {
-      "resource": "Resource",
-      "frozenAmount": "Frozen amount",
-      "unfreezeAmount": "Unfreeze amount",
-      "address": "Address",
-      "votes": "Votes ({{number}})",
-      "votesAddress": "<0>{{votes}}</0> to <2>{{name}}</2>",
-      "validators": "Validators",
-      "delegated": "Delegated ({{amount}})",
-      "delegatedTo": "Delegated to",
-      "delegatedAmount": "Delegated amount",
-      "redelegated": "Redelegated ({{amount}})",
-      "redelegatedFrom": "Redelegated from",
-      "redelegatedTo": "Redelegated to",
-      "redelegatedAmount": "Redelegated amount",
-      "undelegated": "Undelegated ({{amount}})",
-      "undelegatedFrom": "Undelegated from",
-      "undelegatedAmount": "Undelegated amount",
-      "rewardFrom": "Reward from",
-      "rewardAmount": "Amount collected",
-      "memo": "Memo",
-      "assetId": "Asset ID",
-      "rewards": "Earned rewards",
-      "bondedAmount": "Bonded Amount",
-      "unbondedAmount": "Unbonded Amount",
-      "withdrawUnbondedAmount": "Withdraw Unbonded Amount",
-      "palletMethod": "Method",
-      "transferAmount": "Transfer Amount",
-      "validatorsCount": "Validators ({{number}})",
-      "storageLimit": "Storage Limit",
-      "gasLimit": "Gas Limit",
-      "id": "Id"
-    },
-    "multipleAddresses": "Why multiple addresses?",
-    "tokenName": "Token Name",
-    "collectionContract": "Token Contract",
-    "tokenId": "Token (NFT) ID",
-    "quantity": "Quantity"
-  },
-  "operationList": {
-    "noOperations": "No Operations",
-    "noMoreTransactions": "No other transactions"
-  },
-  "selectableAccountsList": {
-    "deselectAll": "Deselect all",
-    "selectAll": "Select all",
-    "tokenCount": "+1 token",
-    "tokenCount_plural": "+{{count}} tokens",
-    "subaccountCount": "+1 subaccount",
-    "subaccountCount_plural": "+{{count}} subaccounts"
-  },
-  "account": {
-    "tokens": {
-      "contractAddress": "Contract address",
-      "viewInExplorer": "View in explorer",
-      "seeMore": "Display more Tokens",
-      "seeLess": "Display fewer Tokens",
-      "addTokens": "Add token",
-      "howTo": "To add token accounts, you need to <0>receive funds</0> using your <1>{{currency}} address</1>.",
-      "algorand": {
-        "contractAddress": "Contract address",
-        "viewInExplorer": "View in explorer",
-        "seeMore": "See more ASA",
-        "seeLess": "See less ASA",
-        "addTokens": "Add ASA",
-        "howTo": "You can add assets to your Algorand account.",
-        "addAsa": "Add ASA (Asset)",
-        "howAsaWorks": "How ASA (asset) works?"
-      }
-    },
-    "subaccounts": {
-      "seeMore": "See more subaccounts",
-      "seeLess": "See fewer subaccounts"
-    },
-    "send": "Send",
-    "receive": "Receive",
-    "buy": "Buy",
-    "walletconnect": "WalletConnect",
-    "stake": "Stake",
-    "sell": "Sell",
-    "swap": "Swap",
-    "manage": "Manage",
-    "lastTransactions": "Last transactions",
-    "emptyState": {
-      "title": "No crypto assets yet?",
-      "desc": "Make sure the <1><0>{{managerAppName}}</0></1> app is installed and start receiving.",
-      "descWithBuy": "Make sure the <1><0>{{managerAppName}}</0></1> app is installed so you can buy or receive <3><0>{{currencyTicker}}</0></3>",
-      "descToken": "Make sure the <1><0>{{managerAppName}}</0></1> app is installed and start receiving <3><0>{{currencyTicker}}</0></3> and <5><0>{{tokenType}}</0> tokens</5>",
-      "buttons": {
-        "receiveFunds": "Receive",
-        "buyCrypto": "Buy"
-      }
-    },
-    "settings": {
-      "header": "Account settings",
-      "title": "Edit account",
-      "advancedLogs": "Advanced logs",
-      "accountName": {
-        "title": "Account name",
-        "desc": "Description of the account",
-        "placeholder": "Account name"
-      },
-      "accountUnits": {
-        "title": "Edit units"
-      },
-      "unit": {
-        "title": "Unit",
-        "desc": "Choose the unit to be displayed."
-      },
-      "currency": {
-        "title": "Currency"
-      },
-      "endpointConfig": {
-        "title": "Node",
-        "desc": "The API node to use"
-      },
-      "delete": {
-        "title": "Remove account from the Portfolio",
-        "desc": "Stored data will be removed.",
-        "confirmationTitle": "Are you sure?",
-        "confirmationDesc": "This has no impact on your crypto assets. Existing accounts can always be added afterwards.",
-        "confirmationWarn": "Deleting this account will erase your swap transaction history associated to it."
-      },
-      "archive": {
-        "title": "Archive account",
-        "desc": "This account will be archived."
-      },
-      "advanced": {
-        "title": "Advanced logs",
-        "desc": ""
-      }
-    },
-    "import": {
-      "scan": {
-        "title": "Import from desktop",
-        "descTop": {
-          "line1": "In Ledger Live Desktop, go to:",
-          "line2": "Settings > Accounts > Export accounts > Export"
-        },
-        "descBottom": "Open Ledger Live Desktop & Scan QR Code"
-      },
-      "result": {
-        "title": "Import accounts",
-        "newAccounts": "New accounts",
-        "updatedAccounts": "Updated accounts",
-        "empty": "Add a new account",
-        "descEmpty": "<0><0>No accounts</0></0> were found. Please try again or go back to Setup",
-        "alreadyImported": "Already imported",
-        "noAccounts": "Nothing to import",
-        "unsupported": "Unsupported",
-        "settings": "App settings",
-        "includeGeneralSettings": "Import Desktop settings"
-      },
-      "fallback": {
-        "header": "Import account",
-        "title": "Enable camera",
-        "desc": "Please enable Camera in Settings to scan QR codes.",
-        "buttonTitle": "Go to Settings"
-      }
-    },
-    "availableBalance": "Available balance",
-    "totalSupplied": "Amount deposited",
-    "tronFrozen": "Frozen",
-    "bandwidth": "Bandwidth",
-    "energy": "Energy",
-    "delegatedAssets": "Delegated assets",
-    "undelegating": "Undelegating",
-    "delegation": {
-      "sectionLabel": "Delegation(s)",
-      "addDelegation": "Add delegation",
-      "info": {
-        "title": "Earn rewards",
-        "cta": "Earn rewards"
-      }
-    },
-    "claimReward": {
-      "sectionLabel": "Rewards",
-      "cta": "Claim"
-    },
-    "undelegation": {
-      "sectionLabel": "Undelegation(s)"
-    },
-    "nft": {
-      "receiveNft": "Receive NFT",
-      "howTo": "To add NFTs, you need to <0>receive them</0> using your <1>{{currency}} address</1>."
-    },
-    "readOnly": {
-      "noTransaction": {
-        "title": "You don't have any transactions",
-        "subtitle": "You'll need a device in order to buy or receive {{assetName}}"
-      }
-    }
-  },
-  "accounts": {
-    "title": "Accounts",
-    "importNotification": {
-      "message": "Your accounts were imported successfully!"
-    },
-    "row": {
-      "syncPending": "Synchronizing...",
-      "upToDate": "Synchronized",
-      "error": "Error",
-      "queued": "Awaiting",
-      "showTokens": "Show {{length}} token",
-      "showTokens_plural": "Show {{length}} tokens",
-      "showSubAccounts": "Show {{length}} subaccount",
-      "showSubAccounts_plural": "Show {{length}} subaccounts",
-      "hideTokens": "Hide token",
-      "hideTokens_plural": "Hide tokens",
-      "hideSubAccounts": "Hide subaccount",
-      "hideSubAccounts_plural": "Hide subaccounts",
-      "algorand": {
-        "showTokens": "Show {{length}} ASA",
-        "showTokens_plural": "Show {{length}} ASA",
-        "hideTokens": "Hide ASA",
-        "hideTokens_plural": "Hide ASA"
-      }
-    },
-    "noResultsFound": "No asset found",
-    "noResultsDesc": "Please verify the spelling and try again",
-    "readOnly": {
-      "moreCrypto": {
-        "title": "+ more than 6000 others",
-        "subtitle": "Ledger supports more than 6000 coins and tokens"
-      }
-    }
-  },
-  "distribution": {
-    "header": "Asset allocation",
-    "list": "Asset allocation ({{count}})",
-    "assets": "asset",
-    "assets_plural": "assets",
-    "total": "Total balance:",
-    "listAccount": "Asset allocation ({{count}})",
-    "title": "Assets",
-    "moreAssets": "Add more"
-  },
-  "help": {
-    "gettingStarted": {
-      "title": "Getting started",
-      "desc": "Start here"
-    },
-    "helpCenter": {
-      "title": "Ledger Support",
-      "desc": "Get help"
-    },
-    "ledgerAcademy": {
-      "title": "Ledger Academy",
-      "desc": "Learn about crypto"
-    },
-    "facebook": {
-      "title": "Facebook",
-      "desc": "Like our page"
-    },
-    "twitter": {
-      "title": "Twitter",
-      "desc": "Follow us"
-    },
-    "github": {
-      "title": "Github",
-      "desc": "Review our code"
-    },
-    "status": {
-      "title": "Ledger Status",
-      "desc": "Check our system status"
-    }
-  },
-  "settings": {
-    "header": "Settings",
-    "resources": "Ledger resources",
-    "display": {
-      "title": "General",
-      "desc": "Configure general Ledger Live settings.",
-      "carousel": "Carousel visibility",
-      "carouselDesc": "Enable visibility of the carousel on Portfolio",
-      "language": "Display language",
-      "languageDesc": "Set the language displayed in Ledger Live.",
-      "region": "Region",
-      "regionDesc": "Choose your region to update formats of dates, time and currencies.",
-      "password": "Password lock",
-      "passwordDesc": "Set a password to protect Ledger Live data on your phone.",
-      "counterValue": "Preferred currency",
-      "theme": "Theme",
-      "themeDesc": "Set the app UI theme",
-      "themes": {
-        "system": "System",
-        "dark": "Dark",
-        "light": "Light",
-        "dusk": "Dusk"
-      },
-      "counterValueDesc": "Choose the currency for balances and operations.",
-      "exchange": "Rate provider",
-      "exchangeDesc": "Set provider of exchange rate from Bitcoin to {{fiat}}",
-      "stock": "Regional market indicator",
-      "stockDesc": "Choose Western to display market increases in green or Eastern to display them in red.",
-      "reportErrors": "Bug reports",
-      "reportErrorsDesc": "Automatically send reports to help Ledger improve its products.",
-      "developerMode": "Developer mode",
-      "developerModeDesc": "Show developer apps in the Manager and enable Testnet apps.",
-      "analytics": "Analytics",
-      "analyticsDesc": "Enable analytics to help Ledger improve user experience.",
-      "analyticsModal": {
-        "title": "Share analytics",
-        "desc": "Enable analytics to help Ledger improve user experience",
-        "bullet0": "Clicks",
-        "bullet1": "In-app page visits",
-        "bullet2": "Redirect to webpage",
-        "bullet3": "Actions: send, receive, lock, etc",
-        "bullet4": "End of page scroll",
-        "bullet5": "App (un)installation and version",
-        "bullet6": "Number of accounts, currencies and operations",
-        "bullet7": "Overall and page session duration",
-        "bullet8": "Ledger device type and firmware"
-      },
-      "technicalData": "Technical data",
-      "technicalDataDesc": "Ledger will automatically collect anonymized technical data to improve user experience.",
-      "technicalDataModal": {
-        "title": "Technical data",
-        "desc": "Ledger will automatically collect anonymized technical data to improve user experience.",
-        "bullet1": "Anonymous unique application ID",
-        "bullet2": "Ledger Live version, OS region, language and region"
-      },
-      "hideEmptyTokenAccounts": "Hide empty token accounts",
-      "hideEmptyTokenAccountsDesc": "All empty token accounts in the Assets page will be hidden."
-    },
-    "currencies": {
-      "header": "Currencies",
-      "rateProvider": "Rate Provider ({{currencyTicker}}→BTC)",
-      "rateProviderDesc": "Choose the provider of the rate between {{currencyTicker}} and Bitcoin.",
-      "confirmationNb": "Number of confirmations",
-      "confirmationNbDesc": "Set the number of network confirmations for transactions to be approved.",
-      "currencySettingsTitle": "{{currencyName}} Settings",
-      "placeholder": "No settings for this asset"
-    },
-    "accounts": {
-      "header": "Accounts",
-      "title": "Accounts",
-      "desc": "Manage assets display in the app.",
-      "hideTokenCTA": "Hide token",
-      "showContractCTA": "Show contract",
-      "blacklistedTokens": "Hidden token list",
-      "blacklistedTokensDesc": "You can hide tokens by going to the accounts list then long-pressing on the token and selecting 'Hide token'.",
-      "blacklistedTokensModal": {
-        "title": "Hide token",
-        "desc": "This action will hide all <1><0>{tokenName}</0></1> accounts, you can show them again using <3>Settings > Accounts</3>.",
-        "confirm": "Hide token"
-      },
-      "hideNFTCollectionCTA": "Hide collection",
-      "hiddenNFTCollections": "Hidden NFT collections",
-      "hiddenNFTCollectionsDesc": "You can hide tokens by going to the account then long-pressing on a collection and selecting \"Hide Collection\".",
-      "hideNFTCollectionModal": {
-        "title": "Hide Collection?",
-        "desc": "You can unhide this collection in the setting options."
-      },
-      "cryptoAssets": {
-        "header": "Crypto assets",
-        "title": "Crypto assets",
-        "desc": "Select a crypto assets to edit its settings."
-      }
-    },
-    "about": {
-      "title": "About",
-      "desc": "App information, terms and conditions, and privacy policy.",
-      "appDescription": "With Ledger Live, Secure, Buy, Sell, Exchange, Grow and Manage your crypto. All-in-one place.",
-      "appVersion": "Version",
-      "termsConditions": "Terms and conditions",
-      "termsConditionsDesc": "By using Ledger Live you are deemed to have accepted our terms and conditions.",
-      "privacyPolicy": "Privacy policy",
-      "privacyPolicyDesc": "See what personal data are collected, why and how they are used.",
-      "liveReview": {
-        "title": "Feedback",
-        "desc": "Give us your feedback on the app",
-        "ios": "Review in the App Store",
-        "android": "Review in the Google Play store"
-      }
-    },
-    "help": {
-      "title": "Help",
-      "header": "Help",
-      "desc": "Learn more about Ledger Live or how to get help.",
-      "support": "Ledger Support",
-      "supportDesc": "If you have a problem, get help using Ledger Live with your hardware wallet.",
-      "configureDevice": "Set up a device",
-      "configureDeviceDesc": "Set up as a new device or restore an existing device. Accounts and settings are preserved.",
-      "clearCache": "Clear cache",
-      "clearCacheDesc": "The transactions on the network will be scanned and your accounts will be recalculated.",
-      "clearCacheModal": "Are you sure?",
-      "clearCacheModalDesc": "A fresh and complete scan of transactions on the network will be done. Account histories will be rebuilt and balances will be recalculated.",
-      "clearCacheButton": "Clear",
-      "exportLogs": "Save logs",
-      "exportLogsDesc": "Saving Ledger Live logs may be needed for troubleshooting purposes.",
-      "hardReset": "Reset Ledger Live",
-      "hardResetDesc": "This has no impact on your assets. Erases all data in Ledger Live, including account data, transaction histories and settings. Use your Ledger device to reload and manage your crypto assets on an empty Ledger Live.",
-      "repairDevice": "Repair your Ledger device",
-      "repairDeviceDesc": "If you have an issue updating your device and cannot resume updates, you can try this to repair your device."
-    },
-    "experimental": {
-      "title": "Experimental features",
-      "desc": "Try out the Experimental features and let us know what you think.",
-      "disclaimer": "These are Experimental features provided on an \"as is\" basis for our community of tech enthusiasts. They may change, break or be removed at any time. By enabling them, you agree to use them at your own risk."
-    },
-    "developer": {
-      "title": "Developer",
-      "desc": "Try out the Developer features and let us know what you think.",
-      "customManifest": {
-        "title": "Load Custom Platform Manifest"
-      }
-    }
-  },
-  "migrateAccounts": {
-    "banner": "Ledger Live accounts update",
-    "overview": {
-      "headerTitle": "Account update",
-      "title": "Ledger Live accounts update",
-      "subtitle": "New features in Ledger Live means your accounts need to be updated",
-      "notice": "{{accountCount}} account could not be updated. Please connect the device associated to the account below.",
-      "notice_plural": "{{accountCount}} accounts could not be updated. Please connect the device associated to the accounts below.",
-      "currency": "1 {{currency}} account needs to be updated",
-      "currency_plural": "{{count}} {{currency}} accounts need to be updated",
-      "start": "Start update",
-      "continue": "Continue update"
-    },
-    "progress": {
-      "headerTitle": "Updating accounts",
-      "pending": {
-        "title": "{{currency}} update in progress",
-        "subtitle": "Please wait for your account to be updated."
-      },
-      "notice": {
-        "title": "{{currency}} update incomplete",
-        "subtitle": "No {{currency}} accounts could be updated using this device.",
-        "cta": "Continue",
-        "ctaNextCurrency": "Continue with {{currency}}"
-      },
-      "done": {
-        "title": "{{currency}} update complete",
-        "subtitle": "Congratulations, your {{currency}} accounts were updated successfully.",
-        "cta": "Continue",
-        "ctaNextCurrency": "Continue with {{currency}}",
-        "ctaDone": "Done"
-      },
-      "error": {
-        "cta": "Retry"
-      }
-    },
-    "connectDevice": {
-      "headerTitle": "Connect device"
-    }
-  },
-  "transfer": {
-    "recipient": {
-      "input": "Enter address"
-    },
-    "send": {
-      "title": "Send",
-      "description": "Send crypto to another wallet."
-    },
-    "fees": {
-      "title": "Edit fees"
-    },
-    "receive": {
-      "title": "Receive",
-      "description": "Receive crypto from another wallet.",
-      "titleReadOnly": "Unverified address",
-      "headerTitle": "Crypto asset",
-      "titleDevice": "Connect device",
-      "verifySkipped": "Your receive address was not confirmed on your Ledger device. Please verify your {{accountType}} address to stay secure.",
-      "verifyPending": "Please verify that the {{currencyName}} address displayed on your Ledger device exactly matches the one displayed on your phone.",
-      "verified": "Address confirmed. Check again if you copied or scanned it.",
-      "verifyAgain": "Check again",
-      "noAccount": "No account found",
-      "address": "Address for account",
-      "copyAddress": "Copy address",
-      "shareAddress": "Share address",
-      "addressCopied": "Address copied!",
-      "taprootWarning": "Make sure the sender supports taproot",
-      "notSynced": {
-        "text": "Synchronizing",
-        "desc": "This may take a moment if you have many transactions or if you have a slow internet connection."
-      },
-      "readOnly": {
-        "title": "Receive",
-        "text": "Please be careful",
-        "desc": "You are about to view an address which was not verified. Verify addresses on your device to stay secure.",
-        "verify": "The address of {{accountType}} was not verified. Verify addresses on your device to stay secure."
-      },
-      "noResultsFound": "No crypto asset found",
-      "noResultsDesc": "Please verify the spelling and try again"
-    },
-    "buy": {
-      "title": "Buy",
-      "description": "Buy crypto securely with cash."
-    },
-    "sell": {
-      "title": "Sell",
-      "description": "Sell crypto securely for cash."
-    },
-    "exchange": {
-      "title": "Buy / Sell"
-    },
-    "swap": {
-      "title": "Swap",
-      "description": "Exchange crypto to crypto.",
-      "selectDevice": "Select your device",
-      "broadcasting": "Broadcasting swap",
-      "loadingFees": "Loading network fees...",
-      "landing": {
-        "header": "Swap",
-        "title": "Welcome to Swap",
-        "whatIsSwap": "What is Swap?",
-        "disclaimer": "Exchange crypto directly from your Ledger device. This service is not available in some countries, including the US."
-      },
-      "unauthorizedRates": {
-        "cta": "Reset verification",
-        "banner": "Reset your KYC and update Live to swap with Wyre.",
-        "bannerCTA": "Reset KYC"
-      },
-      "main": {
-        "header": "Swap"
-      },
-      "kyc": {
-        "disclaimer": "I acknowledge that my location data will be shared with third parties for compliance purposes.",
-        "cta": "Continue",
-        "wyre": {
-          "title": "Complete your KYC",
-          "subtitle": "Your information is collected by LEDGER on behalf of and transferred to WYRE for KYC purposes. For more information, please check our Privacy Policy",
-          "pending": {
-            "cta": "Continue",
-            "title": "KYC submitted for approval",
-            "subtitle": "Your KYC has been submitted and is pending approval.",
-            "link": "Learn more about KYC"
-          },
-          "approved": {
-            "cta": "Continue",
-            "title": "KYC approved!",
-            "subtitle": "Your KYC has been submitted and has been approved.",
-            "link": "Learn more about KYC"
-          },
-          "closed": {
-            "cta": "Reset KYC",
-            "title": "KYC application rejected",
-            "subtitle": "Wyre rejected the data you provided for KYC purposes",
-            "link": "Learn more about KYC"
-          },
-          "form": {
-            "firstName": "First Name",
-            "lastName": "Last Name",
-            "street1": "Street Address Line 1",
-            "street2": "Street Address Line 2",
-            "city": "City",
-            "state": "State",
-            "country": "Country",
-            "postalCode": "Zip Code",
-            "dateOfBirth": "Date of birth",
-            "firstNamePlaceholder": "Enter your first name",
-            "lastNamePlaceholder": "Enter your last name",
-            "street1Placeholder": "Eg. 13, Maple street",
-            "street2Placeholder": "Eg. 13, Maple street",
-            "cityPlaceholder": "Eg. San José",
-            "postalCodePlaceholder": "Enter your 5 digit Zip code",
-            "statePlaceholder": "Select your state",
-            "dateOfBirthPlaceholder": "YYYY-MM-DD",
-            "firstNameError": "Enter your first name to continue",
-            "lastNameError": "Enter your last name to continue",
-            "street1Error": "Enter your address",
-            "cityError": "Enter the city you live in the USA",
-            "stateError": "Select your state to continue",
-            "postalCodeError": "Enter a valid US ZIP code",
-            "dateOfBirthError": "Enter your date of birth"
-          }
-        },
-        "states": "Select your state"
-      },
-      "notAvailable": {
-        "title": "Service temporarily unavailable, or not available in your country"
-      },
-      "payoutModal": {
-        "title": "Payout fees",
-        "description": "Payout fees are not shown on the device and substracted from the amount.",
-        "cta": "Close"
-      },
-      "pendingOperation": {
-        "description": "Your Swap operation has been sent to the network for confirmation. It may take up to an hour before you receive your {{targetCurrency}}.",
-        "label": "Your Swap ID:",
-        "title": "Swap broadcast successfully ",
-        "disclaimer": "Take note of your Swap ID number in case you’d need assistance from {{provider}} support.",
-        "cta": "See details"
-      },
-      "tradeMethod": {
-        "float": "Floating rate",
-        "floatUnavailable": "Floating rate not supported for this pair",
-        "fixed": "Fixed rate",
-        "fixedUnavailable": "Fixed rate not supported for this pair",
-        "floatDesc": "Your amount could change depending on the market conditions.",
-        "fixedDesc": "Your amount will remain the same irrespective of the changes on the market. Fixed rate updates every 30 seconds",
-        "by": "By",
-        "modalTitle": "Floating or fixed rate?"
-      },
-      "form": {
-        "validate": "Confirm Swap transaction",
-        "tab": "Exchange",
-        "button": "Continue",
-        "from": "From",
-        "to": "To",
-        "source": "Source",
-        "target": "Target account",
-        "noAccount": "You don’t have {{currency}} account",
-        "balance": "Balance <0>123</0>",
-        "fromAccount": "Select account",
-        "toAccount": "Select account",
-        "paraswapCTA": "Looking for Paraswap? It has been moved to the Discover tab!",
-        "quote": "Quote",
-        "receive": "Receive",
-        "amount": {
-          "useMax": "Use max",
-          "available": "Total available"
-        },
-        "noAsset": {
-          "title": "You have no asset to swap",
-          "desc": "Buy some and come back to swap"
-        },
-        "noApp": {
-          "title": "{{appName}} app not installed",
-          "desc": "Please go to Manager to install the {{appName}} app.",
-          "cta": "Go to Manager",
-          "close": "Close"
-        },
-        "noAccounts": {
-          "title": "No {{ticker}} to swap",
-          "desc": "Your {{currencyName}} accounts have no balance to swap.",
-          "addAccountCta": "Add Account",
-          "cta": "Close"
-        },
-        "outdatedApp": {
-          "title": "App update available",
-          "desc": "You need to update the {{appName}} app.",
-          "cta": "Go to Manager",
-          "close": "Close"
-        },
-        "summary": {
-          "from": "From",
-          "to": "To",
-          "send": "Send",
-          "payoutNetworkFees": "Payout fees",
-          "payoutNetworkFeesTooltip": "This amount will not be shown on your device",
-          "receive": "Amount",
-          "receiveFloat": "Amount to receive before service fees",
-          "provider": "Provider",
-          "method": "Rate",
-          "fees": "Max fees",
-          "disclaimer": {
-            "title": "Terms and conditions",
-            "desc": "By clicking “Accept”,  I acknowledge and accept that this service is exclusively governed by <0>{{provider}}</0>'s Terms & Conditions.",
-            "tos": "Terms & conditions",
-            "accept": "Accept",
-            "reject": "Close"
-          }
-        }
-      },
-      "operationDetails": {
-        "swapId": "Swap ID",
-        "provider": "Provider",
-        "date": "Date",
-        "from": "From",
-        "fromAmount": "Amount sent",
-        "to": "To",
-        "toAmount": "Amount to receive",
-        "statusTooltips": {
-          "expired": "Please contact the swap provider with your swap ID for more information.",
-          "refunded": "Please contact the swap provider with your swap ID for more information.",
-          "pending": "Please wait while the swap provider is processing the transaction.",
-          "onhold": "Please contact the swap provider with your swap ID to solve the situation.",
-          "finished": "Your swap was completed successfully."
-        }
-      },
-      "missingApp": {
-        "title": "Please install the Exchange app on your device",
-        "description": "Go to manager and install Exchange app to swap assets",
-        "button": "Go to Manager"
-      },
-      "outdatedApp": {
-        "title": "Please update the Exchange app on your device",
-        "description": "Go to manager and update Exchange app to swap assets",
-        "button": "Go to Manager"
-      },
-      "emptyState": {
-        "title": "No {{currency}} account",
-        "description": "You need to add an account before swapping {{currency}}",
-        "CTAButton": "Add account"
-      },
-      "history": {
-        "tab": "History",
-        "disclaimer": "Your swap mobile transactions are not synchronized with Ledger Live Desktop",
-        "exportButton": "Export operations",
-        "exportFilename": "Swap operations",
-        "empty": {
-          "title": "Your previous swaps will appear here",
-          "desc": "Either you have not made any swaps yet, or Ledger Live has been reset in the meantime."
-        }
-      }
-    },
-    "swapv2": {
-      "form": {
-        "summary": {
-          "from": "From",
-          "to": "To",
-          "send": "Send",
-          "payoutNetworkFees": "Payout fees",
-          "payoutNetworkFeesTooltip": "This amount will not be shown on your device",
-          "receive": "Amount",
-          "receiveFloat": "Amount to receive before service fees",
-          "provider": "Provider",
-          "method": "Rate",
-          "fees": "Fees"
-        }
-      }
-    },
-    "lending": {
-      "title": "Lend crypto",
-      "titleTransferTab": "Earn",
-      "descriptionTransferTab": "Earn passive income.",
-      "actionTitle": "Lend",
-      "accountActions": {
-        "approve": "Approve",
-        "supply": "Supply",
-        "withdraw": "Withdraw"
-      },
-      "highFees": {
-        "title": "High fees on Ethereum",
-        "description": "Due to congestion on the Ethereum network, you may experience high fees when issuing transactions."
-      },
-      "account": {
-        "amountSupplied": "Amount deposited",
-        "amountSuppliedTooltip": "Amount lent to the network",
-        "currencyAPY": "Currency APY",
-        "currencyAPYTooltip": "Yearly return rate of a deposit that’s continuously compounded",
-        "accruedInterests": "Interest balance",
-        "accruedInterestsTooltip": "Interest generated on your lent assets",
-        "interestEarned": "Interest earned",
-        "interestEarnedTooltip": "Interest you have earned after withdrawal",
-        "openLoans": "Open loans",
-        "closedLoans": "Closed loans"
-      },
-      "banners": {
-        "needApproval": "You need to approve this account before being able to lend assets.",
-        "fullyApproved": "You have fully approved this account. You can reduce the amount at a fee.",
-        "approvedCanReduce": "You have approved <0>{{value}}</0> on this account. You can reduce the amount at a fee.",
-        "approvedButNotEnough": "You have approved <0>{{value}}</0> on this account.",
-        "approving": "You can deposit assets once the account approval is confirmed.",
-        "notEnough": "You must increase the limit approved on your account to lend."
-      },
-      "howDoesLendingWork": "How does lending works",
-      "dashboard": {
-        "tabTitle": "Dashboard",
-        "assetsTitle": "Assets to lend",
-        "accountsTitle": "Approved accounts",
-        "emptySateDescription": "You can lend assets directly from your Ethereum accounts and earn interest.",
-        "apy": "{{value}} APY",
-        "activeAccount": {
-          "account": "Account",
-          "amountSupplied": "Amount deposited",
-          "interestEarned": "Interest earned",
-          "status": "Account status",
-          "EARNING": "Earning",
-          "ENABLING": "Approving",
-          "INACTIVE": "Inactive",
-          "SUPPLYING": "Supplying",
-          "approve": "Approve",
-          "supply": "Supply",
-          "withdraw": "Withdraw",
-          "amountRedeemed": "Amount withdrawn",
-          "endDate": "End date"
-        }
-      },
-      "closedLoans": {
-        "tabTitle": "Closed loans",
-        "description": "View all your withdrawn loans and the interest you have earned.",
-        "cta": "Lend asset"
-      },
-      "history": {
-        "tabTitle": "History",
-        "description": "View the history of all your loan transactions.",
-        "cta": "Lend asset"
-      },
-      "terms": {
-        "label": "Lend crypto",
-        "title": "Lend assets on the Compound Protocol",
-        "description": "The Compound protocol allows you to lend and borrow assets on the Ethereum network. You can lend assets and earn interest directly from your Ledger acccount.",
-        "switchLabel": "I have read and agree with the <0><0>Terms of Use</0></0>."
-      },
-      "info": {
-        "1": {
-          "label": "Step 1/3",
-          "title": "Approving an account allows the protocol to process future loans.",
-          "description": "You need to authorize the Compound smart contract to transfer up to a certain amount of assets to the protocol. Enabling an account gives permission to the protocol to process future loans."
-        },
-        "2": {
-          "label": "Step 2/3",
-          "title": "Deposit assets to earn interest.",
-          "description": "Once an account is approved, you can select the amount of assets you want to lend and issue a transaction to the protocol. Interest accrue immediately after the transaction is confirmed."
-        },
-        "3": {
-          "label": "Step 3/3",
-          "title": "Withdraw assets at any time.",
-          "description": "You can withdraw your assets and earned interest at any time, partially or entirely, directly from your Ledger account.",
-          "cta": "Lend now"
-        },
-        "title": "Lend crypto"
-      },
-      "noTokenAccount": {
-        "info": {
-          "title": "You don’t have a {{ name }} account.",
-          "description": "In order to deposit funds and lend crypto you need a {{ name }} account. Please Receive funds on your Ethereum address."
-        },
-        "buttons": {
-          "receive": "Receive {{ name }}",
-          "buy": "Buy {{ name }}"
-        }
-      },
-      "enable": {
-        "info": {
-          "title": "This account is not approved",
-          "description": "You need to approve an account before being able to lend this asset.",
-          "cta": "Approve Account"
-        },
-        "stepperHeader": {
-          "selectAccount": "Choose an account",
-          "enable": "Approve",
-          "advanced": "Advanced",
-          "amount": "Enter amount",
-          "summary": "Summary",
-          "selectDevice": "Select Device",
-          "connectDevice": "Connect Device",
-          "stepRange": "Step {{currentStep}} of {{totalSteps}}"
-        },
-        "selectAccount": {
-          "enabledAccountsAmount": "You have {{number}} account that approved {{amount}}",
-          "enabledAccountsAmount_plural": "You have {{number}} accounts that approved {{amount}}",
-          "enabledAccountsNoLimit": "You have {{number}} account that approved an unlimited amount of {{ currency }}",
-          "enabledAccountsNoLimit_plural": "You have {{number}} accounts that approved an unlimited amount of {{ currency }}",
-          "noEnabledAccounts": "You need to approve an account before you can lend."
-        },
-        "enable": {
-          "summary": "<0>I grant the </0><1>{{contractName}}</1><0> smart contract access to my </0><1>{{accountName}}</1><0> account for a </0><1>{{amount}}</1><0> amount</0>",
-          "limit": "limited {{amount}}",
-          "noLimit": "no limit {{assetName}}",
-          "contractName": "Compound {{currencyName}}",
-          "advanced": "Advanced"
-        },
-        "advanced": {
-          "amountLabel": "Amount to approve",
-          "amountLabelTooltip": "This limits the amount available to the smart contract.",
-          "limit": "Limit",
-          "limited": "Limited",
-          "noLimit": "No Limit"
-        },
-        "amount": {
-          "totalAvailable": "Total available"
-        },
-        "validation": {
-          "success": "Operation sent successfully",
-          "info": "The approval was sent to the network for confirmation. You’ll be able to issue loans once it is confirmed.",
-          "extraInfo": "Transactions can take some time to be displayed in an explorer and to be confirmed.",
-          "button": {
-            "done": "Close"
-          }
-        }
-      },
-      "supply": {
-        "stepperHeader": {
-          "amount": "Supply",
-          "summary": "Summary",
-          "selectDevice": "Select Device",
-          "connectDevice": "Connect Device",
-          "stepRange": "Step {{currentStep}} of {{totalSteps}}"
-        },
-        "amount": {
-          "totalAvailable": "Available balance",
-          "placeholderMax": "Withdraw Max"
-        },
-        "validation": {
-          "success": "Deposit sent successfully",
-          "info": "You will start earning interest once the network has confirmed the deposit.",
-          "extraInfo": "Transactions can take some time to be displayed in an explorer and to be confirmed.",
-          "button": {
-            "done": "Done",
-            "cta": "View details"
-          }
-        }
-      },
-      "withdraw": {
-        "stepperHeader": {
-          "amount": "Withdraw",
-          "summary": "Summary",
-          "selectDevice": "Select Device",
-          "connectDevice": "Connect Device",
-          "stepRange": "Step {{currentStep}} of {{totalSteps}}"
-        },
-        "validation": {
-          "success": "Withdrawal sent successfully",
-          "info": "Your assets will be available once the network has confirmed the withdrawal.",
-          "button": {
-            "done": "Done",
-            "cta": "View details"
-          }
-        }
-      }
-    }
-  },
-  "sync": {
-    "error": "Sync Error",
-    "loading": "Sync"
-  },
-  "scanning": {
-    "loading": "Searching devices..."
-  },
-  "send": {
-    "tooMuchUTXOBottomModal": {
-      "cta": "Continue",
-      "description": "This transaction may take long to verify and sign because the account has a significant number of coins.",
-      "title": "UTXO message"
-    },
-    "highFeeModal": "Be careful, network fees are greater than <1>10%</1> of the amount. Do you want to continue?",
-    "scan": {
-      "title": "Scan QR code",
-      "descBottom": "Please center the QR code inside the square.",
-      "fallback": {
-        "header": "Scan QR code",
-        "title": "Enable camera",
-        "desc": "Please enable Camera in Settings to scan QR codes.",
-        "buttonTitle": "Go to Settings"
-      }
-    },
-    "stepperHeader": {
-      "selectAccount": "Account to debit",
-      "recipientAddress": "Recipient address",
-      "selectAmount": "Amount",
-      "summary": "Summary",
-      "selectDevice": "Select device",
-      "connectDevice": "Connect device",
-      "stepRange": "Step {{currentStep}} of {{totalSteps}}",
-      "quantity": "Quantity",
-      "selectCollection": "Collection",
-      "selectNft": "NFT"
-    },
-    "recipient": {
-      "scan": "Scan QR code",
-      "enterAddress": "Enter address",
-      "input": "Enter address",
-      "verifyAddress": "Please verify the address matches the one shared by the recipient."
-    },
-    "amount": {
-      "available": "Total available",
-      "useMax": "Use max",
-      "loadingNetwork": "Loading network fees...",
-      "noRateProvider": "Not available",
-      "quantityAvailable": "Quantity available"
-    },
-    "summary": {
-      "subaccountsWarning": "You will need to refill this account with {{ currency }} in order to send the tokens of this account",
-      "tag": "Tag (Optional)",
-      "validateTag": "Validate tag",
-      "total": "Total",
-      "amount": "Amount",
-      "from": "From",
-      "to": "To",
-      "infoTotalTitle": "Total debit",
-      "infoTotalDesc": "Includes transaction amount and the selected network fees",
-      "gasLimit": "Gas limit",
-      "gasPrice": "Gas price",
-      "maxFees": "Max fees",
-      "validateGasLimit": "Validate gas limit",
-      "fees": "Fees",
-      "validateFees": "Validate Fees",
-      "customizeFees": "Customize Fees",
-      "memo": {
-        "title": "Memo",
-        "type": "Memo type",
-        "value": "Memo value"
-      },
-      "validateMemo": "Validate memo",
-      "quantity": "Quantity"
-    },
-    "validation": {
-      "message": "On your device, confirm the transaction to sign it securely.",
-      "sent": "Transaction sent",
-      "amount": "Amount",
-      "fees": "Fees",
-      "confirm": "Your account balance will be updated once the network confirms the transaction.",
-      "button": {
-        "details": "View details",
-        "retry": "Retry"
-      }
-    },
-    "fees": {
-      "title": "Network fees",
-      "validate": "Confirm",
-      "required": "Fees are required",
-      "chooseGas": "Choose a gas price",
-      "higherFaster": "Higher gas price means a faster confirmation.",
-      "edit": {
-        "title": "Choose unit"
-      },
-      "networkInfo": "Choose the amount of network fees to include in the transaction. The amount of fees affects the processing speed of the transaction"
-    },
-    "verification": {
-      "streaming": {
-        "accurate": "Loading... ({{percentage}})",
-        "inaccurate": "Loading..."
-      }
-    },
-    "info": {
-      "maxSpendable": {
-        "title": "Max spendable amount",
-        "description": "The maximum spendable amount is the total balance in an account that is available to send in a transaction."
-      }
-    }
-  },
-  "requestAccount": {
-    "stepperHeader": {
-      "selectCrypto": "Select crypto",
-      "selectAccount": "Select account",
-      "stepRange": "Step {{currentStep}} of {{totalSteps}}"
-    },
-    "selectAccount": {
-      "addAccount": "Add {{currency}} account"
-    }
-  },
-  "freeze": {
-    "stepperHeader": {
-      "info": "Earn rewards",
-      "selectAmount": "Freeze",
-      "summary": "Summary",
-      "selectDevice": "Select device",
-      "connectDevice": "Connect device",
-      "stepRange": "Step {{currentStep}} of {{totalSteps}}"
-    },
-    "info": {
-      "description": "Freeze TRX to earn rewards securely, keeping control of your assets.",
-      "steps": {
-        "0": "Delegated assets remain yours.",
-        "1": "You can unfreeze your assets after 3 days.",
-        "2": "Freeze and vote securely with your Ledger device."
-      },
-      "howVotingWorks": "How voting works",
-      "cta": "Continue"
-    },
-    "amount": {
-      "available": "Total available",
-      "noRateProvider": "Not available",
-      "infoLabel": "Bandwidth or Energy"
-    },
-    "validation": {
-      "message": "Always verify that your device displays the address exactly as it was originally given to you.",
-      "success": "Assets frozen",
-      "amount": "Amount",
-      "info": "You will start earning {{resource}} once the network has confirmed the freeze. You can shortly vote for Super Representatives to also earn rewards.",
-      "button": {
-        "pending": "Transaction is being validated.",
-        "pendingDesc": "Please wait a moment before voting.",
-        "vote": "Vote",
-        "voteTimer": "0:{{time}}",
-        "later": "I will vote later",
-        "retry": "Retry"
-      }
-    }
-  },
-  "unfreeze": {
-    "stepperHeader": {
-      "selectAmount": "Unfreeze",
-      "summary": "Summary",
-      "selectDevice": "Select device",
-      "connectDevice": "Connect device",
-      "stepRange": "Step {{currentStep}} of {{totalSteps}}"
-    },
-    "amount": {
-      "title": "Select the type of asset to unfreeze",
-      "info": "Unfreezing will decrease your {{resource}} and will cancel all your votes.",
-      "cta": "Continue"
-    },
-    "validation": {
-      "success": "Your assets were unfrozen successfully",
-      "info": "Your {{resource}} points will be decreased and all your votes will be canceled.",
-      "button": {
-        "done": "Done",
-        "cta": "See details"
-      }
-    }
-  },
-  "claimReward": {
-    "stepperHeader": {
-      "selectDevice": "Select device",
-      "connectDevice": "Connect device",
-      "stepRange": "Step {{currentStep}} of {{totalSteps}}"
-    },
-    "validation": {
-      "success": "Your rewards were added to the available balance.",
-      "button": {
-        "done": "Done",
-        "cta": "See details"
-      }
-    }
-  },
-  "vote": {
-    "stepperHeader": {
-      "selectValidator": "Cast votes",
-      "castVote": "My votes",
-      "selectDevice": "Select device",
-      "connectDevice": "Connect device",
-      "stepRange": "Step {{currentStep}} of {{totalSteps}}"
-    },
-    "selectValidator": {},
-    "castVotes": {
-      "ranking": "Ranking: <0>{{rank}}</0>",
-      "nbOfVotes": "Number of votes {{amount}}",
-      "percentage": "Percentage",
-      "estYield": "Est. yield",
-      "addMoreVotes": "Add more votes",
-      "votesRemaining": "Votes remaining: <0>{{total}}</0>",
-      "maxVotesAvailable": "Max votes available: <0>{{total}}</0>",
-      "voteFor": "Vote for",
-      "validateVotes": "Validate votes",
-      "votesRequired": "Votes required ",
-      "allVotesUsed": "All votes used",
-      "removeVotes": "Remove votes"
-    },
-    "validation": {
-      "message": "Always verify that your device displays the address exactly as it was originally given to you.",
-      "success": "Your votes were cast successfully",
-      "info": "",
-      "button": {}
-    }
-  },
-  "addAccounts": {
-    "supportLinks": {
-      "segwit_or_native_segwit": "Segwit or Native segwit?"
-    },
-    "quitConfirmation": {
-      "title": "Cancel add account",
-      "desc": "Are you sure you want to cancel adding accounts?"
-    },
-    "imported": "Asset added successfully",
-    "sections": {
-      "importable": {
-        "title": "Add existing account"
-      },
-      "creatable": {
-        "title": "Add new account"
-      },
-      "imported": {
-        "title": "Accounts already in the Portfolio ({{length}})"
-      },
-      "migrate": {
-        "title": "Accounts to update"
-      }
-    },
-    "success": {
-      "desc": "View your accounts or add other accounts",
-      "secondaryCTA": "Add new asset",
-      "cta": "See your asset"
-    },
-    "stopScanning": "Stop scanning",
-    "retryScanning": "Retry scanning",
-    "retry": "Retry",
-    "done": "Done",
-    "finalCta": "Continue",
-    "finalCtaForSwap": "Go back to Swap",
-    "synchronizing": "Synchronizing",
-    "synchronizingDesc": "Your accounts are being synchronized. This can take a while...",
-    "noAccountToCreate": "Could not create <1><0>{{currencyName}}</></> account. Restart the process and sync your accounts.",
-    "cantCreateAccount": "A new account cannot be added before receiving assets on your <1><0>{{accountName}}</></> account.",
-    "tokens": {
-      "title": "Add token",
-      "createParentCurrencyAccount": "Add {{parrentCurrencyName}} account",
-      "erc20": {
-        "title": "Add token",
-        "disclaimer": "{{tokenName}} is an ERC20 Token.\nYou can receive tokens directly in an Ethereum account.",
-        "learnMore": "Learn more about ERC20"
-      },
-      "trc10": {
-        "title": "Add Token",
-        "disclaimer": "{{tokenName}} is a TRC10 Token.\nYou can receive tokens directly in a Tron account.",
-        "learnMore": "Learn more about TRC10"
-      },
-      "trc20": {
-        "title": "Add Token",
-        "disclaimer": "{{tokenName}} is a TRC20 Token.\nYou can receive tokens directly in a Tron account.",
-        "learnMore": "Learn more about TRC20"
-      },
-      "bep20": {
-        "title": "Add Token",
-        "disclaimer": "{{tokenName}} is a BEP-20 Token.\nYou can receive tokens directly in a BNB account.",
-        "learnMore": "Learn more about BEP-20"
-      }
-    },
-    "showMoreChainType": "More address types",
-    "addressTypeInfo": {
-      "title": "Which address type to choose?",
-      "subtitle": "Add new account",
-      "native_segwit": {
-        "title": "Native Segwit",
-        "desc": "Best overall. Low fees per transaction, error detection and Lightning Network support. Some wallets/exchanges may need to add support."
-      },
-      "segwit": {
-        "title": "Segwit",
-        "desc": "Higher fees per transaction than Native Segwit. Lightning support. Supported by most wallets."
-      },
-      "legacy": {
-        "title": "Legacy",
-        "desc": "{{currency}}’s original address format. Highest fees per transaction. Some wallets/exchanges still only support this type."
-      },
-      "taproot": {
-        "title": "Taproot",
-        "desc": "Latest {{currency}} network upgrade. Will provide better privacy and cheaper fees once widespread. Still limited support from wallet and exchanges."
-      }
-    }
-  },
-  "DeviceAction": {
-    "stayInTheAppPlz": "Stay in the Ledger Live App and keep your Nano X nearby",
-    "allowAppPermission": "Open the {{wording}} app on your device",
-    "allowAppPermissionSubtitleToken": "to manage your {{token}} tokens",
-    "allowManagerPermission": "Allow {{wording}} on your device",
-    "loading": "Loading...",
-    "turnOnAndUnlockDevice": "Turn on and unlock your device",
-    "connectAndUnlockDevice": "Connect and unlock your device",
-    "unlockDevice": "Unlock your device",
-    "outdated": "App version outdated",
-    "outdatedDesc": "An important update is available for the {{appName}} application on your device. Please go to the Manager to update it.",
-    "quitApp": "Quit the application on your device",
-    "appNotInstalled": "Please install the {{appName}} app",
-    "appNotInstalled_plural": "Please install the {{appName}} apps",
-    "useAnotherDevice": "Use another device",
-    "deviceInBootloader": {
-      "title": "Device in Bootloader mode.",
-      "description": "Click on \"Continue\" to update it."
-    },
-    "verifyAddress": {
-      "title": "Verify address on device",
-      "description": "Please verify that the {{currencyName}} address to be shown in Ledger Live matches the one on your Ledger device."
-    },
-    "confirmSwap": {
-      "title": "Confirm swap operation on device",
-      "alert": "Verify the Swap details on your device before sending it. The addresses are exchanged securely so you don’t have to verify them.",
-      "acceptTerms": "By validating this transaction, I accept\n<0><0>{{provider}}</0>'s terms of use</0>"
-    },
-    "confirmSell": {
-      "title": "Confirm sell operation on device",
-      "alert": "Verify the Sell details on your device before sending it. The addresses are exchanged securely so you don’t have to verify them."
-    },
-    "confirmFund": {
-      "title": "Confirm Fund transaction",
-      "alert": "Verify the Fund details on your device before sending it. The addresses are exchanged securely so you don't have to verify them."
-    },
-    "button": {
-      "openManager": "Open Manager",
-      "openOnboarding": "Setup device"
-    },
-    "installApp": "{{appName}} App installation {{percentage}}",
-    "installAppDescription": "Please wait until the installation is finished",
-    "listApps": "Checking App dependencies",
-    "listAppsDescription": "Please wait while we make sure you have all the required apps"
-  },
-  "SelectDevice": {
-    "title": "Pair new device",
-    "bluetooth": {
-      "title": "Connect via Bluetooth...",
-      "label": "Automatically detect your Nano"
-    },
-    "deviceNotFoundPairNewDevice": "Pair with bluetooth",
-    "headerDescription": "Please make sure your {{productName}} is unlocked with Bluetooth enabled",
-    "usb": "... or plug USB cable",
-    "usbLabel": "Plug your cable and enter your PIN Code on your device",
-    "withoutDeviceHeader": "I don't have my device with me",
-    "withoutDevice": "Continue without my device",
-    "steps": {
-      "connecting": {
-        "title": "Connecting {{deviceName}}",
-        "description": {
-          "ble": "Please make sure your {{productName}} is unlocked and within range",
-          "usb": "Please make sure your {{productName}} is unlocked"
-        }
-      },
-      "genuineCheck": {
-        "title": "Enable Ledger Manager on your {{productName}}",
-        "accept": "Please don't turn off your Nano X. Make sure you allow <1>Ledger Manager</1>."
-      },
-      "genuineCheckPending": {
-        "title": "Checking if the device is genuine..."
-      },
-      "dashboard": {
-        "title": "Return to the Dashboard on your {{productName}}"
-      },
-      "currencyApp": {
-        "title": "Open the {{managerAppName}} app on your {{productName}}",
-        "description": "",
-        "footer": {
-          "appInstalled": "You don't have the app installed",
-          "goManager": "Go to the Manager"
-        }
-      },
-      "accountApp": {
-        "title": "Open the {{managerAppName}} app on your {{productName}}",
-        "description": ""
-      },
-      "receiveVerify": {
-        "title": "Verify address on device",
-        "description": "Please verify that the {{currencyName}} address displayed in Ledger Live exactly matches the one displayed on your Ledger device.",
-        "action": "Continue"
-      },
-      "getDeviceName": {
-        "title": "Press both buttons together to enable reading the device name."
-      },
-      "editDeviceName": {
-        "title": "Press both buttons together to enable setting the device name."
-      },
-      "listApps": {
-        "title": "Loading..."
-      }
-    }
-  },
-  "EditDeviceName": {
-    "title": "Rename device",
-    "charactersRemaining": "{{remainingCount}} characters remaining",
-    "action": "Confirm"
-  },
-  "PairDevices": {
-    "Paired": {
-      "title": "Pairing successful",
-      "desc": "Your {{productName}} is ready to be used with Ledger Live.",
-      "action": "Continue"
-    },
-    "Pairing": {
-      "step1": "Validate if the code displayed on your phone exactly matches the one displayed on your {{productName}}.",
-      "step2": "Validate on your {{productName}} by pressing both buttons together.",
-      "title1": "Check matching codes",
-      "title2": "Validate"
-    },
-    "GenuineCheck": {
-      "title": "Device authentication check",
-      "accept": "Please don't turn off your Nano X. Make sure you allow <1>Ledger Manager</1>.",
-      "info": "This step is meant to ensure that your Nano is authentic."
-    },
-    "ScanningHeader": {
-      "title": "Looking for devices",
-      "desc": "Please make sure your {{productName}} is unlocked and Bluetooth is enabled."
-    },
-    "ScanningTimeout": {
-      "title": "Sorry, no device was found",
-      "desc": "Please make sure your {{productName}} is unlocked and Bluetooth is enabled."
-    },
-    "bypassGenuine": "Use anyway",
-    "alreadyPaired": "Already paired"
-  },
-  "DeviceItemSummary": {
-    "genuine": "Your device is genuine",
-    "genuineFailed": "Device authentication <1><0>failed</0></1>"
-  },
-  "DeviceNameRow": {
-    "title": "Name",
-    "action": "Get device name"
-  },
-  "RemoveDevice": {
-    "button": {
-      "title": "Remove {{nbDevices}} device",
-      "title_plural": "Remove {{nbDevices}} devices"
-    }
-  },
-  "manager": {
-    "tabTitle": "My Ledger",
-    "title": "My Ledger",
-    "connect": "Select your device",
-    "appsCatalog": "App catalog",
-    "installedApps": "Apps installed",
-    "noAppNeededForToken": "Install {{appName}} app for {{tokenName}}",
-    "tokenAppDisclaimer": "{{tokenName}} is an {{tokenType}} token using the {{appName}} app. To manage {{tokenName}}, <1>install the {{appName}} app</1> and send the tokens <3>to your {{appName}} account</3>.",
-    "tokenAppDisclaimerInstalled": "{{tokenName}} is an {{tokenType}} token using the {{appName}} app. To manage {{tokenName}}, <1>open the {{appName}} app</1> and send the tokens <3>to your {{appName}} account</3>.",
-    "goToAccounts": "Go to Accounts",
-    "intallParentApp": "Install {{appName}} app",
-    "readOnly": {
-      "title": "Nano X",
-      "description": "Setup Ledger Live with your Ledger Nano X to install apps, create accounts and make secure transactions wherever you go.",
-      "question": "Do you have your Ledger Nano X?",
-      "button": "Start Nano X setup",
-      "noDevice": "No device?",
-      "buy": "Buy a Ledger Nano X"
-    },
-    "appList": {
-      "title": "App catalog",
-      "loading": "Loading apps...",
-      "noApps": "No apps found",
-      "searchAppsCatalog": "Search app in catalogue...",
-      "searchAppsInstalled": "Search installed apps...",
-      "noAppsInstalled": "No apps installed on your device",
-      "noAppsDescription": "Go to the App catalog to install apps",
-      "noResultsFound": "No results found",
-      "noResultsDesc": "Please verify the spelling and try again",
-      "versionNew": "(NEW{{newVersion}})",
-      "searchApps": "Search"
-    },
-    "uninstall": {
-      "title": "Uninstall",
-      "subtitle": "Uninstall all apps",
-      "description": "Uninstalling apps has no impact on your crypto assets. You can reinstall apps in the App catalog.",
-      "uninstallAll": "Uninstall all"
-    },
-    "remove": {
-      "title": "Remove device",
-      "description": "Are you sure? You can add your {{productName}} again at any time.",
-      "button": "Remove"
-    },
-    "storage": {
-      "title": "Storage",
-      "used": "Used",
-      "genuine": "Your device is genuine",
-      "appsInstalled": "<0>{{number}}</0> app",
-      "appsInstalled_plural": "<0>{{number}}</0> apps",
-      "storageAvailable": "available",
-      "appsToUpdate": "<0>{{number}}</0> update",
-      "appsToUpdate_plural": "<0>{{number}}</0> updates"
-    },
-    "installSuccess": {
-      "title": "App successfully installed",
-      "title_plural": "Apps successfully installed",
-      "notSupported": "App installed successfully, find out more about the installed apps on our website.",
-      "manageAccount": "Add accounts",
-      "learnMore": "Learn more",
-      "later": "Do it later",
-      "description": "You can now add your {{app}} account"
-    },
-    "firmware": {
-      "latest": "Firmware update is available",
-      "outdated": "Device firmware version is too old to be updated. Please contact Ledger Support for a replacement.",
-      "modalTitle": "Firmware update only available on Desktop",
-      "modalDesc": "Please download Ledger Live on your computer to update the device firmware.",
-      "contactUs": "Contact us"
-    },
-    "myApps": "My apps",
-    "token": {
-      "title": "{{appName}} tokens",
-      "noAppNeeded": "{{tokenName}} is a token using the {{appName}} app. There is no app to install.",
-      "installApp": "{{tokenName}} is a token using the {{appName}} app. Install the {{appName}} app to be able to manage your tokens."
-    },
-    "update": {
-      "title": "Update",
-      "subtitle": "Updates available",
-      "updateAll": "Update"
-    }
-  },
-  "AppAction": {
-    "install": {
-      "loading": {
-        "title": "Installing {{appName}}",
-        "desc": "Please wait for the {{appName}} app to be installed",
-        "button": "Installing...",
-        "queued": "Queued",
-        "button_plural": "Installing... {{progressPercentage}}%"
-      },
-      "done": {
-        "title": "App Successfully installed",
-        "accounts": "Go to Accounts",
-        "description": "You can now add your {{app}} account"
-      },
-      "dependency": {
-        "title": "{{dependency}} app is required",
-        "description_one": "The {{dependency}} app will also be installed because the {{app}} app needs it.",
-        "description_two": "Please press Continue to install the {{app}} and {{dependency}} apps."
-      },
-      "continueInstall": "Install apps"
-    },
-    "update": {
-      "title": "{{number}} app update",
-      "title_plural": "{{number}} app updates",
-      "step": "Update step {{step}}:",
-      "updateWarn": "Do not quit the Manager during the update.",
-      "progress": "Updating all...",
-      "button": "Update all",
-      "version": "New {{version}}",
-      "buttonAction": "Update available",
-      "buttonModal": "Update all apps",
-      "loading": "Updating...",
-      "titleModal": "Updates available"
-    },
-    "uninstall": {
-      "loading": {
-        "title": "Uninstalling {{appName}}",
-        "button": "Uninstalling..."
-      },
-      "done": {
-        "title": "Successfully uninstalled {{appName}} on your {{productName}}"
-      },
-      "dependency": {
-        "title": "Other apps need the {{app}} app",
-        "showAll": "Show apps to uninstall",
-        "description": "Apps on your device that need the {{app}} app will be uninstalled too.",
-        "description_one": "Some apps are dependent of the {{app}} app.",
-        "description_two": "Some apps are dependent of the {{app}} app.\nApps on your device that are dependent on the {{app}} app will be uninstalled too."
-      },
-      "continueUninstall": "Uninstall {{app}} and other apps"
-    },
-    "filter": {
-      "title": "Filter",
-      "all": "All",
-      "installed": "Apps",
-      "not_installed": "Not installed",
-      "supported": "Live supported",
-      "updatable": "Updatable",
-      "apply": "Apply"
-    },
-    "sort": {
-      "title": "Sort",
-      "default": "Default",
-      "name_asc": "Name A-Z",
-      "name_desc": "Name Z-A",
-      "marketcap_desc": "Market cap",
-      "marketcap": "Marketcap",
-      "name": "Name"
-    }
-  },
-  "AuthenticityRow": {
-    "title": "Authentication",
-    "subtitle": "Genuine"
-  },
-  "RemoveRow": {
-    "title": "Remove device"
-  },
-  "FirmwareVersionRow": {
-    "title": "Firmware version",
-    "subtitle": "V {{version}}"
-  },
-  "FirmwareUpdateRow": {
-    "title": "Firmware version {{version}} available",
-    "subtitle": "Please use Ledger Live Desktop to update",
-    "action": "Update"
-  },
-  "FirmwareUpdate": {
-    "title": "Update firmware",
-    "preparing": "Preparing the firmware update, please keep your device awake and connected. We will notify you of the progress",
-    "confirmIdentifierText": "Verify that the identifier on your device is the same as the identifier below. Confirm and enter your PIN code if requested.",
-    "pleaseReinstallApps": "Please reinstall the apps on your device.",
-    "pleaseConfirmUpdate": "Confirm the update on your device",
-    "finishUpdate": "Finish the update on your {{deviceName}}",
-    "identifierTitle": "Identifier:",
-    "pleaseWaitDownload": "Please wait for the installer to be downloaded",
-    "preparingDevice": "Preparing your device",
-    "pleaseWaitUpdate": "Please wait for the update to finish",
-    "waitForFirmwareUpdate": "Wait for the firmware update to finish on your device",
-    "unlockDeviceWithPin": "Unlock your device with your PIN",
-    "reinstallApps": "Reinstall apps.",
-    "currentVersionNumber": "Current version",
-    "newVersionNumber": "New version",
-    "success": "Firmware updated",
-    "update": "Update",
-    "Notifications": {
-      "confirmOnDevice": "We require your confirmation on the device",
-      "preparingUpdate": "Transferring update, we will notify you when we're done",
-      "installing": "Installing {{progress}}%"
-    },
-    "Installing": {
-      "title": "{{stepName}}...",
-      "subtitle": "If requested on your device, please enter your PIN to finish the process."
-    },
-    "steps": {
-      "osu": "Installing OSU",
-      "flash-mcu": "MCU updating",
-      "flash-bootloader": "Bootloader updating",
-      "flash": "Flashing your device",
-      "preparing": "Preparing update",
-      "firmware": "Downloading update"
-    },
-    "newVersion": "Update {{version}} available for your {{deviceName}}",
-    "drawerUpdate": {
-      "title": "Firmware Update",
-      "description": "Update your Ledger Nano firmware by connecting it to the Ledger Live application on desktop"
-    }
-  },
-  "FirmwareUpdateReleaseNotes": {
-    "introTitle": "Update {{deviceName}} to version {{version}}",
-    "recoveryPhraseBackupInstructions": "Ensure your 24-word recovery phrase is written down on the Recovery sheet and it is available, as a precaution.",
-    "confirmRecoveryPhrase": "I have my recovery phrase",
-    "introDescription1": "Please note that all the apps on your device will be deleted. You can reinstall your apps after the firmware update.",
-    "introDescription2": "This has no impact on your crypto assets.",
-    "action": "Continue update"
-  },
-  "systemLanguageAvailable": {
-    "title": "Change your app's language?",
-    "description": {
-      "newSupport": "Good news! Our teams have been working hard and Ledger Live now supports {{language}}.",
-      "advice": "You can always change your language back later in the settings."
-    },
-    "switchButton": "Switch to {{language}}",
-    "no": "I prefer not to",
-    "languages": {
-      "en": "English",
-      "fr": "French",
-      "ru": "Russian",
-      "es": "Spanish",
-      "zh": "Chinese",
-      "de": "German"
-    }
-  },
-  "FirmwareUpdateCheckId": {
-    "title": "Identifier",
-    "description": "Please press both buttons together on your {{fullDeviceName}} if it displays the same identifier:"
-  },
-  "FirmwareUpdateMCU": {
-    "title": "Restart device",
-    "desc1": "Disconnect your device from your computer.",
-    "desc2": "Press and hold the left button, connect the USB cable then release the button when the Bootloader screen appears."
-  },
-  "FirmwareUpdateConfirmation": {
-    "title": "Firmware updated",
-    "description": "Go to Manager to reinstall apps on your device."
-  },
-  "RepairDevice": {
-    "title": "Repair",
-    "action": "My device is ready"
-  },
-  "StepLegacyModal": {
-    "description": "Imported accounts synchronize with the network only, not between Mobile and Desktop versions of Ledger Live."
-  },
-  "algorand": {
-    "token": "ASA (Assets)",
-    "claimRewards": {
-      "title": "Rewards",
-      "button": "Claim",
-      "stepperHeader": {
-        "info": "Earn rewards",
-        "starter": "Rewards",
-        "connectDevice": "Connect device",
-        "verification": "Verification",
-        "stepRange": "Step {{currentStep}} of {{totalSteps}}"
-      },
-      "flow": {
-        "steps": {
-          "info": {
-            "description": "Delegate your Algo to earn rewards while keeping full security and control on your assets.",
-            "steps": {
-              "0": "A minimum balance of 1 Algo is required to receive rewards.",
-              "1": "Increase the account’s balance to increase rewards.",
-              "2": "Perform a transaction to or from the account to claim rewards."
-            },
-            "howItWorks": "How rewards work",
-            "cta": "Receive Algo"
-          },
-          "starter": {
-            "title": "Congratulations! You earned {{amount}}. Continue to claim your rewards.",
-            "howItWorks": "How rewards work",
-            "warning": "You will be prompted to generate an empty transaction to your account. This will add your current rewards to your balance at the minimal cost of the transaction fees.",
-            "cta": "Continue"
-          },
-          "verification": {
-            "success": {
-              "title": "Rewards successfully claimed!",
-              "text": "Your rewards were added to your available balance.",
-              "cta": "Go to account"
-            },
-            "pending": {
-              "title": "Broadcasting transaction..."
-            },
-            "broadcastError": "Your transaction may have failed. Please check back in a few minutes to make sure your transaction did not go through before trying again."
-          }
-        }
-      }
-    },
-    "optIn": {
-      "stepperHeader": {
-        "selectToken": "Add ASA (Asset)",
-        "connectDevice": "Connect device",
-        "verification": "Verification",
-        "stepRange": "Step {{currentStep}} of {{totalSteps}}"
-      },
-      "flow": {
-        "steps": {
-          "selectToken": {
-            "warning": {
-              "title": "Asset already added",
-              "description": "You already have {{token}} asset in your Algorand account."
-            }
-          },
-          "verification": {
-            "success": {
-              "title": "{{token}} asset successfully added!",
-              "text": "You can now receive and send {{token}} assets on your Algorand account.",
-              "cta": "View details"
-            },
-            "pending": {
-              "title": "Broadcasting transaction..."
-            },
-            "broadcastError": "Your transaction may have failed. Please check back in a few minutes to make sure your transaction did not go through before trying again."
-          }
-        }
-      }
-    }
-  },
-  "celo": {
-    "info": {
-      "available": {
-        "title": "CELO available",
-        "description": "This amount is disposable."
-      }
-    }
-  },
-  "cosmos": {
-    "info": {
-      "available": {
-        "title": "ATOM available",
-        "description": "This amount is disposable."
-      },
-      "delegated": {
-        "title": "Delegated assets",
-        "description": "Delegated assets are used for Cosmos voting. This is your total number of votes."
-      },
-      "undelegating": {
-        "title": "Undelegating",
-        "description": "Undelegated assets are in a timelock of 21 days, before being available."
-      },
-      "delegationUnavailable": {
-        "title": "Delegation unavailable",
-        "description": "Not enough available balance in your account to start a new delegation."
-      }
-    },
-    "delegation": {
-      "delegationEarn": "You can earn ATOM rewards by delegating your assets.",
-      "info": "How Delegation works",
-      "claimRewards": "Claim rewards",
-      "claimAvailableRewards": "Claim {{amount}}",
-      "header": "Delegation(s)",
-      "Amount": "Amount",
-      "noRewards": "No rewards available",
-      "delegate": "Delegate",
-      "undelegate": "Undelegate",
-      "redelegate": "Redelegate",
-      "reward": "Claim rewards",
-      "estYield": "Est. yield",
-      "totalStake": "Total Stake",
-      "commission": "Commission",
-      "iDelegate": "I delegate",
-      "stepperHeader": {
-        "starter": "Earn rewards",
-        "validator": "Delegate assets",
-        "amountSubTitle": "Amount to delegate",
-        "summary": "Summary",
-        "verification": "Verification",
-        "selectDevice": "Select device",
-        "connectDevice": "Connect device",
-        "stepRange": "Step {{currentStep}} of {{totalSteps}}"
-      },
-      "flow": {
-        "steps": {
-          "starter": {
-            "description": "Delegate your ATOM to earn rewards securely, keeping control of your assets.",
-            "steps": {
-              "0": "Delegated assets remain yours.",
-              "1": "You will have to wait 21 days for the undelegation to complete.",
-              "2": "Delegate securely with your Ledger device."
-            },
-            "warning": {
-              "description": "Choose your validator wisely: Part of your delegated assets may be irrevocably lost if the validator does not behave appropriately."
-            },
-            "cta": "Continue"
-          },
-          "validator": {
-            "validators": "Validators",
-            "myDelegations": "My delegations",
-            "cta": "Continue",
-            "estYield": "Est. yield: {{amount}}",
-            "totalAvailable": "Total available: <0>{{amount}}</0>",
-            "allAssetsUsed": "All assets used",
-            "noResultsFound": "No validator found for <0>{{search}}</0>",
-            "currentAmount": "(+ <0>{{amount}}</0>)"
-          },
-          "amount": {
-            "assetsRemaining": "Assets remaining: <0>{{amount}}</0>",
-            "allAssetsUsed": "All assets used",
-            "minAmount": "Minimum amount: <0>{{min}}</0>",
-            "incorrectAmount": "Maximum amount: <0>{{max}}</0>",
-            "cta": "Continue"
-          },
-          "verification": {
-            "success": {
-              "title": "You have successfully delegated your assets",
-              "text": "Your account balance will be updated once the network confirms the transaction.",
-              "cta": "View details"
-            },
-            "pending": {
-              "title": "Broadcasting transaction..."
-            },
-            "broadcastError": "Your transaction may have failed. Please wait a moment then check the transaction history before trying again."
-          }
-        }
-      },
-      "drawer": {
-        "status": "Status",
-        "rewards": "Rewards",
-        "active": "Active",
-        "inactive": "Inactive",
-        "completionDate": "Completion date",
-        "redelegatedFrom": "Redelegated from"
-      }
-    },
-    "redelegation": {
-      "estYield": "est. yield",
-      "stepperHeader": {
-        "validator": "Choose new validator",
-        "amountSubTitle": "Amount to redelegate",
-        "amountTitle": "{{from}} → {{to}}",
-        "summary": "Summary",
-        "selectDevice": "Select device",
-        "connectDevice": "Connect device",
-        "stepRange": "Step {{currentStep}} of {{totalSteps}}"
-      },
-      "flow": {
-        "steps": {
-          "validator": {
-            "validators": "Validators",
-            "myDelegations": "My delegations",
-            "cta": "Continue",
-            "estYield": "Est. yield: {{amount}}",
-            "totalAvailable": "Total available: <0>{{amount}}</0>",
-            "allAssetsUsed": "All assets used",
-            "noResultsFound": "No validator found for <0>{{search}}</0>"
-          },
-          "amount": {
-            "newRedelegatedBalance": "New total for <0>{{name}}</0> after operation: <0>{{amount}}</0>"
-          },
-          "verification": {
-            "success": {
-              "title": "You have successfully redelegated your assets",
-              "text": "Your account balance will be updated when the network confirms the transaction.",
-              "cta": "View details"
-            },
-            "pending": {
-              "title": "Broadcasting transaction..."
-            },
-            "broadcastError": "Your transaction may have failed. Please wait a moment then check the transaction history before trying again."
-          }
-        }
-      }
-    },
-    "undelegation": {
-      "stepperHeader": {
-        "amountSubTitle": "Amount to undelegate",
-        "summary": "Summary",
-        "selectDevice": "Select device",
-        "connectDevice": "Connect device",
-        "stepRange": "Step {{currentStep}} of {{totalSteps}}"
-      },
-      "flow": {
-        "steps": {
-          "amount": {
-            "allAssetsUsed": "All assets undelegated"
-          },
-          "verification": {
-            "success": {
-              "title": "You have successfully undelegated your assets",
-              "text": "Your account balance will be updated when the network confirms the transaction.",
-              "cta": "View details"
-            },
-            "pending": {
-              "title": "Broadcasting transaction..."
-            },
-            "broadcastError": "Your transaction may have failed. Please wait a moment then check the transaction history before trying again."
-          }
-        }
-      }
-    },
-    "claimRewards": {
-      "stepperHeader": {
-        "validator": "Select reward to collect",
-        "method": "Claim rewards",
-        "summary": "Summary",
-        "selectDevice": "Select device",
-        "connectDevice": "Connect device",
-        "stepRange": "Step {{currentStep}} of {{totalSteps}}"
-      },
-      "flow": {
-        "steps": {
-          "method": {
-            "youEarned": "You earned",
-            "byDelegationAssetsTo": "by delegating assets to",
-            "claimReward": "Cash in",
-            "claimRewardCompound": "Compound",
-            "claimRewardInfo": "They will be claimed now and added to your available balance.",
-            "claimRewardCompoundInfo": "They will be claimed now and automatically delegated to the same validator.",
-            "compoundOrCashIn": "Compound or Cash in?",
-            "claimRewardTooltip": "Rewards will be added to the available balance",
-            "claimRewardCompoundTooltip": "Rewards will be added to the delegated amount",
-            "cta": "Continue"
-          },
-          "verification": {
-            "success": {
-              "title": "You have successfully claimed your rewards. They were added to your available balance.",
-              "titleCompound": "Your rewards were delegated to the same validator.",
-              "text": "Your account balance will be updated when the network confirms the transaction.",
-              "cta": "View details"
-            },
-            "pending": {
-              "title": "Broadcasting transaction..."
-            },
-            "broadcastError": "Your transaction may have failed. Please wait a moment then check the transaction history before trying again."
-          }
-        }
-      }
-    }
-  },
-  "tezos": {
-    "AccountHeader": {
-      "title": "You can earn rewards by delegating your account",
-      "btn": "Earn rewards"
-    }
-  },
-  "tron": {
-    "voting": {
-      "earnRewars": "Earn rewards",
-      "delegationEarn": "You can now earn rewards by freezing and voting.",
-      "howItWorks": "How voting works",
-      "startEarning": "Earn rewards",
-      "title": "Claim rewards",
-      "header": "Votes ({{total}})",
-      "Amount": "Amount",
-      "noRewards": "No rewards available",
-      "votes": {
-        "title": "Votes",
-        "description": "Cast your votes for one or more Representatives to start earning rewards.",
-        "cta": "Vote"
-      },
-      "rewards": {
-        "title": "Voting rewards",
-        "button": "Claim"
-      },
-      "manageVotes": "Manage votes",
-      "remainingVotes": {
-        "title": "You still have votes remaining",
-        "description": "Cast your remaining votes to earn more rewards."
-      },
-      "flow": {
-        "started": {
-          "title": "Vote",
-          "srOrCandidate": "SR or Candidate?",
-          "description": "Vote for one or more Super Representatives to start earning rewards.",
-          "button": {
-            "continue": "Cast votes"
-          }
-        },
-        "selectValidator": {
-          "sections": {
-            "title": {
-              "selected": "Selected",
-              "superRepresentatives": "Super Representatives",
-              "candidates": "Candidates"
-            }
-          }
-        }
-      }
-    },
-    "freeze": {
-      "flow": {
-        "steps": {
-          "starter": {
-            "title": "Earn rewards",
-            "description": "Delegate TRX to a third party candidate to earn rewards. Click on continue to freeze assets and vote.",
-            "bullet": {
-              "delegate": "Delegated assets remain yours.",
-              "access": "You can access your assets 3 days after freezing.",
-              "ledger": "Delegate securely with your Ledger device."
-            },
-            "button": {
-              "cta": "Continue"
-            }
-          }
-        }
-      }
-    },
-    "manage": {
-      "title": "Manage Tron Power",
-      "freeze": {
-        "title": "Freeze",
-        "description": "Freeze TRX to earn Bandwidth or Energy. You can also vote for Super Representatives."
-      },
-      "unfreeze": {
-        "title": "Unfreeze",
-        "description": "Unfreeze TRX to add them back to your available balance. You will no longer earn rewards."
-      },
-      "vote": {
-        "title": "Vote",
-        "description": "Cast votes for Super Representatives to earn rewards."
-      }
-    },
-    "info": {
-      "available": {
-        "title": "TRX available",
-        "description": "This amount is disposable."
-      },
-      "frozen": {
-        "title": "Frozen",
-        "description": "Frozen assets are used for Tron voting. This is your total number of votes."
-      },
-      "bandwidth": {
-        "title": "Bandwidth",
-        "description": "Bandwidth points are used to make transactions instead of paying TRX network fees. Choose Bandwidth to increase your daily free transactions."
-      },
-      "energy": {
-        "title": "Energy",
-        "description": "Energy points are required to execute smart contracts. If you don't run smart contracts, there is no need to have rewards in Energy points."
-      },
-      "claimRewards": {
-        "title": "Voting rewards",
-        "description": "The TRX generated as rewards during block production can be claimed every 24 hours."
-      },
-      "superRepresentative": {
-        "title": "Super Representatives (SR)",
-        "description": "Super Representatives play a key role in governing the TRON community by ensuring basic functions, e.g. block generation and bookkeeping."
-      },
-      "candidates": {
-        "title": "Candidates",
-        "description": "127 individuals elected through voting by the entire token-holder community. Votes are sampled every 6 hours."
-      }
-    }
-  },
-  "stellar": {
-    "memo": {
-      "title": "Memo",
-      "warning": "When using a Memo, carefully verify the type with the recipient."
-    },
-    "memoType": {
-      "MEMO_TEXT": "Memo Text",
-      "NO_MEMO": "No Memo",
-      "MEMO_ID": "Memo ID",
-      "MEMO_HASH": "Memo Hash",
-      "MEMO_RETURN": "Memo Return"
-    }
-  },
-  "polkadot": {
-    "lockedBalance": "Bonded balance",
-    "unlockingBalance": "Unbonding balance",
-    "unlockedBalance": "Unbonded balance",
-    "networkFees": "Network fees are automatically set by the Polkadot consensus, you won't be able to review them on your device",
-    "bondedBalanceBelowMinimum": "Your bonded balance is below the current minimum of {{minimumBondBalance}}. Your nominations are at risk of being removed.",
-    "info": {
-      "available": {
-        "title": "DOT available",
-        "description": "This amount can be sent anytime."
-      },
-      "locked": {
-        "title": "Bonded assets",
-        "description": "Assets must be bonded to nominated validators before earning rewards."
-      },
-      "unlocking": {
-        "title": "Unbonding assets",
-        "description": "Unbonding assets stay locked for 28 days before they can be withdrawn."
-      },
-      "unlocked": {
-        "title": "Unbonded assets",
-        "description": "Unbonded assets can now be moved using the withdraw operation."
-      },
-      "electionOpen": {
-        "title": "Validators election ongoing",
-        "description": "The election of new validators is currently ongoing. As such, staking operations are not available for 15 minutes at most."
-      },
-      "minBondWarning": {
-        "title": "Not enough bonded",
-        "description": "Your bonded balance is below the current minimum allowed to nominate. Your nominations are at risk of being removed."
-      }
-    },
-    "nomination": {
-      "emptyState": {
-        "title": "Earn rewards",
-        "description": "You can earn rewards by bonding assets and then nominating your validator(s).",
-        "info": "How nominations work",
-        "cta": "Earn rewards"
-      },
-      "header": "Nominations",
-      "nominate": "Nominate",
-      "chill": "Clear nominations",
-      "setController": "Change controller",
-      "status": "Status",
-      "totalStake": "Total Stake",
-      "amount": "Bonded Amount",
-      "commission": "Commission",
-      "active": "Active",
-      "activeInfo": "This validator is elected and is collecting rewards on your bonded assets.",
-      "inactive": "Inactive",
-      "inactiveInfo": "This validator is elected but is not collecting rewards on your bonded assets.",
-      "waiting": "Unelected",
-      "waitingInfo": "This validator is not elected, therefore is not collecting rewards.",
-      "notValidator": "Not a validator",
-      "notValidatorInfo": "This address is no longer a validator",
-      "elected": "Elected",
-      "electedInfo": "This validator is elected and is collecting rewards for its nominators.",
-      "nominators": "Nominators",
-      "nominatorsCount": "{{nominatorsCount}} nominators",
-      "nominatorsInfo": "This validator is currently elected by {{count}} nominators.",
-      "oversubscribed": "Oversubscribed ({{nominatorsCount}})",
-      "oversubscribedInfo": "Only the top {{maxNominatorRewardedPerValidator}} nominators with the highest bonded amount earn rewards",
-      "hasPendingBondOperation": "A bond operation is still pending confirmation",
-      "externalControllerUnsupported": "This stash account is controlled by a separate account whose address is <0>{{controllerAddress}}</0>. To stake with Ledger Live, you must set this stash account as its own controller.",
-      "externalStashUnsupported": "This account is the controller of a separate stash account whose address is <0>{{stashAddress}}</0>. To stake with Ledger Live, you must set your stash account as its own controller.",
-      "showInactiveNominations": "Show all nominations ({{count}})",
-      "hideInactiveNominations": "Show active nominations only",
-      "noActiveNominations": "There are no active nominations.",
-      "showAllUnlockings": "Show all unbonding amounts ({{count}})",
-      "hideAllUnlockings": "Hide unbonding amounts"
-    },
-    "unlockings": {
-      "header": "Unbonding",
-      "withdrawUnbonded": "Withdraw Unbonded",
-      "rebond": "Rebond"
-    },
-    "manage": {
-      "title": "Manage assets",
-      "bond": {
-        "title": "Bond",
-        "description": "To earn rewards, first bond an amount. Then you must nominate your validator(s)."
-      },
-      "unbond": {
-        "title": "Unbond",
-        "description": "To make a bonded amount available again, first you need to unbond it. You can withdraw it after the 28-day unbonding period."
-      },
-      "withdrawUnbonded": {
-        "title": "Withdraw Unbonded",
-        "description": "To retrieve an unbonded amount back to the available balance, you need to withdraw it manually."
-      },
-      "nominate": {
-        "title": "Nominate",
-        "description": "Choose up to 16 validators. Ensure nominations are Active to earn rewards."
-      },
-      "chill": {
-        "title": "Clear nominations",
-        "description": "Remove all nominations. You will stop earning rewards. Your bonded amount remains bonded."
-      }
-    },
-    "nominate": {
-      "stepperHeader": {
-        "validators": "Validators to nominate",
-        "selectDevice": "Select device",
-        "connectDevice": "Connect device",
-        "stepRange": "Step {{currentStep}} of {{totalSteps}}"
-      },
-      "steps": {
-        "validators": {
-          "myNominations": "My nominations",
-          "electedValidators": "Elected validators",
-          "waitingValidators": "Unelected validators",
-          "noResultsFound": "No validators found for <0>{{search}}</0>",
-          "selected": "{{selected}} out of {{total}} selected",
-          "notValidatorsRemoved": "You have nominated {{count}} addresses who are no longer validators. They will automatically be removed from your nominate transaction.",
-          "maybeChill": "Clear nominations instead"
-        },
-        "validation": {
-          "success": {
-            "title": "You have successfully nominated validators",
-            "description": "You will start earning rewards when your assets are bonded to your elected validator(s)."
-          }
-        }
-      }
-    },
-    "bond": {
-      "rewardDestination": {
-        "label": "Reward Destination",
-        "stash": "Available balance",
-        "stashDescription": "Rewards are credited to your available balance.",
-        "staked": "Bonded balance",
-        "stakedDescription": "Rewards are credited to your bonded balance for compound earning.",
-        "optionTitle": "Note",
-        "optionDescription": "Once set, the option is fixed for the lifetime of this bond. If you change your mind, please read ",
-        "clickableLink": "here."
-      },
-      "stepperHeader": {
-        "starter": "Earn rewards",
-        "amount": "Amount to bond",
-        "selectDevice": "Select device",
-        "connectDevice": "Connect device",
-        "stepRange": "Step {{currentStep}} of {{totalSteps}}"
-      },
-      "steps": {
-        "starter": {
-          "description": "You may earn rewards by bonding your assets and then nominate your validators.",
-          "bullet": [
-            "You keep ownership of bonded assets",
-            "Nominate using your Ledger device",
-            "Assets will be available again, 28 days after unbonding"
-          ],
-          "help": "How nominations work",
-          "warning": "Choose your validators wisely: part of your bonded assets may be irrevocably lost if a validator does not behave appropriately."
-        },
-        "amount": {
-          "availableLabel": "Available",
-          "maxLabel": "Max"
-        },
-        "confirm": {
-          "info": "Bonded assets can be unbonded at any time, but unbonding takes 28 days."
-        },
-        "validation": {
-          "success": {
-            "title": "Assets successfully bonded",
-            "description": "You can nominate validators once the network has confirmed the transaction.",
-            "descriptionNominate": "You will be able to nominate validators once the network has confirmed your transaction.",
-            "nominate": "Nominate",
-            "later": "Nominate later"
-          },
-          "pending": {
-            "title": "Transaction awaiting confirmation",
-            "description": "You have to wait a moment before nominating"
-          }
-        }
-      }
-    },
-    "rebond": {
-      "stepperHeader": {
-        "amount": "Amount to rebond",
-        "selectDevice": "Select device",
-        "connectDevice": "Connect device",
-        "stepRange": "Step {{currentStep}} of {{totalSteps}}"
-      },
-      "steps": {
-        "amount": {
-          "availableLabel": "Unbonding",
-          "maxLabel": "Max"
-        },
-        "confirm": {
-          "info": "Rebonded assets are immediately added to the bonded amount."
-        },
-        "validation": {
-          "success": {
-            "title": "Assets successfully rebonded",
-            "description": "Your account balance will update once the network has confirmed the transaction."
-          }
-        }
-      }
-    },
-    "unbond": {
-      "stepperHeader": {
-        "amount": "Amount to unbond",
-        "selectDevice": "Select device",
-        "connectDevice": "Connect device",
-        "stepRange": "Step {{currentStep}} of {{totalSteps}}"
-      },
-      "steps": {
-        "amount": {
-          "availableLabel": "Bonded",
-          "maxLabel": "Max"
-        },
-        "confirm": {
-          "info": "Unbonded assets can be withdrawn after the 28-day unbonding period."
-        },
-        "validation": {
-          "success": {
-            "title": "Unbond transaction sent successfully",
-            "description": "Unbonded assets can be withdrawn after 28 days."
-          }
-        }
-      }
-    },
-    "simpleOperation": {
-      "modes": {
-        "withdrawUnbonded": {
-          "title": "Withdraw unbonded",
-          "description": "Withdraw unbonded assets to your available balance."
-        },
-        "chill": {
-          "title": "Clear nominations",
-          "description": "Clears all nominations and stops earning rewards.",
-          "info": "Bonded assets will remain bonded. If you unbond them, they will be available after 28 days."
-        },
-        "setController": {
-          "title": "Change Controller",
-          "description": "Set your Ledger account as its own controller",
-          "info": "Ledger Live doesn't support operations on separate stash and controller accounts."
-        }
-      },
-      "stepperHeader": {
-        "info": "Info",
-        "selectDevice": "Select device",
-        "connectDevice": "Connect device",
-        "stepRange": "Step {{currentStep}} of {{totalSteps}}"
-      },
-      "steps": {
-        "validation": {
-          "success": {
-            "title": "Transaction sent successfully",
-            "description": "You will see your operation in history once the network has confirmed the transaction."
-          }
-        }
-      }
-    }
-  },
-  "solana": {
-    "delegation": {
-      "iDelegate": "I delegate",
-      "iActivate": "I activate",
-      "iReactivate": "I reactivate",
-      "iDeactivate": "I undelegate",
-      "iWithdraw": "I withdraw",
-      "totalStake": "Total stake",
-      "commission": "Commission",
-      "stakeActivationState": "State",
-      "delegationEarn": "You can earn SOL rewards by delegating your assets.",
-      "info": "How Delegation works",
-      "broadcastSuccessTitle": "Operation sent",
-      "broadcastSuccessDescription": "The status of the delegation will be updated when the transaction is confirmed.",
-      "delegatedTo": "delegated to"
-    }
-  },
-  "delegation": {
-    "overdelegated": "Overdelegated",
-    "delegationSendWarnDesc": "The amount to be sent will be deducted from your delegated account.",
-    "delegationReceiveWarnDesc": "The amount received in a delegated account will be added to the total staked amount. Choose another account if you want to avoid this.",
-    "iDelegateMy": "I delegate my",
-    "undelegateMy": "Undelegate my",
-    "warnUndelegation": "Your account will be undelegated.",
-    "warnDelegation": "Delegating your voting rights does not guarantee any rewards from your validator.",
-    "to": "to",
-    "from": "from",
-    "forAnEstYield": "for an est. yield of",
-    "yieldPerYear": "{{yield}} / Year",
-    "yieldInfos": "Yield rates are provided by",
-    "termsAndPrivacy": "I have read and I accept the <1>Ledger Live Terms of Use</1> and <3>Privacy Policy</3>.",
-    "delegation": "Delegation",
-    "viewDetails": "View details",
-    "validator": "Validator",
-    "validatorAddress": "Validator address",
-    "delegatedAccount": "Delegated account",
-    "duration": "Duration",
-    "transactionID": "Transaction ID",
-    "receive": "Receive more",
-    "changeValidator": "Change validator",
-    "endDelegation": "End delegation",
-    "durationForDays0": "Just now",
-    "durationForDays": "For a day",
-    "durationForDays_plural": "For {{count}} days",
-    "durationDays0": "Just now",
-    "durationDays": "1 day",
-    "durationDays_plural": "{{count}} days",
-    "selectValidatorTitle": "Select validator",
-    "started": {
-      "title": "Earn rewards",
-      "description": "Delegate your Tezos account to a third-party validator to earn rewards securely, keeping control of your assets.",
-      "steps": {
-        "0": "Delegated accounts remain yours.",
-        "1": "You can manage your assets at all times.",
-        "2": "Delegate securely with your Ledger device."
-      },
-      "cta": "Delegate to earn rewards"
-    },
-    "broadcastSuccessTitle": {
-      "delegate": "Delegation sent",
-      "undelegate": "Operation sent"
-    },
-    "broadcastSuccessDescription": {
-      "delegate": "Delegation transaction broadcasted successfully. You should earn your first rewards in around 40 days, depending on the validator.",
-      "undelegate": "Your account delegation will end when the operation is confirmed. You can delegate your account again at any time."
-    },
-    "summaryTitle": "Summary",
-    "goToAccount": "Go to Accounts",
-    "howDelegationWorks": "How delegation works",
-    "actions": {
-      "redelegate": "Redelegate",
-      "collectRewards": "Collect rewards",
-      "undelegate": "Undelegate"
-    }
-  },
-  "ValidateOnDevice": {
-    "title": {
-      "send": "Please confirm the operation on your {{productName}} to send it",
-      "freeze": "On your device, please confirm to finalize the operation",
-      "unfreeze": "On your device, please confirm to finalize the operation",
-      "claimReward": "On your device, please confirm to finalize the operation",
-      "vote": "On your device, please confirm to finalize the operation",
-      "delegate": "On your device, please confirm to finalize the operation",
-      "redelegate": "On your device, please confirm to finalize the operation",
-      "undelegate": "On your device, please confirm to finalize the operation"
-    },
-    "warning": "Always verify the address displayed your device exactly matches the one given to you by the {{recipientWording}}",
-    "recipientWording": {
-      "send": "Always verify the address displayed your device exactly matches the one given to you by the recipient",
-      "delegate": "Always verify that your device displays the address exactly as provided by the validator",
-      "undelegate": "Always verify that your device displays the address exactly as provided by the validator",
-      "freeze": "Always verify that your device displays the address exactly as provided",
-      "unfreeze": "Always verify that your device displays the address exactly as provided",
-      "claimReward": "Always verify that your device displays the address exactly as provided",
-      "vote": "Always verify that your device displays the address exactly as provided",
-      "erc20": {
-        "approve": "Verify the operation details on your device before sending it."
-      },
-      "compound.supply": "Verify the deposit details on your device before sending it.",
-      "compound.withdraw": "Verify the withdrawal details on your device before sending it."
-    },
-    "name": "Name",
-    "votes": "Votes",
-    "validator": "Validator",
-    "infoWording": {
-      "freeze": "Frozen tokens are locked for a period of 3 days.",
-      "unfreeze": "Your {{resource}} points will be reduced, and all your votes will be cancelled.",
-      "claimReward": "Rewards can be claimed every 24 hours.",
-      "cosmos": {
-        "claimReward": "If the selected validator has pending rewards, they will automatically be claimed.",
-        "redelegate": "You will have to wait 21 days for undelegated assets to return to the available balance.",
-        "undelegate": "You will have to wait 21 days for undelegated assets to return to the available balance."
-      },
-      "lending": "Verify the operation details on your device before sending it."
-    },
-    "amount": "Amount",
-    "account": "Account",
-    "from": "From",
-    "to": "To",
-    "redelegationAmount": "Redelegated amount",
-    "gas": "Gas",
-    "validatorAddress": "Validator address",
-    "rewardAmount": "Reward amount",
-    "undelegatedAmount": "Undelegated amount",
-    "memo": "Memo"
-  },
-  "Terms": {
-    "title": "TERMS OF USE",
-    "read": "Read the Terms of Use",
-    "switchLabel": "I have read and agree with the <1>Terms of Service</1>",
-    "switchLabelFull": "I have read and agree with the Privacy Policy.",
-    "cta": "Enter Ledger App",
-    "service": "Terms of service",
-    "subTitle": "Please take some time to review our Terms of service and Privacy Policy"
-  },
-  "updatedTerms": {
-    "title": "Terms of Use Update",
-    "body": {
-      "intro": "Hi! We've updated our Ledger Live Terms of Use with the aim to make them clearer and to reflect Ledger Live's newly available services and features. Key updates are focused on:",
-      "bulletPoints": [
-        "Clarifying what services are available and how they work",
-        "Explaining how fees for Services work",
-        "Improving our notification process to make sure that you are properly informed of any new changes to our Terms of Use"
-      ],
-      "agreement": "By clicking on \"Continue\" you agree that you have read and accept the Terms of Use below."
-    },
-    "link": "Terms of Use",
-    "cta": "Continue"
-  },
-  "exchange": {
-    "buy": {
-      "screenTitle": "BUY CRYPTO",
-      "tabTitle": "Buy",
-      "selectCurrency": "Select a currency",
-      "selectAccount": "Select an account",
-      "wantToBuy": "I want to buy",
-      "connectDevice": "Connect your device",
-      "title": "Buy crypto via our partner",
-      "coinifyTitle": "Buy crypto via our partner",
-      "description": "Purchase crypto assets via Coinify and receive them directly in your Ledger account.",
-      "CTAButton": "Buy now",
-      "emptyState": {
-        "title": "No {{currency}} account",
-        "description": "Please add an account before buying {{currency}}.",
-        "CTAButton": "Add account"
-      },
-      "skipDeviceVerification": {
-        "confirm": "Confirm",
-        "cancel": "Cancel",
-        "address": "Address for {{currency}} account",
-        "warning": "Your address was not confirmed on your Ledger device. Please verify it for security"
-      },
-      "bullets": {
-        "whereToBuy": "Buy from anywhere",
-        "cryptoSupported": "crypto supported",
-        "payWith": "Pay with card or SEPA"
-      }
-    },
-    "sell": {
-      "screenTitle": "SELL CRYPTO",
-      "tabTitle": "Sell",
-      "selectCurrency": "Select a currency",
-      "selectAccount": "Select an account",
-      "wantToSell": "I want to sell",
-      "connectDevice": "Connect your device",
-      "title": "Sell crypto via our partner",
-      "description": "Sell crypto assets directly from your Ledger account via Coinify and receive fiat in your bank account.",
-      "CTAButton": "Sell now",
-      "emptyState": {
-        "title": "No {{currency}} account",
-        "description": "You need to add an account before you can sell {{currency}}.",
-        "CTAButton": "Add account"
-      }
-    },
-    "history": {
-      "tabTitle": "History"
-    },
-    "providerList": {
-      "title": "Choose a provider"
-    }
-  },
-  "banner": {
-    "exchangeBuyCrypto": {
-      "title": "BUY CRYPTO",
-      "description": "Purchase crypto assets via Coinify and receive them directly in your Ledger account."
-    },
-    "swap": {
-      "title": "SWAP CRYPTO",
-      "description": "Swap crypto assets directly from your Ledger accounts with our partner."
-    }
-  },
-  "walletconnect": {
-    "scan": "Scan Wallet Connect QR code",
-    "disclaimer": "Wants to connect to the following Ethereum account through your wallet :",
-    "reject": "Reject",
-    "connect": "Connect",
-    "connected": "Connected",
-    "disconnected": "Disconnected",
-    "warningdisconnected": "There is a connection problem between the dApp, WalletConnect and Ledger Live. Wait a few moments or relaunch the connection",
-    "info": "You can now access the {{name}} dApp on your web browser.",
-    "warning": "Sharing receive addresses from dApp is not secure. Always use Ledger Live when sharing your address to receive funds.",
-    "isconnecting": "is connecting, please wait...",
-    "disconnect": "Disconnect",
-    "retry": "Retry",
-    "close": "Close",
-    "message": "Message",
-    "messageHash": "Message Hash",
-    "domainHash": "Domain Hash",
-    "stringHash": "Hash",
-    "from": "From",
-    "successTitle": "Message signed",
-    "successDescription": "You have signed the message received from a third party application",
-    "stepperHeader": {
-      "summary": "Summary",
-      "selectDevice": "Select Device",
-      "connectDevice": "Connect Device",
-      "stepRange": "Step {{currentStep}} of {{totalSteps}}"
-    },
-    "stepVerification": {
-      "action": "Please confirm the operation on your device",
-      "accountName": "Account name"
-    },
-    "deeplinkingTitle": "Select an Ethereum account",
-    "addAccount": "Add new account"
-  },
-  "notificationCenter": {
-    "title": "Notification center",
-    "announcement": "Announcement",
-    "liveStatus": "Ledger Live status",
-    "groupedToast": {
-      "text": "You have {{count}} unread notifications",
-      "cta": "See details"
-    },
-    "news": {
-      "title": "News",
-      "titleCount": "News ({{count}})",
-      "emptyState": {
-        "title": "No news for the moment",
-        "desc": "You will find here all the news related to Ledger and Ledger Live"
-      }
-    },
-    "status": {
-      "title": "Status",
-      "ok": {
-        "title": "Ledger Live is up and running",
-        "desc": "<0>Having trouble? Go on our </0><1>help page</1>"
-      },
-      "error": {
-        "title": "Ledger Live is experiencing issues"
-      }
-    }
-  },
-  "platform": {
-    "catalog": {
-      "title": "Live Apps Catalog",
-      "branch": {
-        "soon": "coming soon",
-        "experimental": "experimental",
-        "debug": "debug"
-      },
-      "banner": {
-        "title": "Discover our Live Catalog",
-        "description": "Unlock a new world of crypto possibilities. One secure access to all services – DeFi, NFTs and more to come."
-      },
-      "twitterBanner": {
-        "description": "Tell us what's the next service you want to see with the hashtag",
-        "tweetText": "The next Ledger App should be..."
-      },
-      "pollCTA": {
-        "title": "Poll",
-        "description": "Which service do you want to see in Ledger Live?"
-      },
-      "developerCTA": {
-        "title": "For Developers",
-        "description": "All the information you need to integrate your applications on Ledger Live."
-      }
-    },
-    "disclaimer": {
-      "title": "External Application",
-      "description": "You are about to be redirected to an application not operated by Ledger.",
-      "legalAdvice": "This application is not operated by Ledger. Ledger is not responsible for any loss of funds or quality of service of such application.\n\nAlways make sure to carefully verify the information displayed on your device.",
-      "legalAdviceShort": "Ledger is not responsible for any loss of funds. Always make sure to verify the information displayed on your device.",
-      "checkbox": "Do not remind me again.",
-      "CTA": "Continue"
-    },
-    "webPlatformPlayer": {
-      "infoPanel": {
-        "website": "website"
-      }
-    }
-  },
-  "market": {
-    "title": "Market",
-    "filters": {
-      "sort": "Sort",
-      "filter": "Filter",
-      "view": {
-        "label": "View",
-        "all": "All coins",
-        "liveCompatible": "Live Compatible",
-        "all_label": "All cryptocurrencies",
-        "liveCompatible_label": "Only Live Supported"
-      },
-      "order": {
-        "topGainers": "Top gainers",
-        "market_cap": "Rank",
-        "market_cap_asc": "Rank (Market cap) asc.",
-        "market_cap_desc": "Rank (Market cap) desc."
-      },
-      "currency": "Currency",
-      "time": "Time",
-      "apply": "Apply"
-    },
-    "marketList": {
-      "crypto": "Crypto",
-      "price": "Price",
-      "change": "Change",
-      "marketCap": "Market cap",
-      "last7d": "Last 7 days"
-    },
-    "detailsPage": {
-      "holding": "My accounts",
-      "priceStatistics": "Price Statistics",
-      "price": "Price",
-      "tradingVolume": "Trading volume",
-      "24hLowHight": "24h Low / 24h High",
-      "7dLowHigh": "7d Low / 7d High",
-      "allTimeHigh": "All time high",
-      "allTimeLow": "All time low",
-      "marketCapRank": "Market cap rank",
-      "marketCapDominance": "Market cap dominance",
-      "supply": "Supply",
-      "circulatingSupply": "Circulating supply",
-      "totalSupply": "Total supply",
-      "maxSupply": "Max supply",
-      "assetNotSupportedOnLedgerLive": "This asset is not supported on Ledger Live."
-    },
-    "range": {
-      "1h": "1H",
-      "24h": "24H",
-      "7d": "7D",
-      "30d": "30D",
-      "1y": "1Y"
-    },
-    "warnings": {
-      "connectionError": "Connection Error",
-      "ledgerUnableToRetrieveData": "Ledger Live is unable to retrieve data.",
-      "checkInternetAndReload": "Please check your internet connection and reload this page.",
-      "reload": "Reload",
-      "noCryptosFound": "No coins found",
-      "noCurrencyFound": "No currency found",
-      "noSearchResultsFor": "Sorry, we did not find any coins for <0>{{search}}</0>. Please retry the search with another keyword.",
-      "noCurrencySearchResultsFor": "Sorry, we did not find any currencies for <0>{{search}}</0>. Please retry the search with another keyword.",
-      "noSearchResults": "Sorry, we did not find any search results.",
-      "retrySearchKeyword": "Please retry the search with another keyword.",
-      "retrySearchParams": "Please retry the search with another parameters.",
-      "trackFavAssets": "Track your favourite",
-      "clickOnStarIcon": "Clicking on the star icon next to an asset will automatically add them to your favorites.",
-      "browseAssets": "Browse assets"
-    }
-  },
-  "nft": {
-    "account": {
-      "seeAllNfts": "See all NFT",
-      "seeFewerNfts": "See fewer NFT"
-    },
-    "gallery": {
-      "allNft": "All NFT"
-    },
-    "viewer": {
-      "properties": "Properties",
-      "description": "Description",
-      "tokenContract": "Token Address",
-      "tokenContractCopied": "Token Address copied !",
-      "tokenId": "Token ID",
-      "tokenIdCopied": "Token ID copied !",
-      "quantity": "Quantity",
-      "attributes": {
-        "floorPrice": "Floor Price"
-      }
-    },
-    "viewerModal": {
-      "viewOn": "View on",
-      "viewInExplorer": "View in explorer",
-      "txDetails": "Transaction details"
-    }
-  },
-  "ApplicationVersion": "v{{version}}",
-  "analytics": {
-    "title": "Analytics",
-    "allocation": {
-      "title": "Allocation"
-    },
-    "operations": {
-      "title": "Transaction history"
-=======
   "time" : {
     "day" : "1D",
     "week" : "1S",
@@ -8983,7 +4611,6 @@
     },
     "currentAddress" : {
       "messageIfVirtual" : "Seu endereço {{name}} não pode ser confirmado no seu dispositivo Ledger. Use por sua própria conta e risco."
->>>>>>> dc57bb6b
     }
   }
 }