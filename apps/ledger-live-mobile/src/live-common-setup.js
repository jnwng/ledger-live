// @flow
import Config from "react-native-config";
import { Observable } from "rxjs";
import { map } from "rxjs/operators";
import { listen } from "@ledgerhq/logs";
import HIDTransport from "@ledgerhq/react-native-hid";
import withStaticURLs from "@ledgerhq/hw-transport-http";
import { retry } from "@ledgerhq/live-common/promise";
import { setEnv } from "@ledgerhq/live-common/env";
import { setSupportedCurrencies } from "@ledgerhq/live-common/currencies/index";
import { setPlatformVersion } from "@ledgerhq/live-common/platform/version";
import { registerTransportModule } from "@ledgerhq/live-common/hw/index";
import type { TransportModule } from "@ledgerhq/live-common/hw/index";
import { setDeviceMode } from "@ledgerhq/live-common/hw/actions/app";
import VersionNumber from "react-native-version-number";
import { Platform } from "react-native";
import axios from "axios";
import { setSecp256k1Instance } from "@ledgerhq/live-common/families/bitcoin/wallet-btc/crypto/secp256k1";
import { setGlobalOnBridgeError } from "@ledgerhq/live-common/bridge/useBridgeTransaction";
import BluetoothTransport from "./react-native-hw-transport-ble";
import "./experimental";
import logger from "./logger";

setGlobalOnBridgeError(e => logger.critical(e));

setDeviceMode("polling");

setPlatformVersion("1.0.0");

setSupportedCurrencies([
  "bitcoin",
  "ethereum",
  "bsc",
  "polkadot",
  "solana",
  "ripple",
  "litecoin",
  "polygon",
  "bitcoin_cash",
  "stellar",
  "dogecoin",
  "cosmos",
  "crypto_org",
  "celo",
  "dash",
  "tron",
  "tezos",
  "ethereum_classic",
  "zcash",
  "decred",
  "digibyte",
  "algorand",
  "qtum",
  "bitcoin_gold",
  "komodo",
  "pivx",
  "zencash",
  "vertcoin",
  "peercoin",
  "viacoin",
  "stakenet",
  "bitcoin_testnet",
  "ethereum_ropsten",
  "ethereum_goerli",
  "cosmos_testnet",
  "elrond",
<<<<<<< HEAD
  "filecoin",
=======
  "hedera",
  "cardano",
>>>>>>> 538ce3a2
]);

if (Config.VERBOSE) {
  listen(({ type, message, ...rest }) => {
    if (Object.keys(rest).length) {
      console.log(`${type}: ${message || ""}`, rest); // eslint-disable-line no-console
    } else {
      console.log(`${type}: ${message || ""}`); // eslint-disable-line no-console
    }
  });
}

if (Config.BLE_LOG_LEVEL) BluetoothTransport.setLogLevel(Config.BLE_LOG_LEVEL);

if (Config.FORCE_PROVIDER) setEnv("FORCE_PROVIDER", Config.FORCE_PROVIDER);

// Add support of HID (experimental until we stabilize it)

registerTransportModule({
  id: "hid",

  // prettier-ignore
  open: id => { // eslint-disable-line consistent-return
    if (id.startsWith("usb|")) {
      const devicePath = JSON.parse(id.slice(4));
      return retry(() => HIDTransport.open(devicePath), { maxRetry: 2 });
    }
  },

  disconnect: id =>
    id.startsWith("usb|")
      ? Promise.resolve() // nothing to do
      : null,
  discovery: Observable.create(o => HIDTransport.listen(o)).pipe(
    map(({ type, descriptor, deviceModel }) => {
      const name = deviceModel.productName;
      return {
        type,
        deviceModel,
        id: `usb|${JSON.stringify(descriptor)}`,
        name,
      };
    }),
  ),
});

// Add dev mode support of an http proxy

let DebugHttpProxy;
const httpdebug: TransportModule = {
  id: "httpdebug",
  open: id =>
    id.startsWith("httpdebug|") ? DebugHttpProxy.open(id.slice(10)) : null,
  disconnect: id =>
    id.startsWith("httpdebug|")
      ? Promise.resolve() // nothing to do
      : null,
};
if (__DEV__ && Config.DEVICE_PROXY_URL) {
  DebugHttpProxy = withStaticURLs(Config.DEVICE_PROXY_URL.split("|"));
  httpdebug.discovery = Observable.create(o => DebugHttpProxy.listen(o)).pipe(
    map(({ type, descriptor }) => ({
      type,
      id: `httpdebug|${descriptor}`,
      name: descriptor,
    })),
  );
} else {
  DebugHttpProxy = withStaticURLs([]);
}
registerTransportModule(httpdebug);

// BLE is always the fallback choice because we always keep raw id in it

registerTransportModule({
  id: "ble",
  open: id => BluetoothTransport.open(id),
  disconnect: id => BluetoothTransport.disconnect(id),
});

if (process.env.NODE_ENV === "production") {
  axios.defaults.headers.common["User-Agent"] =
    Platform.OS === "ios"
      ? `Live-IOS/${VersionNumber.appVersion}`
      : `Live-Android/${VersionNumber.appVersion}`;
}

setSecp256k1Instance(require("./logic/secp256k1"));<|MERGE_RESOLUTION|>--- conflicted
+++ resolved
@@ -64,12 +64,9 @@
   "ethereum_goerli",
   "cosmos_testnet",
   "elrond",
-<<<<<<< HEAD
-  "filecoin",
-=======
   "hedera",
   "cardano",
->>>>>>> 538ce3a2
+  "filecoin",
 ]);
 
 if (Config.VERBOSE) {
