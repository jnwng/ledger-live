// @flow
import Config from "react-native-config";
import { Observable } from "rxjs";
import { map } from "rxjs/operators";
import { listen } from "@ledgerhq/logs";
import HIDTransport from "@ledgerhq/react-native-hid";
import withStaticURLs from "@ledgerhq/hw-transport-http";
import { retry } from "@ledgerhq/live-common/promise";
import { setEnv } from "@ledgerhq/live-common/env";
import { setSupportedCurrencies } from "@ledgerhq/live-common/currencies/index";
import { setPlatformVersion } from "@ledgerhq/live-common/platform/version";
import { registerTransportModule } from "@ledgerhq/live-common/hw/index";
import type { TransportModule } from "@ledgerhq/live-common/hw/index";
import { setDeviceMode } from "@ledgerhq/live-common/hw/actions/app";
import VersionNumber from "react-native-version-number";
import { Platform } from "react-native";
import axios from "axios";
import { setSecp256k1Instance } from "@ledgerhq/live-common/families/bitcoin/wallet-btc/crypto/secp256k1";
import { setGlobalOnBridgeError } from "@ledgerhq/live-common/bridge/useBridgeTransaction";
import BluetoothTransport from "./react-native-hw-transport-ble";
import "./experimental";
import logger from "./logger";

setGlobalOnBridgeError(e => logger.critical(e));

setDeviceMode("polling");

setPlatformVersion("1.1.0");

setSupportedCurrencies([
  "bitcoin",
  "ethereum",
  "bsc",
  "polkadot",
  "solana",
  "ripple",
  "litecoin",
  "polygon",
  "bitcoin_cash",
  "stellar",
  "dogecoin",
  "cosmos",
  "crypto_org",
  "celo",
  "dash",
  "tron",
  "tezos",
  "ethereum_classic",
  "zcash",
  "decred",
  "digibyte",
  "algorand",
  "qtum",
  "bitcoin_gold",
  "komodo",
  "pivx",
  "zencash",
  "vertcoin",
  "peercoin",
  "viacoin",
  "stakenet",
  "bitcoin_testnet",
  "ethereum_ropsten",
  "ethereum_goerli",
  "cosmos_testnet",
  "elrond",
  "hedera",
  "cardano",
<<<<<<< HEAD
  "filecoin",
=======
  "osmosis",
>>>>>>> 3b106fc2
]);

if (Config.VERBOSE) {
  listen(({ type, message, ...rest }) => {
    if (Object.keys(rest).length) {
      console.log(`${type}: ${message || ""}`, rest); // eslint-disable-line no-console
    } else {
      console.log(`${type}: ${message || ""}`); // eslint-disable-line no-console
    }
  });
}

if (Config.BLE_LOG_LEVEL) BluetoothTransport.setLogLevel(Config.BLE_LOG_LEVEL);

if (Config.FORCE_PROVIDER) setEnv("FORCE_PROVIDER", Config.FORCE_PROVIDER);

// Add support of HID (experimental until we stabilize it)

registerTransportModule({
  id: "hid",

  // prettier-ignore
  open: id => { // eslint-disable-line consistent-return
    if (id.startsWith("usb|")) {
      const devicePath = JSON.parse(id.slice(4));
      return retry(() => HIDTransport.open(devicePath), { maxRetry: 2 });
    }
  },

  disconnect: id =>
    id.startsWith("usb|")
      ? Promise.resolve() // nothing to do
      : null,
  discovery: Observable.create(o => HIDTransport.listen(o)).pipe(
    map(({ type, descriptor, deviceModel }) => {
      const name = deviceModel.productName;
      return {
        type,
        deviceModel,
        id: `usb|${JSON.stringify(descriptor)}`,
        name,
      };
    }),
  ),
});

// Add dev mode support of an http proxy

let DebugHttpProxy;
const httpdebug: TransportModule = {
  id: "httpdebug",
  open: id =>
    id.startsWith("httpdebug|") ? DebugHttpProxy.open(id.slice(10)) : null,
  disconnect: id =>
    id.startsWith("httpdebug|")
      ? Promise.resolve() // nothing to do
      : null,
};
if (__DEV__ && Config.DEVICE_PROXY_URL) {
  DebugHttpProxy = withStaticURLs(Config.DEVICE_PROXY_URL.split("|"));
  httpdebug.discovery = Observable.create(o => DebugHttpProxy.listen(o)).pipe(
    map(({ type, descriptor }) => ({
      type,
      id: `httpdebug|${descriptor}`,
      name: descriptor,
    })),
  );
} else {
  DebugHttpProxy = withStaticURLs([]);
}
registerTransportModule(httpdebug);

// BLE is always the fallback choice because we always keep raw id in it

registerTransportModule({
  id: "ble",
  open: id => BluetoothTransport.open(id),
  disconnect: id => BluetoothTransport.disconnect(id),
});

if (process.env.NODE_ENV === "production") {
  axios.defaults.headers.common["User-Agent"] =
    Platform.OS === "ios"
      ? `Live-IOS/${VersionNumber.appVersion}`
      : `Live-Android/${VersionNumber.appVersion}`;
}

setSecp256k1Instance(require("./logic/secp256k1"));<|MERGE_RESOLUTION|>--- conflicted
+++ resolved
@@ -66,11 +66,8 @@
   "elrond",
   "hedera",
   "cardano",
-<<<<<<< HEAD
+  "osmosis",
   "filecoin",
-=======
-  "osmosis",
->>>>>>> 3b106fc2
 ]);
 
 if (Config.VERBOSE) {
