--- conflicted
+++ resolved
@@ -86,15 +86,12 @@
 // eslint-disable-next-line import/no-cycle
 import { useNoNanoBuyNanoWallScreenOptions } from "../../context/NoNanoBuyNanoWall";
 import PostBuyDeviceSetupNanoWallScreen from "../../screens/PostBuyDeviceSetupNanoWallScreen";
-<<<<<<< HEAD
 import MarketDetail from "../../screens/Market/MarketDetail";
 import CurrencySettings from "../../screens/Settings/CryptoAssets/Currencies/CurrencySettings";
-=======
 import WalletConnectNavigator from "./WalletConnectNavigator";
 import WalletConnectLiveAppNavigator from "./WalletConnectLiveAppNavigator";
 import CustomImageNavigator from "./CustomImageNavigator";
 import PostOnboardingNavigator from "./PostOnboardingNavigator";
->>>>>>> dbb28a4f
 
 import {
   BleDevicePairingFlow,
@@ -189,7 +186,7 @@
         component={CurrencySettings}
         options={({ route }) => ({
           title: route.params.headerTitle,
-          headerRight: null,
+          headerRight: () => null,
         })}
         {...noNanoBuyNanoWallScreenOptions}
       />
@@ -535,9 +532,8 @@
         name={ScreenName.AnalyticsAllocation}
         component={AnalyticsAllocation}
         options={{
-<<<<<<< HEAD
           title: t("analytics.allocation.title"),
-          headerRight: null,
+          headerRight: () => null,
           cardStyleInterpolator: CardStyleInterpolators.forVerticalIOS,
         }}
       />
@@ -546,11 +542,7 @@
         component={AnalyticsOperations}
         options={{
           title: t("analytics.operations.title"),
-          headerRight: null,
-=======
-          title: t("analytics.title"),
-          headerRight: () => null,
->>>>>>> dbb28a4f
+          headerRight: () => null,
           cardStyleInterpolator: CardStyleInterpolators.forVerticalIOS,
         }}
       />
@@ -631,17 +623,16 @@
         options={{ headerShown: false }}
       />
       <Stack.Screen
-<<<<<<< HEAD
         name={ScreenName.MarketDetail}
         component={MarketDetail}
         options={{
           headerShown: false,
         }}
-=======
+      />
+      <Stack.Screen
         name={NavigatorName.CustomImage}
         component={CustomImageNavigator}
         options={{ headerShown: false }}
->>>>>>> dbb28a4f
       />
       {Object.keys(families).map(name => {
         const { component, options } = families[name];
