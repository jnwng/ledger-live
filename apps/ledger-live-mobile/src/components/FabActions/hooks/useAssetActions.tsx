--- conflicted
+++ resolved
@@ -77,18 +77,15 @@
     return [onRampProviders.length > 0, offRampProviders.length > 0];
   }, [rampCatalog.value, currency]);
 
-<<<<<<< HEAD
+  const featureFlag = useFeature("stakePrograms");
+  const stakeFlagEnabled = featureFlag?.enabled;
+  const listFlag = featureFlag?.params?.list;
+  const canBeStaken = stakeFlagEnabled && listFlag.includes(currency?.id);
   const canSend = useMemo(() => currency?.id !== "avalanchepchain", [currency]);
   const canReceive = useMemo(
     () => currency?.id !== "avalanchepchain",
     [currency],
   );
-=======
-  const featureFlag = useFeature("stakePrograms");
-  const stakeFlagEnabled = featureFlag?.enabled;
-  const listFlag = featureFlag?.params?.list;
-  const canBeStaken = stakeFlagEnabled && listFlag.includes(currency?.id);
->>>>>>> 5e6f053a
 
   const actions = useMemo<ActionButtonEvent[]>(
     () => [
@@ -160,75 +157,6 @@
                   },
                 ]
               : []),
-<<<<<<< HEAD
-            ...(canReceive
-              ? [
-                  {
-                    id: "receive",
-                    label: t("transfer.receive.title"),
-                    Icon: iconReceive,
-                    navigationParams: [
-                      NavigatorName.ReceiveFunds,
-                      defaultAccount
-                        ? {
-                            screen: ScreenName.ReceiveConfirmation,
-                            params: {
-                              accountId: defaultAccount.id,
-                              parentId:
-                                defaultAccount.type === "TokenAccount"
-                                  ? defaultAccount.parentId
-                                  : undefined,
-                              currency,
-                            },
-                          }
-                        : hasMultipleAccounts
-                        ? {
-                            screen: ScreenName.ReceiveSelectAccount,
-                            params: {
-                              currency,
-                            },
-                          }
-                        : {
-                            screen: ScreenName.ReceiveSelectCrypto,
-                            params: {
-                              filterCurrencyIds: currency
-                                ? [currency.id]
-                                : undefined,
-                            },
-                          },
-                    ] as const,
-                    disabled: !canReceive,
-                  },
-                ]
-              : []),
-            ...(canSend
-              ? [
-                  {
-                    id: "send",
-                    label: t("transfer.send.title"),
-                    Icon: iconSend,
-                    navigationParams: [
-                      NavigatorName.SendFunds,
-                      defaultAccount
-                        ? {
-                            screen: ScreenName.SendSelectRecipient,
-                            params: {
-                              accountId: defaultAccount.id,
-                              parentId:
-                                defaultAccount.type === "TokenAccount"
-                                  ? defaultAccount.parentId
-                                  : undefined,
-                            },
-                          }
-                        : {
-                            screen: ScreenName.SendCoin,
-                            params: { selectedCurrency: currency },
-                          },
-                    ] as const,
-                    disabled: areAccountsBalanceEmpty || !canSend,
-                    modalOnDisabledClick: {
-                      component: ZeroBalanceDisabledModalContent,
-=======
             ...(canBeStaken
               ? [
                   {
@@ -251,60 +179,72 @@
                   },
                 ]
               : []),
-            {
-              id: "receive",
-              label: t("transfer.receive.title"),
-              Icon: iconReceive,
-              navigationParams: [
-                NavigatorName.ReceiveFunds,
-                defaultAccount
-                  ? {
-                      screen: ScreenName.ReceiveConfirmation,
-                      params: {
-                        accountId: defaultAccount.id,
-                        parentId:
-                          defaultAccount.type === "TokenAccount"
-                            ? defaultAccount.parentId
-                            : undefined,
-                        currency,
-                      },
-                    }
-                  : hasMultipleAccounts
-                  ? {
-                      screen: ScreenName.ReceiveSelectAccount,
-                      params: {
-                        currency,
-                      },
-                    }
-                  : {
-                      screen: ScreenName.ReceiveSelectCrypto,
-                      params: {
-                        filterCurrencyIds: currency ? [currency.id] : undefined,
-                      },
-                    },
-              ] as const,
-            },
-            {
-              id: "send",
-              label: t("transfer.send.title"),
-              Icon: iconSend,
-              navigationParams: [
-                NavigatorName.SendFunds,
-                defaultAccount
-                  ? {
-                      screen: ScreenName.SendSelectRecipient,
-                      params: {
-                        accountId: defaultAccount.id,
-                        parentId:
-                          defaultAccount.type === "TokenAccount"
-                            ? defaultAccount.parentId
-                            : undefined,
-                      },
-                    }
-                  : {
-                      screen: ScreenName.SendCoin,
-                      params: { selectedCurrency: currency },
->>>>>>> 5e6f053a
+            ...(canReceive
+              ? [
+                  {
+                    id: "receive",
+                    label: t("transfer.receive.title"),
+                    Icon: iconReceive,
+                    navigationParams: [
+                      NavigatorName.ReceiveFunds,
+                      defaultAccount
+                        ? {
+                            screen: ScreenName.ReceiveConfirmation,
+                            params: {
+                              accountId: defaultAccount.id,
+                              parentId:
+                                defaultAccount.type === "TokenAccount"
+                                  ? defaultAccount.parentId
+                                  : undefined,
+                              currency,
+                            },
+                          }
+                        : hasMultipleAccounts
+                        ? {
+                            screen: ScreenName.ReceiveSelectAccount,
+                            params: {
+                              currency,
+                            },
+                          }
+                        : {
+                            screen: ScreenName.ReceiveSelectCrypto,
+                            params: {
+                              filterCurrencyIds: currency
+                                ? [currency.id]
+                                : undefined,
+                            },
+                          },
+                    ] as const,
+                  },
+                ]
+              : []),
+            ...(canSend
+              ? [
+                  {
+                    id: "send",
+                    label: t("transfer.send.title"),
+                    Icon: iconSend,
+                    navigationParams: [
+                      NavigatorName.SendFunds,
+                      defaultAccount
+                        ? {
+                            screen: ScreenName.SendSelectRecipient,
+                            params: {
+                              accountId: defaultAccount.id,
+                              parentId:
+                                defaultAccount.type === "TokenAccount"
+                                  ? defaultAccount.parentId
+                                  : undefined,
+                            },
+                          }
+                        : {
+                            screen: ScreenName.SendCoin,
+                            params: { selectedCurrency: currency },
+                          },
+                    ] as const,
+                    disabled: areAccountsBalanceEmpty,
+                    modalOnDisabledClick: {
+                      component: ZeroBalanceDisabledModalContent,
                     },
                   },
                 ]
@@ -338,17 +278,14 @@
       availableOnSwap,
       canBeBought,
       canBeSold,
-<<<<<<< HEAD
-      canReceive,
-      canSend,
-=======
       canBeStaken,
->>>>>>> 5e6f053a
       currency,
       defaultAccount,
       hasAccounts,
       hasMultipleAccounts,
       readOnlyModeEnabled,
+      canReceive,
+      canSend,
       t,
     ],
   );
