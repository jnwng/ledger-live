import React, { useCallback } from "react";
import { Linking, Image } from "react-native";
import { Flex, Text, Link as TextLink, Icons } from "@ledgerhq/native-ui";
import { useTranslation } from "react-i18next";
import styled from "styled-components/native";
import { useNavigation } from "@react-navigation/native";

// eslint-disable-next-line import/no-cycle
import Touchable from "../Touchable";
// eslint-disable-next-line import/no-cycle
import { track } from "../../analytics";
<<<<<<< HEAD
import { SlideProps } from "./shared";
import { useCurrentRouteName } from "../../helpers/routeHooks";
=======
>>>>>>> 9dff5cb2

const StyledTouchable = styled(Touchable)`
  flex: 1;
`;

export type SlideProps = {
  url: string;
  onPress?: (_: (..._: any) => void) => void;
  name: string;
  title: string;
  description: any;
  cta: any;
  image?: any;
  width?: number;
  icon?: any;
  position?: any;
};

const Slide = ({
  url,
  onPress,
  name,
  title,
  description,
  cta,
  image,
  icon,
  position,
  width,
}: SlideProps) => {
  const { t } = useTranslation();
  const { navigate } = useNavigation();
  const currentScreen = useCurrentRouteName();
  const onClick = useCallback(() => {
    track("banner_clicked", {
      banner: name,
      url,
      screen: currentScreen,
    });
    if (onPress) {
      onPress(navigate);
    } else {
      Linking.openURL(url);
    }
  }, [onPress, navigate, url, currentScreen]);
  return (
    <StyledTouchable event={`${name} Carousel`} onPress={onClick}>
      <Flex
        width={width}
        flex={1}
        borderRadius={2}
        borderWidth={"1px"}
        borderColor={"neutral.c40"}
        justifyContent={"space-between"}
        flexDirection={"row"}
        p={6}
      >
        <Flex alignItems="flex-start" flex={1}>
          <Text variant={"subtitle"} fontSize={11} color={"neutral.c60"}>
            {t(title)}
          </Text>
          <Text variant="paragraph" fontSize={14}>
            {t(description)}
          </Text>
          <Flex flex={1} />
          {cta ? (
            <TextLink
              type="color"
              Icon={Icons.ArrowRightMedium}
              iconPosition="right"
              onPress={onClick}
            >
              {t(cta)}
            </TextLink>
          ) : null}
        </Flex>
        <Flex justifyContent={"center"}>
          {image ? (
            <Image
              style={[{ position: "absolute" }, position]}
              source={image}
            />
          ) : icon ? (
            <Flex>{icon}</Flex>
          ) : null}
        </Flex>
      </Flex>
    </StyledTouchable>
  );
};

export default Slide;<|MERGE_RESOLUTION|>--- conflicted
+++ resolved
@@ -9,11 +9,8 @@
 import Touchable from "../Touchable";
 // eslint-disable-next-line import/no-cycle
 import { track } from "../../analytics";
-<<<<<<< HEAD
 import { SlideProps } from "./shared";
 import { useCurrentRouteName } from "../../helpers/routeHooks";
-=======
->>>>>>> 9dff5cb2
 
 const StyledTouchable = styled(Touchable)`
   flex: 1;
