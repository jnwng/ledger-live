/* eslint-disable no-console */
import "crypto";
import { v4 as uuid } from "uuid";
import * as Sentry from "@sentry/react-native";
import Config from "react-native-config";
import { Platform } from "react-native";
<<<<<<< HEAD
import { createClient, SegmentClient } from "@segment/analytics-react-native";
=======
import analytics, { JsonMap } from "@segment/analytics-react-native";
>>>>>>> f2c27ece
import VersionNumber from "react-native-version-number";
import RNLocalize from "react-native-localize";
import { ReplaySubject } from "rxjs";
import {
  getFocusedRouteNameFromRoute,
  ParamListBase,
  RouteProp,
  useRoute,
} from "@react-navigation/native";
import { snakeCase } from "lodash";
import { useCallback } from "react";
import { idsToLanguage } from "@ledgerhq/types-live";
import {
  getAndroidArchitecture,
  getAndroidVersionCode,
} from "../logic/cleanBuildVersion";
import getOrCreateUser from "../user";
// eslint-disable-next-line import/no-cycle
import {
  analyticsEnabledSelector,
  languageSelector,
  localeSelector,
  lastSeenDeviceSelector,
  sensitiveAnalyticsSelector,
  firstConnectionHasDeviceSelector,
  readOnlyModeEnabledSelector,
  hasOrderedNanoSelector,
  notificationsSelector,
} from "../reducers/settings";
import { knownDevicesSelector } from "../reducers/ble";
import { DeviceLike, State } from "../reducers/types";
import { satisfactionSelector } from "../reducers/ratings";
import type { AppStore } from "../reducers";
import { NavigatorName } from "../const";
import { previousRouteNameRef, currentRouteNameRef } from "./screenRefs";
import { Maybe } from "../types/helpers";

let sessionId = uuid();
const appVersion = `${VersionNumber.appVersion || ""} (${
  VersionNumber.buildVersion || ""
})`;
const { ANALYTICS_LOGS, ANALYTICS_TOKEN } = Config;

export const updateSessionId = () => (sessionId = uuid());

const extraProperties = (store: AppStore) => {
  const state: State = store.getState();
  const sensitiveAnalytics = sensitiveAnalyticsSelector(state);
  const systemLanguage = sensitiveAnalytics
    ? null
    : RNLocalize.getLocales()[0]?.languageTag;
  const language = sensitiveAnalytics ? null : languageSelector(state);
  const region = sensitiveAnalytics ? null : localeSelector(state);
  const devices = knownDevicesSelector(state);
  const satisfaction = satisfactionSelector(state);
  const lastDevice =
    lastSeenDeviceSelector(state) || devices[devices.length - 1];
  const deviceInfo = lastDevice
    ? {
        deviceVersion: lastDevice.deviceInfo?.version,
        deviceLanguage:
          lastDevice.deviceInfo?.languageId !== undefined
            ? idsToLanguage[lastDevice.deviceInfo.languageId]
            : undefined,
        appLength: (lastDevice as DeviceLike)?.appsInstalled,
        modelId: lastDevice.modelId,
      }
    : {};
  const firstConnectionHasDevice = firstConnectionHasDeviceSelector(state);
  const notifications = notificationsSelector(state);
  const notificationsAllowed = notifications.allowed;
  const notificationsBlacklisted = Object.entries(notifications)
    .filter(([key, value]) => key !== "allowed" && value === false)
    .map(([key]) => key);

  return {
    appVersion,
    androidVersionCode: getAndroidVersionCode(VersionNumber.buildVersion),
    androidArchitecture: getAndroidArchitecture(VersionNumber.buildVersion),
    environment: ANALYTICS_LOGS ? "development" : "production",
    systemLanguage: sensitiveAnalytics ? null : systemLanguage,
    language,
    appLanguage: language, // In Braze it can't be called language
    region: region?.split("-")[1] || region,
    platformOS: Platform.OS,
    platformVersion: Platform.Version,
    sessionId,
    devicesCount: devices.length,
    firstConnectionHasDevice,
    ...(satisfaction
      ? {
          satisfaction,
        }
      : {}),
    ...deviceInfo,
    notificationsAllowed,
    notificationsBlacklisted,
  };
};

const context = {
  ip: "0.0.0.0",
};
<<<<<<< HEAD
let storeInstance; // is the redux store. it's also used as a flag to know if analytics is on or off.
let segmentClient: SegmentClient | undefined;

const token = ANALYTICS_TOKEN;
export const start = async (store: any): Promise<SegmentClient | undefined> => {
=======

type MaybeAppStore = Maybe<AppStore>;

let storeInstance: MaybeAppStore; // is the redux store. it's also used as a flag to know if analytics is on or off.

const token = __DEV__ ? null : ANALYTICS_TOKEN;
export const start = async (store: AppStore) => {
  if (token) {
    await analytics.setup(token, {
      android: {
        collectDeviceId: false,
      },
      ios: {
        trackAdvertising: false,
        trackDeepLinks: false,
      },
    });
  }

>>>>>>> f2c27ece
  const { user, created } = await getOrCreateUser();
  storeInstance = store;

  if (created && ANALYTICS_LOGS) {
    console.log("analytics:identify", user.id);
  }

  console.log("START ANALYTICS", ANALYTICS_LOGS);
  if (token) {
    segmentClient = createClient({
      writeKey: token,
      trackAdvertising: false,
      debug: !!ANALYTICS_LOGS,
    });

<<<<<<< HEAD
    if (created) {
      segmentClient.reset();
      segmentClient.identify(user.id, extraProperties(store), {
=======
    if (token) {
      await analytics.reset();
      await analytics.identify(user.id, extraProperties(store) as JsonMap, {
>>>>>>> f2c27ece
        context,
      });
    }
  }

  track("Start", extraProperties(store), true);
  return segmentClient;
};
export const updateIdentify = async () => {
  Sentry.addBreadcrumb({
    category: "identify",
    level: "debug",
  });

  if (!storeInstance || !analyticsEnabledSelector(storeInstance.getState())) {
    return;
  }

  if (ANALYTICS_LOGS)
    console.log("analytics:identify", extraProperties(storeInstance), {
      context,
    });
  if (!token) return;
  const { user } = await getOrCreateUser();
<<<<<<< HEAD
  segmentClient?.identify(user.id, extraProperties(storeInstance), {
=======
  analytics.identify(user.id, extraProperties(storeInstance) as JsonMap, {
>>>>>>> f2c27ece
    context,
  });
};
export const stop = () => {
  if (ANALYTICS_LOGS) console.log("analytics:stop");
  storeInstance = null;
};
export const trackSubject = new ReplaySubject<{
  event: string;
  properties?: Error | Record<string, unknown> | null;
}>(10);
export const track = (
  event: string,
  properties?: Error | Record<string, unknown> | null,
  mandatory?: boolean | null,
) => {
  Sentry.addBreadcrumb({
    message: event,
    category: "track",
    data: properties || undefined,
    level: "debug",
  });

  const state = storeInstance && storeInstance.getState();

  const readOnlyMode = state && readOnlyModeEnabledSelector(state);
  const hasOrderedNano = state && hasOrderedNanoSelector(state);

  if (
    !state ||
    (!mandatory && !analyticsEnabledSelector(state)) ||
    (readOnlyMode && hasOrderedNano) // do not track anything in the reborn state post purchase pre device setup
  ) {
    return;
  }

  const screen = currentRouteNameRef.current;

  const allProperties = {
    screen,
    ...extraProperties(storeInstance as AppStore),
    ...properties,
  };
  if (ANALYTICS_LOGS) console.log("analytics:track", event, allProperties);
  trackSubject.next({
    event,
    properties: allProperties,
  });
  if (!token) return;
<<<<<<< HEAD
  segmentClient?.track(event, allProperties, {
=======
  analytics.track(event, allProperties as JsonMap, {
>>>>>>> f2c27ece
    context,
  });
};
export const getPageNameFromRoute = (route: RouteProp<ParamListBase>) => {
  const routeName =
    getFocusedRouteNameFromRoute(route) || NavigatorName.Portfolio;
  return snakeCase(routeName);
};
export const trackWithRoute = (
  event: string,
  route: RouteProp<ParamListBase>,
  properties?: Record<string, unknown> | null,
  mandatory?: boolean | null,
) => {
  const newProperties = {
    page: getPageNameFromRoute(route),
    // don't override page if it's already set
    ...(properties || {}),
  };
  track(event, newProperties, mandatory);
};
export const useTrack = () => {
  const route = useRoute();
  const track = useCallback(
    (
      event: string,
      properties?: Record<string, unknown> | null,
      mandatory?: boolean | null,
    ) => trackWithRoute(event, route, properties, mandatory),
    [route],
  );
  return track;
};
export const usePageNameFromRoute = () => {
  const route = useRoute();
  return getPageNameFromRoute(route);
};
export const useAnalytics = () => {
  const track = useTrack();
  const page = usePageNameFromRoute();
  return {
    track,
    page,
  };
};
export const screen = (
  category?: string,
  name?: string | null,
  properties?: Record<string, unknown> | null | undefined,
) => {
  const title = `Page ${category + (name ? ` ${name}` : "")}`;
  Sentry.addBreadcrumb({
    message: title,
    category: "screen",
    data: properties || {},
    level: "info",
  });

  const state = storeInstance && storeInstance.getState();

  const readOnlyMode = state && readOnlyModeEnabledSelector(state);
  const hasOrderedNano = state && hasOrderedNanoSelector(state);

  if (
    !state ||
    !analyticsEnabledSelector(state) ||
    (readOnlyMode && hasOrderedNano) // do not track anything in the reborn state post purchase pre device setup
  ) {
    return;
  }

  const source = previousRouteNameRef.current;

  const allProperties = {
    source,
    ...extraProperties(storeInstance as AppStore),
    ...properties,
  };
  if (ANALYTICS_LOGS)
    console.log("analytics:screen", category, name, allProperties);
  trackSubject.next({
    event: title,
    properties: allProperties,
  });
  if (!token) return;
<<<<<<< HEAD
  segmentClient?.track(title, allProperties, {
=======
  analytics.track(title, allProperties as JsonMap, {
>>>>>>> f2c27ece
    context,
  });
};<|MERGE_RESOLUTION|>--- conflicted
+++ resolved
@@ -4,11 +4,7 @@
 import * as Sentry from "@sentry/react-native";
 import Config from "react-native-config";
 import { Platform } from "react-native";
-<<<<<<< HEAD
 import { createClient, SegmentClient } from "@segment/analytics-react-native";
-=======
-import analytics, { JsonMap } from "@segment/analytics-react-native";
->>>>>>> f2c27ece
 import VersionNumber from "react-native-version-number";
 import RNLocalize from "react-native-localize";
 import { ReplaySubject } from "rxjs";
@@ -109,36 +105,15 @@
   };
 };
 
-const context = {
-  ip: "0.0.0.0",
-};
-<<<<<<< HEAD
-let storeInstance; // is the redux store. it's also used as a flag to know if analytics is on or off.
+type MaybeAppStore = Maybe<AppStore>;
+
+let storeInstance: MaybeAppStore; // is the redux store. it's also used as a flag to know if analytics is on or off.
 let segmentClient: SegmentClient | undefined;
 
 const token = ANALYTICS_TOKEN;
-export const start = async (store: any): Promise<SegmentClient | undefined> => {
-=======
-
-type MaybeAppStore = Maybe<AppStore>;
-
-let storeInstance: MaybeAppStore; // is the redux store. it's also used as a flag to know if analytics is on or off.
-
-const token = __DEV__ ? null : ANALYTICS_TOKEN;
-export const start = async (store: AppStore) => {
-  if (token) {
-    await analytics.setup(token, {
-      android: {
-        collectDeviceId: false,
-      },
-      ios: {
-        trackAdvertising: false,
-        trackDeepLinks: false,
-      },
-    });
-  }
-
->>>>>>> f2c27ece
+export const start = async (
+  store: AppStore,
+): Promise<SegmentClient | undefined> => {
   const { user, created } = await getOrCreateUser();
   storeInstance = store;
 
@@ -150,21 +125,12 @@
   if (token) {
     segmentClient = createClient({
       writeKey: token,
-      trackAdvertising: false,
       debug: !!ANALYTICS_LOGS,
     });
 
-<<<<<<< HEAD
     if (created) {
       segmentClient.reset();
-      segmentClient.identify(user.id, extraProperties(store), {
-=======
-    if (token) {
-      await analytics.reset();
-      await analytics.identify(user.id, extraProperties(store) as JsonMap, {
->>>>>>> f2c27ece
-        context,
-      });
+      segmentClient.identify(user.id, extraProperties(store));
     }
   }
 
@@ -182,18 +148,10 @@
   }
 
   if (ANALYTICS_LOGS)
-    console.log("analytics:identify", extraProperties(storeInstance), {
-      context,
-    });
+    console.log("analytics:identify", extraProperties(storeInstance));
   if (!token) return;
   const { user } = await getOrCreateUser();
-<<<<<<< HEAD
-  segmentClient?.identify(user.id, extraProperties(storeInstance), {
-=======
-  analytics.identify(user.id, extraProperties(storeInstance) as JsonMap, {
->>>>>>> f2c27ece
-    context,
-  });
+  segmentClient?.identify(user.id, extraProperties(storeInstance));
 };
 export const stop = () => {
   if (ANALYTICS_LOGS) console.log("analytics:stop");
@@ -241,13 +199,7 @@
     properties: allProperties,
   });
   if (!token) return;
-<<<<<<< HEAD
-  segmentClient?.track(event, allProperties, {
-=======
-  analytics.track(event, allProperties as JsonMap, {
->>>>>>> f2c27ece
-    context,
-  });
+  segmentClient?.track(event, allProperties);
 };
 export const getPageNameFromRoute = (route: RouteProp<ParamListBase>) => {
   const routeName =
@@ -331,11 +283,5 @@
     properties: allProperties,
   });
   if (!token) return;
-<<<<<<< HEAD
-  segmentClient?.track(title, allProperties, {
-=======
-  analytics.track(title, allProperties as JsonMap, {
->>>>>>> f2c27ece
-    context,
-  });
+  segmentClient?.track(title, allProperties);
 };