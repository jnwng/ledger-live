--- conflicted
+++ resolved
@@ -76,16 +76,13 @@
       }
     : {};
   const firstConnectionHasDevice = firstConnectionHasDeviceSelector(state);
-<<<<<<< HEAD
   const notifications = notificationsSelector(state);
   const notificationsAllowed = notifications.allowed;
   const notificationsBlacklisted = Object.entries(notifications)
     .filter(([key, value]) => key !== "allowed" && value === false)
     .map(([key]) => key);
-=======
   const firstConnectHasDeviceUpdated =
     firstConnectHasDeviceUpdatedSelector(state);
->>>>>>> 32c8df8f
 
   return {
     appVersion,
