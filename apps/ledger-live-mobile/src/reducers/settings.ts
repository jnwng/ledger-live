--- conflicted
+++ resolved
@@ -64,14 +64,11 @@
   SettingsUpdateCurrencyPayload,
   SettingsSetSwapSelectableCurrenciesPayload,
   SettingsSetDismissedDynamicCardsPayload,
-<<<<<<< HEAD
   SettingsSetStatusCenterPayload,
-=======
   SettingsSetOverriddenFeatureFlagPlayload,
   SettingsSetOverriddenFeatureFlagsPlayload,
   SettingsSetFeatureFlagsBannerVisiblePayload,
   DangerouslyOverrideStatePayload,
->>>>>>> c28d7ee5
 } from "../actions/types";
 import {
   SettingsActionTypes,
@@ -163,12 +160,9 @@
     recommendationsCategory: true,
   },
   walletTabNavigatorLastVisitedTab: ScreenName.Portfolio,
-<<<<<<< HEAD
   displayStatusCenter: false,
-=======
   overriddenFeatureFlags: {},
   featureFlagsBannerVisible: false,
->>>>>>> c28d7ee5
 };
 
 const pairHash = (from: { ticker: string }, to: { ticker: string }) =>
@@ -592,13 +586,11 @@
     ).payload.walletTabNavigatorLastVisitedTab,
   }),
 
-<<<<<<< HEAD
   [SettingsActionTypes.SET_STATUS_CENTER]: (state, action) => ({
     ...state,
     displayStatusCenter: (action as Action<SettingsSetStatusCenterPayload>)
       .payload.displayStatusCenter,
   }),
-=======
   [SettingsActionTypes.SET_OVERRIDDEN_FEATURE_FLAG]: (state, action) => {
     const {
       payload: { id, value },
@@ -629,7 +621,6 @@
       featureFlagsBannerVisible,
     };
   },
->>>>>>> c28d7ee5
 };
 
 export default handleActions<SettingsState, SettingsPayload>(
@@ -851,12 +842,9 @@
   state.settings.notifications;
 export const walletTabNavigatorLastVisitedTabSelector = (state: State) =>
   state.settings.walletTabNavigatorLastVisitedTab;
-<<<<<<< HEAD
 export const statusCenterSelector = (state: State) =>
   state.settings.displayStatusCenter;
-=======
 export const overriddenFeatureFlagsSelector = (state: State) =>
   state.settings.overriddenFeatureFlags;
 export const featureFlagsBannerVisibleSelector = (state: State) =>
-  state.settings.featureFlagsBannerVisible;
->>>>>>> c28d7ee5
+  state.settings.featureFlagsBannerVisible;