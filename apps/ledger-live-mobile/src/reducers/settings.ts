import { handleActions, ReducerMap } from "redux-actions";
import type { Action } from "redux-actions";
import merge from "lodash/merge";
import {
  findCurrencyByTicker,
  getCryptoCurrencyById,
  getFiatCurrencyByTicker,
  listSupportedFiats,
} from "@ledgerhq/live-common/currencies/index";
import { getEnv, setEnvUnsafe } from "@ledgerhq/live-common/env";
import { createSelector } from "reselect";
import { getAccountCurrency } from "@ledgerhq/live-common/account/helpers";
import type { AccountLike } from "@ledgerhq/types-live";
import { ValidKYCStatus } from "@ledgerhq/live-common/exchange/swap/types";
import type { CryptoCurrency, Currency } from "@ledgerhq/types-cryptoassets";
import type { CurrencySettings, SettingsState, State } from "./types";
import { currencySettingsDefaults } from "../helpers/CurrencySettingsDefaults";
// eslint-disable-next-line import/no-cycle
import { SLIDES } from "../components/Carousel/shared";
import { getDefaultLanguageLocale, getDefaultLocale } from "../languages";
import type {
  SettingsAcceptSwapProviderPayload,
  SettingsAddStarredMarketcoinsPayload,
  SettingsBlacklistTokenPayload,
  SettingsDismissBannerPayload,
  SettingsSetSwapKycPayload,
  SettingsHideEmptyTokenAccountsPayload,
  SettingsHideNftCollectionPayload,
  SettingsImportDesktopPayload,
  SettingsImportPayload,
  SettingsInstallAppFirstTimePayload,
  SettingsLastSeenDeviceInfoPayload,
  SettingsPayload,
  SettingsRemoveStarredMarketcoinsPayload,
  SettingsSetAnalyticsPayload,
  SettingsSetAvailableUpdatePayload,
  SettingsSetCarouselVisibilityPayload,
  SettingsSetCountervaluePayload,
  SettingsSetDiscreetModePayload,
  SettingsSetExperimentalUsbSupportPayload,
  SettingsSetFirstConnectionHasDevicePayload,
  SettingsSetHasOrderedNanoPayload,
  SettingsSetLanguagePayload,
  SettingsSetLastConnectedDevicePayload,
  SettingsSetLocalePayload,
  SettingsSetMarketCounterCurrencyPayload,
  SettingsSetMarketFilterByStarredAccountsPayload,
  SettingsSetMarketRequestParamsPayload,
  SettingsSetNotificationsPayload,
  SettingsSetOrderAccountsPayload,
  SettingsSetOsThemePayload,
  SettingsSetPairsPayload,
  SettingsSetPrivacyBiometricsPayload,
  SettingsSetPrivacyPayload,
  SettingsSetReadOnlyModePayload,
  SettingsSetReportErrorsPayload,
  SettingsSetSelectedTimeRangePayload,
  SettingsSetSensitiveAnalyticsPayload,
  SettingsSetThemePayload,
  SettingsShowTokenPayload,
  SettingsUnhideNftCollectionPayload,
  SettingsUpdateCurrencyPayload,
  SettingsSetSwapSelectableCurrenciesPayload,
} from "../actions/types";
import { SettingsActionTypes } from "../actions/types";

const bitcoin = getCryptoCurrencyById("bitcoin");
const ethereum = getCryptoCurrencyById("ethereum");
export const possibleIntermediaries = [bitcoin, ethereum];
export const supportedCountervalues = [
  ...listSupportedFiats(),
  ...possibleIntermediaries,
];
export const intermediaryCurrency = (from: Currency, _to: Currency) => {
  if (from === ethereum || from.type === "TokenCurrency") return ethereum;
  return bitcoin;
};
export const timeRangeDaysByKey = {
  day: 1,
  week: 7,
  month: 30,
  year: 365,
  all: -1,
};
<<<<<<< HEAD
export type Privacy = {
  // when we set the privacy, we also retrieve the biometricsType info
  biometricsType: string | null | undefined;
  // this tells if the biometrics was enabled by user yet
  biometricsEnabled: boolean;
};
export type Theme = "system" | "light" | "dark";
export type SettingsState = {
  counterValue: string;
  counterValueExchange: string | null | undefined;
  reportErrorsEnabled: boolean;
  analyticsEnabled: boolean;
  privacy: Privacy | null | undefined;
  currenciesSettings: Record<string, CurrencySettings>;
  pairExchanges: Record<string, string | null | undefined>;
  selectedTimeRange: PortfolioRange;
  orderAccounts: string;
  hasCompletedOnboarding: boolean;
  hasInstalledAnyApp: boolean;
  readOnlyModeEnabled: boolean;
  hasOrderedNano: boolean;
  experimentalUSBEnabled: boolean;
  countervalueFirst: boolean;
  graphCountervalueFirst: boolean;
  hideEmptyTokenAccounts: boolean;
  blacklistedTokenIds: string[];
  hiddenNftCollections: string[];
  dismissedBanners: string[];
  hasAvailableUpdate: boolean;
  theme: Theme;
  osTheme: string | null | undefined;
  carouselVisibility: number | Record<string, boolean>;
  // number is the legacy type from LLM V2
  discreetMode: boolean;
  language: string;
  languageIsSetByUser: boolean;
  locale: string | null | undefined;
  swap: {
    hasAcceptedIPSharing: false;
    acceptedProviders: string[];
    selectableCurrencies: string[];
    KYC: {
      [key: string]: KYCStatus;
    };
  };
  lastSeenDevice: DeviceModelInfo | null | undefined;
  starredMarketCoins: string[];
  lastConnectedDevice: Device | null | undefined;
  marketRequestParams: MarketListRequestParams;
  marketCounterCurrency: string | null | undefined;
  marketFilterByStarredAccounts: boolean;
  sensitiveAnalytics: boolean;
  firstConnectionHasDevice: boolean | null;
  notifications: {
    allowed: boolean;
    announcements: boolean;
    tipsAndOffers: boolean;
  };
};
=======
>>>>>>> f2c27ece
export const INITIAL_STATE: SettingsState = {
  counterValue: "USD",
  counterValueExchange: null,
  privacy: null,
  reportErrorsEnabled: true,
  analyticsEnabled: true,
  currenciesSettings: {},
  pairExchanges: {},
  selectedTimeRange: "month",
  orderAccounts: "balance|desc",
  hasCompletedOnboarding: false,
  hasInstalledAnyApp: true,
  // readOnlyModeEnabled: !Config.DISABLE_READ_ONLY,
  readOnlyModeEnabled: true,
  hasOrderedNano: false,
  experimentalUSBEnabled: false,
  countervalueFirst: true,
  graphCountervalueFirst: true,
  hideEmptyTokenAccounts: false,
  blacklistedTokenIds: [],
  hiddenNftCollections: [],
  dismissedBanners: [],
  hasAvailableUpdate: false,
  theme: "system",
  osTheme: undefined,

  carouselVisibility: Object.fromEntries(
    SLIDES.map(slide => [slide.name, true]),
  ),
  discreetMode: false,
  language: getDefaultLanguageLocale(),
  languageIsSetByUser: false,
  locale: null,
  swap: {
    hasAcceptedIPSharing: false,
    acceptedProviders: [],
    selectableCurrencies: [],
    KYC: {},
  },
  lastSeenDevice: null,
  starredMarketCoins: [],
  lastConnectedDevice: null,
  marketRequestParams: {
    range: "24h",
    orderBy: "market_cap",
    order: "desc",
    liveCompatible: false,
    sparkline: false,
    top100: false,
  },
  marketCounterCurrency: null,
  marketFilterByStarredAccounts: false,
  sensitiveAnalytics: false,
  firstConnectionHasDevice: null,
  notifications: {
    allowed: true,
    announcements: true,
    tipsAndOffers: true,
  },
};

const pairHash = (from: { ticker: string }, to: { ticker: string }) =>
  `${from.ticker}_${to.ticker}`;

const handlers: ReducerMap<SettingsState, SettingsPayload> = {
  [SettingsActionTypes.SETTINGS_IMPORT]: (state, action) => ({
    ...state,
    ...(action as Action<SettingsImportPayload>).payload,
  }),

  [SettingsActionTypes.SETTINGS_IMPORT_DESKTOP]: (state, action) => {
    const {
      payload: { developerModeEnabled, ...rest },
    } = action as Action<SettingsImportDesktopPayload>;
    if (developerModeEnabled !== undefined)
      setEnvUnsafe("MANAGER_DEV_MODE", developerModeEnabled);
    return {
      ...state,
      ...rest,
      currenciesSettings: merge(
        state.currenciesSettings,
        rest.currenciesSettings,
      ),
    };
  },

  [SettingsActionTypes.UPDATE_CURRENCY_SETTINGS]: (
    { currenciesSettings, ...state }: SettingsState,
    action,
  ) => {
    const {
      payload: { ticker, patch },
    } = action as Action<SettingsUpdateCurrencyPayload>;
    return {
      ...state,
      currenciesSettings: {
        ...currenciesSettings,
        [ticker]: { ...currenciesSettings[ticker], ...patch },
      },
    };
  },

  [SettingsActionTypes.SETTINGS_SET_PRIVACY]: (state, action) => ({
    ...state,
    privacy: {
      ...state.privacy,
      ...(action as Action<SettingsSetPrivacyPayload>).payload.privacy,
    },
  }),

  [SettingsActionTypes.SETTINGS_SET_PRIVACY_BIOMETRICS]: (state, action) => ({
    ...state,
    privacy: {
      ...state.privacy,
      biometricsEnabled: (action as Action<SettingsSetPrivacyBiometricsPayload>)
        .payload.biometricsEnabled,
    },
  }),

  [SettingsActionTypes.SETTINGS_DISABLE_PRIVACY]: (state: SettingsState) => ({
    ...state,
    privacy: null,
  }),

  [SettingsActionTypes.SETTINGS_SET_REPORT_ERRORS]: (state, action) => ({
    ...state,
    reportErrorsEnabled: (action as Action<SettingsSetReportErrorsPayload>)
      .payload.reportErrorsEnabled,
  }),

  [SettingsActionTypes.SETTINGS_SET_ANALYTICS]: (state, action) => ({
    ...state,
    analyticsEnabled: (action as Action<SettingsSetAnalyticsPayload>).payload
      .analyticsEnabled,
  }),

  [SettingsActionTypes.SETTINGS_SET_COUNTERVALUE]: (state, action) => ({
    ...state,
    counterValue: (action as Action<SettingsSetCountervaluePayload>).payload
      .counterValue,
    counterValueExchange: null, // also reset the exchange
  }),

  [SettingsActionTypes.SETTINGS_SET_ORDER_ACCOUNTS]: (state, action) => ({
    ...state,
    orderAccounts: (action as Action<SettingsSetOrderAccountsPayload>).payload
      .orderAccounts,
  }),

  [SettingsActionTypes.SETTINGS_SET_PAIRS]: (state, action) => {
    const copy = { ...state };
    copy.pairExchanges = { ...copy.pairExchanges };
    const {
      payload: { pairs },
    } = action as Action<SettingsSetPairsPayload>;
    for (const { to, from, exchange } of pairs) {
      copy.pairExchanges[pairHash(from, to)] = exchange;
    }

    return copy;
  },

  [SettingsActionTypes.SETTINGS_SET_SELECTED_TIME_RANGE]: (state, action) => ({
    ...state,
    selectedTimeRange: (action as Action<SettingsSetSelectedTimeRangePayload>)
      .payload.selectedTimeRange,
  }),

  [SettingsActionTypes.SETTINGS_COMPLETE_ONBOARDING]: state => ({
    ...state,
    hasCompletedOnboarding: true,
  }),

  [SettingsActionTypes.SETTINGS_INSTALL_APP_FIRST_TIME]: (state, action) => ({
    ...state,
    hasInstalledAnyApp: (action as Action<SettingsInstallAppFirstTimePayload>)
      .payload.hasInstalledAnyApp,
  }),

  [SettingsActionTypes.SETTINGS_SET_READONLY_MODE]: (state, action) => ({
    ...state,
    readOnlyModeEnabled: (action as Action<SettingsSetReadOnlyModePayload>)
      .payload.readOnlyModeEnabled,
  }),

  [SettingsActionTypes.SETTINGS_SET_EXPERIMENTAL_USB_SUPPORT]: (
    state,
    action,
  ) => ({
    ...state,
    experimentalUSBEnabled: (
      action as Action<SettingsSetExperimentalUsbSupportPayload>
    ).payload.experimentalUSBEnabled,
  }),

  [SettingsActionTypes.SETTINGS_SWITCH_COUNTERVALUE_FIRST]: state => ({
    ...state,
    graphCountervalueFirst: !state.graphCountervalueFirst,
  }),

  [SettingsActionTypes.SETTINGS_HIDE_EMPTY_TOKEN_ACCOUNTS]: (
    state,
    action,
  ) => ({
    ...state,
    hideEmptyTokenAccounts: (
      action as Action<SettingsHideEmptyTokenAccountsPayload>
    ).payload.hideEmptyTokenAccounts,
  }),

  [SettingsActionTypes.SHOW_TOKEN]: (state, action) => {
    const ids = state.blacklistedTokenIds;
    return {
      ...state,
      blacklistedTokenIds: ids.filter(
        id =>
          id !== (action as Action<SettingsShowTokenPayload>).payload.tokenId,
      ),
    };
  },

  [SettingsActionTypes.BLACKLIST_TOKEN]: (state, action) => {
    const ids = state.blacklistedTokenIds;
    return {
      ...state,
      blacklistedTokenIds: [
        ...ids,
        (action as Action<SettingsBlacklistTokenPayload>).payload.tokenId,
      ],
    };
  },

  [SettingsActionTypes.HIDE_NFT_COLLECTION]: (state, action) => {
    const ids = state.hiddenNftCollections;
    return {
      ...state,
      hiddenNftCollections: [
        ...ids,
        (action as Action<SettingsHideNftCollectionPayload>).payload
          .collectionId,
      ],
    };
  },

  [SettingsActionTypes.UNHIDE_NFT_COLLECTION]: (state, action) => {
    const ids = state.hiddenNftCollections;
    return {
      ...state,
      hiddenNftCollections: ids.filter(
        id =>
          id !==
          (action as Action<SettingsUnhideNftCollectionPayload>).payload
            .collectionId,
      ),
    };
  },

  [SettingsActionTypes.SETTINGS_DISMISS_BANNER]: (state, action) => ({
    ...state,
    dismissedBanners: [
      ...state.dismissedBanners,
      (action as Action<SettingsDismissBannerPayload>).payload.bannerId,
    ],
  }),

  [SettingsActionTypes.SETTINGS_SET_AVAILABLE_UPDATE]: (state, action) => ({
    ...state,
    hasAvailableUpdate: (action as Action<SettingsSetAvailableUpdatePayload>)
      .payload.hasAvailableUpdate,
  }),

  [SettingsActionTypes.DANGEROUSLY_OVERRIDE_STATE]: (state): SettingsState => ({
    ...state,
  }),

  [SettingsActionTypes.SETTINGS_SET_THEME]: (state, action) => ({
    ...state,
    theme: (action as Action<SettingsSetThemePayload>).payload.theme,
  }),

  [SettingsActionTypes.SETTINGS_SET_OS_THEME]: (state, action) => ({
    ...state,
    osTheme: (action as Action<SettingsSetOsThemePayload>).payload.osTheme,
  }),

  [SettingsActionTypes.SETTINGS_SET_CAROUSEL_VISIBILITY]: (state, action) => ({
    ...state,
    carouselVisibility: (action as Action<SettingsSetCarouselVisibilityPayload>)
      .payload.carouselVisibility,
  }),

  [SettingsActionTypes.SETTINGS_SET_DISCREET_MODE]: (state, action) => ({
    ...state,
    discreetMode: (action as Action<SettingsSetDiscreetModePayload>).payload
      .discreetMode,
  }),

  [SettingsActionTypes.SETTINGS_SET_LANGUAGE]: (state, action) => ({
    ...state,
    language: (action as Action<SettingsSetLanguagePayload>).payload.language,
    languageIsSetByUser: true,
  }),

  [SettingsActionTypes.SETTINGS_SET_LOCALE]: (state, action) => ({
    ...state,
    locale: (action as Action<SettingsSetLocalePayload>).payload.locale,
  }),

  [SettingsActionTypes.SET_SWAP_SELECTABLE_CURRENCIES]: (state, action) => ({
    ...state,
    swap: {
      ...state.swap,
      selectableCurrencies: (
        action as Action<SettingsSetSwapSelectableCurrenciesPayload>
      ).payload.selectableCurrencies,
    },
  }),

  [SettingsActionTypes.SET_SWAP_KYC]: (state, action) => {
    const { provider, id, status } = (
      action as Action<SettingsSetSwapKycPayload>
    ).payload;
    const KYC = { ...state.swap.KYC };

    // If we have an id but a "null" KYC status, this means user is logged in to provider but has not gone through KYC yet
    if (id && typeof status !== "undefined") {
      KYC[provider as keyof typeof KYC] = {
        id,
        status: status as ValidKYCStatus,
      };
    } else {
      delete KYC[provider as keyof typeof KYC];
    }

    return { ...state, swap: { ...state.swap, KYC } };
  },

  [SettingsActionTypes.ACCEPT_SWAP_PROVIDER]: (state, action) => ({
    ...state,
    swap: {
      ...state.swap,
      acceptedProviders: [
        ...new Set([
          ...(state.swap?.acceptedProviders || []),
          (action as Action<SettingsAcceptSwapProviderPayload>).payload
            .acceptedProvider,
        ]),
      ],
    },
  }),

  [SettingsActionTypes.LAST_SEEN_DEVICE_INFO]: (state, action) => ({
    ...state,
    lastSeenDevice: {
      ...(state.lastSeenDevice || {}),
      ...(action as Action<SettingsLastSeenDeviceInfoPayload>).payload.dmi,
    },
  }),

  [SettingsActionTypes.ADD_STARRED_MARKET_COINS]: (state, action) => ({
    ...state,
    starredMarketCoins: [
      ...state.starredMarketCoins,
      (action as Action<SettingsAddStarredMarketcoinsPayload>).payload
        .starredMarketCoin,
    ],
  }),

  [SettingsActionTypes.REMOVE_STARRED_MARKET_COINS]: (state, action) => ({
    ...state,
    starredMarketCoins: state.starredMarketCoins.filter(
      id =>
        id !==
        (action as Action<SettingsRemoveStarredMarketcoinsPayload>).payload
          .starredMarketCoin,
    ),
  }),

  [SettingsActionTypes.SET_LAST_CONNECTED_DEVICE]: (state, action) => ({
    ...state,
    lastConnectedDevice: (
      action as Action<SettingsSetLastConnectedDevicePayload>
    ).payload.lastConnectedDevice,
  }),

  [SettingsActionTypes.SET_HAS_ORDERED_NANO]: (state, action) => ({
    ...state,
    hasOrderedNano: (action as Action<SettingsSetHasOrderedNanoPayload>).payload
      .hasOrderedNano,
  }),

  [SettingsActionTypes.SET_MARKET_REQUEST_PARAMS]: (state, action) => ({
    ...state,
    marketRequestParams: {
      ...state.marketRequestParams,
      ...(action as Action<SettingsSetMarketRequestParamsPayload>).payload
        .marketRequestParams,
    },
  }),

  [SettingsActionTypes.SET_MARKET_COUNTER_CURRENCY]: (state, action) => ({
    ...state,
    marketCounterCurrency: (
      action as Action<SettingsSetMarketCounterCurrencyPayload>
    ).payload.marketCounterCurrency,
  }),
  [SettingsActionTypes.SET_MARKET_FILTER_BY_STARRED_ACCOUNTS]: (
    state,
    action,
  ) => ({
    ...state,
    marketFilterByStarredAccounts: (
      action as Action<SettingsSetMarketFilterByStarredAccountsPayload>
    ).payload.marketFilterByStarredAccounts,
  }),
  [SettingsActionTypes.SET_SENSITIVE_ANALYTICS]: (state, action) => ({
    ...state,
    sensitiveAnalytics: (action as Action<SettingsSetSensitiveAnalyticsPayload>)
      .payload.sensitiveAnalytics,
  }),

  [SettingsActionTypes.SET_FIRST_CONNECTION_HAS_DEVICE]: (state, action) => ({
    ...state,
    firstConnectionHasDevice: (
      action as Action<SettingsSetFirstConnectionHasDevicePayload>
    ).payload.firstConnectionHasDevice,
  }),

  [SettingsActionTypes.SET_NOTIFICATIONS]: (state, action) => ({
    ...state,
    notifications: {
      ...state.notifications,
      ...(action as Action<SettingsSetNotificationsPayload>).payload
        .notifications,
    },
  }),

  [SettingsActionTypes.RESET_SWAP_LOGIN_AND_KYC_DATA]: (
    state: SettingsState,
  ) => ({
    ...state,
    swap: {
      ...state.swap,
      KYC: {},
    },
  }),
};

export default handleActions<SettingsState, SettingsPayload>(
  handlers,
  INITIAL_STATE,
);

const storeSelector = (state: State): SettingsState => state.settings;

export const exportSelector = storeSelector;

const counterValueCurrencyLocalSelector = (state: SettingsState): Currency =>
  findCurrencyByTicker(state.counterValue) || getFiatCurrencyByTicker("USD");

export const counterValueCurrencySelector = createSelector(
  storeSelector,
  counterValueCurrencyLocalSelector,
);

const counterValueExchangeLocalSelector = (s: SettingsState) =>
  s.counterValueExchange;

export const counterValueExchangeSelector = createSelector(
  storeSelector,
  counterValueExchangeLocalSelector,
);

const defaultCurrencySettingsForCurrency: (
  _: Currency,
) => CurrencySettings = crypto => {
  const defaults = currencySettingsDefaults(crypto);
  return {
    confirmationsNb: defaults.confirmationsNb
      ? defaults.confirmationsNb.def
      : 0,
    exchange: null,
  };
};
export const currencySettingsSelector = (
  state: State,
  {
    currency,
  }: {
    currency: Currency;
  },
) => ({
  ...defaultCurrencySettingsForCurrency(currency),
  ...state.settings.currenciesSettings[currency.ticker],
});
export const privacySelector = createSelector(storeSelector, s => s.privacy);
export const reportErrorsEnabledSelector = createSelector(
  storeSelector,
  s => s.reportErrorsEnabled,
);
export const analyticsEnabledSelector = createSelector(
  storeSelector,
  s => s.analyticsEnabled,
);
export const experimentalUSBEnabledSelector = createSelector(
  storeSelector,
  s => s.experimentalUSBEnabled,
);
export const currencySettingsForAccountSelector = (
  s: State,
  {
    account,
  }: {
    account: AccountLike;
  },
) =>
  currencySettingsSelector(s, {
    currency: getAccountCurrency(account),
  });
export const exchangeSettingsForPairSelector = (
  state: State,
  {
    from,
    to,
  }: {
    from: Currency;
    to: Currency;
  },
): string | null | undefined =>
  state.settings.pairExchanges[pairHash(from, to)];
export const confirmationsNbForCurrencySelector = (
  state: State,
  {
    currency,
  }: {
    currency: CryptoCurrency;
  },
): number => {
  const obj = state.settings.currenciesSettings[currency.ticker];
  if (obj) return obj.confirmationsNb;
  const defs = currencySettingsDefaults(currency);
  return defs.confirmationsNb ? defs.confirmationsNb.def : 0;
};
export const selectedTimeRangeSelector = (state: State) =>
  state.settings.selectedTimeRange;
export const orderAccountsSelector = (state: State) =>
  state.settings.orderAccounts;
export const hasCompletedOnboardingSelector = (state: State) =>
  state.settings.hasCompletedOnboarding;
export const hasInstalledAnyAppSelector = (state: State) =>
  state.settings.hasInstalledAnyApp;
export const countervalueFirstSelector = (state: State) =>
  state.settings.graphCountervalueFirst;
export const readOnlyModeEnabledSelector = (state: State) =>
  state.settings.readOnlyModeEnabled;
export const blacklistedTokenIdsSelector = (state: State) =>
  state.settings.blacklistedTokenIds;
export const hiddenNftCollectionsSelector = (state: State) =>
  state.settings.hiddenNftCollections;
export const exportSettingsSelector = createSelector(
  counterValueCurrencySelector,
  () => getEnv("MANAGER_DEV_MODE"),
  state => state.settings.currenciesSettings,
  state => state.settings.pairExchanges,
  (
    counterValueCurrency,
    developerModeEnabled,
    currenciesSettings,
    pairExchanges,
  ) => ({
    counterValue: counterValueCurrency.ticker,
    currenciesSettings,
    pairExchanges,
    developerModeEnabled,
  }),
);
export const hideEmptyTokenAccountsEnabledSelector = (state: State) =>
  state.settings.hideEmptyTokenAccounts;
export const dismissedBannersSelector = (state: State) =>
  state.settings.dismissedBanners;
export const hasAvailableUpdateSelector = (state: State) =>
  state.settings.hasAvailableUpdate;
export const carouselVisibilitySelector = (state: State) => {
  const settingValue = state.settings.carouselVisibility;

  if (typeof settingValue === "number") {
    /**
     * Ensure correct behavior when using the legacy setting value from LLM v2:
     * We show all the slides as they are different from the ones in V2.
     * Users will then be able to hide them one by one if they want.
     */
    return Object.fromEntries(SLIDES.map(slide => [slide.name, true]));
  }

  return settingValue;
};
export const discreetModeSelector = (state: State): boolean =>
  state.settings.discreetMode === true;

export const themeSelector = (state: State) => {
  const val = state.settings.theme;
  return val;
};
export const osThemeSelector = (state: State) => state.settings.osTheme;
export const languageSelector = (state: State) =>
  state.settings.language || getDefaultLanguageLocale();
export const languageIsSetByUserSelector = (state: State) =>
  state.settings.languageIsSetByUser;
export const localeSelector = (state: State) =>
  state.settings.locale || getDefaultLocale();
export const swapHasAcceptedIPSharingSelector = (state: State) =>
  state.settings.swap.hasAcceptedIPSharing;
export const swapSelectableCurrenciesSelector = (state: State) =>
  state.settings.swap.selectableCurrencies;
export const swapAcceptedProvidersSelector = (state: State) =>
  state.settings.swap.acceptedProviders;
export const swapKYCSelector = (state: State) => state.settings.swap.KYC;
export const lastSeenDeviceSelector = (state: State) =>
  state.settings.lastSeenDevice;
export const starredMarketCoinsSelector = (state: State) =>
  state.settings.starredMarketCoins;
export const lastConnectedDeviceSelector = (state: State) =>
  state.settings.lastConnectedDevice;
export const hasOrderedNanoSelector = (state: State) =>
  state.settings.hasOrderedNano;
export const marketRequestParamsSelector = (state: State) =>
  state.settings.marketRequestParams;
export const marketCounterCurrencySelector = (state: State) =>
  state.settings.marketCounterCurrency;
export const marketFilterByStarredAccountsSelector = (state: State) =>
  state.settings.marketFilterByStarredAccounts;
export const sensitiveAnalyticsSelector = (state: State) =>
  state.settings.sensitiveAnalytics;
export const firstConnectionHasDeviceSelector = (state: State) =>
  state.settings.firstConnectionHasDevice;
export const notificationsSelector = (state: State) =>
  state.settings.notifications;<|MERGE_RESOLUTION|>--- conflicted
+++ resolved
@@ -82,68 +82,6 @@
   year: 365,
   all: -1,
 };
-<<<<<<< HEAD
-export type Privacy = {
-  // when we set the privacy, we also retrieve the biometricsType info
-  biometricsType: string | null | undefined;
-  // this tells if the biometrics was enabled by user yet
-  biometricsEnabled: boolean;
-};
-export type Theme = "system" | "light" | "dark";
-export type SettingsState = {
-  counterValue: string;
-  counterValueExchange: string | null | undefined;
-  reportErrorsEnabled: boolean;
-  analyticsEnabled: boolean;
-  privacy: Privacy | null | undefined;
-  currenciesSettings: Record<string, CurrencySettings>;
-  pairExchanges: Record<string, string | null | undefined>;
-  selectedTimeRange: PortfolioRange;
-  orderAccounts: string;
-  hasCompletedOnboarding: boolean;
-  hasInstalledAnyApp: boolean;
-  readOnlyModeEnabled: boolean;
-  hasOrderedNano: boolean;
-  experimentalUSBEnabled: boolean;
-  countervalueFirst: boolean;
-  graphCountervalueFirst: boolean;
-  hideEmptyTokenAccounts: boolean;
-  blacklistedTokenIds: string[];
-  hiddenNftCollections: string[];
-  dismissedBanners: string[];
-  hasAvailableUpdate: boolean;
-  theme: Theme;
-  osTheme: string | null | undefined;
-  carouselVisibility: number | Record<string, boolean>;
-  // number is the legacy type from LLM V2
-  discreetMode: boolean;
-  language: string;
-  languageIsSetByUser: boolean;
-  locale: string | null | undefined;
-  swap: {
-    hasAcceptedIPSharing: false;
-    acceptedProviders: string[];
-    selectableCurrencies: string[];
-    KYC: {
-      [key: string]: KYCStatus;
-    };
-  };
-  lastSeenDevice: DeviceModelInfo | null | undefined;
-  starredMarketCoins: string[];
-  lastConnectedDevice: Device | null | undefined;
-  marketRequestParams: MarketListRequestParams;
-  marketCounterCurrency: string | null | undefined;
-  marketFilterByStarredAccounts: boolean;
-  sensitiveAnalytics: boolean;
-  firstConnectionHasDevice: boolean | null;
-  notifications: {
-    allowed: boolean;
-    announcements: boolean;
-    tipsAndOffers: boolean;
-  };
-};
-=======
->>>>>>> f2c27ece
 export const INITIAL_STATE: SettingsState = {
   counterValue: "USD",
   counterValueExchange: null,
