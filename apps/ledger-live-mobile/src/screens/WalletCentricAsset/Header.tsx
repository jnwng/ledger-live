--- conflicted
+++ resolved
@@ -13,10 +13,7 @@
 import { Portfolio } from "@ledgerhq/types-live";
 import Animated from "react-native-reanimated";
 import Touchable from "../../components/Touchable";
-<<<<<<< HEAD
 import { NavigatorName, ScreenName } from "../../const";
-=======
->>>>>>> 3c13f5ed
 import { withDiscreetMode } from "../../context/DiscreetModeContext";
 import { readOnlyModeEnabledSelector } from "../../reducers/settings";
 import { track } from "../../analytics";
@@ -58,7 +55,6 @@
     navigation.goBack();
   }, [navigation, readOnlyModeEnabled]);
 
-<<<<<<< HEAD
   const goToSettings = useCallback(() => {
     navigation.navigate(NavigatorName.AccountSettings, {
       screen: ScreenName.AccountCurrencySettings,
@@ -68,55 +64,6 @@
     });
   }, [currency.id, navigation]);
 
-  const WalletTitleAnimation = useAnimatedStyle(() => {
-    const opacity =
-      currentPositionY.value === 0
-        ? 1
-        : interpolate(
-            currentPositionY.value,
-            [graphCardEndPosition - 40, graphCardEndPosition],
-            [1, 0],
-            Extrapolate.CLAMP,
-          );
-
-    return {
-      opacity,
-    };
-  }, [graphCardEndPosition]);
-
-  const PortfolioValueAnimation = useAnimatedStyle(() => {
-    const opacity = interpolate(
-      currentPositionY.value,
-      [graphCardEndPosition - 40, graphCardEndPosition - 30],
-      [0, 1],
-      Extrapolate.CLAMP,
-    );
-
-    return {
-      opacity,
-    };
-  }, [graphCardEndPosition]);
-
-  const BackgroundOpacity = useAnimatedStyle(() => {
-    const opacity = interpolate(
-      currentPositionY.value,
-      [graphCardEndPosition - 100, graphCardEndPosition - 90],
-      [0, 1],
-      Extrapolate.CLAMP,
-    );
-
-    return {
-      opacity,
-    };
-  }, [graphCardEndPosition]);
-
-  const Header = styled(Flex)`
-    position: absolute;
-  `;
-
-  const windowsWidth = getWindowDimensions().width;
-=======
->>>>>>> 3c13f5ed
   return (
     <CurrencyHeaderLayout
       currentPositionY={currentPositionY}
@@ -125,16 +72,6 @@
         <Touchable onPress={onBackButtonPress}>
           <ArrowLeftMedium size={24} />
         </Touchable>
-<<<<<<< HEAD
-      </Box>
-      <Flex flexDirection={"row"} alignItems={"center"}>
-        <Text variant={"large"} fontWeight={"semiBold"}>
-          {currency.name}
-        </Text>
-      </Flex>
-      <Box>
-        <Touchable onPress={goToSettings}>
-=======
       }
       centerBeforeScrollElement={
         <Flex flexDirection={"row"} alignItems={"center"}>
@@ -177,8 +114,7 @@
         </Flex>
       }
       rightElement={
-        <Touchable onPress={() => {}}>
->>>>>>> 3c13f5ed
+        <Touchable onPress={goToSettings}>
           <SettingsMedium size={24} />
         </Touchable>
       }
