import React, { ReactNode } from "react";
import {
  isAccountEmpty,
  getMainAccount,
  getAccountUnit,
} from "@ledgerhq/live-common/account/index";
import { AccountLike, Account, ValueChange } from "@ledgerhq/types-live";
import { Currency } from "@ledgerhq/types-cryptoassets";
import { CompoundAccountSummary } from "@ledgerhq/live-common/compound/types";

import { Box, Flex } from "@ledgerhq/native-ui";
import { isNFTActive } from "@ledgerhq/live-common/nft/index";

import { useTranslation } from "react-i18next";
import styled from "@ledgerhq/native-ui/components/styled";
import Header from "./Header";
import AccountGraphCard from "../../components/AccountGraphCard";
import SubAccountsList from "./SubAccountsList";
import NftCollectionsList from "./NftCollectionsList";
import CompoundSummary from "../Lending/Account/CompoundSummary";
import CompoundAccountBodyHeader from "../Lending/Account/AccountBodyHeader";
import perFamilyAccountHeader from "../../generated/AccountHeader";
import perFamilyAccountSubHeader from "../../generated/AccountSubHeader";
import perFamilyAccountBodyHeader from "../../generated/AccountBodyHeader";
import perFamilyAccountBalanceSummaryFooter from "../../generated/AccountBalanceSummaryFooter";
import {
  FabAccountActions,
  FabAccountMainActionsComponent,
} from "../../components/FabActions";
import SectionTitle from "../WalletCentricSections/SectionTitle";
<<<<<<< HEAD
import SectionContainer from "../WalletCentricSections/SectionContainer";
=======
import styled from "@ledgerhq/native-ui/components/styled";
import { useTranslation } from "react-i18next";
import useAccountActions from "./hooks/useAccountActions";

const SectionContainer = styled(Flex).attrs((p: { isLast: boolean }) => ({
  py: 8,
  borderBottomWidth: !p.isLast ? 1 : 0,
  borderBottomColor: "neutral.c30",
}))``;
>>>>>>> dde6e232

type Props = {
  account?: AccountLike;
  parentAccount?: Account;
  countervalueAvailable: boolean;
  useCounterValue: boolean;
  range: any;
  history: any;
  countervalueChange: ValueChange;
  cryptoChange: ValueChange;
  counterValueCurrency: Currency;
  onAccountPress: () => void;
  onSwitchAccountCurrency: () => void;
  compoundSummary?: CompoundAccountSummary;
  t: any;
};

export function getListHeaderComponents({
  account,
  parentAccount,
  countervalueAvailable,
  useCounterValue,
  range,
  history,
  countervalueChange,
  cryptoChange,
  counterValueCurrency,
  onAccountPress,
  onSwitchAccountCurrency,
  compoundSummary,
  t,
}: Props): {
  listHeaderComponents: ReactNode[];
  stickyHeaderIndices?: number[];
} {
  if (!account)
    return { listHeaderComponents: [], stickyHeaderIndices: undefined };

  const mainAccount = getMainAccount(account, parentAccount);

  const empty = isAccountEmpty(account);
  const shouldUseCounterValue = countervalueAvailable && useCounterValue;

  const AccountHeader = perFamilyAccountHeader[mainAccount.currency.family];

  const AccountBodyHeader =
    perFamilyAccountBodyHeader[mainAccount.currency.family];
  // Pre-render component, cause we need to know if it return null so we don't render an empty border container (Tezos was doing it)
  const AccountBodyHeaderRendered =
    AccountBodyHeader && AccountBodyHeader({ account, parentAccount });

  const AccountSubHeader =
    perFamilyAccountSubHeader[mainAccount.currency.family];

  const AccountBalanceSummaryFooter =
    perFamilyAccountBalanceSummaryFooter[mainAccount.currency.family];

  const stickyHeaderIndices = empty ? [] : [0];

  return {
    listHeaderComponents: [
      <Header accountId={account.id} />,
      !!AccountSubHeader && <AccountSubHeader />,

      !empty && (
        <Box mx={6} mt={6}>
          <AccountGraphCard
            account={account}
            range={range}
            history={history}
            useCounterValue={shouldUseCounterValue}
            valueChange={
              shouldUseCounterValue ? countervalueChange : cryptoChange
            }
            countervalueAvailable={countervalueAvailable}
            counterValueCurrency={counterValueCurrency}
            onSwitchAccountCurrency={onSwitchAccountCurrency}
            countervalueChange={countervalueChange}
            counterValueUnit={counterValueCurrency.units[0]}
            cryptoCurrencyUnit={getAccountUnit(account)}
          />
        </Box>
      ),
<<<<<<< HEAD
      <SectionContainer px={6}>
        <SectionTitle
          title={t("account.quickActions")}
          containerProps={{ mb: 6 }}
        />
        <FabAccountMainActionsComponent
          account={account}
          parentAccount={parentAccount}
        />
      </SectionContainer>,
      ...(!empty
=======
      !empty && (
        <SectionContainer px={6}>
          <SectionTitle
            title={t("account.quickActions")}
            containerProps={{ mb: 6 }}
          ></SectionTitle>
          <FabAccountMainActionsComponent
            account={account}
            parentAccount={parentAccount}
          />
        </SectionContainer>
      ),
      ...(!empty &&
      (AccountBalanceSummaryFooter ||
        (compoundSummary && account.type === "TokenAccount") ||
        useAccountActions({ account, parentAccount }).secondaryActions.length)
>>>>>>> dde6e232
        ? [
            <SectionContainer>
              <Box>
                <SectionTitle
                  title={t("account.earn")}
                  containerProps={{ mx: 6, mb: 6 }}
<<<<<<< HEAD
                />
=======
                ></SectionTitle>
                {AccountHeader && (
                  <Box mx={6} mb={6}>
                    <AccountHeader
                      account={account}
                      parentAccount={parentAccount}
                    />
                  </Box>
                )}
>>>>>>> dde6e232
                {AccountBalanceSummaryFooter && (
                  <Box mb={6}>
                    <AccountBalanceSummaryFooter account={account} />
                  </Box>
                )}
                {compoundSummary && account.type === "TokenAccount" && (
                  <Box>
                    <CompoundSummary
                      key="compoundSummary"
                      account={account}
                      compoundSummary={compoundSummary}
                    />
                  </Box>
                )}
                <FabAccountActions
                  account={account}
                  parentAccount={parentAccount}
                />
              </Box>
            </SectionContainer>,
          ]
        : []),
      ...(!empty && AccountBodyHeaderRendered
        ? [<SectionContainer>{AccountBodyHeaderRendered}</SectionContainer>]
        : []),
      ...(!empty && account.type === "Account" && account.subAccounts
        ? [
            <SectionContainer px={6}>
              <SubAccountsList
                accountId={account.id}
                onAccountPress={onAccountPress}
                parentAccount={account}
                useCounterValue={shouldUseCounterValue}
              />
            </SectionContainer>,
          ]
        : []),
      ...(!empty && account.type === "Account" && isNFTActive(account.currency)
        ? [
            <SectionContainer px={6}>
              <NftCollectionsList account={account} />
            </SectionContainer>,
          ]
        : []),
      ...(compoundSummary &&
      account &&
      account.type === "TokenAccount" &&
      parentAccount
        ? [
            <CompoundAccountBodyHeader
              account={account}
              parentAccount={parentAccount}
              compoundSummary={compoundSummary}
            />,
          ]
        : []),
    ],
    stickyHeaderIndices,
  };
}<|MERGE_RESOLUTION|>--- conflicted
+++ resolved
@@ -8,11 +8,9 @@
 import { Currency } from "@ledgerhq/types-cryptoassets";
 import { CompoundAccountSummary } from "@ledgerhq/live-common/compound/types";
 
-import { Box, Flex } from "@ledgerhq/native-ui";
+import { Box } from "@ledgerhq/native-ui";
 import { isNFTActive } from "@ledgerhq/live-common/nft/index";
 
-import { useTranslation } from "react-i18next";
-import styled from "@ledgerhq/native-ui/components/styled";
 import Header from "./Header";
 import AccountGraphCard from "../../components/AccountGraphCard";
 import SubAccountsList from "./SubAccountsList";
@@ -28,19 +26,8 @@
   FabAccountMainActionsComponent,
 } from "../../components/FabActions";
 import SectionTitle from "../WalletCentricSections/SectionTitle";
-<<<<<<< HEAD
 import SectionContainer from "../WalletCentricSections/SectionContainer";
-=======
-import styled from "@ledgerhq/native-ui/components/styled";
-import { useTranslation } from "react-i18next";
 import useAccountActions from "./hooks/useAccountActions";
-
-const SectionContainer = styled(Flex).attrs((p: { isLast: boolean }) => ({
-  py: 8,
-  borderBottomWidth: !p.isLast ? 1 : 0,
-  borderBottomColor: "neutral.c30",
-}))``;
->>>>>>> dde6e232
 
 type Props = {
   account?: AccountLike;
@@ -124,7 +111,6 @@
           />
         </Box>
       ),
-<<<<<<< HEAD
       <SectionContainer px={6}>
         <SectionTitle
           title={t("account.quickActions")}
@@ -135,35 +121,17 @@
           parentAccount={parentAccount}
         />
       </SectionContainer>,
-      ...(!empty
-=======
-      !empty && (
-        <SectionContainer px={6}>
-          <SectionTitle
-            title={t("account.quickActions")}
-            containerProps={{ mb: 6 }}
-          ></SectionTitle>
-          <FabAccountMainActionsComponent
-            account={account}
-            parentAccount={parentAccount}
-          />
-        </SectionContainer>
-      ),
       ...(!empty &&
       (AccountBalanceSummaryFooter ||
         (compoundSummary && account.type === "TokenAccount") ||
         useAccountActions({ account, parentAccount }).secondaryActions.length)
->>>>>>> dde6e232
         ? [
             <SectionContainer>
               <Box>
                 <SectionTitle
                   title={t("account.earn")}
                   containerProps={{ mx: 6, mb: 6 }}
-<<<<<<< HEAD
                 />
-=======
-                ></SectionTitle>
                 {AccountHeader && (
                   <Box mx={6} mb={6}>
                     <AccountHeader
@@ -172,7 +140,6 @@
                     />
                   </Box>
                 )}
->>>>>>> dde6e232
                 {AccountBalanceSummaryFooter && (
                   <Box mb={6}>
                     <AccountBalanceSummaryFooter account={account} />
