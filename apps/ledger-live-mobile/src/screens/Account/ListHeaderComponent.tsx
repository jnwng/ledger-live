--- conflicted
+++ resolved
@@ -29,12 +29,9 @@
   FabAccountMainActionsComponent,
 } from "../../components/FabActions";
 import SectionTitle from "../WalletCentricSections/SectionTitle";
-<<<<<<< HEAD
-=======
 import styled from "@ledgerhq/native-ui/components/styled";
 import { useTranslation } from "react-i18next";
 import useAccountActions from "./hooks/useAccountActions";
->>>>>>> dde6e232
 
 const SectionContainer = styled(Flex).attrs((p: { isLast: boolean }) => ({
   py: 8,
@@ -105,12 +102,6 @@
 
   return {
     listHeaderComponents: [
-<<<<<<< HEAD
-=======
-      <Header accountId={account.id} />,
-      !!AccountSubHeader && <AccountSubHeader />,
-
->>>>>>> dde6e232
       !empty && (
         <Box mt={6} onLayout={onAccountCardLayout}>
           <AccountGraphCard
@@ -163,9 +154,6 @@
                 <SectionTitle
                   title={t("account.earn")}
                   containerProps={{ mx: 6, mb: 6 }}
-<<<<<<< HEAD
-                />
-=======
                 ></SectionTitle>
                 {AccountHeader && (
                   <Box mx={6} mb={6}>
@@ -175,7 +163,6 @@
                     />
                   </Box>
                 )}
->>>>>>> dde6e232
                 {AccountBalanceSummaryFooter && (
                   <Box mb={6}>
                     <AccountBalanceSummaryFooter account={account} />
