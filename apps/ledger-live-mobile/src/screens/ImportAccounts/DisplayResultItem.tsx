import React, { Component } from "react";
import { TouchableOpacity, StyleSheet } from "react-native";
import { Account } from "@ledgerhq/types-live";
<<<<<<< HEAD
import { Flex } from "@ledgerhq/native-ui";
=======
import { Flex, InfiniteLoader } from "@ledgerhq/native-ui";
>>>>>>> 2971ba20
import AccountCard from "../../components/AccountCard";
import CheckBox from "../../components/CheckBox";
import { track } from "../../analytics";

const selectableModes = ["create", "update"];

export default class DisplayResultItem extends Component<{
  account: Account;
  mode: any;
  checked: boolean;
  importing: boolean;
  onSwitch: (boolean, Account) => void;
}> {
  onSwitch = () => {
    track(this.props.checked ? "AccountSwitchOff" : "AccountSwitchOn");
    this.props.onSwitch(!this.props.checked, this.props.account);
  };

  render() {
    const { account, checked, mode, importing } = this.props;
    const selectable = selectableModes.includes(mode);
    return (
      <TouchableOpacity
        onPress={importing ? undefined : this.onSwitch}
        style={[styles.root, { opacity: selectable ? 1 : 0.5 }]}
      >
        <Flex flex={1}>
          <AccountCard
            account={account}
            parentAccount={null}
            style={styles.card}
          />
        </Flex>
        {!selectable ? null : (
          <Flex ml={8}>
            {importing ? (
              <InfiniteLoader />
            ) : (
              <CheckBox
                onChange={this.onSwitch}
                isChecked={checked}
                style={styles.marginLeft}
              />
            )}
          </Flex>
        )}
      </TouchableOpacity>
    );
  }
}

const styles = StyleSheet.create({
  root: {
    flexDirection: "row",
    alignItems: "center",
    paddingRight: 8,
  },
  card: {
    marginLeft: 8,
  },
  marginLeft: { marginLeft: 24 },
});<|MERGE_RESOLUTION|>--- conflicted
+++ resolved
@@ -1,11 +1,7 @@
 import React, { Component } from "react";
 import { TouchableOpacity, StyleSheet } from "react-native";
 import { Account } from "@ledgerhq/types-live";
-<<<<<<< HEAD
-import { Flex } from "@ledgerhq/native-ui";
-=======
 import { Flex, InfiniteLoader } from "@ledgerhq/native-ui";
->>>>>>> 2971ba20
 import AccountCard from "../../components/AccountCard";
 import CheckBox from "../../components/CheckBox";
 import { track } from "../../analytics";
