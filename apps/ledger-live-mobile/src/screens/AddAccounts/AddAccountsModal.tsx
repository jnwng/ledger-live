--- conflicted
+++ resolved
@@ -1,23 +1,15 @@
 import React, { useCallback } from "react";
 import { useTranslation } from "react-i18next";
 import { useSelector } from "react-redux";
-<<<<<<< HEAD
-import { BottomDrawer } from "@ledgerhq/native-ui";
+import { BottomDrawer, Text } from "@ledgerhq/native-ui";
 import { CryptoCurrency, TokenCurrency } from "@ledgerhq/types-cryptoassets";
-=======
-import { BottomDrawer, Text } from "@ledgerhq/native-ui";
->>>>>>> 668a4455
 import { NavigatorName } from "../../const";
 import { readOnlyModeEnabledSelector } from "../../reducers/settings";
 
-<<<<<<< HEAD
-import ChoiceCard from "../../components/ChoiceCard";
 import { track, TrackScreen } from "../../analytics";
-=======
 import AddAccountsModalCard from "./AddAccountsModalCard";
 // eslint-disable-next-line @typescript-eslint/no-var-requires
 const setupLedgerImg = require("../../images/illustration/Shared/_SetupLedger.png");
->>>>>>> 668a4455
 
 // eslint-disable-next-line @typescript-eslint/no-var-requires
 const syncCryptoImg = require("../../images/illustration/Shared/_SyncFromDesktop.png");
@@ -74,16 +66,12 @@
   }, [onClose]);
 
   return (
-<<<<<<< HEAD
     <BottomDrawer
       testId="AddAccountsModal"
       isOpen={isOpened}
       onClose={onPressClose}
-      title={t("portfolio.emptyState.addAccounts.addAccounts")}
     >
       <TrackScreen category="Add/Import accounts" type="drawer" />
-=======
-    <BottomDrawer testId="AddAccountsModal" isOpen={isOpened} onClose={onClose}>
       <Text variant="h4" fontWeight="semiBold" fontSize="24px" mb={2}>
         {t("addAccountsModal.title")}
       </Text>
@@ -97,7 +85,6 @@
         {t("addAccountsModal.description")}
       </Text>
 
->>>>>>> 668a4455
       {!readOnlyModeEnabled && (
         <AddAccountsModalCard
           title={t("addAccountsModal.add.title")}
