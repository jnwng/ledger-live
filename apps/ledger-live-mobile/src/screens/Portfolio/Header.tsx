--- conflicted
+++ resolved
@@ -18,11 +18,8 @@
   useAnimatedStyle,
 } from "react-native-reanimated";
 import { useTranslation } from "react-i18next";
-<<<<<<< HEAD
-=======
 import { Portfolio } from "@ledgerhq/types-live";
 import { Currency } from "@ledgerhq/types-cryptoassets";
->>>>>>> 3cddd6c8
 import Touchable from "../../components/Touchable";
 import { NavigatorName, ScreenName } from "../../const";
 import CurrencyUnitValue from "../../components/CurrencyUnitValue";
@@ -218,11 +215,7 @@
                 fontSize="16px"
                 mr={2}
               >
-<<<<<<< HEAD
                 {t("tabs.portfolio")}
-=======
-                {t("portfolio.walletBalance")}
->>>>>>> 3cddd6c8
               </Text>
               {!hidePortfolio && <DiscreetModeButton size={20} />}
             </Flex>
