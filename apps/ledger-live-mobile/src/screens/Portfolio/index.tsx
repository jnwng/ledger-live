import React, { useCallback, useMemo, useState, memo } from "react";
import { useSelector } from "react-redux";
import { FlatList, LayoutChangeEvent } from "react-native";
import Animated, {
  useAnimatedScrollHandler,
  useSharedValue,
} from "react-native-reanimated";
import { createNativeWrapper } from "react-native-gesture-handler";
import { useTranslation } from "react-i18next";
import { useFocusEffect } from "@react-navigation/native";
import { isAccountEmpty } from "@ledgerhq/live-common/account/index";

import { Box, Flex, Button, Icons } from "@ledgerhq/native-ui";

<<<<<<< HEAD
import { useTheme } from "styled-components/native";
import { Currency } from "@ledgerhq/types-cryptoassets";
import {
  useDistribution,
  useRefreshAccountsOrdering,
} from "../../actions/general";
=======
import styled, { useTheme } from "styled-components/native";
import proxyStyled from "@ledgerhq/native-ui/components/styled";
import { PlusMedium } from "@ledgerhq/native-ui/assets/icons";
import { usePostOnboardingEntryPointVisibleOnWallet } from "@ledgerhq/live-common/postOnboarding/hooks/index";
import { useRefreshAccountsOrdering } from "../../actions/general";
>>>>>>> dbb28a4f
import { accountsSelector } from "../../reducers/accounts";
import {
  discreetModeSelector,
  counterValueCurrencySelector,
  carouselVisibilitySelector,
} from "../../reducers/settings";
import { usePortfolio } from "../../actions/portfolio";
import globalSyncRefreshControl from "../../components/globalSyncRefreshControl";
import BackgroundGradient from "../../components/BackgroundGradient";

import GraphCardContainer from "./GraphCardContainer";
import Carousel from "../../components/Carousel";
import Header from "./Header";
import TrackScreen from "../../analytics/TrackScreen";
import MigrateAccountsBanner from "../MigrateAccounts/Banner";
import { NavigatorName, ScreenName } from "../../const";
import FirmwareUpdateBanner from "../../components/FirmwareUpdateBanner";
import Assets from "./Assets";
import AddAccountsModal from "../AddAccounts/AddAccountsModal";
import { useProviders } from "../Swap/SwapEntry";
import CheckLanguageAvailability from "../../components/CheckLanguageAvailability";
import CheckTermOfUseUpdate from "../../components/CheckTermOfUseUpdate";
import TabBarSafeAreaView, {
  TAB_BAR_SAFE_HEIGHT,
} from "../../components/TabBar/TabBarSafeAreaView";
<<<<<<< HEAD
import PortfolioEmptyState from "./PortfolioEmptyState";
import SectionTitle from "../WalletCentricSections/SectionTitle";
import SectionContainer from "../WalletCentricSections/SectionContainer";
import AllocationsSection from "../WalletCentricSections/Allocations";
import OperationsHistorySection from "../WalletCentricSections/OperationsHistory";
import { track } from "../../analytics";
=======
import PostOnboardingEntryPointCard from "../../components/PostOnboarding/PostOnboardingEntryPointCard";
>>>>>>> dbb28a4f

export { default as PortfolioTabIcon } from "./TabIcon";

const AnimatedFlatListWithRefreshControl = createNativeWrapper(
  Animated.createAnimatedComponent(globalSyncRefreshControl(FlatList)),
  {
    disallowInterruption: true,
    shouldCancelWhenOutside: false,
  },
);

type Props = {
  navigation: any;
};

const maxAssetsToDisplay = 5;

function PortfolioScreen({ navigation }: Props) {
  const { t } = useTranslation();
  const carouselVisibility = useSelector(carouselVisibilitySelector);
  const showCarousel = useMemo(
    () => Object.values(carouselVisibility).some(Boolean),
    [carouselVisibility],
  );
  const distribution = useDistribution({ showEmptyAccounts: true });
  const accounts = useSelector(accountsSelector);

  const counterValueCurrency: Currency = useSelector(
    counterValueCurrencySelector,
  );
  const portfolio = usePortfolio();
  const discreetMode = useSelector(discreetModeSelector);
  const [isAddModalOpened, setAddModalOpened] = useState(false);
  const { colors } = useTheme();
  const openAddModal = useCallback(() => {
    track("button_clicked", {
      button: "Add Account",
    });
    setAddModalOpened(true);
  }, [setAddModalOpened]);
  useProviders();

  const closeAddModal = useCallback(
    () => setAddModalOpened(false),
    [setAddModalOpened],
  );
  const refreshAccountsOrdering = useRefreshAccountsOrdering();
  useFocusEffect(refreshAccountsOrdering);

  const [graphCardEndPosition, setGraphCardEndPosition] = useState(0);
  const currentPositionY = useSharedValue(0);
  const handleScroll = useAnimatedScrollHandler(event => {
    currentPositionY.value = event.contentOffset.y;
  });

  const onPortfolioCardLayout = useCallback((event: LayoutChangeEvent) => {
    const { y, height } = event.nativeEvent.layout;
    setGraphCardEndPosition(y + height / 10);
  }, []);

  const goToAssets = useCallback(() => {
    navigation.navigate(NavigatorName.Accounts, {
      screen: ScreenName.Assets,
    });
  }, [navigation]);

  const areAccountsEmpty = useMemo(
    () =>
      distribution.list &&
      distribution.list.every(currencyDistribution =>
        currencyDistribution.accounts.every(isAccountEmpty),
      ),
    [distribution],
  );
  const [showAssets, assetsToDisplay] = useMemo(
    () => [
      distribution.isAvailable && distribution.list.length > 0,
      distribution.list.slice(0, maxAssetsToDisplay),
    ],
    [distribution],
  );
<<<<<<< HEAD
  const data = useMemo(
    () => [
      <Box onLayout={onPortfolioCardLayout}>
=======

  const postOnboardingVisible = usePostOnboardingEntryPointVisibleOnWallet();

  const data = useMemo(
    () => [
      postOnboardingVisible && (
        <Box m={6}>
          <PostOnboardingEntryPointCard />
        </Box>
      ),
      !showAssets && (
        <Box mx={6} mt={3}>
          <AddAssetsCard />
        </Box>
      ),
      <Box mx={6} mt={3} onLayout={onPortfolioCardLayout}>
>>>>>>> dbb28a4f
        <GraphCardContainer
          counterValueCurrency={counterValueCurrency}
          portfolio={portfolio}
          areAccountsEmpty={areAccountsEmpty}
          showGraphCard={showAssets}
          currentPositionY={currentPositionY}
          graphCardEndPosition={graphCardEndPosition}
        />
      </Box>,
      ...(showAssets
        ? [
            <Box background={colors.background.main} px={6} mt={6}>
              <Assets assets={assetsToDisplay} />
              {distribution.list.length < maxAssetsToDisplay ? (
                <Button
                  type="shade"
                  size="large"
                  outline
                  mt={6}
                  iconPosition="left"
                  Icon={Icons.PlusMedium}
                  onPress={openAddModal}
                >
                  {t("account.emptyState.addAccountCta")}
                </Button>
              ) : (
                <Button
                  type="shade"
                  size="large"
                  outline
                  mt={6}
                  onPress={goToAssets}
                >
                  {t("portfolio.seelAllAssets")}
                </Button>
              )}
            </Box>,
          ]
        : []),
      ...(showAssets && showCarousel
        ? [
            <Box background={colors.background.main}>
              <SectionContainer px={0} minHeight={240}>
                <SectionTitle
                  title={t("portfolio.recommended.title")}
                  containerProps={{ mb: 7, mx: 6 }}
                />
                <Carousel cardsVisibility={carouselVisibility} />
              </SectionContainer>
            </Box>,
          ]
        : []),
      ...(showAssets
        ? [
            <SectionContainer px={6}>
              <SectionTitle title={t("analytics.allocation.title")} />
              <Flex minHeight={94}>
                <AllocationsSection />
              </Flex>
            </SectionContainer>,
            <SectionContainer px={6} mb={8} isLast>
              <SectionTitle title={t("analytics.operations.title")} />
              <OperationsHistorySection accounts={accounts} />
            </SectionContainer>,
          ]
        : [
            // If the user has no accounts we display an empty state
            <Flex flex={1} mt={12}>
              <PortfolioEmptyState openAddAccountModal={openAddModal} />
            </Flex>,
          ]),
    ],
    [
      onPortfolioCardLayout,
      counterValueCurrency,
      portfolio,
      areAccountsEmpty,
      showAssets,
      currentPositionY,
      graphCardEndPosition,
      colors.background.main,
      t,
      assetsToDisplay,
      distribution.list.length,
      openAddModal,
      showCarousel,
      carouselVisibility,
<<<<<<< HEAD
      accounts,
      goToAssets,
=======
      postOnboardingVisible,
>>>>>>> dbb28a4f
    ],
  );

  return (
    <>
      <TabBarSafeAreaView>
        <Flex px={6} py={4}>
          <FirmwareUpdateBanner />
        </Flex>
        <CheckLanguageAvailability />
        <CheckTermOfUseUpdate />
        <TrackScreen
          category="Wallet"
          accountsLength={distribution.list && distribution.list.length}
          discreet={discreetMode}
        />
        <BackgroundGradient
          currentPositionY={currentPositionY}
          graphCardEndPosition={graphCardEndPosition}
        />
        <AnimatedFlatListWithRefreshControl
          data={data}
          style={{
            flex: 1,
            paddingTop: 48,
          }}
          contentContainerStyle={{ paddingBottom: TAB_BAR_SAFE_HEIGHT }}
          renderItem={({ item }: { item: React.ReactNode }) => item}
          keyExtractor={(_: any, index: number) => String(index)}
          showsVerticalScrollIndicator={false}
          onScroll={handleScroll}
          testID={
            distribution.list && distribution.list.length
              ? "PortfolioAccountsList"
              : "PortfolioEmptyAccount"
          }
        />
        <MigrateAccountsBanner />
        <Header
          counterValueCurrency={counterValueCurrency}
          portfolio={portfolio}
          currentPositionY={currentPositionY}
          graphCardEndPosition={graphCardEndPosition}
          hidePortfolio={areAccountsEmpty}
        />
      </TabBarSafeAreaView>
      <AddAccountsModal
        navigation={navigation}
        isOpened={isAddModalOpened}
        onClose={closeAddModal}
      />
    </>
  );
}

export default memo<Props>(PortfolioScreen);<|MERGE_RESOLUTION|>--- conflicted
+++ resolved
@@ -12,20 +12,13 @@
 
 import { Box, Flex, Button, Icons } from "@ledgerhq/native-ui";
 
-<<<<<<< HEAD
+import { Currency } from "@ledgerhq/types-cryptoassets";
 import { useTheme } from "styled-components/native";
-import { Currency } from "@ledgerhq/types-cryptoassets";
+import { usePostOnboardingEntryPointVisibleOnWallet } from "@ledgerhq/live-common/postOnboarding/hooks/index";
 import {
   useDistribution,
   useRefreshAccountsOrdering,
 } from "../../actions/general";
-=======
-import styled, { useTheme } from "styled-components/native";
-import proxyStyled from "@ledgerhq/native-ui/components/styled";
-import { PlusMedium } from "@ledgerhq/native-ui/assets/icons";
-import { usePostOnboardingEntryPointVisibleOnWallet } from "@ledgerhq/live-common/postOnboarding/hooks/index";
-import { useRefreshAccountsOrdering } from "../../actions/general";
->>>>>>> dbb28a4f
 import { accountsSelector } from "../../reducers/accounts";
 import {
   discreetModeSelector,
@@ -51,16 +44,14 @@
 import TabBarSafeAreaView, {
   TAB_BAR_SAFE_HEIGHT,
 } from "../../components/TabBar/TabBarSafeAreaView";
-<<<<<<< HEAD
 import PortfolioEmptyState from "./PortfolioEmptyState";
 import SectionTitle from "../WalletCentricSections/SectionTitle";
 import SectionContainer from "../WalletCentricSections/SectionContainer";
 import AllocationsSection from "../WalletCentricSections/Allocations";
 import OperationsHistorySection from "../WalletCentricSections/OperationsHistory";
 import { track } from "../../analytics";
-=======
 import PostOnboardingEntryPointCard from "../../components/PostOnboarding/PostOnboardingEntryPointCard";
->>>>>>> dbb28a4f
+import AddAssetsCard from "./AddAssetsCard";
 
 export { default as PortfolioTabIcon } from "./TabIcon";
 
@@ -142,11 +133,6 @@
     ],
     [distribution],
   );
-<<<<<<< HEAD
-  const data = useMemo(
-    () => [
-      <Box onLayout={onPortfolioCardLayout}>
-=======
 
   const postOnboardingVisible = usePostOnboardingEntryPointVisibleOnWallet();
 
@@ -162,8 +148,7 @@
           <AddAssetsCard />
         </Box>
       ),
-      <Box mx={6} mt={3} onLayout={onPortfolioCardLayout}>
->>>>>>> dbb28a4f
+      <Box mt={3} onLayout={onPortfolioCardLayout}>
         <GraphCardContainer
           counterValueCurrency={counterValueCurrency}
           portfolio={portfolio}
@@ -251,12 +236,9 @@
       openAddModal,
       showCarousel,
       carouselVisibility,
-<<<<<<< HEAD
       accounts,
       goToAssets,
-=======
       postOnboardingVisible,
->>>>>>> dbb28a4f
     ],
   );
 
