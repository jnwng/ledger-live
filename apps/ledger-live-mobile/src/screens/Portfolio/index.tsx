/* eslint-disable import/named */
import React, { useCallback, useMemo, useState, memo } from "react";
import { useSelector } from "react-redux";
import { FlatList, LayoutChangeEvent } from "react-native";
import Animated, {
  useAnimatedScrollHandler,
  useSharedValue,
} from "react-native-reanimated";
import { createNativeWrapper } from "react-native-gesture-handler";
import { useTranslation } from "react-i18next";
import { useFocusEffect } from "@react-navigation/native";
import { isAccountEmpty } from "@ledgerhq/live-common/lib/account";

import { Box, Flex, Link as TextLink, Text } from "@ledgerhq/native-ui";

import styled, { useTheme } from "styled-components/native";
import { FlexBoxProps } from "@ledgerhq/native-ui/components/Layout/Flex";
import proxyStyled from "@ledgerhq/native-ui/components/styled";
import { PlusMedium } from "@ledgerhq/native-ui/assets/icons";
import { Currency } from "@ledgerhq/live-common/lib/types";
import { useRefreshAccountsOrdering } from "../../actions/general";
import { accountsSelector } from "../../reducers/accounts";
import {
  discreetModeSelector,
  counterValueCurrencySelector,
  carouselVisibilitySelector,
} from "../../reducers/settings";
import { usePortfolio } from "../../actions/portfolio";
import globalSyncRefreshControl from "../../components/globalSyncRefreshControl";

import GraphCardContainer from "./GraphCardContainer";
import Carousel from "../../components/Carousel";
import Header from "./Header";
import TrackScreen from "../../analytics/TrackScreen";
import MigrateAccountsBanner from "../MigrateAccounts/Banner";
import RequireTerms from "../../components/RequireTerms";
import { NavigatorName } from "../../const";
import FabActions from "../../components/FabActions";
import FirmwareUpdateBanner from "../../components/FirmwareUpdateBanner";
import AddAssetsCard from "./AddAssetsCard";
import Assets from "./Assets";
import { PortfolioHistoryList } from "./PortfolioHistory";
import AddAccountsModal from "../AddAccounts/AddAccountsModal";
import { useProviders } from "../Swap/SwapEntry";
import CheckLanguageAvailability from "../../components/CheckLanguageAvailability";
import CheckTermOfUseUpdate from "../../components/CheckTermOfUseUpdate";
import TabBarSafeAreaView, {
  TAB_BAR_SAFE_HEIGHT,
} from "../../components/TabBar/TabBarSafeAreaView";

export { default as PortfolioTabIcon } from "./TabIcon";

const AnimatedFlatListWithRefreshControl = createNativeWrapper(
  Animated.createAnimatedComponent(globalSyncRefreshControl(FlatList)),
  {
    disallowInterruption: true,
    shouldCancelWhenOutside: false,
  },
);

type Props = {
  navigation: any;
};

const StyledTouchableOpacity = proxyStyled.TouchableOpacity.attrs({
  justifyContent: "center",
  alignItems: "flex-end",
  px: 7,
  mx: -7,
  py: 5,
  my: -5,
})``;

const SectionContainer = styled(Flex).attrs((p: { px?: string | number }) => ({
  mt: 9,
  px: p.px ?? 6,
}))``;

const SectionTitle = ({
  title,
  onSeeAllPress,
  navigatorName,
  screenName,
  params,
  navigation,
  seeMoreText,
  containerProps,
}: {
  title: React.ReactElement;
  onSeeAllPress?: () => void;
  navigatorName?: string;
  screenName?: string;
  params?: any;
  navigation?: any;
  seeMoreText?: React.ReactElement;
  containerProps?: FlexBoxProps;
}) => {
  const { t } = useTranslation();
  const onLinkPress = useCallback(() => {
    if (onSeeAllPress) {
      onSeeAllPress();
    }
    if (navigation && navigatorName) {
      navigation.navigate(navigatorName, { screen: screenName, params });
    }
  }, [onSeeAllPress, navigation, navigatorName, screenName, params]);

  return (
    <Flex
      flexDirection={"row"}
      justifyContent={"space-between"}
      alignItems={"center"}
      {...containerProps}
    >
      <Text variant={"h3"} textTransform={"uppercase"} mt={2}>
        {title}
      </Text>
      {onSeeAllPress || navigatorName ? (
        <StyledTouchableOpacity onPress={onLinkPress}>
          <TextLink onPress={onLinkPress} type={"color"}>
            {seeMoreText || t("common.seeAll")}
          </TextLink>
        </StyledTouchableOpacity>
      ) : null}
    </Flex>
  );
};

const maxAssetsToDisplay = 5;

function PortfolioScreen({ navigation }: Props) {
  const { t } = useTranslation();
  const carouselVisibility = useSelector(carouselVisibilitySelector);
  const showCarousel = useMemo(
    () => Object.values(carouselVisibility).some(Boolean),
    [carouselVisibility],
  );
  const accounts = useSelector(accountsSelector);
  const counterValueCurrency: Currency = useSelector(
    counterValueCurrencySelector,
  );
  const portfolio = usePortfolio();
  const discreetMode = useSelector(discreetModeSelector);
  const [isAddModalOpened, setAddModalOpened] = useState(false);
  const { colors } = useTheme();
  const openAddModal = useCallback(() => setAddModalOpened(true), [
    setAddModalOpened,
  ]);
  useProviders();

  const closeAddModal = useCallback(() => setAddModalOpened(false), [
    setAddModalOpened,
  ]);
  const refreshAccountsOrdering = useRefreshAccountsOrdering();
  useFocusEffect(refreshAccountsOrdering);

  const [graphCardEndPosition, setGraphCardEndPosition] = useState(0);
  const currentPositionY = useSharedValue(0);
  const handleScroll = useAnimatedScrollHandler(event => {
    currentPositionY.value = event.contentOffset.y;
  });

  const onPortfolioCardLayout = useCallback((event: LayoutChangeEvent) => {
    const { y, height } = event.nativeEvent.layout;
    setGraphCardEndPosition(y + height / 2);
  }, []);

  const areAccountsEmpty = useMemo(() => accounts.every(isAccountEmpty), [
    accounts,
  ]);
  const [showAssets, assetsToDisplay] = useMemo(
    () => [accounts.length > 0, accounts.slice(0, maxAssetsToDisplay)],
    [accounts],
  );

  const data = useMemo(
    () => [
      !showAssets && (
        <Box mx={6} mt={3}>
          <AddAssetsCard />
        </Box>
      ),
      <Box mx={6} mt={3} onLayout={onPortfolioCardLayout}>
        <GraphCardContainer
          counterValueCurrency={counterValueCurrency}
          portfolio={portfolio}
          areAccountsEmpty={areAccountsEmpty}
          showGraphCard={accounts.length > 0}
        />
      </Box>,
      ...(accounts.length > 0
        ? [
            <Box mt={6}>
              <FabActions areAccountsEmpty={areAccountsEmpty} />
            </Box>,
          ]
        : []),
      ...(showAssets
        ? [
            <SectionContainer>
              <SectionTitle
                title={t("distribution.title")}
                navigation={navigation}
                navigatorName={NavigatorName.PortfolioAccounts}
                containerProps={{ mb: "9px" }}
              />
              <Assets
                balanceHistory={portfolio.balanceHistory}
                assets={assetsToDisplay}
              />
              {accounts.length < maxAssetsToDisplay && (
                <>
                  <Flex
                    mt={6}
                    p={4}
                    border={`1px dashed ${colors.neutral.c40}`}
                    borderRadius={4}
                  >
                    <TextLink
                      onPress={openAddModal}
                      Icon={PlusMedium}
                      iconPosition={"left"}
                      type={"color"}
                    >
                      {t("distribution.moreAssets")}
                    </TextLink>
                  </Flex>
                  <AddAccountsModal
                    navigation={navigation}
                    isOpened={isAddModalOpened}
                    onClose={closeAddModal}
                  />
                </>
              )}
            </SectionContainer>,
          ]
        : []),
      ...(showCarousel
        ? [
            <SectionContainer px={0} minHeight={175}>
              <SectionTitle
                title={t("portfolio.recommended.title")}
                containerProps={{ mb: 7, mx: 6 }}
              />
              <Carousel cardsVisibility={carouselVisibility} />
            </SectionContainer>,
          ]
        : []),
      ...(showAssets
        ? [
            <SectionContainer px={0} mb={8}>
              <SectionTitle
                title={t("analytics.operations.title")}
                containerProps={{ mx: 6 }}
              />
              <PortfolioHistoryList navigation={navigation} />
            </SectionContainer>,
          ]
        : []),
    ],
    [
      showAssets,
      onPortfolioCardLayout,
      counterValueCurrency,
      portfolio,
      areAccountsEmpty,
      accounts.length,
      t,
      navigation,
      assetsToDisplay,
      colors.neutral.c40,
      openAddModal,
      isAddModalOpened,
      closeAddModal,
      showCarousel,
      carouselVisibility,
    ],
  );

  return (
    <>
<<<<<<< HEAD
      <FirmwareUpdateBanner />
      <TabBarSafeAreaView>
=======
      <ContentContainer>
>>>>>>> b77b8e77
        <CheckLanguageAvailability />
        <CheckTermOfUseUpdate />
        <TrackScreen
          category="Portfolio"
          accountsLength={accounts.length}
          discreet={discreetMode}
        />
        <Box bg={"background.main"}>
          <Header
            counterValueCurrency={counterValueCurrency}
            portfolio={portfolio}
            currentPositionY={currentPositionY}
            graphCardEndPosition={graphCardEndPosition}
            hidePortfolio={areAccountsEmpty}
          />
        </Box>
        <Flex px={6} py={4}>
          <FirmwareUpdateBanner />
        </Flex>
        <AnimatedFlatListWithRefreshControl
          data={data}
          style={{ flex: 1, position: "relative" }}
          contentContainerStyle={{ paddingBottom: TAB_BAR_SAFE_HEIGHT }}
          renderItem={({ item }: { item: React.ReactNode }) => item}
          keyExtractor={(_: any, index: number) => String(index)}
          showsVerticalScrollIndicator={false}
          onScroll={handleScroll}
          testID={
            accounts.length ? "PortfolioAccountsList" : "PortfolioEmptyAccount"
          }
        />
        <MigrateAccountsBanner />
      </TabBarSafeAreaView>
    </>
  );
}

export default memo<Props>(PortfolioScreen);<|MERGE_RESOLUTION|>--- conflicted
+++ resolved
@@ -279,12 +279,8 @@
 
   return (
     <>
-<<<<<<< HEAD
       <FirmwareUpdateBanner />
       <TabBarSafeAreaView>
-=======
-      <ContentContainer>
->>>>>>> b77b8e77
         <CheckLanguageAvailability />
         <CheckTermOfUseUpdate />
         <TrackScreen
