--- conflicted
+++ resolved
@@ -1,9 +1,4 @@
 /* eslint-disable import/named */
-<<<<<<< HEAD
-import React, { useCallback, useMemo, useState, memo } from "react";
-import { useSelector } from "react-redux";
-import { FlatList } from "react-native";
-=======
 import React, {
   useCallback,
   useMemo,
@@ -15,7 +10,6 @@
 import { useSelector } from "react-redux";
 import { FlatList, LayoutChangeEvent } from "react-native";
 import { useFocusEffect } from "@react-navigation/native";
->>>>>>> a3a54931
 import Animated, {
   useAnimatedScrollHandler,
   useSharedValue,
@@ -59,17 +53,14 @@
 import BuyDeviceBanner, {
   IMAGE_PROPS_BIG_NANO,
 } from "../../../components/BuyDeviceBanner";
-<<<<<<< HEAD
-import { useCurrentRouteName } from "../../../helpers/routeHooks";
-
-export { default as PortfolioTabIcon } from "../TabIcon";
-=======
 import SetupDeviceBanner from "../../../components/SetupDeviceBanner";
 import { FlexBoxProps } from "@ledgerhq/native-ui/components/Layout/Flex";
 import { Currency } from "@ledgerhq/types-cryptoassets";
 import { ExploreWeb3Slide } from "../../../components/Carousel/shared";
 import { AnalyticsContext } from "../../../components/RootNavigator";
->>>>>>> a3a54931
+import { useCurrentRouteName } from "../../../helpers/routeHooks";
+
+export { default as PortfolioTabIcon } from "../TabIcon";
 
 const AnimatedFlatListWithRefreshControl = createNativeWrapper(
   Animated.createAnimatedComponent(globalSyncRefreshControl(FlatList)),
@@ -141,10 +132,7 @@
       })),
     [topCryptoCurrencies],
   );
-<<<<<<< HEAD
   const currentRoute = useCurrentRouteName();
-=======
->>>>>>> a3a54931
 
   const data = useMemo(
     () => [
@@ -165,7 +153,6 @@
           graphCardEndPosition={graphCardEndPosition}
         />
       </Box>,
-<<<<<<< HEAD
       <Box pt={6} background={colors.background.main}>
         <FabActions areAccountsEmpty={true} />
       </Box>,
@@ -196,41 +183,6 @@
             />,
           ]
         : []),
-=======
-      showCarousel && hasOrderedNano && (
-        <Box mt={6} mx={6}>
-          <ExploreWeb3Slide />
-        </Box>
-      ),
-      <SectionContainer>
-        <SectionTitle
-          title={t("distribution.title")}
-          navigation={navigation}
-          navigatorName={NavigatorName.PortfolioAccounts}
-          containerProps={{ mb: "9px" }}
-        />
-        <ReadOnlyAssets assets={assetsToDisplay} />
-      </SectionContainer>,
-      !hasOrderedNano && (
-        <BuyDeviceBanner
-          style={{
-            marginHorizontal: 16,
-            marginTop: 40,
-            paddingTop: 13.5,
-            paddingBottom: 13.5,
-          }}
-          buttonLabel={t("buyDevice.bannerButtonTitle")}
-          buttonSize="small"
-          event="button_clicked"
-          eventProperties={{
-            button: "Discover the Nano",
-            screen: "Wallet",
-          }}
-          screen="Wallet"
-          {...IMAGE_PROPS_BIG_NANO}
-        />
-      ),
->>>>>>> a3a54931
     ],
     [
       hasOrderedNano,
@@ -241,17 +193,12 @@
       graphCardEndPosition,
       colors.background.main,
       assetsToDisplay,
-<<<<<<< HEAD
       goToAssets,
       t,
       currentRoute,
     ],
   );
 
-=======
-    ],
-  );
-
   const { source, setSource, setScreen } = useContext(AnalyticsContext);
 
   useFocusEffect(() => {
@@ -268,7 +215,6 @@
     }, [setSource, setScreen]),
   );
 
->>>>>>> a3a54931
   return (
     <>
       <TabBarSafeAreaView>
