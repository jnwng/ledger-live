--- conflicted
+++ resolved
@@ -28,7 +28,6 @@
   navigation: any;
 };
 
-<<<<<<< HEAD
 export const PortfolioHistoryList = withDiscreetMode(({
   onEndReached,
   opCount = 5,
@@ -41,41 +40,6 @@
   const currentScreen = useCurrentRouteName()
   const accounts = useSelector(accountsSelector);
   const allAccounts = useSelector(flattenAccountsSelector);
-
-  const refreshAccountsOrdering = useRefreshAccountsOrdering();
-  useFocusEffect(refreshAccountsOrdering);
-
-  const { sections, completed } = groupAccountsOperationsByDay(accounts, {
-    count: opCount,
-    withSubAccounts: true,
-  });
-
-  function ListEmptyComponent() {
-    return null;
-  }
-
-  function keyExtractor(item: Operation) {
-    return item.id;
-  }
-
-  function renderItem({
-    item,
-    index,
-    section,
-=======
-export const PortfolioHistoryList = withDiscreetMode(
-  ({
-    onEndReached,
-    opCount = 5,
-    navigation,
->>>>>>> 9dff5cb2
-  }: {
-    onEndReached?: () => void;
-    opCount?: number;
-    navigation: any;
-  }) => {
-    const accounts = useSelector(accountsSelector);
-    const allAccounts = useSelector(flattenAccountsSelector);
 
     const refreshAccountsOrdering = useRefreshAccountsOrdering();
     useFocusEffect(refreshAccountsOrdering);
@@ -125,26 +89,6 @@
       return <SectionHeader section={section} />;
     }
 
-    const onTransactionButtonPress = useCallback(() => {
-      navigation.navigate(ScreenName.PortfolioOperationHistory);
-    }, [navigation]);
-
-    return (
-<<<<<<< HEAD
-      <OperationRow
-        operation={item}
-        parentAccount={parentAccount}
-        account={account}
-        multipleAccounts
-        isLast={section.data.length - 1 === index}
-      />
-    );
-  }
-
-  function renderSectionHeader({ section }: { section: { day: Date } }) {
-    return <SectionHeader section={section} />;
-  }
-
   const onTransactionButtonPress = useCallback(() => {
     track("button_clicked", {
       button: "See All Transactions",
@@ -153,21 +97,7 @@
     navigation.navigate(ScreenName.PortfolioOperationHistory);
   }, [navigation, currentScreen]);
 
-  return (
-    <SectionList
-      // $FlowFixMe
-      sections={sections}
-      style={{ flex: 1, paddingHorizontal: 16 }}
-      keyExtractor={keyExtractor}
-      renderItem={renderItem}
-      // $FlowFixMe
-      renderSectionHeader={renderSectionHeader}
-      stickySectionHeadersEnabled={false}
-      onEndReached={onEndReached}
-      ListFooterComponent={
-        !completed ? (
-          !onEndReached ? (
-=======
+    return (
       <SectionList
         // $FlowFixMe
         sections={sections}
@@ -181,7 +111,6 @@
         ListFooterComponent={
           !completed ? (
             !onEndReached ? (
->>>>>>> 9dff5cb2
               <Button
                 event="View Transactions"
                 type="main"
