--- conflicted
+++ resolved
@@ -7,16 +7,10 @@
 import { ensureContrast, withTheme } from "../../colors";
 
 type Props = {
-<<<<<<< HEAD
   data: Array<DistributionItem>,
   size: number,
   strokeWidth?: number,
   colors: any,
-=======
-  data: Array<DistributionItem>;
-  size: number;
-  colors: any;
->>>>>>> 9dff5cb2
 };
 
 class RingChart extends PureComponent<Props> {
