--- conflicted
+++ resolved
@@ -51,12 +51,7 @@
 import { TxForm } from "./TxForm";
 import { Summary } from "./Summary";
 import { Requirement } from "./Requirement";
-<<<<<<< HEAD
 import { trackSwapError, swapDefaultTrack } from "../utils";
-import { SwapFormProps } from "../types";
-=======
-import { trackSwapError, SWAP_VERSION } from "../utils";
->>>>>>> 9363591a
 import { Max } from "./Max";
 import { Modal } from "./Modal";
 import { Connect } from "./Connect";
