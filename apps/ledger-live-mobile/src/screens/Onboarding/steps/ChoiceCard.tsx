<<<<<<< HEAD
import React from "react";
=======
import React, { useCallback } from "react";
>>>>>>> bad3f030
import { Flex, Text } from "@ledgerhq/native-ui";
import { FlexBoxProps } from "@ledgerhq/native-ui/components/Layout/Flex/index";
import { TFunction } from "i18next";
import Touchable from "../../../components/Touchable";
import { track } from "../../../analytics";

export type Props = {
  title: string;
  notCompatible?: boolean;
  subtitleElement?: React.ReactNode;
  Image: React.ReactNode;
  onPress: React.ComponentProps<typeof Touchable>["onPress"];
<<<<<<< HEAD
  event?: string;
=======
  event: string;
>>>>>>> bad3f030
  eventProperties?: Record<string, unknown>;
  testID?: string;
  imageContainerProps?: Partial<FlexBoxProps>;
  t: TFunction;
};

const ChoiceCard = ({
  title,
  subtitleElement,
  notCompatible = false,
  onPress,
  Image,
  imageContainerProps,
  t,
<<<<<<< HEAD
  ...props
}: Props) => (
  <Touchable onPress={onPress} {...props}>
    <Flex
      flexDirection={"row"}
      justifyContent={"space-between"}
      alignItems={"center"}
      bg="neutral.c20"
      borderRadius={8}
      overflow="hidden"
      minHeight={130}
      opacity={notCompatible ? 0.6 : 1}
      position="relative"
      mb={6}
    >
=======
  event,
  eventProperties,
  ...props
}: Props) => {
  const pressAndTrack = useCallback(() => {
    track(event, {
      page: "Select Device",
      ...eventProperties,
    });
    onPress?.();
  }, [event, eventProperties, onPress]);

  return (
    <Touchable onPress={pressAndTrack} {...props}>
>>>>>>> bad3f030
      <Flex
        flexDirection={"row"}
        justifyContent={"space-between"}
        alignItems={"center"}
        bg="neutral.c20"
        borderRadius={8}
        overflow="hidden"
        minHeight={130}
        opacity={notCompatible ? 0.6 : 1}
        position="relative"
        mb={6}
      >
<<<<<<< HEAD
        <Text
          mt={2}
          variant={"paragraphLineHeight"}
          fontWeight={"semiBold"}
          color={"neutral.c60"}
        >
          {t("syncOnboarding.deviceSelection.brand")}
        </Text>

        <Text variant={"h5"} fontWeight={"semiBold"} color={"neutral.c100"}>
          {title}
        </Text>

        {notCompatible ? (
          <Text
            mt={2}
            variant="paragraph"
            fontWeight="medium"
            color={"neutral.c100"}
          >
            {t("syncOnboarding.deviceSelection.notCompatible")}
          </Text>
        ) : null}
      </Flex>
      <Flex height="100%" overflow="hidden" width={150} alignItems="flex-end">
        <Flex
          position="absolute"
          right={0}
          height="100%"
          alignItems={"flex-end"}
          justifyContent={"flex-end"}
          {...imageContainerProps}
        >
          {Image}
=======
        <Flex
          py={7}
          pl={7}
          flex={1}
          justifyContent="flex-start"
          alignItems="flex-start"
          flexDirection={"column"}
        >
          <Text
            mt={2}
            variant={"paragraphLineHeight"}
            fontWeight={"semiBold"}
            color={"neutral.c60"}
          >
            {t("syncOnboarding.deviceSelection.brand")}
          </Text>

          <Text variant={"h5"} fontWeight={"semiBold"} color={"neutral.c100"}>
            {title}
          </Text>

          {notCompatible ? (
            <Text
              mt={2}
              variant="paragraph"
              fontWeight="medium"
              color={"neutral.c100"}
            >
              {t("syncOnboarding.deviceSelection.notCompatible")}
            </Text>
          ) : null}
        </Flex>
        <Flex height="100%" overflow="hidden" width={150} alignItems="flex-end">
          <Flex
            position="absolute"
            right={0}
            height="100%"
            alignItems={"flex-end"}
            justifyContent={"flex-end"}
            {...imageContainerProps}
          >
            {Image}
          </Flex>
>>>>>>> bad3f030
        </Flex>
      </Flex>
    </Touchable>
  );
};

export default ChoiceCard;<|MERGE_RESOLUTION|>--- conflicted
+++ resolved
@@ -1,8 +1,4 @@
-<<<<<<< HEAD
-import React from "react";
-=======
 import React, { useCallback } from "react";
->>>>>>> bad3f030
 import { Flex, Text } from "@ledgerhq/native-ui";
 import { FlexBoxProps } from "@ledgerhq/native-ui/components/Layout/Flex/index";
 import { TFunction } from "i18next";
@@ -15,11 +11,7 @@
   subtitleElement?: React.ReactNode;
   Image: React.ReactNode;
   onPress: React.ComponentProps<typeof Touchable>["onPress"];
-<<<<<<< HEAD
-  event?: string;
-=======
   event: string;
->>>>>>> bad3f030
   eventProperties?: Record<string, unknown>;
   testID?: string;
   imageContainerProps?: Partial<FlexBoxProps>;
@@ -34,23 +26,6 @@
   Image,
   imageContainerProps,
   t,
-<<<<<<< HEAD
-  ...props
-}: Props) => (
-  <Touchable onPress={onPress} {...props}>
-    <Flex
-      flexDirection={"row"}
-      justifyContent={"space-between"}
-      alignItems={"center"}
-      bg="neutral.c20"
-      borderRadius={8}
-      overflow="hidden"
-      minHeight={130}
-      opacity={notCompatible ? 0.6 : 1}
-      position="relative"
-      mb={6}
-    >
-=======
   event,
   eventProperties,
   ...props
@@ -65,7 +40,6 @@
 
   return (
     <Touchable onPress={pressAndTrack} {...props}>
->>>>>>> bad3f030
       <Flex
         flexDirection={"row"}
         justifyContent={"space-between"}
@@ -78,42 +52,6 @@
         position="relative"
         mb={6}
       >
-<<<<<<< HEAD
-        <Text
-          mt={2}
-          variant={"paragraphLineHeight"}
-          fontWeight={"semiBold"}
-          color={"neutral.c60"}
-        >
-          {t("syncOnboarding.deviceSelection.brand")}
-        </Text>
-
-        <Text variant={"h5"} fontWeight={"semiBold"} color={"neutral.c100"}>
-          {title}
-        </Text>
-
-        {notCompatible ? (
-          <Text
-            mt={2}
-            variant="paragraph"
-            fontWeight="medium"
-            color={"neutral.c100"}
-          >
-            {t("syncOnboarding.deviceSelection.notCompatible")}
-          </Text>
-        ) : null}
-      </Flex>
-      <Flex height="100%" overflow="hidden" width={150} alignItems="flex-end">
-        <Flex
-          position="absolute"
-          right={0}
-          height="100%"
-          alignItems={"flex-end"}
-          justifyContent={"flex-end"}
-          {...imageContainerProps}
-        >
-          {Image}
-=======
         <Flex
           py={7}
           pl={7}
@@ -157,7 +95,6 @@
           >
             {Image}
           </Flex>
->>>>>>> bad3f030
         </Flex>
       </Flex>
     </Touchable>
