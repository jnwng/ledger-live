import React, { useCallback, useState } from "react";
import { Linking } from "react-native";
import { useTranslation } from "react-i18next";
import { useNavigation, useRoute } from "@react-navigation/native";
import { Box, Flex, Icons, Text } from "@ledgerhq/native-ui";
import { useFeature } from "@ledgerhq/live-common/featureFlags/index";
import { DeviceModelId, getDeviceModel } from "@ledgerhq/devices";
import { useTheme } from "styled-components/native";
<<<<<<< HEAD
import { TrackScreen, track } from "../../../analytics";
=======
import { TrackScreen } from "../../../analytics";
>>>>>>> bad3f030
import { ScreenName } from "../../../const";
import OnboardingView from "../OnboardingView";
import { StackNavigatorProps } from "../../../components/RootNavigator/types/helpers";
import { OnboardingNavigatorParamList } from "../../../components/RootNavigator/types/OnboardingNavigator";
import Button from "../../../components/Button";
import QueuedDrawer from "../../../components/QueuedDrawer";
import { SelectionCard } from "./SelectionCard";

type NavigationProps = StackNavigatorProps<
  OnboardingNavigatorParamList,
  ScreenName.OnboardingUseCase
>;

const OnboardingStepUseCaseSelection = () => {
  const { t } = useTranslation();
  const route = useRoute<NavigationProps["route"]>();
  const navigation = useNavigation<NavigationProps["navigation"]>();
  const { colors } = useTheme();
  const [isProtectDrawerOpen, setIsProtectDrawerOpen] = useState(false);

  const servicesConfig = useFeature("protectServicesMobile");

  const deviceModelId = route?.params?.deviceModelId;
  const getProductName = (modelId: DeviceModelId) =>
    getDeviceModel(modelId)?.productName.replace("Ledger", "").trimStart() ||
    modelId;

  const onCloseProtectDrawer = useCallback(() => {
    setIsProtectDrawerOpen(false);
  }, []);

  const onBuyNanoX = useCallback(() => {
    Linking.openURL("https://shop.ledger.com/pages/ledger-nano-x");
  }, []);

  const onDiscoverBenefits = useCallback(() => {
    Linking.openURL("http://ledger.com");
  }, []);

  const onPressNew = useCallback(() => {
    navigation.navigate(ScreenName.OnboardingModalSetupNewDevice, {
      deviceModelId,
    });
  }, [deviceModelId, navigation]);

  const onPressRecoveryPhrase = useCallback(() => {
    navigation.navigate(ScreenName.OnboardingRecoveryPhrase, {
      deviceModelId,
      showSeedWarning: true,
    });
  }, [navigation, deviceModelId]);

  const onPressProtect = useCallback(() => {
    if (deviceModelId === "nanoX") {
<<<<<<< HEAD
      navigation.navigate(ScreenName.OnboardingPairNew, {
        deviceModelId,
        next: ScreenName.OnboardingProtectFlow,
        isProtectFlow: true,
      });
    } else {
      setIsProtectDrawerOpen(true);
    }

    track("button_clicked", {
      button: "Restore with Protect",
      screen: "UseCase",
      timestamp: Date.now(),
    });
  }, [deviceModelId, navigation]);

  return (
    <OnboardingView hasBackButton>
      <TrackScreen category="Onboarding" name={""} />
      <TrackScreen category="Onboarding" name="SelectDevice" />
=======
      const deeplink = servicesConfig?.params.deeplink;

      if (deeplink !== null) {
        Linking.openURL(deeplink);
      } else {
        navigation.navigate(ScreenName.OnboardingPairNew, {
          deviceModelId,
          next: ScreenName.OnboardingProtectFlow,
          isProtectFlow: true,
        });
      }
    } else {
      setIsProtectDrawerOpen(true);
    }
  }, [deviceModelId, navigation, servicesConfig?.params.deeplink]);

  return (
    <OnboardingView hasBackButton>
      <TrackScreen category="Onboarding" name="setup new options" />
>>>>>>> bad3f030
      <Text variant="h4" fontWeight="semiBold" mb={7}>
        {t("onboarding.stepUseCase.firstUse.section", {
          model: getProductName(deviceModelId),
        })}
      </Text>

      <SelectionCard
        title={t("onboarding.stepUseCase.firstUse.title")}
<<<<<<< HEAD
        subTitle={t("onboarding.stepUseCase.firstUse.title")}
        event="banner_clicked"
        eventProperties={{
          banner: "Explore LL",
        }}
        testID={`Onboarding PostWelcome - Selection|ExploreLedger`}
        onPress={onPressNew}
        Icon={<Icons.PlusMedium color={colors.primary.c80} size={14} />}
      />

      <Text
        variant="paragraph"
        fontWeight="medium"
        my={6}
        color={colors.opacityDefault.c70}
      >
        {t("onboarding.stepUseCase.devicePairing.title")}
      </Text>

      <SelectionCard
        title={t("onboarding.stepUseCase.restoreDevice.title")}
        subTitle={t("onboarding.stepUseCase.restoreDevice.subTitle")}
        event="banner_clicked"
        eventProperties={{
          banner: "Explore LL",
        }}
        testID={`Onboarding PostWelcome - Selection|ExploreLedger`}
        onPress={onPressRecoveryPhrase}
        Icon={<Icons.ListMedium color={colors.primary.c80} size={14} />}
      />

=======
        subTitle={t("onboarding.stepUseCase.firstUse.subTitle")}
        event="button_clicked"
        eventProperties={{
          button: "Setup as new",
        }}
        testID={`Onboarding UseCase - Selection|New Wallet`}
        onPress={onPressNew}
        Icon={<Icons.PlusMedium color={colors.primary.c80} size={14} />}
      />

      <Box mt={6}>
        <SelectionCard
          title={t("onboarding.stepUseCase.restoreDevice.title")}
          subTitle={t("onboarding.stepUseCase.restoreDevice.subTitle")}
          event="button_clicked"
          eventProperties={{
            button: "Restore from recovery phrase",
          }}
          testID={`Onboarding UseCase - Selection|Recovery phrase`}
          onPress={onPressRecoveryPhrase}
          Icon={<Icons.ListMedium color={colors.primary.c80} size={14} />}
        />
      </Box>

>>>>>>> bad3f030
      {servicesConfig?.enabled && (
        <Box mt={6}>
          <SelectionCard
            title={t("onboarding.stepUseCase.protect.title")}
            subTitle={t("onboarding.stepUseCase.protect.subTitle")}
<<<<<<< HEAD
            event="banner_clicked"
            eventProperties={{
              banner: "Explore LL",
            }}
            testID={`Onboarding PostWelcome - Selection|ExploreLedger`}
=======
            event="button_clicked"
            eventProperties={{
              button: "Restore with ledger recover",
            }}
            testID={`Onboarding UseCase - Selection|Ledger Recover`}
>>>>>>> bad3f030
            onPress={onPressProtect}
            Icon={<Icons.ShieldMedium color={colors.primary.c80} size={14} />}
          />
        </Box>
      )}
<<<<<<< HEAD

      <TrackScreen category="Onboarding" name="UseCase" />
=======
>>>>>>> bad3f030

      <QueuedDrawer
        isRequestingToBeOpened={isProtectDrawerOpen}
        onClose={onCloseProtectDrawer}
      >
        <Flex>
          <Text variant="h4" textAlign="center" mb={6}>
            {t("onboarding.stepUseCase.protect.drawer.title")}
          </Text>
          <Text variant="body" textAlign="center" color="neutral.c80" mb={8}>
            {t("onboarding.stepUseCase.protect.drawer.desc")}
          </Text>

          <Button
            type="main"
            outline={false}
            iconPosition="right"
            iconName="ExternalLink"
            onPress={onBuyNanoX}
            mb={6}
            event="button_clicked"
            eventProperties={{
              button: "Get a Ledger Nano X",
              drawer: "Protect is available only on Nano X",
            }}
          >
            {t("onboarding.stepUseCase.protect.drawer.buyNanoX")}
          </Button>
          <Button
            type="default"
            outline={false}
            iconPosition="right"
            iconName="ExternalLink"
            onPress={onDiscoverBenefits}
            event="link_clicked"
            eventProperties={{
              link: "Discover the benefits",
              drawer: "Protect is available only on Nano X",
            }}
          >
            {t("onboarding.stepUseCase.protect.drawer.discoverBenefits")}
          </Button>
        </Flex>
      </QueuedDrawer>
    </OnboardingView>
  );
};

export default OnboardingStepUseCaseSelection;<|MERGE_RESOLUTION|>--- conflicted
+++ resolved
@@ -6,11 +6,7 @@
 import { useFeature } from "@ledgerhq/live-common/featureFlags/index";
 import { DeviceModelId, getDeviceModel } from "@ledgerhq/devices";
 import { useTheme } from "styled-components/native";
-<<<<<<< HEAD
-import { TrackScreen, track } from "../../../analytics";
-=======
 import { TrackScreen } from "../../../analytics";
->>>>>>> bad3f030
 import { ScreenName } from "../../../const";
 import OnboardingView from "../OnboardingView";
 import { StackNavigatorProps } from "../../../components/RootNavigator/types/helpers";
@@ -65,28 +61,6 @@
 
   const onPressProtect = useCallback(() => {
     if (deviceModelId === "nanoX") {
-<<<<<<< HEAD
-      navigation.navigate(ScreenName.OnboardingPairNew, {
-        deviceModelId,
-        next: ScreenName.OnboardingProtectFlow,
-        isProtectFlow: true,
-      });
-    } else {
-      setIsProtectDrawerOpen(true);
-    }
-
-    track("button_clicked", {
-      button: "Restore with Protect",
-      screen: "UseCase",
-      timestamp: Date.now(),
-    });
-  }, [deviceModelId, navigation]);
-
-  return (
-    <OnboardingView hasBackButton>
-      <TrackScreen category="Onboarding" name={""} />
-      <TrackScreen category="Onboarding" name="SelectDevice" />
-=======
       const deeplink = servicesConfig?.params.deeplink;
 
       if (deeplink !== null) {
@@ -106,7 +80,6 @@
   return (
     <OnboardingView hasBackButton>
       <TrackScreen category="Onboarding" name="setup new options" />
->>>>>>> bad3f030
       <Text variant="h4" fontWeight="semiBold" mb={7}>
         {t("onboarding.stepUseCase.firstUse.section", {
           model: getProductName(deviceModelId),
@@ -115,39 +88,6 @@
 
       <SelectionCard
         title={t("onboarding.stepUseCase.firstUse.title")}
-<<<<<<< HEAD
-        subTitle={t("onboarding.stepUseCase.firstUse.title")}
-        event="banner_clicked"
-        eventProperties={{
-          banner: "Explore LL",
-        }}
-        testID={`Onboarding PostWelcome - Selection|ExploreLedger`}
-        onPress={onPressNew}
-        Icon={<Icons.PlusMedium color={colors.primary.c80} size={14} />}
-      />
-
-      <Text
-        variant="paragraph"
-        fontWeight="medium"
-        my={6}
-        color={colors.opacityDefault.c70}
-      >
-        {t("onboarding.stepUseCase.devicePairing.title")}
-      </Text>
-
-      <SelectionCard
-        title={t("onboarding.stepUseCase.restoreDevice.title")}
-        subTitle={t("onboarding.stepUseCase.restoreDevice.subTitle")}
-        event="banner_clicked"
-        eventProperties={{
-          banner: "Explore LL",
-        }}
-        testID={`Onboarding PostWelcome - Selection|ExploreLedger`}
-        onPress={onPressRecoveryPhrase}
-        Icon={<Icons.ListMedium color={colors.primary.c80} size={14} />}
-      />
-
-=======
         subTitle={t("onboarding.stepUseCase.firstUse.subTitle")}
         event="button_clicked"
         eventProperties={{
@@ -172,35 +112,21 @@
         />
       </Box>
 
->>>>>>> bad3f030
       {servicesConfig?.enabled && (
         <Box mt={6}>
           <SelectionCard
             title={t("onboarding.stepUseCase.protect.title")}
             subTitle={t("onboarding.stepUseCase.protect.subTitle")}
-<<<<<<< HEAD
-            event="banner_clicked"
-            eventProperties={{
-              banner: "Explore LL",
-            }}
-            testID={`Onboarding PostWelcome - Selection|ExploreLedger`}
-=======
             event="button_clicked"
             eventProperties={{
               button: "Restore with ledger recover",
             }}
             testID={`Onboarding UseCase - Selection|Ledger Recover`}
->>>>>>> bad3f030
             onPress={onPressProtect}
             Icon={<Icons.ShieldMedium color={colors.primary.c80} size={14} />}
           />
         </Box>
       )}
-<<<<<<< HEAD
-
-      <TrackScreen category="Onboarding" name="UseCase" />
-=======
->>>>>>> bad3f030
 
       <QueuedDrawer
         isRequestingToBeOpened={isProtectDrawerOpen}
