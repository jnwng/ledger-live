--- conflicted
+++ resolved
@@ -1,12 +1,6 @@
 // @flow
 import React, { useCallback } from "react";
-<<<<<<< HEAD
-import { View, StyleSheet } from "react-native";
-import { useTranslation } from "react-i18next";
-import { useNavigation, useTheme } from "@react-navigation/native";
-=======
 import { useNavigation } from "@react-navigation/native";
->>>>>>> 2971ba20
 import type { Account } from "@ledgerhq/types-live";
 import type { Transaction } from "@ledgerhq/live-common/families/cosmos/types";
 import { ScreenName } from "../../const";
