{
  "engines": {
    "node": ">=14"
  },
  "name": "live-mobile",
<<<<<<< HEAD
  "version": "3.7.1-nightly.5",
=======
  "version": "3.8.0-next.6",
>>>>>>> ca8121ee
  "private": true,
  "scripts": {
    "postinstall": "zx ./scripts/post.mjs",
    "pod": "cd ios && bundle exec pod install --repo-update",
    "start": "react-native start",
    "ios": "react-native run-ios",
    "android": "react-native run-android --appIdSuffix=debug",
    "android:hermes": "export HERMES_ENABLED_ANDROID=true && yarn android",
    "detox": "./node_modules/.bin/detox",
    "e2e:build": "pnpm detox build",
    "e2e:test": "pnpm detox test",
    "prebeta": "bundle install",
    "beta": "bundle exec fastlane beta --env staging",
    "ios:staging": "ENVFILE=.env.staging react-native run-ios --configuration Staging",
    "preios:local:ipa": "bundle install",
    "ios:local:ipa": "bundle exec fastlane ios local_ipa --env staging",
    "preios:ci:testflight": "bundle install",
    "ios:ci:testflight": "bundle exec fastlane ios ci_testflight --env production",
    "preios:ci:adhoc": "bundle install",
    "ios:ci:adhoc": "bundle exec fastlane ios ci_adhoc --env adhoc",
    "preios:ci:nightly": "bundle install",
    "ios:ci:nightly": "bundle exec fastlane ios ci_nightly --env nightly",
    "ios:device:add": "bundle exec fastlane ios add_ios_device",
    "ios:sync:profiles": "bundle exec fastlane ios sync_ios_profiles",
    "preandroid:apk": "bundle install",
    "android:apk": "bundle exec fastlane android apk --env staging",
    "preandroid:ci:playstore": "bundle install",
    "android:ci:playstore": "bundle exec fastlane android ci_playstore --env production",
    "preandroid:ci:nightly": "bundle install",
    "android:ci:nightly": "bundle exec fastlane android ci_nightly --env nightly",
    "android:hermes:staging": "export HERMES_ENABLED_ANDROID=true && pnpm android:staging",
    "android:staging": "cd android && ./gradlew assembleStagingRelease",
    "android:install": "./scripts/install-and-run-apk.sh",
    "android:clean": "$ANDROID_HOME/platform-tools/adb shell pm clear com.ledger.live",
    "android:mock": "cd android && ENVFILE=.env.mock ./gradlew assembleStagingRelease",
    "android:release": "./scripts/android-release.sh",
    "mock-android": "pnpm android:mock && pnpm android:install",
    "staging-android": "pnpm android:staging && pnpm android:install",
    "prettier": "prettier --write \"src/**/*.{ts,tsx}\"",
    "lint": "eslint src --ext .js,.json,.ts,.tsx",
    "lint:fix": "pnpm lint --fix",
    "typecheck": "node scripts/typecheck",
    "test": "",
    "sync-locales": "./scripts/sync-locales.sh",
    "test-deep-links": "ws --spa ./deep-links-test-page.html"
  },
  "jest": {
    "preset": "react-native",
    "transform": {
      "^.+\\.js$": "<rootDir>/node_modules/react-native/jest/preprocessor.js"
    }
  },
  "dependencies": {
    "@azure/core-asynciterator-polyfill": "^1.0.2",
    "@babel/plugin-transform-named-capturing-groups-regex": "^7.16.8",
    "@formatjs/intl-datetimeformat": "^5.0.0",
    "@formatjs/intl-getcanonicallocales": "^1.9.1",
    "@formatjs/intl-locale": "^2.4.46",
    "@formatjs/intl-numberformat": "^7.4.2",
    "@formatjs/intl-pluralrules": "^4.3.2",
    "@ledgerhq/devices": "workspace:^",
    "@ledgerhq/errors": "workspace:^",
    "@ledgerhq/hw-transport": "workspace:^",
    "@ledgerhq/hw-transport-http": "workspace:^",
    "@ledgerhq/live-common": "workspace:^",
    "@ledgerhq/logs": "workspace:^",
    "@ledgerhq/native-ui": "workspace:^",
    "@ledgerhq/react-native-hid": "workspace:^",
    "@ledgerhq/react-native-hw-transport-ble": "workspace:^",
    "@ledgerhq/react-native-passcode-auth": "^2.1.0",
    "@ledgerhq/types-cryptoassets": "workspace:^",
    "@ledgerhq/types-devices": "workspace:^",
    "@ledgerhq/types-live": "workspace:^",
    "@polkadot/reactnative-identicon": "2.2.1",
    "@polkadot/x-randomvalues": "9.1.1",
    "@react-native-async-storage/async-storage": "^1.15.17",
    "@react-native-community/cli": "^7.0.1",
    "@react-native-community/cli-platform-android": "^7.0.1",
    "@react-native-community/cli-platform-ios": "^7.0.1",
    "@react-native-community/clipboard": "^1.5.1",
    "@react-native-community/netinfo": "^6.0.1",
    "@react-native-firebase/app": "^14.11.1",
    "@react-native-firebase/messaging": "^14.11.1",
    "@react-native-firebase/remote-config": "^14.11.1",
    "@react-native-masked-view/masked-view": "^0.2.6",
    "@react-navigation/bottom-tabs": "^6.0.9",
    "@react-navigation/devtools": "^6.0.9",
    "@react-navigation/elements": "^1.2.1",
    "@react-navigation/material-top-tabs": "^6.0.6",
    "@react-navigation/native": "^6.0.6",
    "@react-navigation/stack": "^6.0.11",
    "@segment/analytics-react-native": "^1.5.0",
    "@sentry/cli": "^1.73.0",
    "@sentry/react-native": "^4.1.3",
    "asyncstorage-down": "^4.2.0",
    "axios": "^0.26.0",
    "bignumber.js": "^9.0.1",
    "buffer": "6.0.3",
    "color": "^3.1.3",
    "d3-array": "~2.3.0",
    "d3-scale": "^3.2.1",
    "d3-shape": "^1.3.7",
    "date-fns": "^2.23.0",
    "expo": "^43.0.1",
    "expo-barcode-scanner": "~11.2.0",
    "expo-camera": "~12.0.3",
    "expo-file-system": "~13.1.3",
    "expo-image-loader": "~3.1.1",
    "expo-image-manipulator": "~10.2.1",
    "expo-image-picker": "12.0.2",
    "expo-modules-autolinking": "^0.5.5",
    "expo-modules-core": "^0.6.5",
    "fuse.js": "^6.4.6",
    "hermes-engine": "0.9.0",
    "hoist-non-react-statics": "3.3.2",
    "i18next": "20.3.5",
    "invariant": "2.2.4",
    "jsc-android": "^250230.2.1",
    "json-rpc-2.0": "^0.2.19",
    "lodash": "4.17.21",
    "lottie-ios": "3.2.3",
    "lottie-react-native": "^5.1.3",
    "node-libs-react-native": "^1.2.1",
    "prando": "^6.0.1",
    "prop-types": "^15.8.1",
    "qrloop": "^1.2.0",
    "react": "^17.0.2",
    "react-i18next": "11.12.0",
    "react-is": "^17.0.2",
    "react-native": "0.68.2",
    "react-native-adjust": "^4.29.6",
    "react-native-android-location-services-dialog-box": "^2.8.2",
    "react-native-animatable": "^1.3.3",
    "react-native-ble-plx": "2.0.3",
    "react-native-codegen": "^0.0.7",
    "react-native-config": "1.4.4",
    "react-native-easy-markdown": "^2.0.0",
    "react-native-extra-dimensions-android": "^1.2.5",
    "react-native-fast-crypto": "^2.2.0",
    "react-native-fast-image": "^8.5.11",
    "react-native-fingerprint-scanner": "git+https://github.com/hieuvp/react-native-fingerprint-scanner.git#f1d136f605412d58e4de9e7e155d6f818ba24731",
    "react-native-gesture-handler": "^2.5.0",
    "react-native-image-crop-tools": "^1.6.2",
    "react-native-keychain": "^7.0.0",
    "react-native-level-fs": "^3.0.0",
    "react-native-localize": "^2.2.1",
    "react-native-modal": "^13.0.0",
    "react-native-navigation-bar-color": "^2.0.1",
    "react-native-os": "^1.2.6",
    "react-native-qrcode-svg": "6.1.1",
    "react-native-randombytes": "^3.6.1",
    "react-native-reanimated": "^2.8.0",
    "react-native-redash": "^16.0.11",
    "react-native-safe-area-context": "^4.1.4",
    "react-native-safe-area-view": "^1.1.1",
    "react-native-screens": "^3.9.0",
    "react-native-share": "^6.2.0",
    "react-native-slider": "^0.11.0",
    "react-native-splash-screen": "3.2.0",
    "react-native-svg": "^12.1.1",
    "react-native-tab-view": "2.16.0",
    "react-native-tcp": "^4.0.0",
    "react-native-text-input-mask": "^3.1.4",
    "react-native-udp": "^4.1.4",
    "react-native-url-polyfill": "^1.3.0",
    "react-native-vector-icons": "^8.1.0",
    "react-native-version-number": "^0.3.6",
    "react-native-video": "^5.2.0",
    "react-native-webview": "^11.17.1",
    "react-redux": "7.2.6",
    "redux": "^4.1.2",
    "redux-actions": "2.6.5",
    "redux-thunk": "2.3.0",
    "reselect": "4.0.0",
    "rn-fetch-blob": "^0.12.0",
    "rn-snoopy": "^2.0.2",
    "rxjs": "^6.6.6",
    "rxjs-compat": "^6.6.6",
    "semver": "^7.3.7",
    "storyly-react-native": "1.24.1",
    "styled-components": "^5.3.3",
    "styled-system": "^5.1.5",
    "text-encoding-polyfill": "^0.6.7",
    "uuid": "^8.3.2"
  },
  "devDependencies": {
    "@actions/core": "^1.5.0",
    "@babel/core": "^7.12.9",
    "@babel/runtime": "^7.12.5",
    "@react-native-community/eslint-config": "^2.0.0",
    "@types/color": "^3.0.3",
    "@types/d3-shape": "^3.0.2",
    "@types/invariant": "^2.2.35",
    "@types/jest": "^27.4.1",
    "@types/lodash": "^4.14.182",
    "@types/react": "^17.0.30",
    "@types/react-native": "^0.65.21",
    "@types/react-native-vector-icons": "^6.4.10",
    "@types/react-native-video": "^5.0.13",
    "@types/react-redux": "^7.1.24",
    "@types/react-test-renderer": "^17.0.1",
    "@types/redux-actions": "^2.6.2",
    "@types/semver": "^7.3.9",
    "@types/styled-components": "^5.1.25",
    "@types/styled-components-react-native": "^5.1.3",
    "@types/styled-system": "^5.1.15",
    "@typescript-eslint/eslint-plugin": "^5.33.1",
    "@typescript-eslint/parser": "^5.33.1",
    "babel-jest": "^26.6.3",
    "babel-plugin-module-resolver": "^4.1.0",
    "detox": "^19.6.5",
    "eslint": "7.32.0",
    "eslint-config-airbnb": "^18.2.1",
    "eslint-config-prettier": "^8.3.0",
    "eslint-find-rules": "^3.6.1",
    "eslint-import-resolver-typescript": "^3.4.2",
    "eslint-plugin-detox": "^1.0.0",
    "eslint-plugin-import": "^2.26.0",
    "eslint-plugin-json": "^3.1.0",
    "eslint-plugin-jsx-a11y": "^6.4.1",
    "eslint-plugin-prettier": "^4.0.0",
    "eslint-plugin-react": "^7.29.2",
    "eslint-plugin-react-hooks": "^4.2.0",
    "jest": "^28.1.1",
    "jest-circus": "^28.1.1",
    "jetifier": "^1.6.6",
    "local-web-server": "^4.2.1",
    "metro": "^0.67.0",
    "metro-extra-config": "workspace:*",
    "metro-minify-uglify": "^0.67.0",
    "metro-react-native-babel-preset": "^0.67.0",
    "metro-resolver": "^0.67.0",
    "metro-transform-worker": "^0.67.0",
    "prettier": "^2.7.1",
    "react-native-debugger-open": "^0.3.25",
    "react-native-flipper": "^0.162.0",
    "react-native-performance": "^3.1.2",
    "react-native-performance-flipper-reporter": "^3.0.0",
    "typescript": "^4.6.4",
    "ws": "^7.5.2"
  }
}<|MERGE_RESOLUTION|>--- conflicted
+++ resolved
@@ -3,11 +3,7 @@
     "node": ">=14"
   },
   "name": "live-mobile",
-<<<<<<< HEAD
-  "version": "3.7.1-nightly.5",
-=======
   "version": "3.8.0-next.6",
->>>>>>> ca8121ee
   "private": true,
   "scripts": {
     "postinstall": "zx ./scripts/post.mjs",
