{
  "engines": {
    "node": ">=14"
  },
  "name": "live-mobile",
<<<<<<< HEAD
  "version": "3.2.1-nightly.1",
=======
  "version": "3.2.1",
>>>>>>> f372a700
  "private": true,
  "scripts": {
    "postinstall": "bash ./scripts/post.sh",
    "pod": "cd ios && bundle exec pod install --repo-update",
    "start": "react-native start",
    "ios": "react-native run-ios",
    "android": "react-native run-android --appIdSuffix=debug",
    "android:hermes": "export HERMES_ENABLED_ANDROID=true && yarn android",
    "detox": "./node_modules/.bin/detox",
    "e2e:build": "pnpm detox build",
    "e2e:test": "pnpm detox test",
    "prebuild-ci": "bundle install",
    "build-ci": "bundle exec fastlane android apk",
    "prebeta": "bundle install",
    "beta": "bundle exec fastlane beta --env staging",
    "ios:staging": "ENVFILE=.env.staging react-native run-ios --configuration Staging",
    "preios:local:adhoc": "bundle install",
    "ios:local:adhoc": "bundle exec fastlane ios local_adhoc --env adhoc",
    "preios:local:beta": "bundle install",
    "ios:local:beta": "bundle exec fastlane ios local_beta --env staging",
    "preios:local:nightly": "bundle install",
    "ios:local:nightly": "bundle exec fastlane ios local_nightly --env nightly",
    "preios:ci:testflight": "bundle install",
    "ios:ci:testflight": "bundle exec fastlane ios ci_testflight --env production",
    "preios:ci:adhoc": "bundle install",
    "ios:ci:adhoc": "bundle exec fastlane ios ci_adhoc --env adhoc",
    "preios:ci:nightly": "bundle install",
    "ios:ci:nightly": "bundle exec fastlane ios ci_nightly --env nightly",
    "preandroid:apk": "bundle install",
    "android:apk": "bundle exec fastlane android apk --env staging",
    "preandroid:local:beta": "bundle install",
    "android:local:beta": "bundle exec fastlane android local_beta --env staging",
    "preandroid:local:nightly": "bundle install",
    "android:local:nightly": "bundle exec fastlane android local_nightly --env nightly",
    "preandroid:ci:playstore": "bundle install",
    "android:ci:playstore": "bundle exec fastlane android ci_playstore --env production",
    "preandroid:ci:nightly": "bundle install",
    "android:ci:nightly": "bundle exec fastlane android ci_nightly --env nightly",
    "android:hermes:staging": "export HERMES_ENABLED_ANDROID=true && yarn android:staging",
    "android:staging": "cd android && ./gradlew assembleStagingRelease",
    "android:install": "./scripts/install-and-run-apk.sh",
    "android:clean": "$ANDROID_HOME/platform-tools/adb shell pm clear com.ledger.live",
    "android:mock": "cd android && ENVFILE=.env.mock ./gradlew assembleStagingRelease",
    "android:release": "./scripts/android-release.sh",
    "mock-android": "pnpm android:mock && pnpm android:install",
    "staging-android": "pnpm android:staging && pnpm android:install",
    "prettier": "prettier --write \"src/**/*.js\"",
    "lint": "eslint src --ext .js,.json",
    "lint:fix": "pnpm lint --fix",
    "flow": "flow",
    "typecheck": "node scripts/typecheck",
    "test": "",
    "sync-flowtyped": "NODE_OPTIONS=--max_old_space_size=10000 flow-typed install -s -o && rm flow-typed/npm/axios_*",
    "sync-locales": "./scripts/sync-locales.sh",
    "test-deep-links": "ws --spa ./deep-links-test-page.html"
  },
  "jest": {
    "preset": "react-native",
    "transform": {
      "^.+\\.js$": "<rootDir>/node_modules/react-native/jest/preprocessor.js"
    }
  },
  "dependencies": {
    "@azure/core-asynciterator-polyfill": "^1.0.2",
    "@babel/plugin-transform-named-capturing-groups-regex": "^7.16.8",
    "@formatjs/intl-datetimeformat": "^5.0.0",
    "@formatjs/intl-getcanonicallocales": "^1.9.1",
    "@formatjs/intl-locale": "^2.4.46",
    "@formatjs/intl-numberformat": "^7.4.2",
    "@formatjs/intl-pluralrules": "^4.3.2",
    "@ledgerhq/devices": "workspace:^",
    "@ledgerhq/errors": "workspace:^",
    "@ledgerhq/hw-transport": "workspace:^",
    "@ledgerhq/hw-transport-http": "workspace:^",
    "@ledgerhq/live-common": "workspace:^",
    "@ledgerhq/logs": "workspace:^",
    "@ledgerhq/native-ui": "workspace:^",
    "@ledgerhq/react-native-hid": "workspace:^",
    "@ledgerhq/react-native-hw-transport-ble": "workspace:^",
    "@ledgerhq/react-native-passcode-auth": "^2.1.0",
    "@polkadot/reactnative-identicon": "2.2.1",
    "@polkadot/x-randomvalues": "9.1.1",
    "@react-native-async-storage/async-storage": "^1.15.17",
    "@react-native-community/art": "^1.2.0",
    "@react-native-community/cli-platform-android": "^6.3.0",
    "@react-native-community/cli-platform-ios": "^6.0.1",
    "@react-native-community/clipboard": "^1.5.1",
    "@react-native-community/netinfo": "^6.0.1",
    "@react-native-firebase/app": "^14.3.1",
    "@react-native-firebase/remote-config": "^14.3.1",
    "@react-native-masked-view/masked-view": "^0.2.6",
    "@react-navigation/bottom-tabs": "^6.0.9",
    "@react-navigation/elements": "^1.2.1",
    "@react-navigation/material-top-tabs": "^6.0.6",
    "@react-navigation/native": "^6.0.6",
    "@react-navigation/stack": "^6.0.11",
    "@segment/analytics-react-native": "^1.5.0",
    "@sentry/cli": "^1.73.0",
    "@sentry/react-native": "^3.4.1",
    "@tradle/react-native-http": "^2.0.0",
    "assert": "^2.0.0",
    "async": "^3.2.1",
    "asyncstorage-down": "^4.2.0",
    "axios": "^0.26.0",
    "bignumber.js": "^9.0.1",
    "browserify-zlib": "~0.2.0",
    "buffer": "6.0.3",
    "color": "^3.1.3",
    "console-browserify": "^1.2.0",
    "constants-browserify": "^1.0.0",
    "d3-array": "~2.3.0",
    "d3-scale": "^3.2.1",
    "d3-shape": "^1.3.7",
    "date-fns": "^2.23.0",
    "dns.js": "^1.0.1",
    "domain-browser": "^4.22.0",
    "eip55": "^1.0.3",
    "events": "^3.2.0",
    "expo": "^43.0.1",
    "expo-barcode-scanner": "~11.2.0",
    "expo-camera": "~12.0.3",
    "expo-image-loader": "~3.1.1",
    "expo-modules-autolinking": "^0.5.5",
    "expo-modules-core": "^0.6.5",
    "fuse.js": "^6.4.6",
    "hermes-engine": "0.9.0",
    "hoist-non-react-statics": "3.3.2",
    "https-browserify": "~1.0.0",
    "i18next": "20.3.5",
    "invariant": "2.2.4",
    "jsc-android": "^250230.2.1",
    "json-rpc-2.0": "^0.2.19",
    "lodash": "4.17.21",
    "lottie-ios": "3.2.3",
    "lottie-react-native": "^4.1.3",
    "lru-cache": "^6.0.0",
    "node-libs-react-native": "^1.2.1",
    "numeral": "2.0.6",
    "path-browserify": "1.0.1",
    "prando": "^6.0.1",
    "process": "^0.11.0",
    "prop-types": "^15.8.1",
    "punycode": "^1.2.4",
    "qrloop": "^1.2.0",
    "querystring": "^0.2.1",
    "querystring-es3": "~0.2.0",
    "re-reselect": "^4.0.0",
    "react": "^17.0.2",
    "react-i18next": "11.12.0",
    "react-is": "^17.0.2",
    "react-native": "0.67.3",
    "react-native-adjust": "^4.29.6",
    "react-native-android-location-services-dialog-box": "^2.8.2",
    "react-native-animatable": "^1.3.3",
    "react-native-ble-plx": "2.0.3",
    "react-native-codegen": "^0.0.7",
    "react-native-config": "1.4.4",
    "react-native-crypto": "^2.2.0",
    "react-native-easy-markdown": "^2.0.0",
    "react-native-extra-dimensions-android": "^1.2.5",
    "react-native-fast-crypto": "^2.2.0",
    "react-native-fast-image": "^8.5.11",
    "react-native-fingerprint-scanner": "git+https://github.com/hieuvp/react-native-fingerprint-scanner.git#f1d136f605412d58e4de9e7e155d6f818ba24731",
    "react-native-gesture-handler": "^1.10.3",
    "react-native-keychain": "^7.0.0",
    "react-native-level-fs": "^3.0.0",
    "react-native-localize": "^2.2.1",
    "react-native-modal": "^13.0.0",
    "react-native-navigation-bar-color": "^2.0.1",
    "react-native-os": "^1.2.6",
    "react-native-performance": "^2.1.0",
    "react-native-progress": "^4.1.2",
    "react-native-qrcode-svg": "6.1.1",
    "react-native-randombytes": "^3.6.1",
    "react-native-reanimated": "^2.4.1",
    "react-native-redash": "^16.0.11",
    "react-native-safe-area-context": "^4.1.4",
    "react-native-safe-area-view": "^1.1.1",
    "react-native-screens": "^3.9.0",
    "react-native-share": "^6.2.0",
    "react-native-slider": "^0.11.0",
    "react-native-splash-screen": "3.2.0",
    "react-native-svg": "^12.1.1",
    "react-native-swiper": "^1.6.0",
    "react-native-tab-view": "2.16.0",
    "react-native-tcp": "^4.0.0",
    "react-native-text-input-mask": "^3.1.4",
    "react-native-udp": "^4.1.4",
    "react-native-url-polyfill": "^1.3.0",
    "react-native-vector-icons": "^8.1.0",
    "react-native-version-number": "^0.3.6",
    "react-native-video": "^5.2.0",
    "react-native-webview": "^11.17.1",
    "react-redux": "7.2.6",
    "readable-stream": "3.6.0",
    "redux": "^4.1.2",
    "redux-actions": "2.6.5",
    "redux-thunk": "2.3.0",
    "reselect": "4.0.0",
    "rn-snoopy": "^2.0.2",
    "rxjs": "^6.6.6",
    "rxjs-compat": "^6.6.6",
    "semver": "^7.3.7",
    "stream-browserify": "^3.0.0",
    "string_decoder": "~1.3.0",
    "styled-components": "^5.3.3",
    "styled-system": "^5.1.5",
    "text-encoding-polyfill": "^0.6.7",
    "timers-browserify": "^2.0.12",
    "tty-browserify": "0.0.1",
    "url": "^0.11.0",
    "uuid": "^8.3.2",
    "vm-browserify": "1.1.2"
  },
  "devDependencies": {
    "@actions/core": "^1.5.0",
    "@babel/core": "^7.12.9",
    "@babel/runtime": "^7.12.5",
    "@react-native-community/eslint-config": "^2.0.0",
    "@types/color": "^3.0.3",
    "@types/d3-shape": "^3.0.2",
    "@types/invariant": "^2.2.35",
    "@types/jest": "^27.4.1",
    "@types/lodash": "^4.14.182",
    "@types/react": "^17.0.30",
    "@types/react-native": "^0.65.21",
    "@types/react-native-vector-icons": "^6.4.10",
    "@types/react-native-video": "^5.0.13",
    "@types/react-redux": "^7.1.24",
    "@types/react-test-renderer": "^17.0.1",
    "@types/styled-components": "^5.1.25",
    "@types/styled-system": "^5.1.15",
    "@types/redux-actions": "^2.6.2",
    "@types/semver": "^7.3.9",
    "babel-jest": "^26.6.3",
    "babel-plugin-module-resolver": "^4.1.0",
    "detox": "^19.6.5",
    "eslint": "7.32.0",
    "eslint-config-airbnb": "^18.2.1",
    "eslint-config-prettier": "^8.3.0",
    "eslint-find-rules": "^3.6.1",
    "eslint-plugin-detox": "^1.0.0",
    "eslint-plugin-import": "^2.25.2",
    "eslint-plugin-json": "^3.1.0",
    "eslint-plugin-jsx-a11y": "^6.4.1",
    "eslint-plugin-prettier": "^4.0.0",
    "eslint-plugin-react": "^7.29.2",
    "eslint-plugin-react-hooks": "^4.2.0",
    "flipper-plugin-rn-performance-android": "^0.1.0",
    "flow-bin": "0.122.0",
    "flow-typed": "^2.6.2",
    "jest": "^27.5.1",
    "jest-circus": "^27.5.1",
    "jetifier": "^1.6.6",
    "local-web-server": "^4.2.1",
    "metro": "^0.67.0",
    "metro-extra-config": "workspace:*",
    "metro-minify-uglify": "^0.67.0",
    "metro-react-native-babel-preset": "^0.67.0",
    "metro-resolver": "^0.67.0",
    "metro-transform-worker": "^0.67.0",
    "prettier": "^1.19.1",
    "react-native-debugger-open": "^0.3.25",
    "react-native-flipper-performance-plugin": "^0.2.1",
    "typescript": "^4.6.4",
    "ws": "^7.5.2"
  }
}<|MERGE_RESOLUTION|>--- conflicted
+++ resolved
@@ -3,11 +3,7 @@
     "node": ">=14"
   },
   "name": "live-mobile",
-<<<<<<< HEAD
-  "version": "3.2.1-nightly.1",
-=======
   "version": "3.2.1",
->>>>>>> f372a700
   "private": true,
   "scripts": {
     "postinstall": "bash ./scripts/post.sh",
