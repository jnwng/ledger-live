name: "[Build] Android Apk"
on:
  pull_request:
    branches:
      - "*"
  push:
    branches:
      - develop
      - master

concurrency:
  group: ${{ github.workflow }}-${{ github.ref }}
  cancel-in-progress: true

jobs:
  check-if-fork:
    runs-on: ubuntu-20.04
    outputs:
      forked: ${{ steps.forked.outputs.forked }}
    steps:
      - name: echo
        run: |
          echo ${{ github.event.pull_request.head.repo.full_name }}
          echo ${{ github.repository }}
      - name: check if we are on a forked repo
        id: forked
        run: echo "::set-output name=forked::$(${{ github.event.pull_request.head.repo.full_name != github.repository }})"

  start-runner:
    needs: [check-if-fork]
    if: ${{ !needs.check-if-fork.outputs.forked && github.actor != 'dependabot[bot]' }}
    name: "start ec2 instance (Linux)"
    uses: ledgerhq/actions/.github/workflows/start-linux-runner.yml@main
    with:
      instance-type: c5.4xlarge
    secrets:
      CI_BOT_TOKEN: ${{ secrets.CI_BOT_TOKEN }}

  stop-runner:
    name: "stop ec2 instance (Linux)"
    needs: [start-runner, bundle-apk-hosted]
    uses: ledgerhq/actions/.github/workflows/stop-linux-runner.yml@main
    if: ${{ always() && !needs.check-if-fork.outputs.forked && github.actor != 'dependabot[bot]' && needs.start-runner.result == 'success' }}
    with:
      label: ${{ needs.start-runner.outputs.label }}
      ec2-instance-id: ${{ needs.start-runner.outputs.ec2-instance-id }}
    secrets:
      CI_BOT_TOKEN: ${{ secrets.CI_BOT_TOKEN }}

  bundle-apk-hosted:
    needs: [start-runner]
    runs-on: ${{ needs.start-runner.outputs.label }}
    steps:
      - name: prepare runner
        run: |
          sudo growpart /dev/nvme0n1 1
          sudo resize2fs /dev/nvme0n1p1
      - uses: actions/checkout@v3
        with:
          ref: ${{github.event.pull_request.head.ref}}
          repository: ${{github.event.pull_request.head.repo.full_name}}
      - name: set git user
        run: |
          git config user.email "team-live@ledger.fr"
          git config user.name "Team Live"
      - uses: actions/setup-node@v3
        if: always()
        with:
          node-version: 14.x
      - name: install yarn
        if: always()
        run: npm i -g yarn
      - uses: ruby/setup-ruby@v1
        with:
          ruby-version: 2.6
        env:
          ImageOS: ubuntu20
      - name: Set up JDK 1.8
        uses: actions/setup-java@v1
        with:
          java-version: 1.8
      - name: Setup Android SDK
        uses: android-actions/setup-android@v2.0.6
      - name: install yarn
        if: always()
        run: npm install --global yarn
      - name: install pnpm
        if: always()
        run: npm install --global pnpm
      - name: Get pnpm store
        id: pnpm-store
        run: echo "::set-output name=dir::$(pnpm store path)"
      - uses: actions/cache@v2.1.3
        with:
          path: ${{ steps.pnpm-store.outputs.dir }}
          key: ${{ runner.os }}-pnpm-${{ hashFiles('**/pnpm-lock.yaml') }}
          restore-keys: |
            ${{ runner.os }}-pnpm-
      - name: install dependencies
        run: pnpm i --frozen-lockfile
      - uses: ledgerhq/actions/get-package-infos@v1.0.0
        id: version
      - name: set beta name
<<<<<<< HEAD
        uses: ledgerhq/ledger-live/tools/actions/change-product-name@monorepo-setup
=======
        uses: ledgerhq/ledger-live/tools/actions/change-product-name@develop
>>>>>>> 1d23791f
        with:
          path: ${{ github.workspace }}
      - name: Get short SHA
        id: slug
        run: echo "::set-output name=sha8::$(git rev-parse HEAD)"
      - name: make local version
        run: yarn version --new-version=${{ steps.version.outputs.clean }}-sha.${{ steps.slug.outputs.sha8 }}
      - name: build the app
        env:
          ANDROID_KEYSTORE_PASS: staging
          ANDROID_KEY_ALIAS: staging
          ANDROID_KEY_PASS: staging
          NODE_OPTIONS: "--max-old-space-size=7168"
        run: ANDROID_KEYSTORE_FILE="$(pwd)/android/app/staging.kstr" pnpm run android:local:apk --enable-pre-post-scripts
      - uses: ledgerhq/actions/get-package-infos@v1.0.0
        id: post-version
      - name: upload Android app
        uses: actions/upload-artifact@v3
        with:
          name: ${{ steps.post-version.outputs.version }}-release
          path: android/app/build/outputs/apk/release

  bundle-apk-guest:
    needs: [check-if-fork]
    if: ${{ needs.check-if-fork.outputs.forked || github.actor == 'dependabot[bot]' }}
    runs-on: ubuntu-20.04
    steps:
      - uses: actions/checkout@v3
        with:
          ref: ${{github.event.pull_request.head.ref}}
          repository: ${{github.event.pull_request.head.repo.full_name}}
      - name: set git user
        run: |
          git config user.email "team-live@ledger.fr"
          git config user.name "Team Live"
      - uses: actions/setup-node@v3
        with:
          node-version: 14.x
          cache: pnpm
      - uses: ruby/setup-ruby@v1
        with:
          ruby-version: 2.6
      - uses: ledgerhq/actions/packages/has-hash-commit-deps@main
        id: has-hash-commit-deps
        with:
          workspace: ${{ github.workspace }}
      - name: install dependencies
        run: pnpm i --frozen-lockfile
      - uses: ledgerhq/actions/get-package-infos@v1.0.0
        id: version
      - name: set beta name
<<<<<<< HEAD
        uses: ledgerhq/ledger-live/tools/actions/change-product-name@monorepo-setup
=======
        uses: ledgerhq/ledger-live/tools/actions/change-product-name@develop
>>>>>>> 1d23791f
        with:
          path: ${{ github.workspace }}
      - name: Get short SHA
        id: slug
        run: echo "::set-output name=sha8::$(git rev-parse HEAD)"
      - name: make local version
        run: yarn version --new-version=${{ steps.version.outputs.clean }}-sha.${{ steps.slug.outputs.sha8 }}
      - name: build the app
        env:
          ANDROID_KEYSTORE_PASS: staging
          ANDROID_KEY_ALIAS: staging
          ANDROID_KEY_PASS: staging
          NODE_OPTIONS: "--max-old-space-size=7168"
        run: ANDROID_KEYSTORE_FILE="$(pwd)/android/app/staging.kstr" pnpm run android:local:apk --enable-pre-post-scripts
      - uses: ledgerhq/actions/get-package-infos@v1.0.0
        id: post-version
      - name: upload Android app
        uses: actions/upload-artifact@v3
        with:
          name: ${{ steps.post-version.outputs.version }}-release
          path: android/app/build/outputs/apk/release<|MERGE_RESOLUTION|>--- conflicted
+++ resolved
@@ -101,11 +101,7 @@
       - uses: ledgerhq/actions/get-package-infos@v1.0.0
         id: version
       - name: set beta name
-<<<<<<< HEAD
-        uses: ledgerhq/ledger-live/tools/actions/change-product-name@monorepo-setup
-=======
         uses: ledgerhq/ledger-live/tools/actions/change-product-name@develop
->>>>>>> 1d23791f
         with:
           path: ${{ github.workspace }}
       - name: Get short SHA
@@ -157,11 +153,7 @@
       - uses: ledgerhq/actions/get-package-infos@v1.0.0
         id: version
       - name: set beta name
-<<<<<<< HEAD
-        uses: ledgerhq/ledger-live/tools/actions/change-product-name@monorepo-setup
-=======
         uses: ledgerhq/ledger-live/tools/actions/change-product-name@develop
->>>>>>> 1d23791f
         with:
           path: ${{ github.workspace }}
       - name: Get short SHA
