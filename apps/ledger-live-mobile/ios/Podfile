# Use the node resolver because pnpm nests modules.
def relative_path(module_name)
  module_pathname = Pathname.new File.dirname(`node --print "require.resolve('#{module_name}/package.json')"`)
  module_pathname.relative_path_from(Pathname.new File.absolute_path ".")
end

expo_autolinking = File.join(relative_path("expo"), "scripts/autolinking")
rct_text = File.join(relative_path("react-native"), "Libraries/Text")

require expo_autolinking
require_relative '../node_modules/react-native/scripts/react_native_pods'
require_relative '../node_modules/@react-native-community/cli-platform-ios/native_modules'

platform :ios, '13.0'
install! 'cocoapods', :deterministic_uuids => false

flipperkit_version = '0.162.0'

# Without the .pnpm path expo autolinking script will fail to locate transitive dependencies.
platform_separator = Gem.win_platform? ? ";" : ":"
pnpm_hoisted_node_modules = File.expand_path(
  File.join(
    File.dirname(__FILE__), "..", "..", "..", "node_modules", ".pnpm", "node_modules"
  )
)
common_node_modules = File.expand_path(
  File.join(
    File.dirname(__FILE__), "..", "..", "..", "libs", "ledger-live-common", "node_modules"
  )
)

ENV["NODE_PATH"] ||= pnpm_hoisted_node_modules + platform_separator + common_node_modules

target 'ledgerlivemobile' do
  use_expo_modules!
  config = use_native_modules!

  # Flags change depending on the env values.
  flags = get_default_flags()

  use_react_native!(
    :path => config[:reactNativePath],
    # to enable hermes on iOS, change `false` to `true` and then install pods
    :hermes_enabled => true,
    :fabric_enabled => flags[:fabric_enabled],
    # An absolute path to your application root.
    :app_path => "#{Pod::Config.instance.installation_root}/.."
  )

  pod 'React-RCTText', :path => rct_text, :modular_headers => true

  target 'ledgerlivemobileTests' do
    inherit! :search_paths
    # Pods for testing
  end

  
  # Double check if we need to be overriding this here
  pod 'Starscream', '~> 4.0.0'
<<<<<<< HEAD
  pod 'BleTransport', :git => 'https://github.com/LedgerHQ/hw-transport-ios-ble.git', :tag => 'version-0.0.1'
=======
  pod 'BleTransport', :git => 'https://github.com/LedgerHQ/hw-transport-ios-ble.git', :branch => 'CoreBluetooth'
>>>>>>> fb25f8a1
  #pod 'Bluejay', :git => 'https://github.com/DantePuglisi/bluejay.git', branch: 'fail-when-wrong-characteristic-property'
    
  # Enables Flipper.
  #
  # Note that if you have use_frameworks! enabled, Flipper will not work and
  # you should disable these next few lines.
  use_flipper!({ 'Flipper' => flipperkit_version }) # should match the version of your Flipper client app
  
  post_install do |installer|
    react_native_post_install(installer)
    flipper_post_install(installer)
    __apply_Xcode_12_5_M1_post_install_workaround(installer)

    # Workaround build error for classic quoted imports
    # See: https://github.com/expo/expo/issues/15622#issuecomment-997225774
    installer.pods_project.targets.each do |target|
      target.build_configurations.each do |config|
        if ['RNAnalytics', 'react-native-fast-crypto'].include? target.name
          config.build_settings["USE_HEADERMAP"] = "NO"
        end
      end
    end


    # See: https://github.com/facebook/react-native/issues/31941
    installer.aggregate_targets.each do |aggregate_target|
      aggregate_target.user_project.native_targets.each do |target|
        target.build_configurations.each do |config|
          config.build_settings['LIBRARY_SEARCH_PATHS'] = ['$(SDKROOT)/usr/lib/swift', '$(inherited)']
        end
      end
      aggregate_target.user_project.save
    end
  end
end<|MERGE_RESOLUTION|>--- conflicted
+++ resolved
@@ -54,22 +54,18 @@
     # Pods for testing
   end
 
-  
+
   # Double check if we need to be overriding this here
   pod 'Starscream', '~> 4.0.0'
-<<<<<<< HEAD
   pod 'BleTransport', :git => 'https://github.com/LedgerHQ/hw-transport-ios-ble.git', :tag => 'version-0.0.1'
-=======
-  pod 'BleTransport', :git => 'https://github.com/LedgerHQ/hw-transport-ios-ble.git', :branch => 'CoreBluetooth'
->>>>>>> fb25f8a1
   #pod 'Bluejay', :git => 'https://github.com/DantePuglisi/bluejay.git', branch: 'fail-when-wrong-characteristic-property'
-    
+
   # Enables Flipper.
   #
   # Note that if you have use_frameworks! enabled, Flipper will not work and
   # you should disable these next few lines.
   use_flipper!({ 'Flipper' => flipperkit_version }) # should match the version of your Flipper client app
-  
+
   post_install do |installer|
     react_native_post_install(installer)
     flipper_post_install(installer)
