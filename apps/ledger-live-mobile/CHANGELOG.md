--- conflicted
+++ resolved
@@ -1,21 +1,5 @@
 # live-mobile
 
-<<<<<<< HEAD
-## 3.2.1-nightly.1
-
-### Patch Changes
-
-- 35737e057: fix(LLM): can't open custom loaded manifest on iOS [LIVE-2481]
-- 7bdf0091f: (internal) Filtering more errors to NOT be reported to Sentry – typically to ignore users-specific cases
-- Updated dependencies [dd6a12c9b]
-  - @ledgerhq/native-ui@0.7.19-nightly.0
-
-## 3.2.1-nightly.0
-
-### Patch Changes
-
-- 8a973ad0e: fix(LLM): platform manifest can be undefined when no network [LIVE-2571]
-=======
 ## 3.2.1
 
 ### Patch Changes
@@ -27,7 +11,6 @@
 ### Patch Changes
 
 - fea7a4aa1: Fix bug of a conditionally called hook in the firmware retrieval
->>>>>>> f372a700
 
 ## 3.2.0
 
