# live-mobile

<<<<<<< HEAD
## 3.13.2-nightly.0

### Patch Changes

- Updated dependencies [[`0839f0886f`](https://github.com/LedgerHQ/ledger-live/commit/0839f0886f3acd544ae21d3c9c3c7a607662303b)]:
  - @ledgerhq/live-common@27.12.0-nightly.8
=======
## 3.15.2

### Patch Changes

- Updated dependencies [[`090c6c8d8f`](https://github.com/LedgerHQ/ledger-live/commit/090c6c8d8f15bc13995851abc9eb35c649f6b678)]:
  - @ledgerhq/live-common@28.0.2

## 3.15.2-hotfix.0

### Patch Changes

- Updated dependencies [[`090c6c8d8f`](https://github.com/LedgerHQ/ledger-live/commit/090c6c8d8f15bc13995851abc9eb35c649f6b678)]:
  - @ledgerhq/live-common@28.0.2-hotfix.0

## 3.15.1

### Patch Changes

- Updated dependencies [[`61c7aafb21`](https://github.com/LedgerHQ/ledger-live/commit/61c7aafb216099692fad27621fff167f1ba4c840), [`31f13e8ac2`](https://github.com/LedgerHQ/ledger-live/commit/31f13e8ac2272c54621d2b83f8b17ab5350ce918)]:
  - @ledgerhq/live-common@28.0.1

## 3.15.1-hotfix.1

### Patch Changes

- Updated dependencies [[`61c7aafb21`](https://github.com/LedgerHQ/ledger-live/commit/61c7aafb216099692fad27621fff167f1ba4c840)]:
  - @ledgerhq/live-common@28.0.1-hotfix.1

## 3.15.1-hotfix.0

### Patch Changes

- Updated dependencies [[`31f13e8ac2`](https://github.com/LedgerHQ/ledger-live/commit/31f13e8ac2272c54621d2b83f8b17ab5350ce918)]:
  - @ledgerhq/live-common@28.0.1-hotfix.0

## 3.15.0

### Minor Changes

- [#1782](https://github.com/LedgerHQ/ledger-live/pull/1782) [`3ca4c9763d`](https://github.com/LedgerHQ/ledger-live/commit/3ca4c9763dd7c7ab7891efbd3cb6785cda2d038f) Thanks [@hzheng-ledger](https://github.com/hzheng-ledger)! - merge cosmos and osmosis

### Patch Changes

- [#2492](https://github.com/LedgerHQ/ledger-live/pull/2492) [`eca1fc0a76`](https://github.com/LedgerHQ/ledger-live/commit/eca1fc0a764e3895a392a1a0bd09d52987524351) Thanks [@chabroA](https://github.com/chabroA)! - Second tentative to fix the analytics missing equipment id for some users

* [#2290](https://github.com/LedgerHQ/ledger-live/pull/2290) [`8e690ef8ac`](https://github.com/LedgerHQ/ledger-live/commit/8e690ef8acd66d67642c95fd918ef9c3386765aa) Thanks [@mcayuelas-ledger](https://github.com/mcayuelas-ledger)! - Multi Select mode allowing hide unwanted collections in NFT GAllery

- [#2350](https://github.com/LedgerHQ/ledger-live/pull/2350) [`de1bf99157`](https://github.com/LedgerHQ/ledger-live/commit/de1bf99157b069f8ae6746172cf0a929c2764d3c) Thanks [@ofreyssinet-ledger](https://github.com/ofreyssinet-ledger)! - Implementation of analytics for Custom Lock Screen

* [#2427](https://github.com/LedgerHQ/ledger-live/pull/2427) [`b192ed6b24`](https://github.com/LedgerHQ/ledger-live/commit/b192ed6b24220acd52f4500e664ebbdf735953ee) Thanks [@cgrellard-ledger](https://github.com/cgrellard-ledger)! - We now add a parameter apptracking=false to our webviews in LLM redirecting to the shop and to the academy websites in order to not display the cookie prompt (to comply with apple rules)

- [#2475](https://github.com/LedgerHQ/ledger-live/pull/2475) [`4b81270e26`](https://github.com/LedgerHQ/ledger-live/commit/4b81270e26c683240945ecf6867b47f1272db474) Thanks [@Justkant](https://github.com/Justkant)! - fix: remove skip select device on DeviceConnect

* [#2350](https://github.com/LedgerHQ/ledger-live/pull/2350) [`de1bf99157`](https://github.com/LedgerHQ/ledger-live/commit/de1bf99157b069f8ae6746172cf0a929c2764d3c) Thanks [@ofreyssinet-ledger](https://github.com/ofreyssinet-ledger)! - Improvements to the UX of the in-app analytics console

- [#2464](https://github.com/LedgerHQ/ledger-live/pull/2464) [`59eb2b4874`](https://github.com/LedgerHQ/ledger-live/commit/59eb2b487488fd14cd40ff7157349f42ad8b6107) Thanks [@alexandremgo](https://github.com/alexandremgo)! - ignore HwTransportError for Sentry on LLM

* [#2492](https://github.com/LedgerHQ/ledger-live/pull/2492) [`eca1fc0a76`](https://github.com/LedgerHQ/ledger-live/commit/eca1fc0a764e3895a392a1a0bd09d52987524351) Thanks [@chabroA](https://github.com/chabroA)! - Added tracking to NFT Hide Multiselect feature

* Updated dependencies [[`ebdb20d071`](https://github.com/LedgerHQ/ledger-live/commit/ebdb20d071290c6d4565d64bc77e26ce8191edea), [`dcfeef0a2c`](https://github.com/LedgerHQ/ledger-live/commit/dcfeef0a2c0f8c3d344d2943b3d21654f15ae184), [`6214ac0412`](https://github.com/LedgerHQ/ledger-live/commit/6214ac0412f5d67ffc9ed965e21ffda44c30ae21), [`36c1a33638`](https://github.com/LedgerHQ/ledger-live/commit/36c1a33638dd889173f1caf263563c27aebc521f), [`3ca4c9763d`](https://github.com/LedgerHQ/ledger-live/commit/3ca4c9763dd7c7ab7891efbd3cb6785cda2d038f), [`0e3dadacce`](https://github.com/LedgerHQ/ledger-live/commit/0e3dadacce1292b85ae028289301b7a84631a8fa), [`8ff8e433ed`](https://github.com/LedgerHQ/ledger-live/commit/8ff8e433edb6e95693dc21f83c958f6c4a65f056), [`61ff754c0c`](https://github.com/LedgerHQ/ledger-live/commit/61ff754c0cfcacb564e6c6e0497c23cee17f1eb8), [`db03ee7a28`](https://github.com/LedgerHQ/ledger-live/commit/db03ee7a28e832582111eb5ab31ce73694cfb957), [`0839f0886f`](https://github.com/LedgerHQ/ledger-live/commit/0839f0886f3acd544ae21d3c9c3c7a607662303b), [`de69b7f2ba`](https://github.com/LedgerHQ/ledger-live/commit/de69b7f2baa614726167e97e4fb4bbe741aafbfb), [`c2779b1cab`](https://github.com/LedgerHQ/ledger-live/commit/c2779b1cab18a1d5747ca955f5ceee86db920f57), [`c2779b1cab`](https://github.com/LedgerHQ/ledger-live/commit/c2779b1cab18a1d5747ca955f5ceee86db920f57), [`7eb8b1a39b`](https://github.com/LedgerHQ/ledger-live/commit/7eb8b1a39b36a5b336d95f89a92edf7ee22bcd26), [`dcfeef0a2c`](https://github.com/LedgerHQ/ledger-live/commit/dcfeef0a2c0f8c3d344d2943b3d21654f15ae184), [`315c0ba0f4`](https://github.com/LedgerHQ/ledger-live/commit/315c0ba0f4e407927bd7a2ba5cc03006e24ff94d), [`de3b0da314`](https://github.com/LedgerHQ/ledger-live/commit/de3b0da31428487e025548abcfa26c0d4dac33f1)]:
  - @ledgerhq/live-common@28.0.0
  - @ledgerhq/types-cryptoassets@7.0.0
  - @ledgerhq/hw-transport@6.28.0
  - @ledgerhq/types-live@6.30.0
  - @ledgerhq/react-native-hw-transport-ble@6.28.2
  - @ledgerhq/hw-transport-http@6.27.11
  - @ledgerhq/react-native-hid@6.28.13

## 3.15.0-next.2

### Patch Changes

- Updated dependencies [[`0e3dadacce`](https://github.com/LedgerHQ/ledger-live/commit/0e3dadacce1292b85ae028289301b7a84631a8fa)]:
  - @ledgerhq/live-common@28.0.0-next.1

## 3.15.0-next.1

### Patch Changes

- [#2492](https://github.com/LedgerHQ/ledger-live/pull/2492) [`eca1fc0a76`](https://github.com/LedgerHQ/ledger-live/commit/eca1fc0a764e3895a392a1a0bd09d52987524351) Thanks [@chabroA](https://github.com/chabroA)! - Second tentative to fix the analytics missing equipment id for some users

* [#2492](https://github.com/LedgerHQ/ledger-live/pull/2492) [`eca1fc0a76`](https://github.com/LedgerHQ/ledger-live/commit/eca1fc0a764e3895a392a1a0bd09d52987524351) Thanks [@chabroA](https://github.com/chabroA)! - Added tracking to NFT Hide Multiselect feature

## 3.15.0-next.0

### Minor Changes

- [#1782](https://github.com/LedgerHQ/ledger-live/pull/1782) [`3ca4c9763d`](https://github.com/LedgerHQ/ledger-live/commit/3ca4c9763dd7c7ab7891efbd3cb6785cda2d038f) Thanks [@hzheng-ledger](https://github.com/hzheng-ledger)! - merge cosmos and osmosis

### Patch Changes

- [#2290](https://github.com/LedgerHQ/ledger-live/pull/2290) [`8e690ef8ac`](https://github.com/LedgerHQ/ledger-live/commit/8e690ef8acd66d67642c95fd918ef9c3386765aa) Thanks [@mcayuelas-ledger](https://github.com/mcayuelas-ledger)! - Multi Select mode allowing hide unwanted collections in NFT GAllery

* [#2350](https://github.com/LedgerHQ/ledger-live/pull/2350) [`de1bf99157`](https://github.com/LedgerHQ/ledger-live/commit/de1bf99157b069f8ae6746172cf0a929c2764d3c) Thanks [@ofreyssinet-ledger](https://github.com/ofreyssinet-ledger)! - Implementation of analytics for Custom Lock Screen

- [#2427](https://github.com/LedgerHQ/ledger-live/pull/2427) [`b192ed6b24`](https://github.com/LedgerHQ/ledger-live/commit/b192ed6b24220acd52f4500e664ebbdf735953ee) Thanks [@cgrellard-ledger](https://github.com/cgrellard-ledger)! - We now add a parameter apptracking=false to our webviews in LLM redirecting to the shop and to the academy websites in order to not display the cookie prompt (to comply with apple rules)

* [#2475](https://github.com/LedgerHQ/ledger-live/pull/2475) [`4b81270e26`](https://github.com/LedgerHQ/ledger-live/commit/4b81270e26c683240945ecf6867b47f1272db474) Thanks [@Justkant](https://github.com/Justkant)! - fix: remove skip select device on DeviceConnect

- [#2350](https://github.com/LedgerHQ/ledger-live/pull/2350) [`de1bf99157`](https://github.com/LedgerHQ/ledger-live/commit/de1bf99157b069f8ae6746172cf0a929c2764d3c) Thanks [@ofreyssinet-ledger](https://github.com/ofreyssinet-ledger)! - Improvements to the UX of the in-app analytics console

* [#2464](https://github.com/LedgerHQ/ledger-live/pull/2464) [`59eb2b4874`](https://github.com/LedgerHQ/ledger-live/commit/59eb2b487488fd14cd40ff7157349f42ad8b6107) Thanks [@alexandremgo](https://github.com/alexandremgo)! - ignore HwTransportError for Sentry on LLM

* Updated dependencies [[`ebdb20d071`](https://github.com/LedgerHQ/ledger-live/commit/ebdb20d071290c6d4565d64bc77e26ce8191edea), [`dcfeef0a2c`](https://github.com/LedgerHQ/ledger-live/commit/dcfeef0a2c0f8c3d344d2943b3d21654f15ae184), [`6214ac0412`](https://github.com/LedgerHQ/ledger-live/commit/6214ac0412f5d67ffc9ed965e21ffda44c30ae21), [`36c1a33638`](https://github.com/LedgerHQ/ledger-live/commit/36c1a33638dd889173f1caf263563c27aebc521f), [`3ca4c9763d`](https://github.com/LedgerHQ/ledger-live/commit/3ca4c9763dd7c7ab7891efbd3cb6785cda2d038f), [`8ff8e433ed`](https://github.com/LedgerHQ/ledger-live/commit/8ff8e433edb6e95693dc21f83c958f6c4a65f056), [`61ff754c0c`](https://github.com/LedgerHQ/ledger-live/commit/61ff754c0cfcacb564e6c6e0497c23cee17f1eb8), [`db03ee7a28`](https://github.com/LedgerHQ/ledger-live/commit/db03ee7a28e832582111eb5ab31ce73694cfb957), [`0839f0886f`](https://github.com/LedgerHQ/ledger-live/commit/0839f0886f3acd544ae21d3c9c3c7a607662303b), [`de69b7f2ba`](https://github.com/LedgerHQ/ledger-live/commit/de69b7f2baa614726167e97e4fb4bbe741aafbfb), [`c2779b1cab`](https://github.com/LedgerHQ/ledger-live/commit/c2779b1cab18a1d5747ca955f5ceee86db920f57), [`c2779b1cab`](https://github.com/LedgerHQ/ledger-live/commit/c2779b1cab18a1d5747ca955f5ceee86db920f57), [`7eb8b1a39b`](https://github.com/LedgerHQ/ledger-live/commit/7eb8b1a39b36a5b336d95f89a92edf7ee22bcd26), [`dcfeef0a2c`](https://github.com/LedgerHQ/ledger-live/commit/dcfeef0a2c0f8c3d344d2943b3d21654f15ae184), [`315c0ba0f4`](https://github.com/LedgerHQ/ledger-live/commit/315c0ba0f4e407927bd7a2ba5cc03006e24ff94d), [`de3b0da314`](https://github.com/LedgerHQ/ledger-live/commit/de3b0da31428487e025548abcfa26c0d4dac33f1)]:
  - @ledgerhq/live-common@28.0.0-next.0
  - @ledgerhq/types-cryptoassets@7.0.0-next.0
  - @ledgerhq/hw-transport@6.28.0-next.0
  - @ledgerhq/types-live@6.30.0-next.0
  - @ledgerhq/react-native-hw-transport-ble@6.28.2-next.0
  - @ledgerhq/hw-transport-http@6.27.11-next.0
  - @ledgerhq/react-native-hid@6.28.13-next.0

## 3.14.0

### Minor Changes

- [#2159](https://github.com/LedgerHQ/ledger-live/pull/2159) [`96458c4f37`](https://github.com/LedgerHQ/ledger-live/commit/96458c4f3777a079e01069005217457f3e6033e2) Thanks [@cjordan-ledger](https://github.com/cjordan-ledger)! - Changes swap kyc alert copy for changelly

* [#2338](https://github.com/LedgerHQ/ledger-live/pull/2338) [`70e9db3892`](https://github.com/LedgerHQ/ledger-live/commit/70e9db3892413c7f825cd3eb258e1577e365d6b6) Thanks [@cgrellard-ledger](https://github.com/cgrellard-ledger)! - Large Mover category added in the notifications settings

- [#2130](https://github.com/LedgerHQ/ledger-live/pull/2130) [`d26fbee27a`](https://github.com/LedgerHQ/ledger-live/commit/d26fbee27aacd05e2cc5ee0ba3c49492a72f5659) Thanks [@thomasrogerlux](https://github.com/thomasrogerlux)! - Add a restore from previous device option when installing apps during the sync onboarding

* [#1978](https://github.com/LedgerHQ/ledger-live/pull/1978) [`192b897ce4`](https://github.com/LedgerHQ/ledger-live/commit/192b897ce45635f0d91021a1d4973035f6d9bf72) Thanks [@RamyEB](https://github.com/RamyEB)! - Deletion of an old logic concerning the manifest fetch and filter, and replacement by a new one + added the possibility to give a custom Provider

- [#1661](https://github.com/LedgerHQ/ledger-live/pull/1661) [`a56ffa948d`](https://github.com/LedgerHQ/ledger-live/commit/a56ffa948defb16ea9f2968d96d4b896f9839145) Thanks [@haammar-ledger](https://github.com/haammar-ledger)! - add elrond staking and token

### Patch Changes

- [#2283](https://github.com/LedgerHQ/ledger-live/pull/2283) [`e4d5c90b53`](https://github.com/LedgerHQ/ledger-live/commit/e4d5c90b532bfa9945a0cb3edecf0178ab0d80ed) Thanks [@ofreyssinet-ledger](https://github.com/ofreyssinet-ledger)! - Fix issue on the NFT claim flow on iOS: camera not displaying right after granting the permission

* [#2275](https://github.com/LedgerHQ/ledger-live/pull/2275) [`a1e5c4bf49`](https://github.com/LedgerHQ/ledger-live/commit/a1e5c4bf49eb7e7a6c7eba069dedbfc64ffc59f1) Thanks [@cjordan-ledger](https://github.com/cjordan-ledger)! - Adds more analytics to LLM for swap.

- [#2245](https://github.com/LedgerHQ/ledger-live/pull/2245) [`cf7cb5978f`](https://github.com/LedgerHQ/ledger-live/commit/cf7cb5978f161ca628e6805f6b3a309f765d65de) Thanks [@ofreyssinet-ledger](https://github.com/ofreyssinet-ledger)! - Convert all video assets to HEVC. Remove unused assets.

* [#2191](https://github.com/LedgerHQ/ledger-live/pull/2191) [`efc2b4d4fb`](https://github.com/LedgerHQ/ledger-live/commit/efc2b4d4fb2acb6c63a4c55b5e51e251712dfc5c) Thanks [@cjordan-ledger](https://github.com/cjordan-ledger)! - Refactors swap screen on mobile to remove max loading state.

- [#2283](https://github.com/LedgerHQ/ledger-live/pull/2283) [`e4d5c90b53`](https://github.com/LedgerHQ/ledger-live/commit/e4d5c90b532bfa9945a0cb3edecf0178ab0d80ed) Thanks [@ofreyssinet-ledger](https://github.com/ofreyssinet-ledger)! - Replace the FallbackCameraScreen logic by a simple easy to reuse RequiresCameraPermission component

* [#2268](https://github.com/LedgerHQ/ledger-live/pull/2268) [`0c479704f5`](https://github.com/LedgerHQ/ledger-live/commit/0c479704f5bcd1a00b4bf5370da32d92f4165e87) Thanks [@Justkant](https://github.com/Justkant)! - fix(wallet-api): use the newDeviceSelectionFeature on mobile

- [#2270](https://github.com/LedgerHQ/ledger-live/pull/2270) [`b3ca8bff8c`](https://github.com/LedgerHQ/ledger-live/commit/b3ca8bff8c90400b302ddf0345df1b83d9ceb3c3) Thanks [@pierrelouis-c](https://github.com/pierrelouis-c)! - Add new Infinity Pass assets and debug screen for claim NFT flow

* [#2245](https://github.com/LedgerHQ/ledger-live/pull/2245) [`cf7cb5978f`](https://github.com/LedgerHQ/ledger-live/commit/cf7cb5978f161ca628e6805f6b3a309f765d65de) Thanks [@ofreyssinet-ledger](https://github.com/ofreyssinet-ledger)! - Implement a video index file to reference all the sources of video assets. Implement a "Debug Videos" screen in the debug menu.

* Updated dependencies [[`f3fd3134a3`](https://github.com/LedgerHQ/ledger-live/commit/f3fd3134a3852f9d872b1be268e60beae8ea3496), [`dcad1bcbdc`](https://github.com/LedgerHQ/ledger-live/commit/dcad1bcbdc6f1674a175f2bca12c85edbdd179e1), [`efc2b4d4fb`](https://github.com/LedgerHQ/ledger-live/commit/efc2b4d4fb2acb6c63a4c55b5e51e251712dfc5c), [`97c9cb43a4`](https://github.com/LedgerHQ/ledger-live/commit/97c9cb43a4a4dc2c6369d76f12b4a0c48fe3990a), [`75fbe7f3b1`](https://github.com/LedgerHQ/ledger-live/commit/75fbe7f3b1058e6eb6906c0d5fac3fb10eefc3eb), [`befe0e224a`](https://github.com/LedgerHQ/ledger-live/commit/befe0e224a93fbc3598f4d03b769b9d9e1af721e), [`ea6e557506`](https://github.com/LedgerHQ/ledger-live/commit/ea6e5575069f7ce4c9f9ce4983671aa465740fc5), [`789bfc0fad`](https://github.com/LedgerHQ/ledger-live/commit/789bfc0fadd53c8209a2ad8aa8df6bbf9a2891ab), [`4e9378d63b`](https://github.com/LedgerHQ/ledger-live/commit/4e9378d63b048fef131ee574220c428456ef42d4), [`d26fbee27a`](https://github.com/LedgerHQ/ledger-live/commit/d26fbee27aacd05e2cc5ee0ba3c49492a72f5659), [`7fef128ffb`](https://github.com/LedgerHQ/ledger-live/commit/7fef128ffba226dd675935c7464db60894f327bb), [`53b526847d`](https://github.com/LedgerHQ/ledger-live/commit/53b526847d5478e271e216c7a98d650915b7cb6a), [`16195a130e`](https://github.com/LedgerHQ/ledger-live/commit/16195a130e24b06528b6c2c2551e58be253f94f1), [`7af03d772a`](https://github.com/LedgerHQ/ledger-live/commit/7af03d772a16822024e456224951c48c5e09e45d), [`7399cdba96`](https://github.com/LedgerHQ/ledger-live/commit/7399cdba96c5a39be5018dcff2906fbc11200ba2), [`f3fd3134a3`](https://github.com/LedgerHQ/ledger-live/commit/f3fd3134a3852f9d872b1be268e60beae8ea3496), [`b7df09bbc9`](https://github.com/LedgerHQ/ledger-live/commit/b7df09bbc9a07602b326fbbe434c13ec61f276e7), [`5b4aa38421`](https://github.com/LedgerHQ/ledger-live/commit/5b4aa38421380512fb96ef66e1f3149ce8bfd018), [`d0919b03f4`](https://github.com/LedgerHQ/ledger-live/commit/d0919b03f49d2cfd13e0f476f7b94c54e34be872), [`96458c4f37`](https://github.com/LedgerHQ/ledger-live/commit/96458c4f3777a079e01069005217457f3e6033e2), [`63e63e5fc5`](https://github.com/LedgerHQ/ledger-live/commit/63e63e5fc562c029f1372f664d1a45dc1fda5047), [`192b897ce4`](https://github.com/LedgerHQ/ledger-live/commit/192b897ce45635f0d91021a1d4973035f6d9bf72), [`9bba7fd8bd`](https://github.com/LedgerHQ/ledger-live/commit/9bba7fd8bd9b55be569fb57367e7debc442af789), [`88d6de464b`](https://github.com/LedgerHQ/ledger-live/commit/88d6de464b475b049aaf1724b28d8a592bfd4676), [`0b827ad97a`](https://github.com/LedgerHQ/ledger-live/commit/0b827ad97afb5e12ae0c8d0d1cf3952a6d02ec7c), [`a56ffa948d`](https://github.com/LedgerHQ/ledger-live/commit/a56ffa948defb16ea9f2968d96d4b896f9839145)]:
  - @ledgerhq/types-live@6.29.0
  - @ledgerhq/live-common@27.12.0
  - @ledgerhq/react-native-hw-transport-ble@6.28.1

## 3.14.0-next.0

### Minor Changes

- [#2159](https://github.com/LedgerHQ/ledger-live/pull/2159) [`96458c4f37`](https://github.com/LedgerHQ/ledger-live/commit/96458c4f3777a079e01069005217457f3e6033e2) Thanks [@cjordan-ledger](https://github.com/cjordan-ledger)! - Changes swap kyc alert copy for changelly

* [#2338](https://github.com/LedgerHQ/ledger-live/pull/2338) [`70e9db3892`](https://github.com/LedgerHQ/ledger-live/commit/70e9db3892413c7f825cd3eb258e1577e365d6b6) Thanks [@cgrellard-ledger](https://github.com/cgrellard-ledger)! - Large Mover category added in the notifications settings

- [#2130](https://github.com/LedgerHQ/ledger-live/pull/2130) [`d26fbee27a`](https://github.com/LedgerHQ/ledger-live/commit/d26fbee27aacd05e2cc5ee0ba3c49492a72f5659) Thanks [@thomasrogerlux](https://github.com/thomasrogerlux)! - Add a restore from previous device option when installing apps during the sync onboarding

* [#1978](https://github.com/LedgerHQ/ledger-live/pull/1978) [`192b897ce4`](https://github.com/LedgerHQ/ledger-live/commit/192b897ce45635f0d91021a1d4973035f6d9bf72) Thanks [@RamyEB](https://github.com/RamyEB)! - Deletion of an old logic concerning the manifest fetch and filter, and replacement by a new one + added the possibility to give a custom Provider

- [#1661](https://github.com/LedgerHQ/ledger-live/pull/1661) [`a56ffa948d`](https://github.com/LedgerHQ/ledger-live/commit/a56ffa948defb16ea9f2968d96d4b896f9839145) Thanks [@haammar-ledger](https://github.com/haammar-ledger)! - add elrond staking and token

### Patch Changes

- [#2283](https://github.com/LedgerHQ/ledger-live/pull/2283) [`e4d5c90b53`](https://github.com/LedgerHQ/ledger-live/commit/e4d5c90b532bfa9945a0cb3edecf0178ab0d80ed) Thanks [@ofreyssinet-ledger](https://github.com/ofreyssinet-ledger)! - Fix issue on the NFT claim flow on iOS: camera not displaying right after granting the permission

* [#2275](https://github.com/LedgerHQ/ledger-live/pull/2275) [`a1e5c4bf49`](https://github.com/LedgerHQ/ledger-live/commit/a1e5c4bf49eb7e7a6c7eba069dedbfc64ffc59f1) Thanks [@cjordan-ledger](https://github.com/cjordan-ledger)! - Adds more analytics to LLM for swap.

- [#2245](https://github.com/LedgerHQ/ledger-live/pull/2245) [`cf7cb5978f`](https://github.com/LedgerHQ/ledger-live/commit/cf7cb5978f161ca628e6805f6b3a309f765d65de) Thanks [@ofreyssinet-ledger](https://github.com/ofreyssinet-ledger)! - Convert all video assets to HEVC. Remove unused assets.

* [#2191](https://github.com/LedgerHQ/ledger-live/pull/2191) [`efc2b4d4fb`](https://github.com/LedgerHQ/ledger-live/commit/efc2b4d4fb2acb6c63a4c55b5e51e251712dfc5c) Thanks [@cjordan-ledger](https://github.com/cjordan-ledger)! - Refactors swap screen on mobile to remove max loading state.

- [#2283](https://github.com/LedgerHQ/ledger-live/pull/2283) [`e4d5c90b53`](https://github.com/LedgerHQ/ledger-live/commit/e4d5c90b532bfa9945a0cb3edecf0178ab0d80ed) Thanks [@ofreyssinet-ledger](https://github.com/ofreyssinet-ledger)! - Replace the FallbackCameraScreen logic by a simple easy to reuse RequiresCameraPermission component

* [#2268](https://github.com/LedgerHQ/ledger-live/pull/2268) [`0c479704f5`](https://github.com/LedgerHQ/ledger-live/commit/0c479704f5bcd1a00b4bf5370da32d92f4165e87) Thanks [@Justkant](https://github.com/Justkant)! - fix(wallet-api): use the newDeviceSelectionFeature on mobile

- [#2270](https://github.com/LedgerHQ/ledger-live/pull/2270) [`b3ca8bff8c`](https://github.com/LedgerHQ/ledger-live/commit/b3ca8bff8c90400b302ddf0345df1b83d9ceb3c3) Thanks [@pierrelouis-c](https://github.com/pierrelouis-c)! - Add new Infinity Pass assets and debug screen for claim NFT flow

* [#2245](https://github.com/LedgerHQ/ledger-live/pull/2245) [`cf7cb5978f`](https://github.com/LedgerHQ/ledger-live/commit/cf7cb5978f161ca628e6805f6b3a309f765d65de) Thanks [@ofreyssinet-ledger](https://github.com/ofreyssinet-ledger)! - Implement a video index file to reference all the sources of video assets. Implement a "Debug Videos" screen in the debug menu.

* Updated dependencies [[`f3fd3134a3`](https://github.com/LedgerHQ/ledger-live/commit/f3fd3134a3852f9d872b1be268e60beae8ea3496), [`dcad1bcbdc`](https://github.com/LedgerHQ/ledger-live/commit/dcad1bcbdc6f1674a175f2bca12c85edbdd179e1), [`efc2b4d4fb`](https://github.com/LedgerHQ/ledger-live/commit/efc2b4d4fb2acb6c63a4c55b5e51e251712dfc5c), [`97c9cb43a4`](https://github.com/LedgerHQ/ledger-live/commit/97c9cb43a4a4dc2c6369d76f12b4a0c48fe3990a), [`75fbe7f3b1`](https://github.com/LedgerHQ/ledger-live/commit/75fbe7f3b1058e6eb6906c0d5fac3fb10eefc3eb), [`befe0e224a`](https://github.com/LedgerHQ/ledger-live/commit/befe0e224a93fbc3598f4d03b769b9d9e1af721e), [`ea6e557506`](https://github.com/LedgerHQ/ledger-live/commit/ea6e5575069f7ce4c9f9ce4983671aa465740fc5), [`789bfc0fad`](https://github.com/LedgerHQ/ledger-live/commit/789bfc0fadd53c8209a2ad8aa8df6bbf9a2891ab), [`4e9378d63b`](https://github.com/LedgerHQ/ledger-live/commit/4e9378d63b048fef131ee574220c428456ef42d4), [`d26fbee27a`](https://github.com/LedgerHQ/ledger-live/commit/d26fbee27aacd05e2cc5ee0ba3c49492a72f5659), [`7fef128ffb`](https://github.com/LedgerHQ/ledger-live/commit/7fef128ffba226dd675935c7464db60894f327bb), [`53b526847d`](https://github.com/LedgerHQ/ledger-live/commit/53b526847d5478e271e216c7a98d650915b7cb6a), [`16195a130e`](https://github.com/LedgerHQ/ledger-live/commit/16195a130e24b06528b6c2c2551e58be253f94f1), [`7af03d772a`](https://github.com/LedgerHQ/ledger-live/commit/7af03d772a16822024e456224951c48c5e09e45d), [`7399cdba96`](https://github.com/LedgerHQ/ledger-live/commit/7399cdba96c5a39be5018dcff2906fbc11200ba2), [`f3fd3134a3`](https://github.com/LedgerHQ/ledger-live/commit/f3fd3134a3852f9d872b1be268e60beae8ea3496), [`b7df09bbc9`](https://github.com/LedgerHQ/ledger-live/commit/b7df09bbc9a07602b326fbbe434c13ec61f276e7), [`5b4aa38421`](https://github.com/LedgerHQ/ledger-live/commit/5b4aa38421380512fb96ef66e1f3149ce8bfd018), [`d0919b03f4`](https://github.com/LedgerHQ/ledger-live/commit/d0919b03f49d2cfd13e0f476f7b94c54e34be872), [`96458c4f37`](https://github.com/LedgerHQ/ledger-live/commit/96458c4f3777a079e01069005217457f3e6033e2), [`63e63e5fc5`](https://github.com/LedgerHQ/ledger-live/commit/63e63e5fc562c029f1372f664d1a45dc1fda5047), [`192b897ce4`](https://github.com/LedgerHQ/ledger-live/commit/192b897ce45635f0d91021a1d4973035f6d9bf72), [`9bba7fd8bd`](https://github.com/LedgerHQ/ledger-live/commit/9bba7fd8bd9b55be569fb57367e7debc442af789), [`88d6de464b`](https://github.com/LedgerHQ/ledger-live/commit/88d6de464b475b049aaf1724b28d8a592bfd4676), [`0b827ad97a`](https://github.com/LedgerHQ/ledger-live/commit/0b827ad97afb5e12ae0c8d0d1cf3952a6d02ec7c), [`a56ffa948d`](https://github.com/LedgerHQ/ledger-live/commit/a56ffa948defb16ea9f2968d96d4b896f9839145)]:
  - @ledgerhq/types-live@6.29.0-next.0
  - @ledgerhq/live-common@27.12.0-next.0
  - @ledgerhq/react-native-hw-transport-ble@6.28.1-next.0
>>>>>>> 501068a6

## 3.13.1

### Patch Changes

- Updated dependencies [[`e7bf251ba4`](https://github.com/LedgerHQ/ledger-live/commit/e7bf251ba488a9f38731db58b1d2d69d8fc802ea)]:
  - @ledgerhq/react-native-hw-transport-ble@6.28.1

## 3.13.1-hotfix.0

### Patch Changes

- Updated dependencies [[`e7bf251ba4`](https://github.com/LedgerHQ/ledger-live/commit/e7bf251ba488a9f38731db58b1d2d69d8fc802ea)]:
  - @ledgerhq/react-native-hw-transport-ble@6.28.1-hotfix.0

## 3.13.0

### Minor Changes

- [#2037](https://github.com/LedgerHQ/ledger-live/pull/2037) [`3574c62cb3`](https://github.com/LedgerHQ/ledger-live/commit/3574c62cb3fd61b29b6794b1c5b40b2836a671f7) Thanks [@nparigi-ledger](https://github.com/nparigi-ledger)! - use new parameter from formatCurrencyUnit, dynamicSignificantDigits, in all related display value components/utils. Increased this value for the display of the account crypto value in Account page so more digits are shown.

* [#2121](https://github.com/LedgerHQ/ledger-live/pull/2121) [`8aca07c549`](https://github.com/LedgerHQ/ledger-live/commit/8aca07c54935a66163aa89af6e88854742383bea) Thanks [@lvndry](https://github.com/lvndry)! - Delist Stakenet (XSN) coin

- [#2080](https://github.com/LedgerHQ/ledger-live/pull/2080) [`2200448b70`](https://github.com/LedgerHQ/ledger-live/commit/2200448b70697df875fc03d72f7cfbec3572e875) Thanks [@cjordan-ledger](https://github.com/cjordan-ledger)! - bugfix: llm - fixes issue where From account was being displayed as target account on swap screen"

* [#2154](https://github.com/LedgerHQ/ledger-live/pull/2154) [`1f7f19294f`](https://github.com/LedgerHQ/ledger-live/commit/1f7f19294f5c989a0e29ea1833a73575cb2f595d) Thanks [@grsoares21](https://github.com/grsoares21)! - Small fix on the margins on MyLedger screen for Frimware and Apps update banners

- [#1805](https://github.com/LedgerHQ/ledger-live/pull/1805) [`d99aafd1d4`](https://github.com/LedgerHQ/ledger-live/commit/d99aafd1d48336f6b4da3c1d8e7c52dbc1676278) Thanks [@haammar-ledger](https://github.com/haammar-ledger)! - NEAR sync, send and stake

* [#2190](https://github.com/LedgerHQ/ledger-live/pull/2190) [`7733415c32`](https://github.com/LedgerHQ/ledger-live/commit/7733415c32a5838cb4e6a4735530d507ff6ac405) Thanks [@chabroA](https://github.com/chabroA)! - Handle bitcoin.getXPpub wallet api method

- [#1932](https://github.com/LedgerHQ/ledger-live/pull/1932) [`fe21b6e0b3`](https://github.com/LedgerHQ/ledger-live/commit/fe21b6e0b34b048046668915b83a5a833ffc3206) Thanks [@pierrelouis-c](https://github.com/pierrelouis-c)! - This PR add the post onboarding claim NFT flow

* [#1900](https://github.com/LedgerHQ/ledger-live/pull/1900) [`f4b14e0fcc`](https://github.com/LedgerHQ/ledger-live/commit/f4b14e0fccccfebaebb4782b75783b34e12710e4) Thanks [@Justkant](https://github.com/Justkant)! - feat(wallet-api): device.transport LLD & LLM integration [LIVE-4293]

- [#1802](https://github.com/LedgerHQ/ledger-live/pull/1802) [`b01f9f5c02`](https://github.com/LedgerHQ/ledger-live/commit/b01f9f5c02ef255738b557daba38c1d9f13ee8fe) Thanks [@LFBarreto](https://github.com/LFBarreto)! - LLM - PRotect - Add Manager entry feature flagged configurable

* [#1900](https://github.com/LedgerHQ/ledger-live/pull/1900) [`fc444a8a17`](https://github.com/LedgerHQ/ledger-live/commit/fc444a8a172edf1a8bf8bea5c481ab33f70b7e6f) Thanks [@Justkant](https://github.com/Justkant)! - feat(wallet-api): LLM server implementation [LIVE-4394]

- [#2066](https://github.com/LedgerHQ/ledger-live/pull/2066) [`3a267c1424`](https://github.com/LedgerHQ/ledger-live/commit/3a267c14241ebc9184490e7eb81b5d4bcc94b092) Thanks [@ofreyssinet-ledger](https://github.com/ofreyssinet-ledger)! - Integration of Ledger Stax related assets and pixel polish (includes changes on the welcome screens of the app)

* [#2214](https://github.com/LedgerHQ/ledger-live/pull/2214) [`3f853fe836`](https://github.com/LedgerHQ/ledger-live/commit/3f853fe83643ad10d7efd4b140fd3d815c29bb08) Thanks [@grsoares21](https://github.com/grsoares21)! - Integrate the new device selection screen everywhere in the app

- [#2081](https://github.com/LedgerHQ/ledger-live/pull/2081) [`87826dce62`](https://github.com/LedgerHQ/ledger-live/commit/87826dce627602cef94cf4831c17251069b92076) Thanks [@cgrellard-ledger](https://github.com/cgrellard-ledger)! - LLM - Notification Center revamped and now displaying content cards using braze capabilities

### Patch Changes

- [#2225](https://github.com/LedgerHQ/ledger-live/pull/2225) [`a30a2594af`](https://github.com/LedgerHQ/ledger-live/commit/a30a2594afc597b4de936c08e8367d08dd99054d) Thanks [@juan-cortes](https://github.com/juan-cortes)! - Improve access to debug screens

* [#1997](https://github.com/LedgerHQ/ledger-live/pull/1997) [`35b2cbc2f1`](https://github.com/LedgerHQ/ledger-live/commit/35b2cbc2f1dead863de1507c1e40595ec0431eeb) Thanks [@juan-cortes](https://github.com/juan-cortes)! - LLM React to custom image loading and reflect the space taken by it

- [#2255](https://github.com/LedgerHQ/ledger-live/pull/2255) [`e09a545cb0`](https://github.com/LedgerHQ/ledger-live/commit/e09a545cb04a0ae56681eb1acd9deb73fb56dfee) Thanks [@cjordan-ledger](https://github.com/cjordan-ledger)! - Adds in analytics to swap screens on mobile

* [#2219](https://github.com/LedgerHQ/ledger-live/pull/2219) [`f052a64843`](https://github.com/LedgerHQ/ledger-live/commit/f052a648439ccf5be250f6f7c4bc22084569dd43) Thanks [@juan-cortes](https://github.com/juan-cortes)! - Improve debug theme tool

- [#2126](https://github.com/LedgerHQ/ledger-live/pull/2126) [`3b858335f4`](https://github.com/LedgerHQ/ledger-live/commit/3b858335f412ad6f10ce32148992b117df969182) Thanks [@juan-cortes](https://github.com/juan-cortes)! - Fix UI for Fallback Camera screen, import accounts/scan

* [#2227](https://github.com/LedgerHQ/ledger-live/pull/2227) [`7ed4cb7f10`](https://github.com/LedgerHQ/ledger-live/commit/7ed4cb7f109d8fe474050cad2567aa1e04100a6f) Thanks [@juan-cortes](https://github.com/juan-cortes)! - Improvements to the App state debugging tool

- [#1961](https://github.com/LedgerHQ/ledger-live/pull/1961) [`1aee1b0103`](https://github.com/LedgerHQ/ledger-live/commit/1aee1b01034f0c5ea90f0ff6aa0d28fc7be0b9f9) Thanks [@juan-cortes](https://github.com/juan-cortes)! - Remove isFirmwareUpdateVersionSupported logic from LLM

* [#2203](https://github.com/LedgerHQ/ledger-live/pull/2203) [`0b57f91c4e`](https://github.com/LedgerHQ/ledger-live/commit/0b57f91c4ed02cb8e22d6b55b07de6960f5b0a87) Thanks [@mcayuelas-ledger](https://github.com/mcayuelas-ledger)! - 'Terms of Use Update' pop-up issue in some languages

- [#2149](https://github.com/LedgerHQ/ledger-live/pull/2149) [`184f2fd00d`](https://github.com/LedgerHQ/ledger-live/commit/184f2fd00d98d6ab8a6b94ac16ef7b20651a55e4) Thanks [@juan-cortes](https://github.com/juan-cortes)! - Reworked the debug menu and inner tools

* [#2165](https://github.com/LedgerHQ/ledger-live/pull/2165) [`6ae49b03bc`](https://github.com/LedgerHQ/ledger-live/commit/6ae49b03bc5b9c4c262f81654d7f37a20d5ed287) Thanks [@thomasrogerlux](https://github.com/thomasrogerlux)! - Fix the back navigation when entering the error screen in the custom lockscreen flow

- [#2280](https://github.com/LedgerHQ/ledger-live/pull/2280) [`c469782e4b`](https://github.com/LedgerHQ/ledger-live/commit/c469782e4be0a284d4e7812a1946168e01a6a701) Thanks [@github-actions](https://github.com/apps/github-actions)! - Handle unseeded Stax error

* [#2071](https://github.com/LedgerHQ/ledger-live/pull/2071) [`cc3c591bdc`](https://github.com/LedgerHQ/ledger-live/commit/cc3c591bdcb31df5882210fa43928603c2bcb200) Thanks [@cgrellard-ledger](https://github.com/cgrellard-ledger)! - fix ratings modal close behavior

- [#2086](https://github.com/LedgerHQ/ledger-live/pull/2086) [`fabdfbddd5`](https://github.com/LedgerHQ/ledger-live/commit/fabdfbddd59bb17a61ee4a889178cce53dfabc24) Thanks [@lambertkevin](https://github.com/lambertkevin)! - Fix all cosmos delegation flow with an amount of 0

* [#2143](https://github.com/LedgerHQ/ledger-live/pull/2143) [`5fe65a6829`](https://github.com/LedgerHQ/ledger-live/commit/5fe65a6829fecf27391b51ffad71f62b431dc79c) Thanks [@ofreyssinet-ledger](https://github.com/ofreyssinet-ledger)! - Feature flags overriding persistency over app restarts + UX improvements (feature groups, banner, reset all)

- [#2150](https://github.com/LedgerHQ/ledger-live/pull/2150) [`e7c1eaa6a2`](https://github.com/LedgerHQ/ledger-live/commit/e7c1eaa6a24d36aa535df7a06f17c55858de5475) Thanks [@alexandremgo](https://github.com/alexandremgo)! - feat: handle locked device during genuine check and get latest available firmware update

* [#204](https://github.com/LedgerHQ/ledger-live/pull/204) [`41747ad079`](https://github.com/LedgerHQ/ledger-live/commit/41747ad0796201bacdfb6b95e4d4c43ebd9e4bd0) Thanks [@ggilchrist-ledger](https://github.com/ggilchrist-ledger)! - Bump Android target & compile SDK to API 32

- [#2089](https://github.com/LedgerHQ/ledger-live/pull/2089) [`301ac48e80`](https://github.com/LedgerHQ/ledger-live/commit/301ac48e80eac24a7c9430fee2bc341129c52e94) Thanks [@cjordan-ledger](https://github.com/cjordan-ledger)! - bugfix - llm - centers t&c link on swap confirmation modal

* [#1984](https://github.com/LedgerHQ/ledger-live/pull/1984) [`f1c15446da`](https://github.com/LedgerHQ/ledger-live/commit/f1c15446dabef05bb91dada8d8f53f9bc6474ba5) Thanks [@alexandremgo](https://github.com/alexandremgo)! - chore: BLE pairing flow as components

- [#1852](https://github.com/LedgerHQ/ledger-live/pull/1852) [`01c3025d3b`](https://github.com/LedgerHQ/ledger-live/commit/01c3025d3b742447388f92be66c7b17438168102) Thanks [@pierrelouis-c](https://github.com/pierrelouis-c)! - Add custom image deeplink

* [#2041](https://github.com/LedgerHQ/ledger-live/pull/2041) [`9189737e0b`](https://github.com/LedgerHQ/ledger-live/commit/9189737e0b137a6455f0fcd8739bf14be8d0a924) Thanks [@juan-cortes](https://github.com/juan-cortes)! - Fix blank screen when refused camera permissions on iOS scanning recipient for the send flow

- [#2157](https://github.com/LedgerHQ/ledger-live/pull/2157) [`55685e3fb7`](https://github.com/LedgerHQ/ledger-live/commit/55685e3fb77db9bde9b4c52f6f093cb32632ce44) Thanks [@juan-cortes](https://github.com/juan-cortes)! - Prevent crash with reference to nanoFTS in app data

* [#2058](https://github.com/LedgerHQ/ledger-live/pull/2058) [`aee5dd361f`](https://github.com/LedgerHQ/ledger-live/commit/aee5dd361fae6aacb8b7320107417185c90f9b8b) Thanks [@haammar-ledger](https://github.com/haammar-ledger)! - Add translation key

- [#2019](https://github.com/LedgerHQ/ledger-live/pull/2019) [`08b0445a5f`](https://github.com/LedgerHQ/ledger-live/commit/08b0445a5f8431042ddffe9abf01e1319d677ad8) Thanks [@lambertkevin](https://github.com/lambertkevin)! - Update Ethereum custom fees CSS for Ethereum

* [#2120](https://github.com/LedgerHQ/ledger-live/pull/2120) [`432e7fd7f9`](https://github.com/LedgerHQ/ledger-live/commit/432e7fd7f9cb229d9dfef47ceffcefeb94a5cb77) Thanks [@github-actions](https://github.com/apps/github-actions)! - Made the exported logs on LLM larger and configurable via ENV vars.

- [#2140](https://github.com/LedgerHQ/ledger-live/pull/2140) [`930c655cd5`](https://github.com/LedgerHQ/ledger-live/commit/930c655cd54c7bb9034ae8a81bf937a3ad6c7e6d) Thanks [@juan-cortes](https://github.com/juan-cortes)! - Refactor the last DeviceJob into a DeviceAction (device rename)

* [#2280](https://github.com/LedgerHQ/ledger-live/pull/2280) [`bcf6ba2ab8`](https://github.com/LedgerHQ/ledger-live/commit/bcf6ba2ab8408e03a0524c3bed5a613ec4415bec) Thanks [@github-actions](https://github.com/apps/github-actions)! - Sentry: ignore HederaAddAccountError

- [#2144](https://github.com/LedgerHQ/ledger-live/pull/2144) [`f6dc733dd4`](https://github.com/LedgerHQ/ledger-live/commit/f6dc733dd447856c7ff6dff2eeaceadd992a0efb) Thanks [@juan-cortes](https://github.com/juan-cortes)! - LLM - rename nano fts to stax

* [#2156](https://github.com/LedgerHQ/ledger-live/pull/2156) [`a078503879`](https://github.com/LedgerHQ/ledger-live/commit/a078503879b9c948439340c7cb6502d5b24e0460) Thanks [@juan-cortes](https://github.com/juan-cortes)! - 670pixel instead of 672 for custom lockscreen images

- [#2174](https://github.com/LedgerHQ/ledger-live/pull/2174) [`4208982cd9`](https://github.com/LedgerHQ/ledger-live/commit/4208982cd96f5e6b2ff9e5222e62279edf01fa95) Thanks [@chabroA](https://github.com/chabroA)! - Fix app crash in case requestAccount currencies array param contains non string values

* [#1802](https://github.com/LedgerHQ/ledger-live/pull/1802) [`b01f9f5c02`](https://github.com/LedgerHQ/ledger-live/commit/b01f9f5c02ef255738b557daba38c1d9f13ee8fe) Thanks [@LFBarreto](https://github.com/LFBarreto)! - LLM - Protect - Onboarding - add protect entry feature flagged

- [#2123](https://github.com/LedgerHQ/ledger-live/pull/2123) [`9b3984fb92`](https://github.com/LedgerHQ/ledger-live/commit/9b3984fb92dd5233dda6603b855c402bdfd8c6a9) Thanks [@cjordan-ledger](https://github.com/cjordan-ledger)! - Fetches CEX quotes with updated common SDK

* [#2280](https://github.com/LedgerHQ/ledger-live/pull/2280) [`0cfcc2decc`](https://github.com/LedgerHQ/ledger-live/commit/0cfcc2decca13b6533485a5840ba6eb1c97356a9) Thanks [@github-actions](https://github.com/apps/github-actions)! - discover learn section navigation fixed

- [#2128](https://github.com/LedgerHQ/ledger-live/pull/2128) [`98d787335b`](https://github.com/LedgerHQ/ledger-live/commit/98d787335bb62735448b325ff5decd34fef574a3) Thanks [@ofreyssinet-ledger](https://github.com/ofreyssinet-ledger)! - Fix broken scroll UI in MyLedger when "protectServicesMobile" is enabled

* [#2248](https://github.com/LedgerHQ/ledger-live/pull/2248) [`dc1c82be95`](https://github.com/LedgerHQ/ledger-live/commit/dc1c82be95005d0ec00aa849d69a9e77065ea128) Thanks [@Justkant](https://github.com/Justkant)! - fix(wallet-api): filter currencies families

* Updated dependencies [[`930c655cd5`](https://github.com/LedgerHQ/ledger-live/commit/930c655cd54c7bb9034ae8a81bf937a3ad6c7e6d), [`87826dce62`](https://github.com/LedgerHQ/ledger-live/commit/87826dce627602cef94cf4831c17251069b92076), [`9b3984fb92`](https://github.com/LedgerHQ/ledger-live/commit/9b3984fb92dd5233dda6603b855c402bdfd8c6a9), [`fc37600223`](https://github.com/LedgerHQ/ledger-live/commit/fc3760022341a90b51e4d836f38657ffef74040b), [`dc1c82be95`](https://github.com/LedgerHQ/ledger-live/commit/dc1c82be95005d0ec00aa849d69a9e77065ea128), [`a711a20ae8`](https://github.com/LedgerHQ/ledger-live/commit/a711a20ae82c84885705aab7fc6c97f373e973f2), [`7025af53de`](https://github.com/LedgerHQ/ledger-live/commit/7025af53dec8b4ec06cbf57e93515af2bca58645), [`3a267c1424`](https://github.com/LedgerHQ/ledger-live/commit/3a267c14241ebc9184490e7eb81b5d4bcc94b092), [`f9b6ff9d5a`](https://github.com/LedgerHQ/ledger-live/commit/f9b6ff9d5a61cd052855260fe94ac48ce54d41e8), [`8aca07c549`](https://github.com/LedgerHQ/ledger-live/commit/8aca07c54935a66163aa89af6e88854742383bea), [`ae891a166e`](https://github.com/LedgerHQ/ledger-live/commit/ae891a166e5de9947781af3630b1accca42da1a6), [`d4b01dc1b0`](https://github.com/LedgerHQ/ledger-live/commit/d4b01dc1b0f871726c517f9c6e0ebd84e64da2b7), [`7f0ac99dd9`](https://github.com/LedgerHQ/ledger-live/commit/7f0ac99dd9129c2e0833300a3055b90528669485), [`57e7afeff1`](https://github.com/LedgerHQ/ledger-live/commit/57e7afeff1035a89caa696449c6d62cf482fac72), [`3df451dafb`](https://github.com/LedgerHQ/ledger-live/commit/3df451dafb7233f5e3f897478aee22e89f6e5339), [`1f65abb76f`](https://github.com/LedgerHQ/ledger-live/commit/1f65abb76f1a36b428b5c33dd3ad6c58b4d96aa2), [`f4b14e0fcc`](https://github.com/LedgerHQ/ledger-live/commit/f4b14e0fccccfebaebb4782b75783b34e12710e4), [`b83ff5509c`](https://github.com/LedgerHQ/ledger-live/commit/b83ff5509cf7b66b39642d300b0d7ec5e8582ea7), [`3a267c1424`](https://github.com/LedgerHQ/ledger-live/commit/3a267c14241ebc9184490e7eb81b5d4bcc94b092), [`7733415c32`](https://github.com/LedgerHQ/ledger-live/commit/7733415c32a5838cb4e6a4735530d507ff6ac405), [`184f2fd00d`](https://github.com/LedgerHQ/ledger-live/commit/184f2fd00d98d6ab8a6b94ac16ef7b20651a55e4), [`fc444a8a17`](https://github.com/LedgerHQ/ledger-live/commit/fc444a8a172edf1a8bf8bea5c481ab33f70b7e6f), [`3574c62cb3`](https://github.com/LedgerHQ/ledger-live/commit/3574c62cb3fd61b29b6794b1c5b40b2836a671f7), [`cc3c591bdc`](https://github.com/LedgerHQ/ledger-live/commit/cc3c591bdcb31df5882210fa43928603c2bcb200), [`bcd7c9fd5b`](https://github.com/LedgerHQ/ledger-live/commit/bcd7c9fd5b2a1e2d1b661df6a2004fc201ae99bf), [`c469782e4b`](https://github.com/LedgerHQ/ledger-live/commit/c469782e4be0a284d4e7812a1946168e01a6a701), [`f6947ccc8f`](https://github.com/LedgerHQ/ledger-live/commit/f6947ccc8faceef656929e5fdde1fa6f52619efb), [`3a267c1424`](https://github.com/LedgerHQ/ledger-live/commit/3a267c14241ebc9184490e7eb81b5d4bcc94b092), [`3a267c1424`](https://github.com/LedgerHQ/ledger-live/commit/3a267c14241ebc9184490e7eb81b5d4bcc94b092), [`9a9c5d700c`](https://github.com/LedgerHQ/ledger-live/commit/9a9c5d700cb0231facd1d29df7024cd9bca5da9d), [`1aee1b0103`](https://github.com/LedgerHQ/ledger-live/commit/1aee1b01034f0c5ea90f0ff6aa0d28fc7be0b9f9), [`5cf73f5ce6`](https://github.com/LedgerHQ/ledger-live/commit/5cf73f5ce673bc1e9552ad46bcc7f25c40a92960), [`20c5c5e109`](https://github.com/LedgerHQ/ledger-live/commit/20c5c5e1099885173aaa5ea3199052044066ac98), [`e7c1eaa6a2`](https://github.com/LedgerHQ/ledger-live/commit/e7c1eaa6a24d36aa535df7a06f17c55858de5475), [`93bd602206`](https://github.com/LedgerHQ/ledger-live/commit/93bd602206137e10e5d5c8aa61d9b5aefef993ce), [`13078a0825`](https://github.com/LedgerHQ/ledger-live/commit/13078a08256e3d74eb89dd0be4f0dda57611b68c), [`9bbc36ac05`](https://github.com/LedgerHQ/ledger-live/commit/9bbc36ac05f818ff67553d33f4d1e36df93e5848), [`5fe65a6829`](https://github.com/LedgerHQ/ledger-live/commit/5fe65a6829fecf27391b51ffad71f62b431dc79c), [`22f514abe1`](https://github.com/LedgerHQ/ledger-live/commit/22f514abe1def1c385262a4cd7519d922b633f10), [`e7c1eaa6a2`](https://github.com/LedgerHQ/ledger-live/commit/e7c1eaa6a24d36aa535df7a06f17c55858de5475)]:
  - @ledgerhq/live-common@27.11.0
  - @ledgerhq/native-ui@0.15.0
  - @ledgerhq/devices@7.0.7
  - @ledgerhq/react-native-hw-transport-ble@6.28.0
  - @ledgerhq/errors@6.12.3
  - @ledgerhq/types-devices@6.22.4
  - @ledgerhq/types-live@6.28.1
  - @ledgerhq/hw-transport@6.27.10
  - @ledgerhq/react-native-hid@6.28.12
  - @ledgerhq/hw-transport-http@6.27.10

## 3.13.0-next.4

### Patch Changes

- Updated dependencies [[`9bbc36ac05`](https://github.com/LedgerHQ/ledger-live/commit/9bbc36ac05f818ff67553d33f4d1e36df93e5848)]:
  - @ledgerhq/live-common@27.11.0-next.2

## 3.13.0-next.3

### Patch Changes

- [#2280](https://github.com/LedgerHQ/ledger-live/pull/2280) [`0cfcc2decc`](https://github.com/LedgerHQ/ledger-live/commit/0cfcc2decca13b6533485a5840ba6eb1c97356a9) Thanks [@github-actions](https://github.com/apps/github-actions)! - discover learn section navigation fixed

## 3.13.0-next.2

### Patch Changes

- [#2280](https://github.com/LedgerHQ/ledger-live/pull/2280) [`bcf6ba2ab8`](https://github.com/LedgerHQ/ledger-live/commit/bcf6ba2ab8408e03a0524c3bed5a613ec4415bec) Thanks [@github-actions](https://github.com/apps/github-actions)! - Sentry: ignore HederaAddAccountError

## 3.13.0-next.1

### Patch Changes

- Updated dependencies [[`a711a20ae8`](https://github.com/LedgerHQ/ledger-live/commit/a711a20ae82c84885705aab7fc6c97f373e973f2)]:
  - @ledgerhq/live-common@27.11.0-next.1

## 3.13.0-next.0

### Minor Changes

- [#2037](https://github.com/LedgerHQ/ledger-live/pull/2037) [`3574c62cb3`](https://github.com/LedgerHQ/ledger-live/commit/3574c62cb3fd61b29b6794b1c5b40b2836a671f7) Thanks [@nparigi-ledger](https://github.com/nparigi-ledger)! - use new parameter from formatCurrencyUnit, dynamicSignificantDigits, in all related display value components/utils. Increased this value for the display of the account crypto value in Account page so more digits are shown.

* [#2121](https://github.com/LedgerHQ/ledger-live/pull/2121) [`8aca07c549`](https://github.com/LedgerHQ/ledger-live/commit/8aca07c54935a66163aa89af6e88854742383bea) Thanks [@lvndry](https://github.com/lvndry)! - Delist Stakenet (XSN) coin

- [#2080](https://github.com/LedgerHQ/ledger-live/pull/2080) [`2200448b70`](https://github.com/LedgerHQ/ledger-live/commit/2200448b70697df875fc03d72f7cfbec3572e875) Thanks [@cjordan-ledger](https://github.com/cjordan-ledger)! - bugfix: llm - fixes issue where From account was being displayed as target account on swap screen"

* [#2154](https://github.com/LedgerHQ/ledger-live/pull/2154) [`1f7f19294f`](https://github.com/LedgerHQ/ledger-live/commit/1f7f19294f5c989a0e29ea1833a73575cb2f595d) Thanks [@grsoares21](https://github.com/grsoares21)! - Small fix on the margins on MyLedger screen for Frimware and Apps update banners

- [#1805](https://github.com/LedgerHQ/ledger-live/pull/1805) [`d99aafd1d4`](https://github.com/LedgerHQ/ledger-live/commit/d99aafd1d48336f6b4da3c1d8e7c52dbc1676278) Thanks [@haammar-ledger](https://github.com/haammar-ledger)! - NEAR sync, send and stake

* [#2190](https://github.com/LedgerHQ/ledger-live/pull/2190) [`7733415c32`](https://github.com/LedgerHQ/ledger-live/commit/7733415c32a5838cb4e6a4735530d507ff6ac405) Thanks [@chabroA](https://github.com/chabroA)! - Handle bitcoin.getXPpub wallet api method

- [#1932](https://github.com/LedgerHQ/ledger-live/pull/1932) [`fe21b6e0b3`](https://github.com/LedgerHQ/ledger-live/commit/fe21b6e0b34b048046668915b83a5a833ffc3206) Thanks [@pierrelouis-c](https://github.com/pierrelouis-c)! - This PR add the post onboarding claim NFT flow

* [#1900](https://github.com/LedgerHQ/ledger-live/pull/1900) [`f4b14e0fcc`](https://github.com/LedgerHQ/ledger-live/commit/f4b14e0fccccfebaebb4782b75783b34e12710e4) Thanks [@Justkant](https://github.com/Justkant)! - feat(wallet-api): device.transport LLD & LLM integration [LIVE-4293]

- [#1802](https://github.com/LedgerHQ/ledger-live/pull/1802) [`b01f9f5c02`](https://github.com/LedgerHQ/ledger-live/commit/b01f9f5c02ef255738b557daba38c1d9f13ee8fe) Thanks [@LFBarreto](https://github.com/LFBarreto)! - LLM - PRotect - Add Manager entry feature flagged configurable

* [#1900](https://github.com/LedgerHQ/ledger-live/pull/1900) [`fc444a8a17`](https://github.com/LedgerHQ/ledger-live/commit/fc444a8a172edf1a8bf8bea5c481ab33f70b7e6f) Thanks [@Justkant](https://github.com/Justkant)! - feat(wallet-api): LLM server implementation [LIVE-4394]

- [#2066](https://github.com/LedgerHQ/ledger-live/pull/2066) [`3a267c1424`](https://github.com/LedgerHQ/ledger-live/commit/3a267c14241ebc9184490e7eb81b5d4bcc94b092) Thanks [@ofreyssinet-ledger](https://github.com/ofreyssinet-ledger)! - Integration of Ledger Stax related assets and pixel polish (includes changes on the welcome screens of the app)

* [#2214](https://github.com/LedgerHQ/ledger-live/pull/2214) [`3f853fe836`](https://github.com/LedgerHQ/ledger-live/commit/3f853fe83643ad10d7efd4b140fd3d815c29bb08) Thanks [@grsoares21](https://github.com/grsoares21)! - Integrate the new device selection screen everywhere in the app

- [#2081](https://github.com/LedgerHQ/ledger-live/pull/2081) [`87826dce62`](https://github.com/LedgerHQ/ledger-live/commit/87826dce627602cef94cf4831c17251069b92076) Thanks [@cgrellard-ledger](https://github.com/cgrellard-ledger)! - LLM - Notification Center revamped and now displaying content cards using braze capabilities

### Patch Changes

- [#2225](https://github.com/LedgerHQ/ledger-live/pull/2225) [`a30a2594af`](https://github.com/LedgerHQ/ledger-live/commit/a30a2594afc597b4de936c08e8367d08dd99054d) Thanks [@juan-cortes](https://github.com/juan-cortes)! - Improve access to debug screens

* [#1997](https://github.com/LedgerHQ/ledger-live/pull/1997) [`35b2cbc2f1`](https://github.com/LedgerHQ/ledger-live/commit/35b2cbc2f1dead863de1507c1e40595ec0431eeb) Thanks [@juan-cortes](https://github.com/juan-cortes)! - LLM React to custom image loading and reflect the space taken by it

- [#2255](https://github.com/LedgerHQ/ledger-live/pull/2255) [`e09a545cb0`](https://github.com/LedgerHQ/ledger-live/commit/e09a545cb04a0ae56681eb1acd9deb73fb56dfee) Thanks [@cjordan-ledger](https://github.com/cjordan-ledger)! - Adds in analytics to swap screens on mobile

* [#2219](https://github.com/LedgerHQ/ledger-live/pull/2219) [`f052a64843`](https://github.com/LedgerHQ/ledger-live/commit/f052a648439ccf5be250f6f7c4bc22084569dd43) Thanks [@juan-cortes](https://github.com/juan-cortes)! - Improve debug theme tool

- [#2126](https://github.com/LedgerHQ/ledger-live/pull/2126) [`3b858335f4`](https://github.com/LedgerHQ/ledger-live/commit/3b858335f412ad6f10ce32148992b117df969182) Thanks [@juan-cortes](https://github.com/juan-cortes)! - Fix UI for Fallback Camera screen, import accounts/scan

* [#2227](https://github.com/LedgerHQ/ledger-live/pull/2227) [`7ed4cb7f10`](https://github.com/LedgerHQ/ledger-live/commit/7ed4cb7f109d8fe474050cad2567aa1e04100a6f) Thanks [@juan-cortes](https://github.com/juan-cortes)! - Improvements to the App state debugging tool

- [#1961](https://github.com/LedgerHQ/ledger-live/pull/1961) [`1aee1b0103`](https://github.com/LedgerHQ/ledger-live/commit/1aee1b01034f0c5ea90f0ff6aa0d28fc7be0b9f9) Thanks [@juan-cortes](https://github.com/juan-cortes)! - Remove isFirmwareUpdateVersionSupported logic from LLM

* [#2203](https://github.com/LedgerHQ/ledger-live/pull/2203) [`0b57f91c4e`](https://github.com/LedgerHQ/ledger-live/commit/0b57f91c4ed02cb8e22d6b55b07de6960f5b0a87) Thanks [@mcayuelas-ledger](https://github.com/mcayuelas-ledger)! - 'Terms of Use Update' pop-up issue in some languages

- [#2149](https://github.com/LedgerHQ/ledger-live/pull/2149) [`184f2fd00d`](https://github.com/LedgerHQ/ledger-live/commit/184f2fd00d98d6ab8a6b94ac16ef7b20651a55e4) Thanks [@juan-cortes](https://github.com/juan-cortes)! - Reworked the debug menu and inner tools

* [#2165](https://github.com/LedgerHQ/ledger-live/pull/2165) [`6ae49b03bc`](https://github.com/LedgerHQ/ledger-live/commit/6ae49b03bc5b9c4c262f81654d7f37a20d5ed287) Thanks [@thomasrogerlux](https://github.com/thomasrogerlux)! - Fix the back navigation when entering the error screen in the custom lockscreen flow

- [#2280](https://github.com/LedgerHQ/ledger-live/pull/2280) [`c469782e4b`](https://github.com/LedgerHQ/ledger-live/commit/c469782e4be0a284d4e7812a1946168e01a6a701) Thanks [@github-actions](https://github.com/apps/github-actions)! - Handle unseeded Stax error

* [#2071](https://github.com/LedgerHQ/ledger-live/pull/2071) [`cc3c591bdc`](https://github.com/LedgerHQ/ledger-live/commit/cc3c591bdcb31df5882210fa43928603c2bcb200) Thanks [@cgrellard-ledger](https://github.com/cgrellard-ledger)! - fix ratings modal close behavior

- [#2086](https://github.com/LedgerHQ/ledger-live/pull/2086) [`fabdfbddd5`](https://github.com/LedgerHQ/ledger-live/commit/fabdfbddd59bb17a61ee4a889178cce53dfabc24) Thanks [@lambertkevin](https://github.com/lambertkevin)! - Fix all cosmos delegation flow with an amount of 0

* [#2143](https://github.com/LedgerHQ/ledger-live/pull/2143) [`5fe65a6829`](https://github.com/LedgerHQ/ledger-live/commit/5fe65a6829fecf27391b51ffad71f62b431dc79c) Thanks [@ofreyssinet-ledger](https://github.com/ofreyssinet-ledger)! - Feature flags overriding persistency over app restarts + UX improvements (feature groups, banner, reset all)

- [#2150](https://github.com/LedgerHQ/ledger-live/pull/2150) [`e7c1eaa6a2`](https://github.com/LedgerHQ/ledger-live/commit/e7c1eaa6a24d36aa535df7a06f17c55858de5475) Thanks [@alexandremgo](https://github.com/alexandremgo)! - feat: handle locked device during genuine check and get latest available firmware update

* [#204](https://github.com/LedgerHQ/ledger-live/pull/204) [`41747ad079`](https://github.com/LedgerHQ/ledger-live/commit/41747ad0796201bacdfb6b95e4d4c43ebd9e4bd0) Thanks [@ggilchrist-ledger](https://github.com/ggilchrist-ledger)! - Bump Android target & compile SDK to API 32

- [#2089](https://github.com/LedgerHQ/ledger-live/pull/2089) [`301ac48e80`](https://github.com/LedgerHQ/ledger-live/commit/301ac48e80eac24a7c9430fee2bc341129c52e94) Thanks [@cjordan-ledger](https://github.com/cjordan-ledger)! - bugfix - llm - centers t&c link on swap confirmation modal

* [#1984](https://github.com/LedgerHQ/ledger-live/pull/1984) [`f1c15446da`](https://github.com/LedgerHQ/ledger-live/commit/f1c15446dabef05bb91dada8d8f53f9bc6474ba5) Thanks [@alexandremgo](https://github.com/alexandremgo)! - chore: BLE pairing flow as components

- [#1852](https://github.com/LedgerHQ/ledger-live/pull/1852) [`01c3025d3b`](https://github.com/LedgerHQ/ledger-live/commit/01c3025d3b742447388f92be66c7b17438168102) Thanks [@pierrelouis-c](https://github.com/pierrelouis-c)! - Add custom image deeplink

* [#2041](https://github.com/LedgerHQ/ledger-live/pull/2041) [`9189737e0b`](https://github.com/LedgerHQ/ledger-live/commit/9189737e0b137a6455f0fcd8739bf14be8d0a924) Thanks [@juan-cortes](https://github.com/juan-cortes)! - Fix blank screen when refused camera permissions on iOS scanning recipient for the send flow

- [#2157](https://github.com/LedgerHQ/ledger-live/pull/2157) [`55685e3fb7`](https://github.com/LedgerHQ/ledger-live/commit/55685e3fb77db9bde9b4c52f6f093cb32632ce44) Thanks [@juan-cortes](https://github.com/juan-cortes)! - Prevent crash with reference to nanoFTS in app data

* [#2058](https://github.com/LedgerHQ/ledger-live/pull/2058) [`aee5dd361f`](https://github.com/LedgerHQ/ledger-live/commit/aee5dd361fae6aacb8b7320107417185c90f9b8b) Thanks [@haammar-ledger](https://github.com/haammar-ledger)! - Add translation key

- [#2019](https://github.com/LedgerHQ/ledger-live/pull/2019) [`08b0445a5f`](https://github.com/LedgerHQ/ledger-live/commit/08b0445a5f8431042ddffe9abf01e1319d677ad8) Thanks [@lambertkevin](https://github.com/lambertkevin)! - Update Ethereum custom fees CSS for Ethereum

* [#2120](https://github.com/LedgerHQ/ledger-live/pull/2120) [`432e7fd7f9`](https://github.com/LedgerHQ/ledger-live/commit/432e7fd7f9cb229d9dfef47ceffcefeb94a5cb77) Thanks [@github-actions](https://github.com/apps/github-actions)! - Made the exported logs on LLM larger and configurable via ENV vars.

- [#2140](https://github.com/LedgerHQ/ledger-live/pull/2140) [`930c655cd5`](https://github.com/LedgerHQ/ledger-live/commit/930c655cd54c7bb9034ae8a81bf937a3ad6c7e6d) Thanks [@juan-cortes](https://github.com/juan-cortes)! - Refactor the last DeviceJob into a DeviceAction (device rename)

* [#2144](https://github.com/LedgerHQ/ledger-live/pull/2144) [`f6dc733dd4`](https://github.com/LedgerHQ/ledger-live/commit/f6dc733dd447856c7ff6dff2eeaceadd992a0efb) Thanks [@juan-cortes](https://github.com/juan-cortes)! - LLM - rename nano fts to stax

- [#2156](https://github.com/LedgerHQ/ledger-live/pull/2156) [`a078503879`](https://github.com/LedgerHQ/ledger-live/commit/a078503879b9c948439340c7cb6502d5b24e0460) Thanks [@juan-cortes](https://github.com/juan-cortes)! - 670pixel instead of 672 for custom lockscreen images

* [#2174](https://github.com/LedgerHQ/ledger-live/pull/2174) [`4208982cd9`](https://github.com/LedgerHQ/ledger-live/commit/4208982cd96f5e6b2ff9e5222e62279edf01fa95) Thanks [@chabroA](https://github.com/chabroA)! - Fix app crash in case requestAccount currencies array param contains non string values

- [#1802](https://github.com/LedgerHQ/ledger-live/pull/1802) [`b01f9f5c02`](https://github.com/LedgerHQ/ledger-live/commit/b01f9f5c02ef255738b557daba38c1d9f13ee8fe) Thanks [@LFBarreto](https://github.com/LFBarreto)! - LLM - Protect - Onboarding - add protect entry feature flagged

* [#2123](https://github.com/LedgerHQ/ledger-live/pull/2123) [`9b3984fb92`](https://github.com/LedgerHQ/ledger-live/commit/9b3984fb92dd5233dda6603b855c402bdfd8c6a9) Thanks [@cjordan-ledger](https://github.com/cjordan-ledger)! - Fetches CEX quotes with updated common SDK

- [#2128](https://github.com/LedgerHQ/ledger-live/pull/2128) [`98d787335b`](https://github.com/LedgerHQ/ledger-live/commit/98d787335bb62735448b325ff5decd34fef574a3) Thanks [@ofreyssinet-ledger](https://github.com/ofreyssinet-ledger)! - Fix broken scroll UI in MyLedger when "protectServicesMobile" is enabled

* [#2248](https://github.com/LedgerHQ/ledger-live/pull/2248) [`dc1c82be95`](https://github.com/LedgerHQ/ledger-live/commit/dc1c82be95005d0ec00aa849d69a9e77065ea128) Thanks [@Justkant](https://github.com/Justkant)! - fix(wallet-api): filter currencies families

* Updated dependencies [[`930c655cd5`](https://github.com/LedgerHQ/ledger-live/commit/930c655cd54c7bb9034ae8a81bf937a3ad6c7e6d), [`87826dce62`](https://github.com/LedgerHQ/ledger-live/commit/87826dce627602cef94cf4831c17251069b92076), [`9b3984fb92`](https://github.com/LedgerHQ/ledger-live/commit/9b3984fb92dd5233dda6603b855c402bdfd8c6a9), [`fc37600223`](https://github.com/LedgerHQ/ledger-live/commit/fc3760022341a90b51e4d836f38657ffef74040b), [`dc1c82be95`](https://github.com/LedgerHQ/ledger-live/commit/dc1c82be95005d0ec00aa849d69a9e77065ea128), [`7025af53de`](https://github.com/LedgerHQ/ledger-live/commit/7025af53dec8b4ec06cbf57e93515af2bca58645), [`3a267c1424`](https://github.com/LedgerHQ/ledger-live/commit/3a267c14241ebc9184490e7eb81b5d4bcc94b092), [`f9b6ff9d5a`](https://github.com/LedgerHQ/ledger-live/commit/f9b6ff9d5a61cd052855260fe94ac48ce54d41e8), [`8aca07c549`](https://github.com/LedgerHQ/ledger-live/commit/8aca07c54935a66163aa89af6e88854742383bea), [`ae891a166e`](https://github.com/LedgerHQ/ledger-live/commit/ae891a166e5de9947781af3630b1accca42da1a6), [`d4b01dc1b0`](https://github.com/LedgerHQ/ledger-live/commit/d4b01dc1b0f871726c517f9c6e0ebd84e64da2b7), [`7f0ac99dd9`](https://github.com/LedgerHQ/ledger-live/commit/7f0ac99dd9129c2e0833300a3055b90528669485), [`57e7afeff1`](https://github.com/LedgerHQ/ledger-live/commit/57e7afeff1035a89caa696449c6d62cf482fac72), [`3df451dafb`](https://github.com/LedgerHQ/ledger-live/commit/3df451dafb7233f5e3f897478aee22e89f6e5339), [`1f65abb76f`](https://github.com/LedgerHQ/ledger-live/commit/1f65abb76f1a36b428b5c33dd3ad6c58b4d96aa2), [`f4b14e0fcc`](https://github.com/LedgerHQ/ledger-live/commit/f4b14e0fccccfebaebb4782b75783b34e12710e4), [`b83ff5509c`](https://github.com/LedgerHQ/ledger-live/commit/b83ff5509cf7b66b39642d300b0d7ec5e8582ea7), [`3a267c1424`](https://github.com/LedgerHQ/ledger-live/commit/3a267c14241ebc9184490e7eb81b5d4bcc94b092), [`7733415c32`](https://github.com/LedgerHQ/ledger-live/commit/7733415c32a5838cb4e6a4735530d507ff6ac405), [`184f2fd00d`](https://github.com/LedgerHQ/ledger-live/commit/184f2fd00d98d6ab8a6b94ac16ef7b20651a55e4), [`fc444a8a17`](https://github.com/LedgerHQ/ledger-live/commit/fc444a8a172edf1a8bf8bea5c481ab33f70b7e6f), [`3574c62cb3`](https://github.com/LedgerHQ/ledger-live/commit/3574c62cb3fd61b29b6794b1c5b40b2836a671f7), [`cc3c591bdc`](https://github.com/LedgerHQ/ledger-live/commit/cc3c591bdcb31df5882210fa43928603c2bcb200), [`bcd7c9fd5b`](https://github.com/LedgerHQ/ledger-live/commit/bcd7c9fd5b2a1e2d1b661df6a2004fc201ae99bf), [`c469782e4b`](https://github.com/LedgerHQ/ledger-live/commit/c469782e4be0a284d4e7812a1946168e01a6a701), [`f6947ccc8f`](https://github.com/LedgerHQ/ledger-live/commit/f6947ccc8faceef656929e5fdde1fa6f52619efb), [`3a267c1424`](https://github.com/LedgerHQ/ledger-live/commit/3a267c14241ebc9184490e7eb81b5d4bcc94b092), [`3a267c1424`](https://github.com/LedgerHQ/ledger-live/commit/3a267c14241ebc9184490e7eb81b5d4bcc94b092), [`9a9c5d700c`](https://github.com/LedgerHQ/ledger-live/commit/9a9c5d700cb0231facd1d29df7024cd9bca5da9d), [`1aee1b0103`](https://github.com/LedgerHQ/ledger-live/commit/1aee1b01034f0c5ea90f0ff6aa0d28fc7be0b9f9), [`5cf73f5ce6`](https://github.com/LedgerHQ/ledger-live/commit/5cf73f5ce673bc1e9552ad46bcc7f25c40a92960), [`20c5c5e109`](https://github.com/LedgerHQ/ledger-live/commit/20c5c5e1099885173aaa5ea3199052044066ac98), [`e7c1eaa6a2`](https://github.com/LedgerHQ/ledger-live/commit/e7c1eaa6a24d36aa535df7a06f17c55858de5475), [`93bd602206`](https://github.com/LedgerHQ/ledger-live/commit/93bd602206137e10e5d5c8aa61d9b5aefef993ce), [`13078a0825`](https://github.com/LedgerHQ/ledger-live/commit/13078a08256e3d74eb89dd0be4f0dda57611b68c), [`5fe65a6829`](https://github.com/LedgerHQ/ledger-live/commit/5fe65a6829fecf27391b51ffad71f62b431dc79c), [`22f514abe1`](https://github.com/LedgerHQ/ledger-live/commit/22f514abe1def1c385262a4cd7519d922b633f10), [`e7c1eaa6a2`](https://github.com/LedgerHQ/ledger-live/commit/e7c1eaa6a24d36aa535df7a06f17c55858de5475)]:
  - @ledgerhq/live-common@27.11.0-next.0
  - @ledgerhq/native-ui@0.15.0-next.0
  - @ledgerhq/devices@7.0.7-next.0
  - @ledgerhq/react-native-hw-transport-ble@6.28.0-next.0
  - @ledgerhq/errors@6.12.3-next.0
  - @ledgerhq/types-devices@6.22.4-next.0
  - @ledgerhq/types-live@6.28.1-next.0
  - @ledgerhq/hw-transport@6.27.10-next.0
  - @ledgerhq/react-native-hid@6.28.12-next.0
  - @ledgerhq/hw-transport-http@6.27.10-next.0

## 3.12.0

### Minor Changes

- [#1831](https://github.com/LedgerHQ/ledger-live/pull/1831) [`8ac70e5cca`](https://github.com/LedgerHQ/ledger-live/commit/8ac70e5ccab58159c646f23694c1da13ebc00248) Thanks [@cgrellard-ledger](https://github.com/cgrellard-ledger)! - The Carousel section of the wallet page has been replaced by Braze Content Cards which allows us to add or remove them remotely. We also added Content Cards on the Asset page

* [#1817](https://github.com/LedgerHQ/ledger-live/pull/1817) [`57b82ad735`](https://github.com/LedgerHQ/ledger-live/commit/57b82ad7350c6368b2d6a731d7b1c52b759516b0) Thanks [@sarneijim](https://github.com/sarneijim)! - CIC swap integration

- [#1775](https://github.com/LedgerHQ/ledger-live/pull/1775) [`d10c727430`](https://github.com/LedgerHQ/ledger-live/commit/d10c727430ffece743bbb7e703aaff61f97dacc1) Thanks [@nparigi-ledger](https://github.com/nparigi-ledger)! - Add NFT Gallery

* [#1774](https://github.com/LedgerHQ/ledger-live/pull/1774) [`033cfa3611`](https://github.com/LedgerHQ/ledger-live/commit/033cfa3611cb2ee17a71b152fc21475379229055) Thanks [@thomasrogerlux](https://github.com/thomasrogerlux)! - Update the custom image flow to include previews and default processing shortcuts

- [#1983](https://github.com/LedgerHQ/ledger-live/pull/1983) [`6eb5e8277c`](https://github.com/LedgerHQ/ledger-live/commit/6eb5e8277cc8a5b4c42293a981952e37fac39682) Thanks [@henrily-ledger](https://github.com/henrily-ledger)! - Revert mobile usemax key to original

* [#1962](https://github.com/LedgerHQ/ledger-live/pull/1962) [`d96bcf101d`](https://github.com/LedgerHQ/ledger-live/commit/d96bcf101d5f023fd75e8ee6e0bcaebc83cad07d) Thanks [@henrily-ledger](https://github.com/henrily-ledger)! - add more explicit error for tron trc20

- [#1746](https://github.com/LedgerHQ/ledger-live/pull/1746) [`b7107fad4d`](https://github.com/LedgerHQ/ledger-live/commit/b7107fad4d62e60377d015e5591728121c64bb38) Thanks [@thomasrogerlux](https://github.com/thomasrogerlux)! - Allow custom images to be sourced from an NFT from the users' gallery

* [#1911](https://github.com/LedgerHQ/ledger-live/pull/1911) [`5000d826fb`](https://github.com/LedgerHQ/ledger-live/commit/5000d826fb8bd38e729489ece2c36240a6a69091) Thanks [@grsoares21](https://github.com/grsoares21)! - Auto-select the last connected device for CLS if it is a Nano FTS

### Patch Changes

- [#1859](https://github.com/LedgerHQ/ledger-live/pull/1859) [`a6693e4f69`](https://github.com/LedgerHQ/ledger-live/commit/a6693e4f699a694d555a35e807a2fdbaab0d0d94) Thanks [@juan-cortes](https://github.com/juan-cortes)! - Fix debug http transport screen

* [#1904](https://github.com/LedgerHQ/ledger-live/pull/1904) [`159b3f8b05`](https://github.com/LedgerHQ/ledger-live/commit/159b3f8b054b9d2715e36db68e68c0eaec66c270) Thanks [@ofreyssinet-ledger](https://github.com/ofreyssinet-ledger)! - Fix rendering crash in new device selection screen

- [#1801](https://github.com/LedgerHQ/ledger-live/pull/1801) [`c2663f2f05`](https://github.com/LedgerHQ/ledger-live/commit/c2663f2f05b027f20ea5e9e80ee00111bf204ecb) Thanks [@ofreyssinet-ledger](https://github.com/ofreyssinet-ledger)! - Feature flag settings: fixed an annoying UI issue when the keyboard is opened. The info box at the bottom would cover most of the screen, making it very unpractical to search/add flags.

* [#1809](https://github.com/LedgerHQ/ledger-live/pull/1809) [`682342a210`](https://github.com/LedgerHQ/ledger-live/commit/682342a2106e841890140c5f6bd4a2df7cefcee8) Thanks [@ofreyssinet-ledger](https://github.com/ofreyssinet-ledger)! - Fix Podfile to disable signing on pods

- [#1801](https://github.com/LedgerHQ/ledger-live/pull/1801) [`c2663f2f05`](https://github.com/LedgerHQ/ledger-live/commit/c2663f2f05b027f20ea5e9e80ee00111bf204ecb) Thanks [@ofreyssinet-ledger](https://github.com/ofreyssinet-ledger)! - Adding a flag that allows to easily know which Firebase project/environment is targeted (for that the flag needs to be configured appropriately on the Firebase project, for now this is done for all our existing Firebase projects.). Also adding a UI element to easily visualize this in the Feature Flag settings.

* [#1741](https://github.com/LedgerHQ/ledger-live/pull/1741) [`77056e3692`](https://github.com/LedgerHQ/ledger-live/commit/77056e369256112188c183823a2c3fabfea2cba8) Thanks [@alexandremgo](https://github.com/alexandremgo)! - Fix for locked device error

- [#1975](https://github.com/LedgerHQ/ledger-live/pull/1975) [`ac8bdb8dcf`](https://github.com/LedgerHQ/ledger-live/commit/ac8bdb8dcf19103eea0b881930eef43aacc4e5e7) Thanks [@ofreyssinet-ledger](https://github.com/ofreyssinet-ledger)! - Device actions: remove unnecessary padding & replace huge text by smaller text

* [#1759](https://github.com/LedgerHQ/ledger-live/pull/1759) [`77622be003`](https://github.com/LedgerHQ/ledger-live/commit/77622be0033cb7af6ac1284b302ac62e4825652b) Thanks [@ofreyssinet-ledger](https://github.com/ofreyssinet-ledger)! - Integration of storyly-react-native library

- [#1834](https://github.com/LedgerHQ/ledger-live/pull/1834) [`c5bd929921`](https://github.com/LedgerHQ/ledger-live/commit/c5bd929921661469b86374a4fa72e9df575d4d08) Thanks [@pierrelouis-c](https://github.com/pierrelouis-c)! - Redirection CLS from MyLedger

* [#1759](https://github.com/LedgerHQ/ledger-live/pull/1759) [`77622be003`](https://github.com/LedgerHQ/ledger-live/commit/77622be0033cb7af6ac1284b302ac62e4825652b) Thanks [@ofreyssinet-ledger](https://github.com/ofreyssinet-ledger)! - Integration of a storyly story in the sync onboarding step "secret recovery phrase"

- [#1779](https://github.com/LedgerHQ/ledger-live/pull/1779) [`856f49374e`](https://github.com/LedgerHQ/ledger-live/commit/856f49374ec9b49f005676e270acdb81b78879c8) Thanks [@juan-cortes](https://github.com/juan-cortes)! - Introduce debug screen for custom image backup

* [#1803](https://github.com/LedgerHQ/ledger-live/pull/1803) [`5f71360167`](https://github.com/LedgerHQ/ledger-live/commit/5f71360167f820446fd5f56132e887767aca9905) Thanks [@ofreyssinet-ledger](https://github.com/ofreyssinet-ledger)! - Fix crash at the install apps step of the synchronous onboarding

- [#1803](https://github.com/LedgerHQ/ledger-live/pull/1803) [`5f71360167`](https://github.com/LedgerHQ/ledger-live/commit/5f71360167f820446fd5f56132e887767aca9905) Thanks [@ofreyssinet-ledger](https://github.com/ofreyssinet-ledger)! - Add a way to activate multiple Feature Flags at once

* [#1833](https://github.com/LedgerHQ/ledger-live/pull/1833) [`447353c463`](https://github.com/LedgerHQ/ledger-live/commit/447353c463caebb94f28775cd24c279a6e463a05) Thanks [@ofreyssinet-ledger](https://github.com/ofreyssinet-ledger)! - Android: use StagingRelease buildType for :apk and :apk_local builds

- [#1985](https://github.com/LedgerHQ/ledger-live/pull/1985) [`f268bf4bda`](https://github.com/LedgerHQ/ledger-live/commit/f268bf4bdaf3d3c16ae8f3c06fb202999c5e9491) Thanks [@mcayuelas-ledger](https://github.com/mcayuelas-ledger)! - Improve Analytics for NFT Gallery

* [#1871](https://github.com/LedgerHQ/ledger-live/pull/1871) [`ff5cb2cb11`](https://github.com/LedgerHQ/ledger-live/commit/ff5cb2cb11a2dcac0f2a65bf3ae4efac512cfe71) Thanks [@juan-cortes](https://github.com/juan-cortes)! - Enabled BLE background capabilities again

- [#1759](https://github.com/LedgerHQ/ledger-live/pull/1759) [`77622be003`](https://github.com/LedgerHQ/ledger-live/commit/77622be0033cb7af6ac1284b302ac62e4825652b) Thanks [@ofreyssinet-ledger](https://github.com/ofreyssinet-ledger)! - Implementation of a debug screen for storyly stories

* [#2009](https://github.com/LedgerHQ/ledger-live/pull/2009) [`ef13f615d6`](https://github.com/LedgerHQ/ledger-live/commit/ef13f615d663a7d2e37ad70e46ebe5d826d99c09) Thanks [@gre](https://github.com/gre)! - Solve crash when entering token receive flow

- [#1809](https://github.com/LedgerHQ/ledger-live/pull/1809) [`682342a210`](https://github.com/LedgerHQ/ledger-live/commit/682342a2106e841890140c5f6bd4a2df7cefcee8) Thanks [@ofreyssinet-ledger](https://github.com/ofreyssinet-ledger)! - Fix sync onboarding logic when "install set of apps" step is disabled via feature flag.

* [#1840](https://github.com/LedgerHQ/ledger-live/pull/1840) [`601c35ff2e`](https://github.com/LedgerHQ/ledger-live/commit/601c35ff2e9905c1d7869f531d85898436e2e86d) Thanks [@alexandremgo](https://github.com/alexandremgo)! - Fix: improvement on BLE scanning and polling mechanism

- [#1812](https://github.com/LedgerHQ/ledger-live/pull/1812) [`f94772354e`](https://github.com/LedgerHQ/ledger-live/commit/f94772354e18e84dfee20fbb5260f543a1b302b0) Thanks [@cgrellard-ledger](https://github.com/cgrellard-ledger)! - The push notifications feature flag's key has been modified

* [#1827](https://github.com/LedgerHQ/ledger-live/pull/1827) [`04013a766a`](https://github.com/LedgerHQ/ledger-live/commit/04013a766ae0b1e872a84ebfc8f5a28602a2ee11) Thanks [@juan-cortes](https://github.com/juan-cortes)! - Fix navigation lock bug after (un)installing apps, top arrow

- [#1956](https://github.com/LedgerHQ/ledger-live/pull/1956) [`587853bb30`](https://github.com/LedgerHQ/ledger-live/commit/587853bb30232efb0ff9e5b112969b6293a35ad6) Thanks [@sarneijim](https://github.com/sarneijim)! - Fix support link llm

- Updated dependencies [[`627b46b58e`](https://github.com/LedgerHQ/ledger-live/commit/627b46b58ed83970c69d621303af7a3a7e51850b), [`ff5cb2cb11`](https://github.com/LedgerHQ/ledger-live/commit/ff5cb2cb11a2dcac0f2a65bf3ae4efac512cfe71), [`eef8038f61`](https://github.com/LedgerHQ/ledger-live/commit/eef8038f611820efffd3b4834e124be0c29acd39), [`ff5cb2cb11`](https://github.com/LedgerHQ/ledger-live/commit/ff5cb2cb11a2dcac0f2a65bf3ae4efac512cfe71), [`a00544e8de`](https://github.com/LedgerHQ/ledger-live/commit/a00544e8de135285609e9aabc2d4ca354f8ebc2a), [`f29d3d9384`](https://github.com/LedgerHQ/ledger-live/commit/f29d3d9384f57c99c228749673d4f5d840b4bf06), [`8ac70e5cca`](https://github.com/LedgerHQ/ledger-live/commit/8ac70e5ccab58159c646f23694c1da13ebc00248), [`720dc1f58a`](https://github.com/LedgerHQ/ledger-live/commit/720dc1f58a6cea9c8a933139ff94a1d9f1b98129), [`720dc1f58a`](https://github.com/LedgerHQ/ledger-live/commit/720dc1f58a6cea9c8a933139ff94a1d9f1b98129), [`2aa8cc9c33`](https://github.com/LedgerHQ/ledger-live/commit/2aa8cc9c339ce8c9677b24e70218cc45847d799b)]:
  - @ledgerhq/react-native-hw-transport-ble@6.27.11
  - @ledgerhq/live-common@27.9.0
  - @ledgerhq/native-ui@0.13.0
  - @ledgerhq/types-live@6.27.1

## 3.12.0-next.2

### Patch Changes

- [#2009](https://github.com/LedgerHQ/ledger-live/pull/2009) [`ef13f615d6`](https://github.com/LedgerHQ/ledger-live/commit/ef13f615d663a7d2e37ad70e46ebe5d826d99c09) Thanks [@gre](https://github.com/gre)! - Solve crash when entering token receive flow

## 3.12.0-next.1

### Patch Changes

- Updated dependencies [[`627b46b58e`](https://github.com/LedgerHQ/ledger-live/commit/627b46b58ed83970c69d621303af7a3a7e51850b)]:
  - @ledgerhq/react-native-hw-transport-ble@6.27.11-next.1

## 3.12.0-next.0

### Minor Changes

- [#1831](https://github.com/LedgerHQ/ledger-live/pull/1831) [`8ac70e5cca`](https://github.com/LedgerHQ/ledger-live/commit/8ac70e5ccab58159c646f23694c1da13ebc00248) Thanks [@cgrellard-ledger](https://github.com/cgrellard-ledger)! - The Carousel section of the wallet page has been replaced by Braze Content Cards which allows us to add or remove them remotely. We also added Content Cards on the Asset page

* [#1817](https://github.com/LedgerHQ/ledger-live/pull/1817) [`57b82ad735`](https://github.com/LedgerHQ/ledger-live/commit/57b82ad7350c6368b2d6a731d7b1c52b759516b0) Thanks [@sarneijim](https://github.com/sarneijim)! - CIC swap integration

- [#1775](https://github.com/LedgerHQ/ledger-live/pull/1775) [`d10c727430`](https://github.com/LedgerHQ/ledger-live/commit/d10c727430ffece743bbb7e703aaff61f97dacc1) Thanks [@nparigi-ledger](https://github.com/nparigi-ledger)! - Add NFT Gallery

* [#1774](https://github.com/LedgerHQ/ledger-live/pull/1774) [`033cfa3611`](https://github.com/LedgerHQ/ledger-live/commit/033cfa3611cb2ee17a71b152fc21475379229055) Thanks [@thomasrogerlux](https://github.com/thomasrogerlux)! - Update the custom image flow to include previews and default processing shortcuts

- [#1983](https://github.com/LedgerHQ/ledger-live/pull/1983) [`6eb5e8277c`](https://github.com/LedgerHQ/ledger-live/commit/6eb5e8277cc8a5b4c42293a981952e37fac39682) Thanks [@henrily-ledger](https://github.com/henrily-ledger)! - Revert mobile usemax key to original

* [#1962](https://github.com/LedgerHQ/ledger-live/pull/1962) [`d96bcf101d`](https://github.com/LedgerHQ/ledger-live/commit/d96bcf101d5f023fd75e8ee6e0bcaebc83cad07d) Thanks [@henrily-ledger](https://github.com/henrily-ledger)! - add more explicit error for tron trc20

- [#1746](https://github.com/LedgerHQ/ledger-live/pull/1746) [`b7107fad4d`](https://github.com/LedgerHQ/ledger-live/commit/b7107fad4d62e60377d015e5591728121c64bb38) Thanks [@thomasrogerlux](https://github.com/thomasrogerlux)! - Allow custom images to be sourced from an NFT from the users' gallery

* [#1911](https://github.com/LedgerHQ/ledger-live/pull/1911) [`5000d826fb`](https://github.com/LedgerHQ/ledger-live/commit/5000d826fb8bd38e729489ece2c36240a6a69091) Thanks [@grsoares21](https://github.com/grsoares21)! - Auto-select the last connected device for CLS if it is a Nano FTS

### Patch Changes

- [#1859](https://github.com/LedgerHQ/ledger-live/pull/1859) [`a6693e4f69`](https://github.com/LedgerHQ/ledger-live/commit/a6693e4f699a694d555a35e807a2fdbaab0d0d94) Thanks [@juan-cortes](https://github.com/juan-cortes)! - Fix debug http transport screen

* [#1904](https://github.com/LedgerHQ/ledger-live/pull/1904) [`159b3f8b05`](https://github.com/LedgerHQ/ledger-live/commit/159b3f8b054b9d2715e36db68e68c0eaec66c270) Thanks [@ofreyssinet-ledger](https://github.com/ofreyssinet-ledger)! - Fix rendering crash in new device selection screen

- [#1801](https://github.com/LedgerHQ/ledger-live/pull/1801) [`c2663f2f05`](https://github.com/LedgerHQ/ledger-live/commit/c2663f2f05b027f20ea5e9e80ee00111bf204ecb) Thanks [@ofreyssinet-ledger](https://github.com/ofreyssinet-ledger)! - Feature flag settings: fixed an annoying UI issue when the keyboard is opened. The info box at the bottom would cover most of the screen, making it very unpractical to search/add flags.

* [#1809](https://github.com/LedgerHQ/ledger-live/pull/1809) [`682342a210`](https://github.com/LedgerHQ/ledger-live/commit/682342a2106e841890140c5f6bd4a2df7cefcee8) Thanks [@ofreyssinet-ledger](https://github.com/ofreyssinet-ledger)! - Fix Podfile to disable signing on pods

- [#1801](https://github.com/LedgerHQ/ledger-live/pull/1801) [`c2663f2f05`](https://github.com/LedgerHQ/ledger-live/commit/c2663f2f05b027f20ea5e9e80ee00111bf204ecb) Thanks [@ofreyssinet-ledger](https://github.com/ofreyssinet-ledger)! - Adding a flag that allows to easily know which Firebase project/environment is targeted (for that the flag needs to be configured appropriately on the Firebase project, for now this is done for all our existing Firebase projects.). Also adding a UI element to easily visualize this in the Feature Flag settings.

* [#1741](https://github.com/LedgerHQ/ledger-live/pull/1741) [`77056e3692`](https://github.com/LedgerHQ/ledger-live/commit/77056e369256112188c183823a2c3fabfea2cba8) Thanks [@alexandremgo](https://github.com/alexandremgo)! - Fix for locked device error

- [#1975](https://github.com/LedgerHQ/ledger-live/pull/1975) [`ac8bdb8dcf`](https://github.com/LedgerHQ/ledger-live/commit/ac8bdb8dcf19103eea0b881930eef43aacc4e5e7) Thanks [@ofreyssinet-ledger](https://github.com/ofreyssinet-ledger)! - Device actions: remove unnecessary padding & replace huge text by smaller text

* [#1759](https://github.com/LedgerHQ/ledger-live/pull/1759) [`77622be003`](https://github.com/LedgerHQ/ledger-live/commit/77622be0033cb7af6ac1284b302ac62e4825652b) Thanks [@ofreyssinet-ledger](https://github.com/ofreyssinet-ledger)! - Integration of storyly-react-native library

- [#1834](https://github.com/LedgerHQ/ledger-live/pull/1834) [`c5bd929921`](https://github.com/LedgerHQ/ledger-live/commit/c5bd929921661469b86374a4fa72e9df575d4d08) Thanks [@pierrelouis-c](https://github.com/pierrelouis-c)! - Redirection CLS from MyLedger

* [#1759](https://github.com/LedgerHQ/ledger-live/pull/1759) [`77622be003`](https://github.com/LedgerHQ/ledger-live/commit/77622be0033cb7af6ac1284b302ac62e4825652b) Thanks [@ofreyssinet-ledger](https://github.com/ofreyssinet-ledger)! - Integration of a storyly story in the sync onboarding step "secret recovery phrase"

- [#1779](https://github.com/LedgerHQ/ledger-live/pull/1779) [`856f49374e`](https://github.com/LedgerHQ/ledger-live/commit/856f49374ec9b49f005676e270acdb81b78879c8) Thanks [@juan-cortes](https://github.com/juan-cortes)! - Introduce debug screen for custom image backup

* [#1803](https://github.com/LedgerHQ/ledger-live/pull/1803) [`5f71360167`](https://github.com/LedgerHQ/ledger-live/commit/5f71360167f820446fd5f56132e887767aca9905) Thanks [@ofreyssinet-ledger](https://github.com/ofreyssinet-ledger)! - Fix crash at the install apps step of the synchronous onboarding

- [#1803](https://github.com/LedgerHQ/ledger-live/pull/1803) [`5f71360167`](https://github.com/LedgerHQ/ledger-live/commit/5f71360167f820446fd5f56132e887767aca9905) Thanks [@ofreyssinet-ledger](https://github.com/ofreyssinet-ledger)! - Add a way to activate multiple Feature Flags at once

* [#1833](https://github.com/LedgerHQ/ledger-live/pull/1833) [`447353c463`](https://github.com/LedgerHQ/ledger-live/commit/447353c463caebb94f28775cd24c279a6e463a05) Thanks [@ofreyssinet-ledger](https://github.com/ofreyssinet-ledger)! - Android: use StagingRelease buildType for :apk and :apk_local builds

- [#1985](https://github.com/LedgerHQ/ledger-live/pull/1985) [`f268bf4bda`](https://github.com/LedgerHQ/ledger-live/commit/f268bf4bdaf3d3c16ae8f3c06fb202999c5e9491) Thanks [@mcayuelas-ledger](https://github.com/mcayuelas-ledger)! - Improve Analytics for NFT Gallery

* [#1871](https://github.com/LedgerHQ/ledger-live/pull/1871) [`ff5cb2cb11`](https://github.com/LedgerHQ/ledger-live/commit/ff5cb2cb11a2dcac0f2a65bf3ae4efac512cfe71) Thanks [@juan-cortes](https://github.com/juan-cortes)! - Enabled BLE background capabilities again

- [#1759](https://github.com/LedgerHQ/ledger-live/pull/1759) [`77622be003`](https://github.com/LedgerHQ/ledger-live/commit/77622be0033cb7af6ac1284b302ac62e4825652b) Thanks [@ofreyssinet-ledger](https://github.com/ofreyssinet-ledger)! - Implementation of a debug screen for storyly stories

* [#1809](https://github.com/LedgerHQ/ledger-live/pull/1809) [`682342a210`](https://github.com/LedgerHQ/ledger-live/commit/682342a2106e841890140c5f6bd4a2df7cefcee8) Thanks [@ofreyssinet-ledger](https://github.com/ofreyssinet-ledger)! - Fix sync onboarding logic when "install set of apps" step is disabled via feature flag.

- [#1840](https://github.com/LedgerHQ/ledger-live/pull/1840) [`601c35ff2e`](https://github.com/LedgerHQ/ledger-live/commit/601c35ff2e9905c1d7869f531d85898436e2e86d) Thanks [@alexandremgo](https://github.com/alexandremgo)! - Fix: improvement on BLE scanning and polling mechanism

* [#1812](https://github.com/LedgerHQ/ledger-live/pull/1812) [`f94772354e`](https://github.com/LedgerHQ/ledger-live/commit/f94772354e18e84dfee20fbb5260f543a1b302b0) Thanks [@cgrellard-ledger](https://github.com/cgrellard-ledger)! - The push notifications feature flag's key has been modified

- [#1827](https://github.com/LedgerHQ/ledger-live/pull/1827) [`04013a766a`](https://github.com/LedgerHQ/ledger-live/commit/04013a766ae0b1e872a84ebfc8f5a28602a2ee11) Thanks [@juan-cortes](https://github.com/juan-cortes)! - Fix navigation lock bug after (un)installing apps, top arrow

* [#1956](https://github.com/LedgerHQ/ledger-live/pull/1956) [`587853bb30`](https://github.com/LedgerHQ/ledger-live/commit/587853bb30232efb0ff9e5b112969b6293a35ad6) Thanks [@sarneijim](https://github.com/sarneijim)! - Fix support link llm

* Updated dependencies [[`ff5cb2cb11`](https://github.com/LedgerHQ/ledger-live/commit/ff5cb2cb11a2dcac0f2a65bf3ae4efac512cfe71), [`eef8038f61`](https://github.com/LedgerHQ/ledger-live/commit/eef8038f611820efffd3b4834e124be0c29acd39), [`ff5cb2cb11`](https://github.com/LedgerHQ/ledger-live/commit/ff5cb2cb11a2dcac0f2a65bf3ae4efac512cfe71), [`a00544e8de`](https://github.com/LedgerHQ/ledger-live/commit/a00544e8de135285609e9aabc2d4ca354f8ebc2a), [`f29d3d9384`](https://github.com/LedgerHQ/ledger-live/commit/f29d3d9384f57c99c228749673d4f5d840b4bf06), [`8ac70e5cca`](https://github.com/LedgerHQ/ledger-live/commit/8ac70e5ccab58159c646f23694c1da13ebc00248), [`720dc1f58a`](https://github.com/LedgerHQ/ledger-live/commit/720dc1f58a6cea9c8a933139ff94a1d9f1b98129), [`720dc1f58a`](https://github.com/LedgerHQ/ledger-live/commit/720dc1f58a6cea9c8a933139ff94a1d9f1b98129), [`2aa8cc9c33`](https://github.com/LedgerHQ/ledger-live/commit/2aa8cc9c339ce8c9677b24e70218cc45847d799b)]:
  - @ledgerhq/live-common@27.9.0-next.0
  - @ledgerhq/react-native-hw-transport-ble@6.27.11-next.0
  - @ledgerhq/native-ui@0.13.0-next.0
  - @ledgerhq/types-live@6.27.1-next.0

## 3.11.2

### Patch Changes

- Updated dependencies [[`bdf55e0411`](https://github.com/LedgerHQ/ledger-live/commit/bdf55e0411d46c0bf68d42b7f96b75d49ba81a67)]:
  - @ledgerhq/live-common@27.7.2

## 3.11.2-hotfix.0

### Patch Changes

- Updated dependencies [[`bdf55e0411`](https://github.com/LedgerHQ/ledger-live/commit/bdf55e0411d46c0bf68d42b7f96b75d49ba81a67)]:
  - @ledgerhq/live-common@27.7.2-hotfix.0

## 3.11.1

### Patch Changes

- Updated dependencies [[`f7aa25417a`](https://github.com/LedgerHQ/ledger-live/commit/f7aa25417a953a6e4768e0b5d500cab566369a0a), [`e3a796b0a0`](https://github.com/LedgerHQ/ledger-live/commit/e3a796b0a021b19ff01061a019657cea26cc46de)]:
  - @ledgerhq/live-common@27.7.1

## 3.11.1-hotfix.1

### Patch Changes

- Updated dependencies [[`e3a796b0a0`](https://github.com/LedgerHQ/ledger-live/commit/e3a796b0a021b19ff01061a019657cea26cc46de)]:
  - @ledgerhq/live-common@27.7.1-hotfix.1

## 3.11.1-hotfix.0

### Patch Changes

- Updated dependencies [[`f7aa25417a`](https://github.com/LedgerHQ/ledger-live/commit/f7aa25417a953a6e4768e0b5d500cab566369a0a)]:
  - @ledgerhq/live-common@27.7.1-hotfix.0

## 3.11.0

### Minor Changes

- [#1842](https://github.com/LedgerHQ/ledger-live/pull/1842) [`32633f700a`](https://github.com/LedgerHQ/ledger-live/commit/32633f700ae4be9ede37c4bef3ed228c0ffc87be) Thanks [@henrily-ledger](https://github.com/henrily-ledger)! - Fix redelegation cosmos previous screen bug

* [#1757](https://github.com/LedgerHQ/ledger-live/pull/1757) [`aec68cca70`](https://github.com/LedgerHQ/ledger-live/commit/aec68cca70194f7890a09dca62a737046af13305) Thanks [@henrily-ledger](https://github.com/henrily-ledger)! - disable nft on ios with feature flag

- [#1211](https://github.com/LedgerHQ/ledger-live/pull/1211) [`32c8df8f47`](https://github.com/LedgerHQ/ledger-live/commit/32c8df8f47644278ee44e9db623af864d57ad61c) Thanks [@lambertkevin](https://github.com/lambertkevin)! - New UI parsing for signMessage flow, supporting EIP712 filtering

* [#1662](https://github.com/LedgerHQ/ledger-live/pull/1662) [`4ad6155953`](https://github.com/LedgerHQ/ledger-live/commit/4ad615595392f5ef806cbd21f0be1b30d3ae73c6) Thanks [@lambertkevin](https://github.com/lambertkevin)! - EIP1559 support for Ethereum transactions

- [#1455](https://github.com/LedgerHQ/ledger-live/pull/1455) [`61240d25a1`](https://github.com/LedgerHQ/ledger-live/commit/61240d25a13cea07b08ee09fa76f31127928a8c6) Thanks [@thomasrogerlux](https://github.com/thomasrogerlux)! - Add deeplink to open the sync onboarding flow

* [#1288](https://github.com/LedgerHQ/ledger-live/pull/1288) [`f5f4db47d2`](https://github.com/LedgerHQ/ledger-live/commit/f5f4db47d214bc30390b7be91d3bab4814c5fb45) Thanks [@henrily-ledger](https://github.com/henrily-ledger)! - Dynamic cal for erc20

- [#1667](https://github.com/LedgerHQ/ledger-live/pull/1667) [`654253f1a1`](https://github.com/LedgerHQ/ledger-live/commit/654253f1a17dfc09037a1ec8f25c6eae8c0081af) Thanks [@thomasrogerlux](https://github.com/thomasrogerlux)! - Add install set of apps step in sync onboarding

* [#1467](https://github.com/LedgerHQ/ledger-live/pull/1467) [`7556612769`](https://github.com/LedgerHQ/ledger-live/commit/7556612769ba0a41c1dd903da25e74262e883358) Thanks [@cgrellard-ledger](https://github.com/cgrellard-ledger)! - Braze Integration added to add push notifications and content cards to LLM

### Patch Changes

- [#1728](https://github.com/LedgerHQ/ledger-live/pull/1728) [`135838d354`](https://github.com/LedgerHQ/ledger-live/commit/135838d35439aae1565959ead31944f7a5c7a6fa) Thanks [@ofreyssinet-ledger](https://github.com/ofreyssinet-ledger)! - Migrate from expo-image-picker to react-native-image-picker to kill a JCenter dependency

* [#1639](https://github.com/LedgerHQ/ledger-live/pull/1639) [`4ebe39596e`](https://github.com/LedgerHQ/ledger-live/commit/4ebe39596e23662e878395d16282d003db745b57) Thanks [@mlegall-ledger](https://github.com/mlegall-ledger)! - Replaced a deprecated biometrics lib by a newer one

- [#1720](https://github.com/LedgerHQ/ledger-live/pull/1720) [`25a4e5caac`](https://github.com/LedgerHQ/ledger-live/commit/25a4e5caac0230c6e08aac262ad37a55218b659d) Thanks [@ofreyssinet-ledger](https://github.com/ofreyssinet-ledger)! - New device selection screen: Buy Ledger button direct redirection

* [#1806](https://github.com/LedgerHQ/ledger-live/pull/1806) [`cf9fde64bc`](https://github.com/LedgerHQ/ledger-live/commit/cf9fde64bca7f3265c354a3fddfdbce7b89949cd) Thanks [@github-actions](https://github.com/apps/github-actions)! - removing duplicated permissions from merged manifest

- [#1663](https://github.com/LedgerHQ/ledger-live/pull/1663) [`a141256f0f`](https://github.com/LedgerHQ/ledger-live/commit/a141256f0f4fff91fb811eaf081f7138f91ff251) Thanks [@lvndry](https://github.com/lvndry)! - When removing a token from the list of hidden tokens, it will be redisplayed in the app'

* [#1763](https://github.com/LedgerHQ/ledger-live/pull/1763) [`4cc023d011`](https://github.com/LedgerHQ/ledger-live/commit/4cc023d0112e9b0629d883ba5e15b216a64ea3a1) Thanks [@cgrellard-ledger](https://github.com/cgrellard-ledger)! - react-native updated from version 0.68.2 to version 0.68.5 to fix android builds

- [#1720](https://github.com/LedgerHQ/ledger-live/pull/1720) [`25a4e5caac`](https://github.com/LedgerHQ/ledger-live/commit/25a4e5caac0230c6e08aac262ad37a55218b659d) Thanks [@ofreyssinet-ledger](https://github.com/ofreyssinet-ledger)! - New device selection screen: invert 2 options "Connect an existing Ledger" and "Set up a new Ledger"

* [#1720](https://github.com/LedgerHQ/ledger-live/pull/1720) [`25a4e5caac`](https://github.com/LedgerHQ/ledger-live/commit/25a4e5caac0230c6e08aac262ad37a55218b659d) Thanks [@ofreyssinet-ledger](https://github.com/ofreyssinet-ledger)! - New device selection screen: pixel polish

- [#1720](https://github.com/LedgerHQ/ledger-live/pull/1720) [`25a4e5caac`](https://github.com/LedgerHQ/ledger-live/commit/25a4e5caac0230c6e08aac262ad37a55218b659d) Thanks [@ofreyssinet-ledger](https://github.com/ofreyssinet-ledger)! - New device selection screen: change banner wording

* [#1870](https://github.com/LedgerHQ/ledger-live/pull/1870) [`984e4a7130`](https://github.com/LedgerHQ/ledger-live/commit/984e4a7130ccdebee2c2c3fa725e81040053ed18) Thanks [@cgrellard-ledger](https://github.com/cgrellard-ledger)! - Every notifications categories are enabled by default even when updating LL to 3.11

- [#1750](https://github.com/LedgerHQ/ledger-live/pull/1750) [`1617b46f24`](https://github.com/LedgerHQ/ledger-live/commit/1617b46f24001762c94c471610257f457b485e66) Thanks [@pierrelouis-c](https://github.com/pierrelouis-c)! - OTG Banner for Android on Device Selection

* [#1141](https://github.com/LedgerHQ/ledger-live/pull/1141) [`24ea9cd15f`](https://github.com/LedgerHQ/ledger-live/commit/24ea9cd15f92d5a2c74c4b936bacb89d5d4d36fd) Thanks [@valpinkman](https://github.com/valpinkman)! - Fixed all typescript/eslint errors/warnings.

- [#1320](https://github.com/LedgerHQ/ledger-live/pull/1320) [`bc892dc3ef`](https://github.com/LedgerHQ/ledger-live/commit/bc892dc3ef0671c049c650bf05e71c254e688bf7) Thanks [@mcayuelas-ledger](https://github.com/mcayuelas-ledger)! - Add account flow: Testnet currencies shouldn't be available by default

* [#1818](https://github.com/LedgerHQ/ledger-live/pull/1818) [`9d811641ae`](https://github.com/LedgerHQ/ledger-live/commit/9d811641ae0224df7592021d22ca41107ab905e6) Thanks [@ofreyssinet-ledger](https://github.com/ofreyssinet-ledger)! - Bump Android target & compile SDK to API 32

- [#1731](https://github.com/LedgerHQ/ledger-live/pull/1731) [`ddeace7163`](https://github.com/LedgerHQ/ledger-live/commit/ddeace7163f0c9186f4f48cc4baa2b9273c5ebf3) Thanks [@pierrelouis-c](https://github.com/pierrelouis-c)! - Fix the post onboarding redirection if there is no action

* [#1675](https://github.com/LedgerHQ/ledger-live/pull/1675) [`565b3f16df`](https://github.com/LedgerHQ/ledger-live/commit/565b3f16df664ddb0e487fa737445f96dec7f953) Thanks [@thomasrogerlux](https://github.com/thomasrogerlux)! - Fix lotties for LNX new Bluetooth pairing flow

- [#1808](https://github.com/LedgerHQ/ledger-live/pull/1808) [`deeaa61fe1`](https://github.com/LedgerHQ/ledger-live/commit/deeaa61fe1bb4427057f8577f7235cf4f6ada5b0) Thanks [@cgrellard-ledger](https://github.com/cgrellard-ledger)! - Typo on warning message in Advanced account settings

* [#1513](https://github.com/LedgerHQ/ledger-live/pull/1513) [`ffc377ddf0`](https://github.com/LedgerHQ/ledger-live/commit/ffc377ddf0c354f450e3790bd221e8d57f58e9e1) Thanks [@lvndry](https://github.com/lvndry)! - Addition of a dust limit for bitcoin transactions

- [#1352](https://github.com/LedgerHQ/ledger-live/pull/1352) [`0d7e0f713a`](https://github.com/LedgerHQ/ledger-live/commit/0d7e0f713ab4fbb3d4bd7df147a96c7de73123b7) Thanks [@ofreyssinet-ledger](https://github.com/ofreyssinet-ledger)! - Moved custom image errors from ledger-live-mobile to live-common

* [#1806](https://github.com/LedgerHQ/ledger-live/pull/1806) [`d786362784`](https://github.com/LedgerHQ/ledger-live/commit/d786362784337663626da8c75b100c7e379e7f67) Thanks [@github-actions](https://github.com/apps/github-actions)! - Every notifications categories are enabled by default even when updating LL to 3.11

- [#1761](https://github.com/LedgerHQ/ledger-live/pull/1761) [`7be1afc65b`](https://github.com/LedgerHQ/ledger-live/commit/7be1afc65b33081f8a4ab0eb725d5153a92271ad) Thanks [@LFBarreto](https://github.com/LFBarreto)! - Analytics - added firstConnectHasDeviceUpdated property

* [#1615](https://github.com/LedgerHQ/ledger-live/pull/1615) [`34546edc55`](https://github.com/LedgerHQ/ledger-live/commit/34546edc55674e49b22c6d3be08777ee13d306f9) Thanks [@pierrelouis-c](https://github.com/pierrelouis-c)! - Add hidden button in Welcome screen to access the settings.

- [#1685](https://github.com/LedgerHQ/ledger-live/pull/1685) [`e89044242d`](https://github.com/LedgerHQ/ledger-live/commit/e89044242d005bfc3349abbbf1921e9056686d0b) Thanks [@alexandremgo](https://github.com/alexandremgo)! - Handle 0x5515 response for allow manager and connect app device actions on LLM

* [#1867](https://github.com/LedgerHQ/ledger-live/pull/1867) [`5f2f6ead06`](https://github.com/LedgerHQ/ledger-live/commit/5f2f6ead061261daee7da73fdb7761c4e3d86ffd) Thanks [@juan-cortes](https://github.com/juan-cortes)! - Fix crash on Android 12+ during Firmware Update

- [#1806](https://github.com/LedgerHQ/ledger-live/pull/1806) [`1dc29a7017`](https://github.com/LedgerHQ/ledger-live/commit/1dc29a7017a5ed63429c86e1dbaf4bfb844a0efa) Thanks [@github-actions](https://github.com/apps/github-actions)! - The push notifications feature flag's key has been modified

* [#1806](https://github.com/LedgerHQ/ledger-live/pull/1806) [`eaa3184ef1`](https://github.com/LedgerHQ/ledger-live/commit/eaa3184ef15fd7c6249f84bf4501bcb734cbd589) Thanks [@github-actions](https://github.com/apps/github-actions)! - Fix navigation lock bug after (un)installing apps, top arrow

* Updated dependencies [[`32c8df8f47`](https://github.com/LedgerHQ/ledger-live/commit/32c8df8f47644278ee44e9db623af864d57ad61c), [`4aa4d42cb1`](https://github.com/LedgerHQ/ledger-live/commit/4aa4d42cb103612c130b01f36100eb6fdd87e8b1), [`aec68cca70`](https://github.com/LedgerHQ/ledger-live/commit/aec68cca70194f7890a09dca62a737046af13305), [`9f8c9be0ae`](https://github.com/LedgerHQ/ledger-live/commit/9f8c9be0aead9eb4101aa9d14e4ee3b560d88792), [`3f516ea41e`](https://github.com/LedgerHQ/ledger-live/commit/3f516ea41e6e1a485be452872c91bd4a315eb167), [`2660f2993c`](https://github.com/LedgerHQ/ledger-live/commit/2660f2993cc815f10a8e8ffea18fb761d869fc36), [`f7b27a97f6`](https://github.com/LedgerHQ/ledger-live/commit/f7b27a97f6cd2b2c553cbe83d008e4ce907c9ad2), [`0308e8c6ae`](https://github.com/LedgerHQ/ledger-live/commit/0308e8c6ae721a99bc50f5dc60db0d11ea8ea1ff), [`914c5fb377`](https://github.com/LedgerHQ/ledger-live/commit/914c5fb377b8b541f5f645fe26ab80faaa33d478), [`d3c91a53e0`](https://github.com/LedgerHQ/ledger-live/commit/d3c91a53e06f9f47817e96c452f69e2d9f71d80f), [`ddeace7163`](https://github.com/LedgerHQ/ledger-live/commit/ddeace7163f0c9186f4f48cc4baa2b9273c5ebf3), [`57699a19fa`](https://github.com/LedgerHQ/ledger-live/commit/57699a19fa545ba359e457deb7ba0632b15342b5), [`32c8df8f47`](https://github.com/LedgerHQ/ledger-live/commit/32c8df8f47644278ee44e9db623af864d57ad61c), [`df8cbb8dd1`](https://github.com/LedgerHQ/ledger-live/commit/df8cbb8dd166a66325eb96d8192f3f985b71df60), [`0d7e0f713a`](https://github.com/LedgerHQ/ledger-live/commit/0d7e0f713ab4fbb3d4bd7df147a96c7de73123b7), [`4ad6155953`](https://github.com/LedgerHQ/ledger-live/commit/4ad615595392f5ef806cbd21f0be1b30d3ae73c6), [`f521bf7ef1`](https://github.com/LedgerHQ/ledger-live/commit/f521bf7ef1afa3afe1a03cbf65bd36ebee6d0768), [`4ad6155953`](https://github.com/LedgerHQ/ledger-live/commit/4ad615595392f5ef806cbd21f0be1b30d3ae73c6), [`4ad6155953`](https://github.com/LedgerHQ/ledger-live/commit/4ad615595392f5ef806cbd21f0be1b30d3ae73c6), [`e89044242d`](https://github.com/LedgerHQ/ledger-live/commit/e89044242d005bfc3349abbbf1921e9056686d0b), [`24ea9cd15f`](https://github.com/LedgerHQ/ledger-live/commit/24ea9cd15f92d5a2c74c4b936bacb89d5d4d36fd), [`1dc29a7017`](https://github.com/LedgerHQ/ledger-live/commit/1dc29a7017a5ed63429c86e1dbaf4bfb844a0efa), [`90a9fbb75b`](https://github.com/LedgerHQ/ledger-live/commit/90a9fbb75b3b3960655d601a6c7c987689ef19be)]:
  - @ledgerhq/live-common@27.7.0
  - @ledgerhq/errors@6.12.0
  - @ledgerhq/types-live@6.26.0
  - @ledgerhq/hw-transport@6.27.7
  - @ledgerhq/hw-transport-http@6.27.7
  - @ledgerhq/types-cryptoassets@6.23.3
  - @ledgerhq/native-ui@0.12.1
  - @ledgerhq/devices@7.0.4
  - @ledgerhq/react-native-hid@6.28.9
  - @ledgerhq/react-native-hw-transport-ble@6.27.9

## 3.11.0-next.10

### Patch Changes

- [#1867](https://github.com/LedgerHQ/ledger-live/pull/1867) [`5f2f6ead06`](https://github.com/LedgerHQ/ledger-live/commit/5f2f6ead061261daee7da73fdb7761c4e3d86ffd) Thanks [@juan-cortes](https://github.com/juan-cortes)! - Fix crash on Android 12+ during Firmware Update

## 3.11.0-next.9

### Patch Changes

- [#1870](https://github.com/LedgerHQ/ledger-live/pull/1870) [`984e4a7130`](https://github.com/LedgerHQ/ledger-live/commit/984e4a7130ccdebee2c2c3fa725e81040053ed18) Thanks [@cgrellard-ledger](https://github.com/cgrellard-ledger)! - Every notifications categories are enabled by default even when updating LL to 3.11

## 3.11.0-next.8

### Minor Changes

- [#1842](https://github.com/LedgerHQ/ledger-live/pull/1842) [`32633f700a`](https://github.com/LedgerHQ/ledger-live/commit/32633f700ae4be9ede37c4bef3ed228c0ffc87be) Thanks [@henrily-ledger](https://github.com/henrily-ledger)! - Fix redelegation cosmos previous screen bug

### Patch Changes

- Updated dependencies [[`2660f2993c`](https://github.com/LedgerHQ/ledger-live/commit/2660f2993cc815f10a8e8ffea18fb761d869fc36)]:
  - @ledgerhq/live-common@27.7.0-next.3

## 3.11.0-next.7

### Patch Changes

- Updated dependencies [[`9f8c9be0ae`](https://github.com/LedgerHQ/ledger-live/commit/9f8c9be0aead9eb4101aa9d14e4ee3b560d88792)]:
  - @ledgerhq/live-common@27.7.0-next.2

## 3.11.0-next.6

### Patch Changes

- [#1806](https://github.com/LedgerHQ/ledger-live/pull/1806) [`d786362784`](https://github.com/LedgerHQ/ledger-live/commit/d786362784337663626da8c75b100c7e379e7f67) Thanks [@github-actions](https://github.com/apps/github-actions)! - Every notifications categories are enabled by default even when updating LL to 3.11

## 3.11.0-next.5

### Patch Changes

- [#1806](https://github.com/LedgerHQ/ledger-live/pull/1806) [`eaa3184ef1`](https://github.com/LedgerHQ/ledger-live/commit/eaa3184ef15fd7c6249f84bf4501bcb734cbd589) Thanks [@github-actions](https://github.com/apps/github-actions)! - Fix navigation lock bug after (un)installing apps, top arrow

## 3.11.0-next.4

### Patch Changes

- [#1806](https://github.com/LedgerHQ/ledger-live/pull/1806) [`cf9fde64bc`](https://github.com/LedgerHQ/ledger-live/commit/cf9fde64bca7f3265c354a3fddfdbce7b89949cd) Thanks [@github-actions](https://github.com/apps/github-actions)! - removing duplicated permissions from merged manifest

## 3.11.0-next.3

### Patch Changes

- [#1818](https://github.com/LedgerHQ/ledger-live/pull/1818) [`9d811641ae`](https://github.com/LedgerHQ/ledger-live/commit/9d811641ae0224df7592021d22ca41107ab905e6) Thanks [@ofreyssinet-ledger](https://github.com/ofreyssinet-ledger)! - Bump Android target & compile SDK to API 32

## 3.11.0-next.2

### Patch Changes

- [#1806](https://github.com/LedgerHQ/ledger-live/pull/1806) [`1dc29a7017`](https://github.com/LedgerHQ/ledger-live/commit/1dc29a7017a5ed63429c86e1dbaf4bfb844a0efa) Thanks [@github-actions](https://github.com/apps/github-actions)! - The push notifications feature flag's key has been modified

- Updated dependencies [[`1dc29a7017`](https://github.com/LedgerHQ/ledger-live/commit/1dc29a7017a5ed63429c86e1dbaf4bfb844a0efa)]:
  - @ledgerhq/types-live@6.26.0-next.1
  - @ledgerhq/live-common@27.7.0-next.1

## 3.11.0-next.1

### Patch Changes

- Updated dependencies [[`f521bf7ef1`](https://github.com/LedgerHQ/ledger-live/commit/f521bf7ef1afa3afe1a03cbf65bd36ebee6d0768)]:
  - @ledgerhq/live-common@27.7.0-next.1

## 3.11.0-next.0

### Minor Changes

- [#1757](https://github.com/LedgerHQ/ledger-live/pull/1757) [`aec68cca70`](https://github.com/LedgerHQ/ledger-live/commit/aec68cca70194f7890a09dca62a737046af13305) Thanks [@henrily-ledger](https://github.com/henrily-ledger)! - disable nft on ios with feature flag

* [#1211](https://github.com/LedgerHQ/ledger-live/pull/1211) [`32c8df8f47`](https://github.com/LedgerHQ/ledger-live/commit/32c8df8f47644278ee44e9db623af864d57ad61c) Thanks [@lambertkevin](https://github.com/lambertkevin)! - New UI parsing for signMessage flow, supporting EIP712 filtering

- [#1662](https://github.com/LedgerHQ/ledger-live/pull/1662) [`4ad6155953`](https://github.com/LedgerHQ/ledger-live/commit/4ad615595392f5ef806cbd21f0be1b30d3ae73c6) Thanks [@lambertkevin](https://github.com/lambertkevin)! - EIP1559 support for Ethereum transactions

* [#1455](https://github.com/LedgerHQ/ledger-live/pull/1455) [`61240d25a1`](https://github.com/LedgerHQ/ledger-live/commit/61240d25a13cea07b08ee09fa76f31127928a8c6) Thanks [@thomasrogerlux](https://github.com/thomasrogerlux)! - Add deeplink to open the sync onboarding flow

- [#1288](https://github.com/LedgerHQ/ledger-live/pull/1288) [`f5f4db47d2`](https://github.com/LedgerHQ/ledger-live/commit/f5f4db47d214bc30390b7be91d3bab4814c5fb45) Thanks [@henrily-ledger](https://github.com/henrily-ledger)! - Dynamic cal for erc20

* [#1667](https://github.com/LedgerHQ/ledger-live/pull/1667) [`654253f1a1`](https://github.com/LedgerHQ/ledger-live/commit/654253f1a17dfc09037a1ec8f25c6eae8c0081af) Thanks [@thomasrogerlux](https://github.com/thomasrogerlux)! - Add install set of apps step in sync onboarding

- [#1467](https://github.com/LedgerHQ/ledger-live/pull/1467) [`7556612769`](https://github.com/LedgerHQ/ledger-live/commit/7556612769ba0a41c1dd903da25e74262e883358) Thanks [@cgrellard-ledger](https://github.com/cgrellard-ledger)! - Braze Integration added to add push notifications and content cards to LLM

### Patch Changes

- [#1728](https://github.com/LedgerHQ/ledger-live/pull/1728) [`135838d354`](https://github.com/LedgerHQ/ledger-live/commit/135838d35439aae1565959ead31944f7a5c7a6fa) Thanks [@ofreyssinet-ledger](https://github.com/ofreyssinet-ledger)! - Migrate from expo-image-picker to react-native-image-picker to kill a JCenter dependency

* [#1639](https://github.com/LedgerHQ/ledger-live/pull/1639) [`4ebe39596e`](https://github.com/LedgerHQ/ledger-live/commit/4ebe39596e23662e878395d16282d003db745b57) Thanks [@mlegall-ledger](https://github.com/mlegall-ledger)! - Replaced a deprecated biometrics lib by a newer one

- [#1720](https://github.com/LedgerHQ/ledger-live/pull/1720) [`25a4e5caac`](https://github.com/LedgerHQ/ledger-live/commit/25a4e5caac0230c6e08aac262ad37a55218b659d) Thanks [@ofreyssinet-ledger](https://github.com/ofreyssinet-ledger)! - New device selection screen: Buy Ledger button direct redirection

* [#1663](https://github.com/LedgerHQ/ledger-live/pull/1663) [`a141256f0f`](https://github.com/LedgerHQ/ledger-live/commit/a141256f0f4fff91fb811eaf081f7138f91ff251) Thanks [@lvndry](https://github.com/lvndry)! - When removing a token from the list of hidden tokens, it will be redisplayed in the app'

- [#1763](https://github.com/LedgerHQ/ledger-live/pull/1763) [`4cc023d011`](https://github.com/LedgerHQ/ledger-live/commit/4cc023d0112e9b0629d883ba5e15b216a64ea3a1) Thanks [@cgrellard-ledger](https://github.com/cgrellard-ledger)! - react-native updated from version 0.68.2 to version 0.68.5 to fix android builds

* [#1720](https://github.com/LedgerHQ/ledger-live/pull/1720) [`25a4e5caac`](https://github.com/LedgerHQ/ledger-live/commit/25a4e5caac0230c6e08aac262ad37a55218b659d) Thanks [@ofreyssinet-ledger](https://github.com/ofreyssinet-ledger)! - New device selection screen: invert 2 options "Connect an existing Ledger" and "Set up a new Ledger"

- [#1720](https://github.com/LedgerHQ/ledger-live/pull/1720) [`25a4e5caac`](https://github.com/LedgerHQ/ledger-live/commit/25a4e5caac0230c6e08aac262ad37a55218b659d) Thanks [@ofreyssinet-ledger](https://github.com/ofreyssinet-ledger)! - New device selection screen: pixel polish

* [#1720](https://github.com/LedgerHQ/ledger-live/pull/1720) [`25a4e5caac`](https://github.com/LedgerHQ/ledger-live/commit/25a4e5caac0230c6e08aac262ad37a55218b659d) Thanks [@ofreyssinet-ledger](https://github.com/ofreyssinet-ledger)! - New device selection screen: change banner wording

- [#1750](https://github.com/LedgerHQ/ledger-live/pull/1750) [`1617b46f24`](https://github.com/LedgerHQ/ledger-live/commit/1617b46f24001762c94c471610257f457b485e66) Thanks [@pierrelouis-c](https://github.com/pierrelouis-c)! - OTG Banner for Android on Device Selection

* [#1141](https://github.com/LedgerHQ/ledger-live/pull/1141) [`24ea9cd15f`](https://github.com/LedgerHQ/ledger-live/commit/24ea9cd15f92d5a2c74c4b936bacb89d5d4d36fd) Thanks [@valpinkman](https://github.com/valpinkman)! - Fixed all typescript/eslint errors/warnings.

- [#1320](https://github.com/LedgerHQ/ledger-live/pull/1320) [`bc892dc3ef`](https://github.com/LedgerHQ/ledger-live/commit/bc892dc3ef0671c049c650bf05e71c254e688bf7) Thanks [@mcayuelas-ledger](https://github.com/mcayuelas-ledger)! - Add account flow: Testnet currencies shouldn't be available by default

* [#1731](https://github.com/LedgerHQ/ledger-live/pull/1731) [`ddeace7163`](https://github.com/LedgerHQ/ledger-live/commit/ddeace7163f0c9186f4f48cc4baa2b9273c5ebf3) Thanks [@pierrelouis-c](https://github.com/pierrelouis-c)! - Fix the post onboarding redirection if there is no action

- [#1675](https://github.com/LedgerHQ/ledger-live/pull/1675) [`565b3f16df`](https://github.com/LedgerHQ/ledger-live/commit/565b3f16df664ddb0e487fa737445f96dec7f953) Thanks [@thomasrogerlux](https://github.com/thomasrogerlux)! - Fix lotties for LNX new Bluetooth pairing flow

* [#1808](https://github.com/LedgerHQ/ledger-live/pull/1808) [`deeaa61fe1`](https://github.com/LedgerHQ/ledger-live/commit/deeaa61fe1bb4427057f8577f7235cf4f6ada5b0) Thanks [@cgrellard-ledger](https://github.com/cgrellard-ledger)! - Typo on warning message in Advanced account settings

- [#1513](https://github.com/LedgerHQ/ledger-live/pull/1513) [`ffc377ddf0`](https://github.com/LedgerHQ/ledger-live/commit/ffc377ddf0c354f450e3790bd221e8d57f58e9e1) Thanks [@lvndry](https://github.com/lvndry)! - Addition of a dust limit for bitcoin transactions

* [#1352](https://github.com/LedgerHQ/ledger-live/pull/1352) [`0d7e0f713a`](https://github.com/LedgerHQ/ledger-live/commit/0d7e0f713ab4fbb3d4bd7df147a96c7de73123b7) Thanks [@ofreyssinet-ledger](https://github.com/ofreyssinet-ledger)! - Moved custom image errors from ledger-live-mobile to live-common

- [#1761](https://github.com/LedgerHQ/ledger-live/pull/1761) [`7be1afc65b`](https://github.com/LedgerHQ/ledger-live/commit/7be1afc65b33081f8a4ab0eb725d5153a92271ad) Thanks [@LFBarreto](https://github.com/LFBarreto)! - Analytics - added firstConnectHasDeviceUpdated property

* [#1615](https://github.com/LedgerHQ/ledger-live/pull/1615) [`34546edc55`](https://github.com/LedgerHQ/ledger-live/commit/34546edc55674e49b22c6d3be08777ee13d306f9) Thanks [@pierrelouis-c](https://github.com/pierrelouis-c)! - Add hidden button in Welcome screen to access the settings.

- [#1685](https://github.com/LedgerHQ/ledger-live/pull/1685) [`e89044242d`](https://github.com/LedgerHQ/ledger-live/commit/e89044242d005bfc3349abbbf1921e9056686d0b) Thanks [@alexandremgo](https://github.com/alexandremgo)! - Handle 0x5515 response for allow manager and connect app device actions on LLM

- Updated dependencies [[`32c8df8f47`](https://github.com/LedgerHQ/ledger-live/commit/32c8df8f47644278ee44e9db623af864d57ad61c), [`4aa4d42cb1`](https://github.com/LedgerHQ/ledger-live/commit/4aa4d42cb103612c130b01f36100eb6fdd87e8b1), [`aec68cca70`](https://github.com/LedgerHQ/ledger-live/commit/aec68cca70194f7890a09dca62a737046af13305), [`3f516ea41e`](https://github.com/LedgerHQ/ledger-live/commit/3f516ea41e6e1a485be452872c91bd4a315eb167), [`f7b27a97f6`](https://github.com/LedgerHQ/ledger-live/commit/f7b27a97f6cd2b2c553cbe83d008e4ce907c9ad2), [`0308e8c6ae`](https://github.com/LedgerHQ/ledger-live/commit/0308e8c6ae721a99bc50f5dc60db0d11ea8ea1ff), [`914c5fb377`](https://github.com/LedgerHQ/ledger-live/commit/914c5fb377b8b541f5f645fe26ab80faaa33d478), [`658303322b`](https://github.com/LedgerHQ/ledger-live/commit/658303322b767f5ed3821def8384b5342ab03089), [`d3c91a53e0`](https://github.com/LedgerHQ/ledger-live/commit/d3c91a53e06f9f47817e96c452f69e2d9f71d80f), [`ddeace7163`](https://github.com/LedgerHQ/ledger-live/commit/ddeace7163f0c9186f4f48cc4baa2b9273c5ebf3), [`57699a19fa`](https://github.com/LedgerHQ/ledger-live/commit/57699a19fa545ba359e457deb7ba0632b15342b5), [`32c8df8f47`](https://github.com/LedgerHQ/ledger-live/commit/32c8df8f47644278ee44e9db623af864d57ad61c), [`df8cbb8dd1`](https://github.com/LedgerHQ/ledger-live/commit/df8cbb8dd166a66325eb96d8192f3f985b71df60), [`0d7e0f713a`](https://github.com/LedgerHQ/ledger-live/commit/0d7e0f713ab4fbb3d4bd7df147a96c7de73123b7), [`4ad6155953`](https://github.com/LedgerHQ/ledger-live/commit/4ad615595392f5ef806cbd21f0be1b30d3ae73c6), [`4ad6155953`](https://github.com/LedgerHQ/ledger-live/commit/4ad615595392f5ef806cbd21f0be1b30d3ae73c6), [`4ad6155953`](https://github.com/LedgerHQ/ledger-live/commit/4ad615595392f5ef806cbd21f0be1b30d3ae73c6), [`e89044242d`](https://github.com/LedgerHQ/ledger-live/commit/e89044242d005bfc3349abbbf1921e9056686d0b), [`24ea9cd15f`](https://github.com/LedgerHQ/ledger-live/commit/24ea9cd15f92d5a2c74c4b936bacb89d5d4d36fd), [`90a9fbb75b`](https://github.com/LedgerHQ/ledger-live/commit/90a9fbb75b3b3960655d601a6c7c987689ef19be)]:
  - @ledgerhq/live-common@27.7.0-next.0
  - @ledgerhq/errors@6.12.0-next.0
  - @ledgerhq/types-live@6.26.0-next.0
  - @ledgerhq/hw-transport@6.27.7-next.0
  - @ledgerhq/hw-transport-http@6.27.7-next.0
  - @ledgerhq/types-cryptoassets@6.23.3-next.0
  - @ledgerhq/native-ui@0.12.1-next.0
  - @ledgerhq/devices@7.0.4-next.0
  - @ledgerhq/react-native-hid@6.28.9-next.0
  - @ledgerhq/react-native-hw-transport-ble@6.27.9-next.0

## 3.10.0

### Minor Changes

- [#330](https://github.com/LedgerHQ/ledger-live/pull/330) [`f7a8df09f8`](https://github.com/LedgerHQ/ledger-live/commit/f7a8df09f8115da779b7082384d5db0823317d53) Thanks [@alexandremgo](https://github.com/alexandremgo)! - Add synchronous onboarding UI to mobile app

* [#1478](https://github.com/LedgerHQ/ledger-live/pull/1478) [`12b1ab3a75`](https://github.com/LedgerHQ/ledger-live/commit/12b1ab3a75de17662ce8bfa6d77ee8166b69a5fd) Thanks [@sarneijim](https://github.com/sarneijim)! - Fix redelegate cosmos banner

- [#1279](https://github.com/LedgerHQ/ledger-live/pull/1279) [`0f1bf87fdc`](https://github.com/LedgerHQ/ledger-live/commit/0f1bf87fdc8b80a4edb2556222b255d644fdd5da) Thanks [@grsoares21](https://github.com/grsoares21)! - Adaptations to My Ledger screen and Device Selection screen rebuild

* [#1369](https://github.com/LedgerHQ/ledger-live/pull/1369) [`4ea4df0b75`](https://github.com/LedgerHQ/ledger-live/commit/4ea4df0b7544fc0302e7ae7a8e40eb91752aff9f) Thanks [@mlegall-ledger](https://github.com/mlegall-ledger)! - Add prompt to change device language when live language is changed

### Patch Changes

- [#1486](https://github.com/LedgerHQ/ledger-live/pull/1486) [`10984d0adc`](https://github.com/LedgerHQ/ledger-live/commit/10984d0adc3b6f2b9867c0fb816075b5c11f8e6e) Thanks [@thomasrogerlux](https://github.com/thomasrogerlux)! - Small visual fixes on the new sync onboarding flow

* [#1499](https://github.com/LedgerHQ/ledger-live/pull/1499) [`fffd15218c`](https://github.com/LedgerHQ/ledger-live/commit/fffd15218c6422f1e73032768a64e12cc3708ba8) Thanks [@Justkant](https://github.com/Justkant)! - fix: custom manifest open button

- [#1369](https://github.com/LedgerHQ/ledger-live/pull/1369) [`4ea4df0b75`](https://github.com/LedgerHQ/ledger-live/commit/4ea4df0b7544fc0302e7ae7a8e40eb91752aff9f) Thanks [@mlegall-ledger](https://github.com/mlegall-ledger)! - Error message when trying to send a NFT from LNS is wrong

* [#1308](https://github.com/LedgerHQ/ledger-live/pull/1308) [`0fd20dff04`](https://github.com/LedgerHQ/ledger-live/commit/0fd20dff0440f932426c618640ac519c06b2d477) Thanks [@mcayuelas-ledger](https://github.com/mcayuelas-ledger)! - UI issue on Sync modal

- [#1329](https://github.com/LedgerHQ/ledger-live/pull/1329) [`66158fa9b5`](https://github.com/LedgerHQ/ledger-live/commit/66158fa9b571662f614debe211b297201abc11f3) Thanks [@mcayuelas-ledger](https://github.com/mcayuelas-ledger)! - Accents are cropped on the Onboarding carousel

* [#1490](https://github.com/LedgerHQ/ledger-live/pull/1490) [`26fbd9513f`](https://github.com/LedgerHQ/ledger-live/commit/26fbd9513fad4cd20b74968d8a9707093a968aed) Thanks [@juan-cortes](https://github.com/juan-cortes)! - Added benchmark view on manager for app installs

- [#1414](https://github.com/LedgerHQ/ledger-live/pull/1414) [`d843b441f4`](https://github.com/LedgerHQ/ledger-live/commit/d843b441f43eb774bb9e5300c74f33bfcf2d293a) Thanks [@cgrellard-ledger](https://github.com/cgrellard-ledger)! - Fixed the lastSeenDevice apps property that wasn't set properly in some cases

* [#1492](https://github.com/LedgerHQ/ledger-live/pull/1492) [`bdda4ebf98`](https://github.com/LedgerHQ/ledger-live/commit/bdda4ebf98709e95ef2801bb0e398e7f2bdc871e) Thanks [@juan-cortes](https://github.com/juan-cortes)! - Updated lottie animations for PlugAndPinCode BLE LLM

- [#1482](https://github.com/LedgerHQ/ledger-live/pull/1482) [`6c174071cf`](https://github.com/LedgerHQ/ledger-live/commit/6c174071cf96629fd1aa1e8582eb262a3ff3795f) Thanks [@LFBarreto](https://github.com/LFBarreto)! - LLM - bug fix - issue in transfer drawer text spacing

* [#1380](https://github.com/LedgerHQ/ledger-live/pull/1380) [`c88f557e3e`](https://github.com/LedgerHQ/ledger-live/commit/c88f557e3e1965ebe8a01950c0f49d521c35e2fc) Thanks [@mcayuelas-ledger](https://github.com/mcayuelas-ledger)! - LLM - Onboarding - Terms and Privacy urls should not overflow screen in the small screen

- [#1335](https://github.com/LedgerHQ/ledger-live/pull/1335) [`c356580f1c`](https://github.com/LedgerHQ/ledger-live/commit/c356580f1c7f54bb39af3bb89c217ff8c2a6edc4) Thanks [@mcayuelas-ledger](https://github.com/mcayuelas-ledger)! - iOS/Android - Market General Layout polish

* [#1439](https://github.com/LedgerHQ/ledger-live/pull/1439) [`c33c82cd32`](https://github.com/LedgerHQ/ledger-live/commit/c33c82cd3291b651238659a8b9eababe6f953ece) Thanks [@LFBarreto](https://github.com/LFBarreto)! - LLM - Add discover card for referral program

- [#1406](https://github.com/LedgerHQ/ledger-live/pull/1406) [`10a662a295`](https://github.com/LedgerHQ/ledger-live/commit/10a662a295c3bf8a04559a6e36c8f584b363df8f) Thanks [@mcayuelas-ledger](https://github.com/mcayuelas-ledger)! - LLM- Asset Receive Quick action Improvement

* [#1397](https://github.com/LedgerHQ/ledger-live/pull/1397) [`860027ad76`](https://github.com/LedgerHQ/ledger-live/commit/860027ad76a444cb21fa1fc5b804859869114748) Thanks [@juan-cortes](https://github.com/juan-cortes)! - Updated share library (fixes export logs and ops)

- [#1369](https://github.com/LedgerHQ/ledger-live/pull/1369) [`4ea4df0b75`](https://github.com/LedgerHQ/ledger-live/commit/4ea4df0b7544fc0302e7ae7a8e40eb91752aff9f) Thanks [@mlegall-ledger](https://github.com/mlegall-ledger)! - Update error message when trying to send NFTs with LNS

* [#1372](https://github.com/LedgerHQ/ledger-live/pull/1372) [`b53d648424`](https://github.com/LedgerHQ/ledger-live/commit/b53d64842471eb2382066aecfc9f2b3b15ef7aed) Thanks [@ofreyssinet-ledger](https://github.com/ofreyssinet-ledger)! - Feature flags: take into account env variable FEATURE_FLAGS to override feature flags

- [#1307](https://github.com/LedgerHQ/ledger-live/pull/1307) [`1592d5e00d`](https://github.com/LedgerHQ/ledger-live/commit/1592d5e00da3c8433401ae23d8144329f18b8163) Thanks [@mcayuelas-ledger](https://github.com/mcayuelas-ledger)! - Layout issue with the error message if Bluetooth is disabled when user pairs device

* [#1474](https://github.com/LedgerHQ/ledger-live/pull/1474) [`2802e2d684`](https://github.com/LedgerHQ/ledger-live/commit/2802e2d6844a7e17127ea7d103fe0d1a45afa032) Thanks [@juan-cortes](https://github.com/juan-cortes)! - Allow for DeviceAction UI overrides in custom implementations + Debug tool

- [#1402](https://github.com/LedgerHQ/ledger-live/pull/1402) [`fdc072dcf4`](https://github.com/LedgerHQ/ledger-live/commit/fdc072dcf4044df03923adc67df71396388998de) Thanks [@mcayuelas-ledger](https://github.com/mcayuelas-ledger)! - Onboarding quizz pixel polish LLM

* [#330](https://github.com/LedgerHQ/ledger-live/pull/330) [`f7a8df09f8`](https://github.com/LedgerHQ/ledger-live/commit/f7a8df09f8115da779b7082384d5db0823317d53) Thanks [@alexandremgo](https://github.com/alexandremgo)! - Remove double selection screen in sync onboarding flow and polish header UI

- [#1384](https://github.com/LedgerHQ/ledger-live/pull/1384) [`b3a787f49d`](https://github.com/LedgerHQ/ledger-live/commit/b3a787f49dc02119026fc04b997117f9e41b7db9) Thanks [@mcayuelas-ledger](https://github.com/mcayuelas-ledger)! - The text "Fingerprint" should be translated

* [#1533](https://github.com/LedgerHQ/ledger-live/pull/1533) [`107e9cfb3d`](https://github.com/LedgerHQ/ledger-live/commit/107e9cfb3df84d74b738150b379355e4615e6034) Thanks [@mcayuelas-ledger](https://github.com/mcayuelas-ledger)! - LLM - Swap buttons not available on Currency and account screens

- [#1623](https://github.com/LedgerHQ/ledger-live/pull/1623) [`9d90943e38`](https://github.com/LedgerHQ/ledger-live/commit/9d90943e38f359b0a6ab6276af437d133990f6ca) Thanks [@ofreyssinet-ledger](https://github.com/ofreyssinet-ledger)! - Fix device localization button layout in My Ledger

* [#1359](https://github.com/LedgerHQ/ledger-live/pull/1359) [`32daa009f7`](https://github.com/LedgerHQ/ledger-live/commit/32daa009f7851fe1421cb007e0a819326c5d6514) Thanks [@mcayuelas-ledger](https://github.com/mcayuelas-ledger)! - UI Improvment Sync from Desktop Screen - LLM

- [#1577](https://github.com/LedgerHQ/ledger-live/pull/1577) [`aa6abeeb2c`](https://github.com/LedgerHQ/ledger-live/commit/aa6abeeb2cc9e5c871e62d4490fe82c6015c3730) Thanks [@LFBarreto](https://github.com/LFBarreto)! - LLM - analytics update for reborn

* [#1648](https://github.com/LedgerHQ/ledger-live/pull/1648) [`6ee6bfd41a`](https://github.com/LedgerHQ/ledger-live/commit/6ee6bfd41a363962caba2e56c3470726db24d76e) Thanks [@alexandremgo](https://github.com/alexandremgo)! - fix: new rendering in the case of a LatestFirmwareVersionRequired error

- [#1633](https://github.com/LedgerHQ/ledger-live/pull/1633) [`269185cddf`](https://github.com/LedgerHQ/ledger-live/commit/269185cddf354b5ca4dcf710f5df4dc2524bcaf9) Thanks [@alexandremgo](https://github.com/alexandremgo)! - Fix MyLedger dot display condition

* [#1569](https://github.com/LedgerHQ/ledger-live/pull/1569) [`459e02d258`](https://github.com/LedgerHQ/ledger-live/commit/459e02d258e1aa0e3d946e951b104da7ca6ab275) Thanks [@alexandremgo](https://github.com/alexandremgo)! - eslint rule on live-common import path

- [#1322](https://github.com/LedgerHQ/ledger-live/pull/1322) [`28a6afaf2c`](https://github.com/LedgerHQ/ledger-live/commit/28a6afaf2c8359b00d881c793d957f363f00cbd1) Thanks [@cgrellard-ledger](https://github.com/cgrellard-ledger)! - Fixed a bug causing a freeze on ios when the ratings modal opened at the same time as the notifications one

* [#330](https://github.com/LedgerHQ/ledger-live/pull/330) [`f7a8df09f8`](https://github.com/LedgerHQ/ledger-live/commit/f7a8df09f8115da779b7082384d5db0823317d53) Thanks [@alexandremgo](https://github.com/alexandremgo)! - Feat: Sync onboarding BLE pairing and Scanning UI

  - Use of types-devices package

- [#330](https://github.com/LedgerHQ/ledger-live/pull/330) [`f7a8df09f8`](https://github.com/LedgerHQ/ledger-live/commit/f7a8df09f8115da779b7082384d5db0823317d53) Thanks [@alexandremgo](https://github.com/alexandremgo)! - Feat: Sync onboarding software checks UI

  - handling unlock device during genuine check

* [#1281](https://github.com/LedgerHQ/ledger-live/pull/1281) [`b8f28d388c`](https://github.com/LedgerHQ/ledger-live/commit/b8f28d388c04ef1ea91960eb126490954f98f75c) Thanks [@mcayuelas-ledger](https://github.com/mcayuelas-ledger)! - Add warning on Advanced logs for xpub sharing

- [#1498](https://github.com/LedgerHQ/ledger-live/pull/1498) [`f5182b21d1`](https://github.com/LedgerHQ/ledger-live/commit/f5182b21d1ad69f2749e730af055cb6055e4fc2c) Thanks [@LFBarreto](https://github.com/LFBarreto)! - LLM - Firmware update banner issue

* [#1373](https://github.com/LedgerHQ/ledger-live/pull/1373) [`40cc80114c`](https://github.com/LedgerHQ/ledger-live/commit/40cc80114c347f305ea1aaeefc79a0620f04f3ff) Thanks [@mcayuelas-ledger](https://github.com/mcayuelas-ledger)! - Replace manager deeplink with myledger

- [#1702](https://github.com/LedgerHQ/ledger-live/pull/1702) [`fe339a8d05`](https://github.com/LedgerHQ/ledger-live/commit/fe339a8d0571ca6a502bb8f7a4c1c1250085d83c) Thanks [@nparigi-ledger](https://github.com/nparigi-ledger)! - Fix update firmware notif breaking layout

- Updated dependencies [[`0f1bf87fdc`](https://github.com/LedgerHQ/ledger-live/commit/0f1bf87fdc8b80a4edb2556222b255d644fdd5da), [`24cdfe3869`](https://github.com/LedgerHQ/ledger-live/commit/24cdfe38695b60c7f3bc4827ea46893c8062dbad), [`cbcc0c1989`](https://github.com/LedgerHQ/ledger-live/commit/cbcc0c19899ffecbdbeda2e4b230a130d0fe1899), [`2f615db01b`](https://github.com/LedgerHQ/ledger-live/commit/2f615db01be43e7c21b5654b28bd122dab140252), [`6bcbd3967a`](https://github.com/LedgerHQ/ledger-live/commit/6bcbd3967a9841779a60708eab4b70144af880d7), [`b53d648424`](https://github.com/LedgerHQ/ledger-live/commit/b53d64842471eb2382066aecfc9f2b3b15ef7aed), [`2c3d6b53ea`](https://github.com/LedgerHQ/ledger-live/commit/2c3d6b53eaaefc0f2ab766addf8584d2f83a5eb9), [`f7a8df09f8`](https://github.com/LedgerHQ/ledger-live/commit/f7a8df09f8115da779b7082384d5db0823317d53), [`b49a269bb2`](https://github.com/LedgerHQ/ledger-live/commit/b49a269bb2d3ff1cdaae5e74d85fb8e1c33da978), [`f7a8df09f8`](https://github.com/LedgerHQ/ledger-live/commit/f7a8df09f8115da779b7082384d5db0823317d53), [`f7a8df09f8`](https://github.com/LedgerHQ/ledger-live/commit/f7a8df09f8115da779b7082384d5db0823317d53)]:
  - @ledgerhq/live-common@27.6.0
  - @ledgerhq/types-live@6.25.1
  - @ledgerhq/native-ui@0.12.0
  - @ledgerhq/types-devices@6.22.3

## 3.10.0-next.4

### Patch Changes

- [#1702](https://github.com/LedgerHQ/ledger-live/pull/1702) [`fe339a8d05`](https://github.com/LedgerHQ/ledger-live/commit/fe339a8d0571ca6a502bb8f7a4c1c1250085d83c) Thanks [@nparigi-ledger](https://github.com/nparigi-ledger)! - Fix update firmware notif breaking layout

## 3.10.0-next.3

### Patch Changes

- [#1648](https://github.com/LedgerHQ/ledger-live/pull/1648) [`6ee6bfd41a`](https://github.com/LedgerHQ/ledger-live/commit/6ee6bfd41a363962caba2e56c3470726db24d76e) Thanks [@alexandremgo](https://github.com/alexandremgo)! - fix: new rendering in the case of a LatestFirmwareVersionRequired error

## 3.10.0-next.2

### Patch Changes

- [#1633](https://github.com/LedgerHQ/ledger-live/pull/1633) [`269185cddf`](https://github.com/LedgerHQ/ledger-live/commit/269185cddf354b5ca4dcf710f5df4dc2524bcaf9) Thanks [@alexandremgo](https://github.com/alexandremgo)! - Fix MyLedger dot display condition

## 3.10.0-next.1

### Patch Changes

- [#1623](https://github.com/LedgerHQ/ledger-live/pull/1623) [`9d90943e38`](https://github.com/LedgerHQ/ledger-live/commit/9d90943e38f359b0a6ab6276af437d133990f6ca) Thanks [@ofreyssinet-ledger](https://github.com/ofreyssinet-ledger)! - Fix device localization button layout in My Ledger

## 3.10.0-next.0

### Minor Changes

- [#330](https://github.com/LedgerHQ/ledger-live/pull/330) [`f7a8df09f8`](https://github.com/LedgerHQ/ledger-live/commit/f7a8df09f8115da779b7082384d5db0823317d53) Thanks [@alexandremgo](https://github.com/alexandremgo)! - Add synchronous onboarding UI to mobile app

* [#1478](https://github.com/LedgerHQ/ledger-live/pull/1478) [`12b1ab3a75`](https://github.com/LedgerHQ/ledger-live/commit/12b1ab3a75de17662ce8bfa6d77ee8166b69a5fd) Thanks [@sarneijim](https://github.com/sarneijim)! - Fix redelegate cosmos banner

- [#1279](https://github.com/LedgerHQ/ledger-live/pull/1279) [`0f1bf87fdc`](https://github.com/LedgerHQ/ledger-live/commit/0f1bf87fdc8b80a4edb2556222b255d644fdd5da) Thanks [@grsoares21](https://github.com/grsoares21)! - Adaptations to My Ledger screen and Device Selection screen rebuild

* [#1369](https://github.com/LedgerHQ/ledger-live/pull/1369) [`4ea4df0b75`](https://github.com/LedgerHQ/ledger-live/commit/4ea4df0b7544fc0302e7ae7a8e40eb91752aff9f) Thanks [@mlegall-ledger](https://github.com/mlegall-ledger)! - Add prompt to change device language when live language is changed

### Patch Changes

- [#1486](https://github.com/LedgerHQ/ledger-live/pull/1486) [`10984d0adc`](https://github.com/LedgerHQ/ledger-live/commit/10984d0adc3b6f2b9867c0fb816075b5c11f8e6e) Thanks [@thomasrogerlux](https://github.com/thomasrogerlux)! - Small visual fixes on the new sync onboarding flow

* [#1499](https://github.com/LedgerHQ/ledger-live/pull/1499) [`fffd15218c`](https://github.com/LedgerHQ/ledger-live/commit/fffd15218c6422f1e73032768a64e12cc3708ba8) Thanks [@Justkant](https://github.com/Justkant)! - fix: custom manifest open button

- [#1369](https://github.com/LedgerHQ/ledger-live/pull/1369) [`4ea4df0b75`](https://github.com/LedgerHQ/ledger-live/commit/4ea4df0b7544fc0302e7ae7a8e40eb91752aff9f) Thanks [@mlegall-ledger](https://github.com/mlegall-ledger)! - Error message when trying to send a NFT from LNS is wrong

* [#1308](https://github.com/LedgerHQ/ledger-live/pull/1308) [`0fd20dff04`](https://github.com/LedgerHQ/ledger-live/commit/0fd20dff0440f932426c618640ac519c06b2d477) Thanks [@mcayuelas-ledger](https://github.com/mcayuelas-ledger)! - UI issue on Sync modal

- [#1329](https://github.com/LedgerHQ/ledger-live/pull/1329) [`66158fa9b5`](https://github.com/LedgerHQ/ledger-live/commit/66158fa9b571662f614debe211b297201abc11f3) Thanks [@mcayuelas-ledger](https://github.com/mcayuelas-ledger)! - Accents are cropped on the Onboarding carousel

* [#1490](https://github.com/LedgerHQ/ledger-live/pull/1490) [`26fbd9513f`](https://github.com/LedgerHQ/ledger-live/commit/26fbd9513fad4cd20b74968d8a9707093a968aed) Thanks [@juan-cortes](https://github.com/juan-cortes)! - Added benchmark view on manager for app installs

- [#1414](https://github.com/LedgerHQ/ledger-live/pull/1414) [`d843b441f4`](https://github.com/LedgerHQ/ledger-live/commit/d843b441f43eb774bb9e5300c74f33bfcf2d293a) Thanks [@cgrellard-ledger](https://github.com/cgrellard-ledger)! - Fixed the lastSeenDevice apps property that wasn't set properly in some cases

* [#1492](https://github.com/LedgerHQ/ledger-live/pull/1492) [`bdda4ebf98`](https://github.com/LedgerHQ/ledger-live/commit/bdda4ebf98709e95ef2801bb0e398e7f2bdc871e) Thanks [@juan-cortes](https://github.com/juan-cortes)! - Updated lottie animations for PlugAndPinCode BLE LLM

- [#1482](https://github.com/LedgerHQ/ledger-live/pull/1482) [`6c174071cf`](https://github.com/LedgerHQ/ledger-live/commit/6c174071cf96629fd1aa1e8582eb262a3ff3795f) Thanks [@LFBarreto](https://github.com/LFBarreto)! - LLM - bug fix - issue in transfer drawer text spacing

* [#1380](https://github.com/LedgerHQ/ledger-live/pull/1380) [`c88f557e3e`](https://github.com/LedgerHQ/ledger-live/commit/c88f557e3e1965ebe8a01950c0f49d521c35e2fc) Thanks [@mcayuelas-ledger](https://github.com/mcayuelas-ledger)! - LLM - Onboarding - Terms and Privacy urls should not overflow screen in the small screen

- [#1335](https://github.com/LedgerHQ/ledger-live/pull/1335) [`c356580f1c`](https://github.com/LedgerHQ/ledger-live/commit/c356580f1c7f54bb39af3bb89c217ff8c2a6edc4) Thanks [@mcayuelas-ledger](https://github.com/mcayuelas-ledger)! - iOS/Android - Market General Layout polish

* [#1439](https://github.com/LedgerHQ/ledger-live/pull/1439) [`c33c82cd32`](https://github.com/LedgerHQ/ledger-live/commit/c33c82cd3291b651238659a8b9eababe6f953ece) Thanks [@LFBarreto](https://github.com/LFBarreto)! - LLM - Add discover card for referral program

- [#1406](https://github.com/LedgerHQ/ledger-live/pull/1406) [`10a662a295`](https://github.com/LedgerHQ/ledger-live/commit/10a662a295c3bf8a04559a6e36c8f584b363df8f) Thanks [@mcayuelas-ledger](https://github.com/mcayuelas-ledger)! - LLM- Asset Receive Quick action Improvement

* [#1397](https://github.com/LedgerHQ/ledger-live/pull/1397) [`860027ad76`](https://github.com/LedgerHQ/ledger-live/commit/860027ad76a444cb21fa1fc5b804859869114748) Thanks [@juan-cortes](https://github.com/juan-cortes)! - Updated share library (fixes export logs and ops)

- [#1369](https://github.com/LedgerHQ/ledger-live/pull/1369) [`4ea4df0b75`](https://github.com/LedgerHQ/ledger-live/commit/4ea4df0b7544fc0302e7ae7a8e40eb91752aff9f) Thanks [@mlegall-ledger](https://github.com/mlegall-ledger)! - Update error message when trying to send NFTs with LNS

* [#1372](https://github.com/LedgerHQ/ledger-live/pull/1372) [`b53d648424`](https://github.com/LedgerHQ/ledger-live/commit/b53d64842471eb2382066aecfc9f2b3b15ef7aed) Thanks [@ofreyssinet-ledger](https://github.com/ofreyssinet-ledger)! - Feature flags: take into account env variable FEATURE_FLAGS to override feature flags

- [#1307](https://github.com/LedgerHQ/ledger-live/pull/1307) [`1592d5e00d`](https://github.com/LedgerHQ/ledger-live/commit/1592d5e00da3c8433401ae23d8144329f18b8163) Thanks [@mcayuelas-ledger](https://github.com/mcayuelas-ledger)! - Layout issue with the error message if Bluetooth is disabled when user pairs device

* [#1474](https://github.com/LedgerHQ/ledger-live/pull/1474) [`2802e2d684`](https://github.com/LedgerHQ/ledger-live/commit/2802e2d6844a7e17127ea7d103fe0d1a45afa032) Thanks [@juan-cortes](https://github.com/juan-cortes)! - Allow for DeviceAction UI overrides in custom implementations + Debug tool

- [#1402](https://github.com/LedgerHQ/ledger-live/pull/1402) [`fdc072dcf4`](https://github.com/LedgerHQ/ledger-live/commit/fdc072dcf4044df03923adc67df71396388998de) Thanks [@mcayuelas-ledger](https://github.com/mcayuelas-ledger)! - Onboarding quizz pixel polish LLM

* [#330](https://github.com/LedgerHQ/ledger-live/pull/330) [`f7a8df09f8`](https://github.com/LedgerHQ/ledger-live/commit/f7a8df09f8115da779b7082384d5db0823317d53) Thanks [@alexandremgo](https://github.com/alexandremgo)! - Remove double selection screen in sync onboarding flow and polish header UI

- [#1384](https://github.com/LedgerHQ/ledger-live/pull/1384) [`b3a787f49d`](https://github.com/LedgerHQ/ledger-live/commit/b3a787f49dc02119026fc04b997117f9e41b7db9) Thanks [@mcayuelas-ledger](https://github.com/mcayuelas-ledger)! - The text "Fingerprint" should be translated

* [#1533](https://github.com/LedgerHQ/ledger-live/pull/1533) [`107e9cfb3d`](https://github.com/LedgerHQ/ledger-live/commit/107e9cfb3df84d74b738150b379355e4615e6034) Thanks [@mcayuelas-ledger](https://github.com/mcayuelas-ledger)! - LLM - Swap buttons not available on Currency and account screens

- [#1359](https://github.com/LedgerHQ/ledger-live/pull/1359) [`32daa009f7`](https://github.com/LedgerHQ/ledger-live/commit/32daa009f7851fe1421cb007e0a819326c5d6514) Thanks [@mcayuelas-ledger](https://github.com/mcayuelas-ledger)! - UI Improvment Sync from Desktop Screen - LLM

* [#1577](https://github.com/LedgerHQ/ledger-live/pull/1577) [`aa6abeeb2c`](https://github.com/LedgerHQ/ledger-live/commit/aa6abeeb2cc9e5c871e62d4490fe82c6015c3730) Thanks [@LFBarreto](https://github.com/LFBarreto)! - LLM - analytics update for reborn

- [#1569](https://github.com/LedgerHQ/ledger-live/pull/1569) [`459e02d258`](https://github.com/LedgerHQ/ledger-live/commit/459e02d258e1aa0e3d946e951b104da7ca6ab275) Thanks [@alexandremgo](https://github.com/alexandremgo)! - eslint rule on live-common import path

* [#1322](https://github.com/LedgerHQ/ledger-live/pull/1322) [`28a6afaf2c`](https://github.com/LedgerHQ/ledger-live/commit/28a6afaf2c8359b00d881c793d957f363f00cbd1) Thanks [@cgrellard-ledger](https://github.com/cgrellard-ledger)! - Fixed a bug causing a freeze on ios when the ratings modal opened at the same time as the notifications one

- [#330](https://github.com/LedgerHQ/ledger-live/pull/330) [`f7a8df09f8`](https://github.com/LedgerHQ/ledger-live/commit/f7a8df09f8115da779b7082384d5db0823317d53) Thanks [@alexandremgo](https://github.com/alexandremgo)! - Feat: Sync onboarding BLE pairing and Scanning UI

  - Use of types-devices package

* [#330](https://github.com/LedgerHQ/ledger-live/pull/330) [`f7a8df09f8`](https://github.com/LedgerHQ/ledger-live/commit/f7a8df09f8115da779b7082384d5db0823317d53) Thanks [@alexandremgo](https://github.com/alexandremgo)! - Feat: Sync onboarding software checks UI

  - handling unlock device during genuine check

- [#1281](https://github.com/LedgerHQ/ledger-live/pull/1281) [`b8f28d388c`](https://github.com/LedgerHQ/ledger-live/commit/b8f28d388c04ef1ea91960eb126490954f98f75c) Thanks [@mcayuelas-ledger](https://github.com/mcayuelas-ledger)! - Add warning on Advanced logs for xpub sharing

* [#1498](https://github.com/LedgerHQ/ledger-live/pull/1498) [`f5182b21d1`](https://github.com/LedgerHQ/ledger-live/commit/f5182b21d1ad69f2749e730af055cb6055e4fc2c) Thanks [@LFBarreto](https://github.com/LFBarreto)! - LLM - Firmware update banner issue

- [#1373](https://github.com/LedgerHQ/ledger-live/pull/1373) [`40cc80114c`](https://github.com/LedgerHQ/ledger-live/commit/40cc80114c347f305ea1aaeefc79a0620f04f3ff) Thanks [@mcayuelas-ledger](https://github.com/mcayuelas-ledger)! - Replace manager deeplink with myledger

- Updated dependencies [[`0f1bf87fdc`](https://github.com/LedgerHQ/ledger-live/commit/0f1bf87fdc8b80a4edb2556222b255d644fdd5da), [`24cdfe3869`](https://github.com/LedgerHQ/ledger-live/commit/24cdfe38695b60c7f3bc4827ea46893c8062dbad), [`cbcc0c1989`](https://github.com/LedgerHQ/ledger-live/commit/cbcc0c19899ffecbdbeda2e4b230a130d0fe1899), [`2f615db01b`](https://github.com/LedgerHQ/ledger-live/commit/2f615db01be43e7c21b5654b28bd122dab140252), [`6bcbd3967a`](https://github.com/LedgerHQ/ledger-live/commit/6bcbd3967a9841779a60708eab4b70144af880d7), [`b53d648424`](https://github.com/LedgerHQ/ledger-live/commit/b53d64842471eb2382066aecfc9f2b3b15ef7aed), [`2c3d6b53ea`](https://github.com/LedgerHQ/ledger-live/commit/2c3d6b53eaaefc0f2ab766addf8584d2f83a5eb9), [`f7a8df09f8`](https://github.com/LedgerHQ/ledger-live/commit/f7a8df09f8115da779b7082384d5db0823317d53), [`b49a269bb2`](https://github.com/LedgerHQ/ledger-live/commit/b49a269bb2d3ff1cdaae5e74d85fb8e1c33da978), [`f7a8df09f8`](https://github.com/LedgerHQ/ledger-live/commit/f7a8df09f8115da779b7082384d5db0823317d53), [`f7a8df09f8`](https://github.com/LedgerHQ/ledger-live/commit/f7a8df09f8115da779b7082384d5db0823317d53)]:
  - @ledgerhq/live-common@27.5.0-next.0
  - @ledgerhq/types-live@6.25.1-next.0
  - @ledgerhq/native-ui@0.12.0-next.0
  - @ledgerhq/types-devices@6.22.3-next.0

## 3.9.2

### Patch Changes

- [#1518](https://github.com/LedgerHQ/ledger-live/pull/1518) [`f255b258a9`](https://github.com/LedgerHQ/ledger-live/commit/f255b258a9c79c5eb89ec65d6647e52b90a9c52c) Thanks [@desirendr](https://github.com/desirendr)! - LLM - Add discover card for referral program

- Updated dependencies [[`f255b258a9`](https://github.com/LedgerHQ/ledger-live/commit/f255b258a9c79c5eb89ec65d6647e52b90a9c52c)]:
  - @ledgerhq/types-live@6.24.3
  - @ledgerhq/live-common@27.3.2

## 3.9.2-hotfix.0

### Patch Changes

- [#1518](https://github.com/LedgerHQ/ledger-live/pull/1518) [`f255b258a9`](https://github.com/LedgerHQ/ledger-live/commit/f255b258a9c79c5eb89ec65d6647e52b90a9c52c) Thanks [@desirendr](https://github.com/desirendr)! - LLM - Add discover card for referral program

- Updated dependencies [[`f255b258a9`](https://github.com/LedgerHQ/ledger-live/commit/f255b258a9c79c5eb89ec65d6647e52b90a9c52c)]:
  - @ledgerhq/types-live@6.24.3-hotfix.0
  - @ledgerhq/live-common@27.3.2

## 3.9.1

### Patch Changes

- [#687](https://github.com/LedgerHQ/ledger-live/pull/687) [`c7e40bfef7`](https://github.com/LedgerHQ/ledger-live/commit/c7e40bfef718b2f806d2f6e942f2ca61b03a0110) Thanks [@JunichiSugiura](https://github.com/JunichiSugiura)! - add FTX as a swap provider in mobile

- Updated dependencies [[`c7e40bfef7`](https://github.com/LedgerHQ/ledger-live/commit/c7e40bfef718b2f806d2f6e942f2ca61b03a0110)]:
  - @ledgerhq/live-common@27.3.2

## 3.9.1-hotfix.0

### Patch Changes

- [#687](https://github.com/LedgerHQ/ledger-live/pull/687) [`c7e40bfef7`](https://github.com/LedgerHQ/ledger-live/commit/c7e40bfef718b2f806d2f6e942f2ca61b03a0110) Thanks [@JunichiSugiura](https://github.com/JunichiSugiura)! - add FTX as a swap provider in mobile

- Updated dependencies [[`c7e40bfef7`](https://github.com/LedgerHQ/ledger-live/commit/c7e40bfef718b2f806d2f6e942f2ca61b03a0110)]:
  - @ledgerhq/live-common@27.3.2-hotfix.0

## 3.9.0

### Minor Changes

- [#742](https://github.com/LedgerHQ/ledger-live/pull/742) [`56068b813c`](https://github.com/LedgerHQ/ledger-live/commit/56068b813ce301a37b9d08bd55273b3d934c7371) Thanks [@grsoares21](https://github.com/grsoares21)! - Adds a device language change feature under feature flag

* [#1134](https://github.com/LedgerHQ/ledger-live/pull/1134) [`13696ed5d3`](https://github.com/LedgerHQ/ledger-live/commit/13696ed5d3c56399f84dcdcd9615e7f4259ca5f6) Thanks [@haammar-ledger](https://github.com/haammar-ledger)! - Adds support for staking operations in Celo LLM, no breaking changes.

- [#1326](https://github.com/LedgerHQ/ledger-live/pull/1326) [`95cb5649b9`](https://github.com/LedgerHQ/ledger-live/commit/95cb5649b9395ff1ad845043101116007f3f85c0) Thanks [@github-actions](https://github.com/apps/github-actions)! - Add prompt to change device language when live language is changed

* [#1134](https://github.com/LedgerHQ/ledger-live/pull/1134) [`13696ed5d3`](https://github.com/LedgerHQ/ledger-live/commit/13696ed5d3c56399f84dcdcd9615e7f4259ca5f6) Thanks [@haammar-ledger](https://github.com/haammar-ledger)! - Adds functionality to withdraw unlocked funds in Celo LLM

### Patch Changes

- [#1258](https://github.com/LedgerHQ/ledger-live/pull/1258) [`8f64d0983a`](https://github.com/LedgerHQ/ledger-live/commit/8f64d0983adaf210cad688dfcc98ad8fc83859b7) Thanks [@mcayuelas-ledger](https://github.com/mcayuelas-ledger)! - Capitalize P for Português language in settings

* [#943](https://github.com/LedgerHQ/ledger-live/pull/943) [`8465b5e317`](https://github.com/LedgerHQ/ledger-live/commit/8465b5e317baecaf8f893b9c090537d2d03ac835) Thanks [@ofreyssinet-ledger](https://github.com/ofreyssinet-ledger)! - Add post-onboarding hub (not used for any device model so far)

- [#1326](https://github.com/LedgerHQ/ledger-live/pull/1326) [`c3831633cd`](https://github.com/LedgerHQ/ledger-live/commit/c3831633cddc7bff9792246e6078b75a6f0c01ce) Thanks [@github-actions](https://github.com/apps/github-actions)! - Error message when trying to send a NFT from LNS is wrong

* [#1247](https://github.com/LedgerHQ/ledger-live/pull/1247) [`198d93418a`](https://github.com/LedgerHQ/ledger-live/commit/198d93418a9a82c854175ac32c71a0e340901af1) Thanks [@mcayuelas-ledger](https://github.com/mcayuelas-ledger)! - Add Deeplink for Add Account and Accounts page

- [`fb0128bb89`](https://github.com/LedgerHQ/ledger-live/commit/fb0128bb898adb5cf11a0337e180ea537e9fca9b) Thanks [@thomasrogerlux](https://github.com/thomasrogerlux)! - Inconsistency in languages display names

* [#1259](https://github.com/LedgerHQ/ledger-live/pull/1259) [`134ec2ab52`](https://github.com/LedgerHQ/ledger-live/commit/134ec2ab520f331df9251ac80ba4f89a633f8e62) Thanks [@mcayuelas-ledger](https://github.com/mcayuelas-ledger)! - Added translation for Settings and experimental features

- [#1250](https://github.com/LedgerHQ/ledger-live/pull/1250) [`d4fe263704`](https://github.com/LedgerHQ/ledger-live/commit/d4fe2637049b98453ac12ac965d945d59044ab54) Thanks [@pierrelouis-c](https://github.com/pierrelouis-c)! - Update gpg doc

* [#1328](https://github.com/LedgerHQ/ledger-live/pull/1328) [`877dc46b5f`](https://github.com/LedgerHQ/ledger-live/commit/877dc46b5f7ebffeff618449884cb5f923bb7932) Thanks [@juan-cortes](https://github.com/juan-cortes)! - Bump hermes-engine dependency to 0.11.0

- [#1243](https://github.com/LedgerHQ/ledger-live/pull/1243) [`3ab7ed642f`](https://github.com/LedgerHQ/ledger-live/commit/3ab7ed642fe9d8a6e9c914c8d87a732e1f9b911c) Thanks [@ofreyssinet-ledger](https://github.com/ofreyssinet-ledger)! - Change the navigation header font variant from h3 (Alpha) to h5 (Inter)

* [#1265](https://github.com/LedgerHQ/ledger-live/pull/1265) [`e11d177678`](https://github.com/LedgerHQ/ledger-live/commit/e11d17767822c292e066e9c99e821114a55b7928) Thanks [@mcayuelas-ledger](https://github.com/mcayuelas-ledger)! - Wrap text when is too long in TabBar Tansfer

- [#1326](https://github.com/LedgerHQ/ledger-live/pull/1326) [`e9166620ec`](https://github.com/LedgerHQ/ledger-live/commit/e9166620ec195be7c2803ebeb83508be39d5563d) Thanks [@github-actions](https://github.com/apps/github-actions)! - Update error message when trying to send NFTs with LNS

* [#1365](https://github.com/LedgerHQ/ledger-live/pull/1365) [`6af4a22c54`](https://github.com/LedgerHQ/ledger-live/commit/6af4a22c5484499e112f21249f1c28ae146c78af) Thanks [@mcayuelas-ledger](https://github.com/mcayuelas-ledger)! - LLM - Terms and Privacy Policy urls to update

- [#1316](https://github.com/LedgerHQ/ledger-live/pull/1316) [`d3be8877e3`](https://github.com/LedgerHQ/ledger-live/commit/d3be8877e30eb48943942a7dfd31c19085b4f89e) Thanks [@mcayuelas-ledger](https://github.com/mcayuelas-ledger)! - Wrong message when LNX storage is full

* [#1297](https://github.com/LedgerHQ/ledger-live/pull/1297) [`e315e556ae`](https://github.com/LedgerHQ/ledger-live/commit/e315e556ae714b0f8780fd691987b90f241b7fda) Thanks [@ofreyssinet-ledger](https://github.com/ofreyssinet-ledger)! - UX and functional fixes in custom image flow

- [#1332](https://github.com/LedgerHQ/ledger-live/pull/1332) [`768abf264a`](https://github.com/LedgerHQ/ledger-live/commit/768abf264a50d151661267b029a6d56c471de2b6) Thanks [@mcayuelas-ledger](https://github.com/mcayuelas-ledger)! - Close individual NFT drawer should back to Gallery/Collection screen

* [#1277](https://github.com/LedgerHQ/ledger-live/pull/1277) [`11d59178fe`](https://github.com/LedgerHQ/ledger-live/commit/11d59178fe11787b2a7209723eaef4713bfcd7ef) Thanks [@mcayuelas-ledger](https://github.com/mcayuelas-ledger)! - Update text and ui for Add Account modal

* Updated dependencies [[`1a23c232fa`](https://github.com/LedgerHQ/ledger-live/commit/1a23c232fa21557ccd48568f4f577263bd6fc6e6), [`2f473b2fdf`](https://github.com/LedgerHQ/ledger-live/commit/2f473b2fdffbbe8641a90aa9ada5ad1dd048460f), [`ecac411d7a`](https://github.com/LedgerHQ/ledger-live/commit/ecac411d7aad6f4003503ba6259d7c25017ca7aa)]:
  - @ledgerhq/live-common@27.3.1
  - @ledgerhq/devices@7.0.3
  - @ledgerhq/errors@6.11.1
  - @ledgerhq/hw-transport-http@6.27.6
  - @ledgerhq/hw-transport@6.27.6
  - @ledgerhq/logs@6.10.1
  - @ledgerhq/react-native-hid@6.28.8
  - @ledgerhq/react-native-hw-transport-ble@6.27.8
  - @ledgerhq/types-cryptoassets@6.23.2
  - @ledgerhq/types-devices@6.22.2
  - @ledgerhq/types-live@6.24.2

## 3.9.0-next.0

### Minor Changes

- [#742](https://github.com/LedgerHQ/ledger-live/pull/742) [`56068b813c`](https://github.com/LedgerHQ/ledger-live/commit/56068b813ce301a37b9d08bd55273b3d934c7371) Thanks [@grsoares21](https://github.com/grsoares21)! - Adds a device language change feature under feature flag

* [#1134](https://github.com/LedgerHQ/ledger-live/pull/1134) [`13696ed5d3`](https://github.com/LedgerHQ/ledger-live/commit/13696ed5d3c56399f84dcdcd9615e7f4259ca5f6) Thanks [@haammar-ledger](https://github.com/haammar-ledger)! - Adds support for staking operations in Celo LLM, no breaking changes.

- [#1326](https://github.com/LedgerHQ/ledger-live/pull/1326) [`95cb5649b9`](https://github.com/LedgerHQ/ledger-live/commit/95cb5649b9395ff1ad845043101116007f3f85c0) Thanks [@github-actions](https://github.com/apps/github-actions)! - Add prompt to change device language when live language is changed

* [#1134](https://github.com/LedgerHQ/ledger-live/pull/1134) [`13696ed5d3`](https://github.com/LedgerHQ/ledger-live/commit/13696ed5d3c56399f84dcdcd9615e7f4259ca5f6) Thanks [@haammar-ledger](https://github.com/haammar-ledger)! - Adds functionality to withdraw unlocked funds in Celo LLM

### Patch Changes

- [#1258](https://github.com/LedgerHQ/ledger-live/pull/1258) [`8f64d0983a`](https://github.com/LedgerHQ/ledger-live/commit/8f64d0983adaf210cad688dfcc98ad8fc83859b7) Thanks [@mcayuelas-ledger](https://github.com/mcayuelas-ledger)! - Capitalize P for Português language in settings

* [#943](https://github.com/LedgerHQ/ledger-live/pull/943) [`8465b5e317`](https://github.com/LedgerHQ/ledger-live/commit/8465b5e317baecaf8f893b9c090537d2d03ac835) Thanks [@ofreyssinet-ledger](https://github.com/ofreyssinet-ledger)! - Add post-onboarding hub (not used for any device model so far)

- [#1326](https://github.com/LedgerHQ/ledger-live/pull/1326) [`c3831633cd`](https://github.com/LedgerHQ/ledger-live/commit/c3831633cddc7bff9792246e6078b75a6f0c01ce) Thanks [@github-actions](https://github.com/apps/github-actions)! - Error message when trying to send a NFT from LNS is wrong

* [#1247](https://github.com/LedgerHQ/ledger-live/pull/1247) [`198d93418a`](https://github.com/LedgerHQ/ledger-live/commit/198d93418a9a82c854175ac32c71a0e340901af1) Thanks [@mcayuelas-ledger](https://github.com/mcayuelas-ledger)! - Add Deeplink for Add Account and Accounts page

- [`fb0128bb89`](https://github.com/LedgerHQ/ledger-live/commit/fb0128bb898adb5cf11a0337e180ea537e9fca9b) Thanks [@thomasrogerlux](https://github.com/thomasrogerlux)! - Inconsistency in languages display names

* [#1259](https://github.com/LedgerHQ/ledger-live/pull/1259) [`134ec2ab52`](https://github.com/LedgerHQ/ledger-live/commit/134ec2ab520f331df9251ac80ba4f89a633f8e62) Thanks [@mcayuelas-ledger](https://github.com/mcayuelas-ledger)! - Added translation for Settings and experimental features

- [#1250](https://github.com/LedgerHQ/ledger-live/pull/1250) [`d4fe263704`](https://github.com/LedgerHQ/ledger-live/commit/d4fe2637049b98453ac12ac965d945d59044ab54) Thanks [@pierrelouis-c](https://github.com/pierrelouis-c)! - Update gpg doc

* [#1328](https://github.com/LedgerHQ/ledger-live/pull/1328) [`877dc46b5f`](https://github.com/LedgerHQ/ledger-live/commit/877dc46b5f7ebffeff618449884cb5f923bb7932) Thanks [@juan-cortes](https://github.com/juan-cortes)! - Bump hermes-engine dependency to 0.11.0

- [#1243](https://github.com/LedgerHQ/ledger-live/pull/1243) [`3ab7ed642f`](https://github.com/LedgerHQ/ledger-live/commit/3ab7ed642fe9d8a6e9c914c8d87a732e1f9b911c) Thanks [@ofreyssinet-ledger](https://github.com/ofreyssinet-ledger)! - Change the navigation header font variant from h3 (Alpha) to h5 (Inter)

* [#1265](https://github.com/LedgerHQ/ledger-live/pull/1265) [`e11d177678`](https://github.com/LedgerHQ/ledger-live/commit/e11d17767822c292e066e9c99e821114a55b7928) Thanks [@mcayuelas-ledger](https://github.com/mcayuelas-ledger)! - Wrap text when is too long in TabBar Tansfer

- [#1326](https://github.com/LedgerHQ/ledger-live/pull/1326) [`e9166620ec`](https://github.com/LedgerHQ/ledger-live/commit/e9166620ec195be7c2803ebeb83508be39d5563d) Thanks [@github-actions](https://github.com/apps/github-actions)! - Update error message when trying to send NFTs with LNS

* [#1365](https://github.com/LedgerHQ/ledger-live/pull/1365) [`6af4a22c54`](https://github.com/LedgerHQ/ledger-live/commit/6af4a22c5484499e112f21249f1c28ae146c78af) Thanks [@mcayuelas-ledger](https://github.com/mcayuelas-ledger)! - LLM - Terms and Privacy Policy urls to update

- [#1316](https://github.com/LedgerHQ/ledger-live/pull/1316) [`d3be8877e3`](https://github.com/LedgerHQ/ledger-live/commit/d3be8877e30eb48943942a7dfd31c19085b4f89e) Thanks [@mcayuelas-ledger](https://github.com/mcayuelas-ledger)! - Wrong message when LNX storage is full

* [#1297](https://github.com/LedgerHQ/ledger-live/pull/1297) [`e315e556ae`](https://github.com/LedgerHQ/ledger-live/commit/e315e556ae714b0f8780fd691987b90f241b7fda) Thanks [@ofreyssinet-ledger](https://github.com/ofreyssinet-ledger)! - UX and functional fixes in custom image flow

- [#1332](https://github.com/LedgerHQ/ledger-live/pull/1332) [`768abf264a`](https://github.com/LedgerHQ/ledger-live/commit/768abf264a50d151661267b029a6d56c471de2b6) Thanks [@mcayuelas-ledger](https://github.com/mcayuelas-ledger)! - Close individual NFT drawer should back to Gallery/Collection screen

* [#1277](https://github.com/LedgerHQ/ledger-live/pull/1277) [`11d59178fe`](https://github.com/LedgerHQ/ledger-live/commit/11d59178fe11787b2a7209723eaef4713bfcd7ef) Thanks [@mcayuelas-ledger](https://github.com/mcayuelas-ledger)! - Update text and ui for Add Account modal

* Updated dependencies [[`1a23c232fa`](https://github.com/LedgerHQ/ledger-live/commit/1a23c232fa21557ccd48568f4f577263bd6fc6e6), [`2f473b2fdf`](https://github.com/LedgerHQ/ledger-live/commit/2f473b2fdffbbe8641a90aa9ada5ad1dd048460f), [`ecac411d7a`](https://github.com/LedgerHQ/ledger-live/commit/ecac411d7aad6f4003503ba6259d7c25017ca7aa)]:
  - @ledgerhq/live-common@27.3.1-next.0
  - @ledgerhq/devices@7.0.3-next.0
  - @ledgerhq/errors@6.11.1-next.0
  - @ledgerhq/hw-transport-http@6.27.6-next.0
  - @ledgerhq/hw-transport@6.27.6-next.0
  - @ledgerhq/logs@6.10.1-next.0
  - @ledgerhq/react-native-hid@6.28.8-next.0
  - @ledgerhq/react-native-hw-transport-ble@6.27.8-next.0
  - @ledgerhq/types-cryptoassets@6.23.2-next.0
  - @ledgerhq/types-devices@6.22.2-next.0
  - @ledgerhq/types-live@6.24.2-next.0

## 3.8.0

### Minor Changes

- [`c14ed5a942`](https://github.com/LedgerHQ/ledger-live/commit/c14ed5a942d65c92da96b0f6ad84b709a0884f25) Thanks [@Justkant](https://github.com/Justkant)! - Add Celo Staking

* [#963](https://github.com/LedgerHQ/ledger-live/pull/963) [`80aa008719`](https://github.com/LedgerHQ/ledger-live/commit/80aa00871943788d730cc8bb95a6d57ea2e9be96) Thanks [@haammar-ledger](https://github.com/haammar-ledger)! - Enable Filecoin integration on LLM

- [#1017](https://github.com/LedgerHQ/ledger-live/pull/1017) [`21ed0bd521`](https://github.com/LedgerHQ/ledger-live/commit/21ed0bd5219a3629abc0bbb547fc4d75f5e71300) Thanks [@sarneijim](https://github.com/sarneijim)! - Add cosmos account banner in LLM

* [#899](https://github.com/LedgerHQ/ledger-live/pull/899) [`6d48688498`](https://github.com/LedgerHQ/ledger-live/commit/6d48688498bb825aab1fab86739894ebe9ae4110) Thanks [@LFBarreto](https://github.com/LFBarreto)! - feat(LLM): Wallet connect as live app feature flag [LIVE-3254]

### Patch Changes

- [#1105](https://github.com/LedgerHQ/ledger-live/pull/1105) [`8186d2efce`](https://github.com/LedgerHQ/ledger-live/commit/8186d2efcea2b270b162bd80f660bd64a76b837c) Thanks [@LFBarreto](https://github.com/LFBarreto)! - LLM - Deeplinks updated for buy sell flows with live apps

* [#743](https://github.com/LedgerHQ/ledger-live/pull/743) [`a089100d37`](https://github.com/LedgerHQ/ledger-live/commit/a089100d37c2057210201e7faccab2c889a57668) Thanks [@ofreyssinet-ledger](https://github.com/ofreyssinet-ledger)! - Add custom image tool

- [#1112](https://github.com/LedgerHQ/ledger-live/pull/1112) [`44516bce9f`](https://github.com/LedgerHQ/ledger-live/commit/44516bce9f2faae54989e508371785b50189399e) Thanks [@hzheng-ledger](https://github.com/hzheng-ledger)! - Support: LLM eslint rule no-unused-vars only from TS

* [#1136](https://github.com/LedgerHQ/ledger-live/pull/1136) [`d66472e571`](https://github.com/LedgerHQ/ledger-live/commit/d66472e5716b2465835bfd332f895229acdc6b40) Thanks [@LFBarreto](https://github.com/LFBarreto)! - LLM - fix several issues regarding analytics

- [#1143](https://github.com/LedgerHQ/ledger-live/pull/1143) [`5f15da1746`](https://github.com/LedgerHQ/ledger-live/commit/5f15da174652ebc39ec8f07a0671ab265317214c) Thanks [@alexandremgo](https://github.com/alexandremgo)! - Fix new BLE pairing flow, with more flexible options

* [#1097](https://github.com/LedgerHQ/ledger-live/pull/1097) [`936b6dc545`](https://github.com/LedgerHQ/ledger-live/commit/936b6dc5450fcd69a31e03fa2040346d512c0912) Thanks [@alexandremgo](https://github.com/alexandremgo)! - New BLE pairing flow

  Not yet used in production. Accessible from the debug menu.

  Features:

  - scanning and pairing: one screen to go to from anywhere
  - navigate to after pairing success: configuration of the screen (and its associated navigator) with params and name of the route param that will have newly paired device info
  - scanning: filtering on device models
  - scanning: filtering out or displaying already known devices
  - pairing: new animation for pairing (lotties placeholders for now)
  - pairing: possibility to add (or not) the newly paired device to the "known devices" of the app (redux store)

- [#1239](https://github.com/LedgerHQ/ledger-live/pull/1239) [`691ef324ff`](https://github.com/LedgerHQ/ledger-live/commit/691ef324ff02c3341b72c7dc9754537bd9f8b73a) Thanks [@ThomasLaforge](https://github.com/ThomasLaforge)! - use brazilian portuguese smartling translation and add some missing keys for system language available popup

* [#1222](https://github.com/LedgerHQ/ledger-live/pull/1222) [`5df97cb448`](https://github.com/LedgerHQ/ledger-live/commit/5df97cb44863834fa16b28ffd20849500c92b652) Thanks [@LFBarreto](https://github.com/LFBarreto)! - LLM - fix issue on lottie animations for nanoS nanoSP and blue

- [#1000](https://github.com/LedgerHQ/ledger-live/pull/1000) [`dc3fd1841e`](https://github.com/LedgerHQ/ledger-live/commit/dc3fd1841e3e8b164f047fe84efd3776e16f8ff1) Thanks [@juan-cortes](https://github.com/juan-cortes)! - Migration from JavaScript to TypeScript for LLM

* [#1070](https://github.com/LedgerHQ/ledger-live/pull/1070) [`533e658dcd`](https://github.com/LedgerHQ/ledger-live/commit/533e658dcd7862d4e6c9cb1b55c400652c68ae26) Thanks [@grsoares21](https://github.com/grsoares21)! - Fix crash when scanning for bluetooth devices

- [#1244](https://github.com/LedgerHQ/ledger-live/pull/1244) [`34eb4e7e29`](https://github.com/LedgerHQ/ledger-live/commit/34eb4e7e295c882574938791c828fe64a2dd329d) Thanks [@ThomasLaforge](https://github.com/ThomasLaforge)! - Adding Japanese, Korean, Turkish and Deutcsh to fully supported languages

- Updated dependencies [[`a089100d37`](https://github.com/LedgerHQ/ledger-live/commit/a089100d37c2057210201e7faccab2c889a57668), [`ae5e33e15e`](https://github.com/LedgerHQ/ledger-live/commit/ae5e33e15e8a107d0ba8a3688a63eda2c0d43ce7), [`d70bb7042a`](https://github.com/LedgerHQ/ledger-live/commit/d70bb7042a01de2191b59337d8a1574e22bd8887)]:
  - @ledgerhq/live-common@27.2.0
  - @ledgerhq/errors@6.10.2
  - @ledgerhq/devices@7.0.1
  - @ledgerhq/hw-transport@6.27.4
  - @ledgerhq/hw-transport-http@6.27.4
  - @ledgerhq/react-native-hid@6.28.6
  - @ledgerhq/react-native-hw-transport-ble@6.27.6

## 3.8.0-next.10

### Patch Changes

- [#1244](https://github.com/LedgerHQ/ledger-live/pull/1244) [`34eb4e7e29`](https://github.com/LedgerHQ/ledger-live/commit/34eb4e7e295c882574938791c828fe64a2dd329d) Thanks [@ThomasLaforge](https://github.com/ThomasLaforge)! - Adding Japanese, Korean, Turkish and Deutcsh to fully supported languages

## 3.8.0-next.9

### Patch Changes

- [#1239](https://github.com/LedgerHQ/ledger-live/pull/1239) [`691ef324f`](https://github.com/LedgerHQ/ledger-live/commit/691ef324ff02c3341b72c7dc9754537bd9f8b73a) Thanks [@ThomasLaforge](https://github.com/ThomasLaforge)! - use brazilian portuguese smartling translation and add some missing keys for system language available popup

## 3.8.0-next.8

### Patch Changes

- [#1222](https://github.com/LedgerHQ/ledger-live/pull/1222) [`5df97cb44`](https://github.com/LedgerHQ/ledger-live/commit/5df97cb44863834fa16b28ffd20849500c92b652) Thanks [@LFBarreto](https://github.com/LFBarreto)! - LLM - fix issue on lottie animations for nanoS nanoSP and blue

## 3.8.0-next.7

### Minor Changes

- [`c14ed5a94`](https://github.com/LedgerHQ/ledger-live/commit/c14ed5a942d65c92da96b0f6ad84b709a0884f25) Thanks [@Justkant](https://github.com/Justkant)! - Add Celo Staking

* [#963](https://github.com/LedgerHQ/ledger-live/pull/963) [`80aa00871`](https://github.com/LedgerHQ/ledger-live/commit/80aa00871943788d730cc8bb95a6d57ea2e9be96) Thanks [@haammar-ledger](https://github.com/haammar-ledger)! - Enable Filecoin integration on LLM

- [#1017](https://github.com/LedgerHQ/ledger-live/pull/1017) [`21ed0bd52`](https://github.com/LedgerHQ/ledger-live/commit/21ed0bd5219a3629abc0bbb547fc4d75f5e71300) Thanks [@sarneijim](https://github.com/sarneijim)! - Add cosmos account banner in LLM

* [#899](https://github.com/LedgerHQ/ledger-live/pull/899) [`6d4868849`](https://github.com/LedgerHQ/ledger-live/commit/6d48688498bb825aab1fab86739894ebe9ae4110) Thanks [@LFBarreto](https://github.com/LFBarreto)! - feat(LLM): Wallet connect as live app feature flag [LIVE-3254]

### Patch Changes

- [#1105](https://github.com/LedgerHQ/ledger-live/pull/1105) [`8186d2efc`](https://github.com/LedgerHQ/ledger-live/commit/8186d2efcea2b270b162bd80f660bd64a76b837c) Thanks [@LFBarreto](https://github.com/LFBarreto)! - LLM - Deeplinks updated for buy sell flows with live apps

* [#743](https://github.com/LedgerHQ/ledger-live/pull/743) [`a089100d3`](https://github.com/LedgerHQ/ledger-live/commit/a089100d37c2057210201e7faccab2c889a57668) Thanks [@ofreyssinet-ledger](https://github.com/ofreyssinet-ledger)! - Add custom image tool

- [#1112](https://github.com/LedgerHQ/ledger-live/pull/1112) [`44516bce9`](https://github.com/LedgerHQ/ledger-live/commit/44516bce9f2faae54989e508371785b50189399e) Thanks [@hzheng-ledger](https://github.com/hzheng-ledger)! - Support: LLM eslint rule no-unused-vars only from TS

* [#1136](https://github.com/LedgerHQ/ledger-live/pull/1136) [`d66472e57`](https://github.com/LedgerHQ/ledger-live/commit/d66472e5716b2465835bfd332f895229acdc6b40) Thanks [@LFBarreto](https://github.com/LFBarreto)! - LLM - fix several issues regarding analytics

- [#1143](https://github.com/LedgerHQ/ledger-live/pull/1143) [`5f15da174`](https://github.com/LedgerHQ/ledger-live/commit/5f15da174652ebc39ec8f07a0671ab265317214c) Thanks [@alexandremgo](https://github.com/alexandremgo)! - Fix new BLE pairing flow, with more flexible options

* [#1097](https://github.com/LedgerHQ/ledger-live/pull/1097) [`936b6dc54`](https://github.com/LedgerHQ/ledger-live/commit/936b6dc5450fcd69a31e03fa2040346d512c0912) Thanks [@alexandremgo](https://github.com/alexandremgo)! - New BLE pairing flow

  Not yet used in production. Accessible from the debug menu.

  Features:

  - scanning and pairing: one screen to go to from anywhere
  - navigate to after pairing success: configuration of the screen (and its associated navigator) with params and name of the route param that will have newly paired device info
  - scanning: filtering on device models
  - scanning: filtering out or displaying already known devices
  - pairing: new animation for pairing (lotties placeholders for now)
  - pairing: possibility to add (or not) the newly paired device to the "known devices" of the app (redux store)

- [#1000](https://github.com/LedgerHQ/ledger-live/pull/1000) [`dc3fd1841`](https://github.com/LedgerHQ/ledger-live/commit/dc3fd1841e3e8b164f047fe84efd3776e16f8ff1) Thanks [@juan-cortes](https://github.com/juan-cortes)! - Migration from JavaScript to TypeScript for LLM

* [#1070](https://github.com/LedgerHQ/ledger-live/pull/1070) [`533e658dc`](https://github.com/LedgerHQ/ledger-live/commit/533e658dcd7862d4e6c9cb1b55c400652c68ae26) Thanks [@grsoares21](https://github.com/grsoares21)! - Fix crash when scanning for bluetooth devices

* Updated dependencies [[`a089100d3`](https://github.com/LedgerHQ/ledger-live/commit/a089100d37c2057210201e7faccab2c889a57668), [`ae5e33e15`](https://github.com/LedgerHQ/ledger-live/commit/ae5e33e15e8a107d0ba8a3688a63eda2c0d43ce7), [`d70bb7042`](https://github.com/LedgerHQ/ledger-live/commit/d70bb7042a01de2191b59337d8a1574e22bd8887)]:
  - @ledgerhq/live-common@27.2.0-next.0
  - @ledgerhq/errors@6.10.2-next.0
  - @ledgerhq/devices@7.0.1-next.0
  - @ledgerhq/hw-transport@6.27.4-next.0
  - @ledgerhq/hw-transport-http@6.27.4-next.0
  - @ledgerhq/react-native-hid@6.28.6-next.0
  - @ledgerhq/react-native-hw-transport-ble@6.27.6-next.0

## 3.8.0-next.6

### Patch Changes

- [#756](https://github.com/LedgerHQ/ledger-live/pull/756) [`708f647d88`](https://github.com/LedgerHQ/ledger-live/commit/708f647d88ae484b5f1829fcab64139561bbd21f) Thanks [@juan-cortes](https://github.com/juan-cortes)! - Prevent navigation without user confirmation with ongoing installs/uninstalls
- Updated dependencies [[`3849ee3f30`](https://github.com/LedmgerHQ/ledger-live/commit/3849ee3f30987b51d648ce29bfee4721f4ddff5f)]:
  - @ledgerhq/live-common@27.1.0-next.6

## 3.8.0-next.5

### Patch Changes

- [#1097](https://github.com/LedgerHQ/ledger-live/pull/1097) [`936b6dc545`](https://github.com/LedgerHQ/ledger-live/commit/936b6dc5450fcd69a31e03fa2040346d512c0912) Thanks [@alexandremgo](https://github.com/alexandremgo)! - New BLE pairing flow

  Not yet used in production. Accessible from the debug menu.

  Features:

  - scanning and pairing: one screen to go to from anywhere
  - navigate to after pairing success: configuration of the screen (and its associated navigator) with params and name of the route param that will have newly paired device info
  - scanning: filtering on device models
  - scanning: filtering out or displaying already known devices
  - pairing: new animation for pairing (lotties placeholders for now)
  - pairing: possibility to add (or not) the newly paired device to the "known devices" of the app (redux store)

- Updated dependencies [[`936b6dc545`](https://github.com/LedgerHQ/ledger-live/commit/936b6dc5450fcd69a31e03fa2040346d512c0912)]:
  - @ledgerhq/live-common@27.1.0-next.5

## 3.8.0-next.4

### Patch Changes

- Updated dependencies [[`0ebdec50bf`](https://github.com/LedgerHQ/ledger-live/commit/0ebdec50bfca81b2d814726f8f9a82237ad42ffc)]:
  - @ledgerhq/live-common@27.1.0-next.4

## 3.8.0-next.3

### Minor Changes

- [#961](https://github.com/LedgerHQ/ledger-live/pull/961) [`b06c9fdf5c`](https://github.com/LedgerHQ/ledger-live/commit/b06c9fdf5ccbbc68283dd73ea4c3ea0e380c1539) Thanks [@juan-cortes](https://github.com/juan-cortes)! - Minor wording changes
- [#963](https://github.com/LedgerHQ/ledger-live/pull/963) [`80aa008719`](https://github.com/LedgerHQ/ledger-live/commit/80aa00871943788d730cc8bb95a6d57ea2e9be96) Thanks [@haammar-ledger](https://github.com/haammar-ledger)! - Enable Filecoin integration on LLM

### Patch Changes

- Updated dependencies [[`685348dd35`](https://github.com/LedgerHQ/ledger-live/commit/685348dd351181a9ed7f23cedb3e3d289b16fe9e), [`dd538c3723`](https://github.com/LedgerHQ/ledger-live/commit/dd538c3723853334ce19a89353f20766432d12fd), [`0601b6541f`](https://github.com/LedgerHQ/ledger-live/commit/0601b6541f10635aea72f916626432a334aa49fa)]:
  - @ledgerhq/live-common@27.1.0-next.3

## 3.8.0-next.2

### Minor Changes

- [#1017](https://github.com/LedgerHQ/ledger-live/pull/1017) [`21ed0bd521`](https://github.com/LedgerHQ/ledger-live/commit/21ed0bd5219a3629abc0bbb547fc4d75f5e71300) Thanks [@sarneijim](https://github.com/sarneijim)! - Add cosmos account banner in LLM

### Patch Changes

- Updated dependencies [[`8fe44e12d7`](https://github.com/LedgerHQ/ledger-live/commit/8fe44e12d73fe96636282666dd8f3b02ef96d0e6), [`21ed0bd521`](https://github.com/LedgerHQ/ledger-live/commit/21ed0bd5219a3629abc0bbb547fc4d75f5e71300)]:
  - @ledgerhq/live-common@27.1.0-next.2

## 3.8.0-next.1

### Minor Changes

- [#669](https://github.com/LedgerHQ/ledger-live/pull/669) [`b615140ba2`](https://github.com/LedgerHQ/ledger-live/commit/b615140ba2e326e1466d15f123d412ea90db3754) Thanks [@andyhass](https://github.com/andyhass)! - Add Celo Staking

### Patch Changes

- Updated dependencies [[`b615140ba2`](https://github.com/LedgerHQ/ledger-live/commit/b615140ba2e326e1466d15f123d412ea90db3754), [`336eb879a8`](https://github.com/LedgerHQ/ledger-live/commit/336eb879a80573fd81027232c4c6c9b383bd2a97), [`3615a06f19`](https://github.com/LedgerHQ/ledger-live/commit/3615a06f19ef659480d50a1a1a28f6df952b117a)]:
  - @ledgerhq/live-common@27.1.0-next.1

## 3.7.1-next.0

### Patch Changes

- [#1112](https://github.com/LedgerHQ/ledger-live/pull/1112) [`44516bce9f`](https://github.com/LedgerHQ/ledger-live/commit/44516bce9f2faae54989e508371785b50189399e) Thanks [@hzheng-ledger](https://github.com/hzheng-ledger)! - Support: LLM eslint rule no-unused-vars only from TS

* [#1000](https://github.com/LedgerHQ/ledger-live/pull/1000) [`dc3fd1841e`](https://github.com/LedgerHQ/ledger-live/commit/dc3fd1841e3e8b164f047fe84efd3776e16f8ff1) Thanks [@juan-cortes](https://github.com/juan-cortes)! - Migration from JavaScript to TypeScript for LLM

- [#1070](https://github.com/LedgerHQ/ledger-live/pull/1070) [`533e658dcd`](https://github.com/LedgerHQ/ledger-live/commit/533e658dcd7862d4e6c9cb1b55c400652c68ae26) Thanks [@grsoares21](https://github.com/grsoares21)! - Fix crash when scanning for bluetooth devices

- Updated dependencies [[`7e812a738d`](https://github.com/LedgerHQ/ledger-live/commit/7e812a738db718200138dcb9b7bcc2f6dd0ddd6f), [`058a1af7ff`](https://github.com/LedgerHQ/ledger-live/commit/058a1af7ff463d21afe85d03563b61e1d543c95b), [`d6634bc0b7`](https://github.com/LedgerHQ/ledger-live/commit/d6634bc0b720d8a13f3681caf33e2f23d5c64968), [`5da717c523`](https://github.com/LedgerHQ/ledger-live/commit/5da717c523db7678edeb0f86bdfa88256dfe96c4), [`533e658dcd`](https://github.com/LedgerHQ/ledger-live/commit/533e658dcd7862d4e6c9cb1b55c400652c68ae26)]:
  - @ledgerhq/live-common@27.0.1-next.0
  - @ledgerhq/react-native-hw-transport-ble@6.27.5-next.0

## 3.7.0

### Minor Changes

- [#921](https://github.com/LedgerHQ/ledger-live/pull/921) [`cce2e7a4e7`](https://github.com/LedgerHQ/ledger-live/commit/cce2e7a4e76445921066593a07964ed7d0875f54) Thanks [@github-actions](https://github.com/apps/github-actions)! - Type libraries usage in LLC, LLD, LLM, CLI

* [#921](https://github.com/LedgerHQ/ledger-live/pull/921) [`cce2e7a4e7`](https://github.com/LedgerHQ/ledger-live/commit/cce2e7a4e76445921066593a07964ed7d0875f54) Thanks [@github-actions](https://github.com/apps/github-actions)! - Osmosis Send, Receive and Staking + Cosmos refactor

  For additional context on what changed:

  - Ledger Live Desktop: functionality for Osmosis send, receive and staking.
  - Ledger Live Desktop: refactor of some Cosmos components to enable reusing some components for Osmosis.
    and easily integrate future Cosmos-based cryptocurrencies.

  - Ledger Live Common: functionality for Osmosis send, receive and staking.
  - Ledger Live Common: refactor of some Cosmos modules to enable reusing code for Osmosis.
    Notable changes are: renaming the hook useCosmosPreloadData to useCosmosFamilyPreloadData and turning
    validators.ts and js-synchronisation.ts into classes.

  - Ledger Live Mobile: only marked as major because the useCosmosPreloadData hook changed name, which is a breaking change.

  - Cryptoassets: updated a URL in the Osmosis cryptocurrency definition.

  - Live CLI: updated references to cosmosSourceValidators to sourceValidators for re-usability.

- [#921](https://github.com/LedgerHQ/ledger-live/pull/921) [`cce2e7a4e7`](https://github.com/LedgerHQ/ledger-live/commit/cce2e7a4e76445921066593a07964ed7d0875f54) Thanks [@github-actions](https://github.com/apps/github-actions)! - Add banner to external integrations

### Patch Changes

- [#798](https://github.com/LedgerHQ/ledger-live/pull/798) [`222335854d`](https://github.com/LedgerHQ/ledger-live/commit/222335854d412cd748c0add73b5f0bb93e02ba42) Thanks [@cgrellard-ledger](https://github.com/cgrellard-ledger)! - LLM - bug fix issue on storyly package version

* [#882](https://github.com/LedgerHQ/ledger-live/pull/882) [`807f3feb94`](https://github.com/LedgerHQ/ledger-live/commit/807f3feb947ffd31d47d43b5aa7b8e85f2bbf6d8) Thanks [@Justkant](https://github.com/Justkant)! - fix: bump platform API version [LIVE-3181]

- [#921](https://github.com/LedgerHQ/ledger-live/pull/921) [`cce2e7a4e7`](https://github.com/LedgerHQ/ledger-live/commit/cce2e7a4e76445921066593a07964ed7d0875f54) Thanks [@github-actions](https://github.com/apps/github-actions)! - Add Analytics 'reason' field in context of sync events

* [#815](https://github.com/LedgerHQ/ledger-live/pull/815) [`152339dcee`](https://github.com/LedgerHQ/ledger-live/commit/152339dceeaca4b4b7656aad1c690589189900a8) Thanks [@pierrelouis-c](https://github.com/pierrelouis-c)! - Add generics lotties animations

## 3.7.0-hotfix.0

### Minor Changes

- [#921](https://github.com/LedgerHQ/ledger-live/pull/921) [`cce2e7a4e7`](https://github.com/LedgerHQ/ledger-live/commit/cce2e7a4e76445921066593a07964ed7d0875f54) Thanks [@github-actions](https://github.com/apps/github-actions)! - Type libraries usage in LLC, LLD, LLM, CLI

* [#723](https://github.com/LedgerHQ/ledger-live/pull/723) [`0c12f3e897`](https://github.com/LedgerHQ/ledger-live/commit/0c12f3e897527265ec86f688368d6d46340759a1) Thanks [@marco-figment](https://github.com/marco-figment)! - Osmosis Send, Receive and Staking + Cosmos refactor

  For additional context on what changed:

  - Ledger Live Desktop: functionality for Osmosis send, receive and staking.
  - Ledger Live Desktop: refactor of some Cosmos components to enable reusing some components for Osmosis.
    and easily integrate future Cosmos-based cryptocurrencies.

  - Ledger Live Common: functionality for Osmosis send, receive and staking.
  - Ledger Live Common: refactor of some Cosmos modules to enable reusing code for Osmosis.
    Notable changes are: renaming the hook useCosmosPreloadData to useCosmosFamilyPreloadData and turning
    validators.ts and js-synchronisation.ts into classes.

  - Ledger Live Mobile: only marked as major because the useCosmosPreloadData hook changed name, which is a breaking change.

  - Cryptoassets: updated a URL in the Osmosis cryptocurrency definition.

  - Live CLI: updated references to cosmosSourceValidators to sourceValidators for re-usability.

- [#855](https://github.com/LedgerHQ/ledger-live/pull/855) [`2258f1ae8e`](https://github.com/LedgerHQ/ledger-live/commit/2258f1ae8e052761003d2c92efd2e5d00198439e) Thanks [@hedi-edelbloute](https://github.com/hedi-edelbloute)! - Add banner to external integrations

### Patch Changes

- Updated dependencies [[`a36d1de865`](https://github.com/LedgerHQ/ledger-live/commit/a36d1de865fd318051c46335d1c86f5cf12b2100), [`0c12f3e897`](https://github.com/LedgerHQ/ledger-live/commit/0c12f3e897527265ec86f688368d6d46340759a1)]:
  - @ledgerhq/live-common@27.0.0-next.2

## 3.7.0-next.2

### Patch Changes

- [#1013](https://github.com/LedgerHQ/ledger-live/pull/1013) [`7d7b38fa6c`](https://github.com/LedgerHQ/ledger-live/commit/7d7b38fa6c6089e60194b536131777d2035ef892) Thanks [@juan-cortes](https://github.com/juan-cortes)! - Fix rendering of last app item in manager

## 3.7.0-next.1

### Minor Changes

- [#492](https://github.com/LedgerHQ/ledger-live/pull/492) [`d679e5feeb`](https://github.com/LedgerHQ/ledger-live/commit/d679e5feebc02e7cd138e1026b7bad5392866ea2) Thanks [@grsoares21](https://github.com/grsoares21)! - Adds a device language change feature under feature flag

### Patch Changes

- Updated dependencies [[`d679e5feeb`](https://github.com/LedgerHQ/ledger-live/commit/d679e5feebc02e7cd138e1026b7bad5392866ea2), [`d679e5feeb`](https://github.com/LedgerHQ/ledger-live/commit/d679e5feebc02e7cd138e1026b7bad5392866ea2)]:
  - @ledgerhq/native-ui@0.9.0-next.1
  - @ledgerhq/live-common@26.1.0-next.1

## 3.7.0-next.0

### Minor Changes

- [#756](https://github.com/LedgerHQ/ledger-live/pull/756) [`708f647d8`](https://github.com/LedgerHQ/ledger-live/commit/708f647d88ae484b5f1829fcab64139561bbd21f) Thanks [@juan-cortes](https://github.com/juan-cortes)! - Prevent navigation without user confirmation with ongoing installs/uninstalls

* [`2a3013359`](https://github.com/LedgerHQ/ledger-live/commit/2a301335985cadf937a7acfc661d55572eb73301) Thanks [@alexandremgo](https://github.com/alexandremgo)! - Type libraries usage in LLC, LLD, LLM, CLI

- [#814](https://github.com/LedgerHQ/ledger-live/pull/814) [`23c9bf994`](https://github.com/LedgerHQ/ledger-live/commit/23c9bf9949169d31d534f12dca48e21e35df05b2) Thanks [@juan-cortes](https://github.com/juan-cortes)! - Added development/QA tool for feature flags [mobile]

* [`2a3013359`](https://github.com/LedgerHQ/ledger-live/commit/2a301335985cadf937a7acfc661d55572eb73301) Thanks [@alexandremgo](https://github.com/alexandremgo)! - Osmosis Send, Receive and Staking + Cosmos refactor

  For additional context on what changed:

  - Ledger Live Desktop: functionality for Osmosis send, receive and staking.
  - Ledger Live Desktop: refactor of some Cosmos components to enable reusing some components for Osmosis.
    and easily integrate future Cosmos-based cryptocurrencies.

  - Ledger Live Common: functionality for Osmosis send, receive and staking.
  - Ledger Live Common: refactor of some Cosmos modules to enable reusing code for Osmosis.
    Notable changes are: renaming the hook useCosmosPreloadData to useCosmosFamilyPreloadData and turning
    validators.ts and js-synchronisation.ts into classes.

  - Ledger Live Mobile: only marked as major because the useCosmosPreloadData hook changed name, which is a breaking change.

  - Cryptoassets: updated a URL in the Osmosis cryptocurrency definition.

  - Live CLI: updated references to cosmosSourceValidators to sourceValidators for re-usability.

- [#961](https://github.com/LedgerHQ/ledger-live/pull/961) [`b06c9fdf5`](https://github.com/LedgerHQ/ledger-live/commit/b06c9fdf5ccbbc68283dd73ea4c3ea0e380c1539) Thanks [@juan-cortes](https://github.com/juan-cortes)! - Minor wording changes

* [#730](https://github.com/LedgerHQ/ledger-live/pull/730) [`e1173f5f4`](https://github.com/LedgerHQ/ledger-live/commit/e1173f5f4c521bdf50c9c1be431f63ae17aa2793) Thanks [@LFBarreto](https://github.com/LFBarreto)! - LLM - Redirect buy sell in app links to live app implementation if feature flag is activated

- [`2a3013359`](https://github.com/LedgerHQ/ledger-live/commit/2a301335985cadf937a7acfc661d55572eb73301) Thanks [@alexandremgo](https://github.com/alexandremgo)! - Add banner to external integrations

### Patch Changes

- [#958](https://github.com/LedgerHQ/ledger-live/pull/958) [`68c50cd94`](https://github.com/LedgerHQ/ledger-live/commit/68c50cd94bbe50a1bf284a2e9e5aed3781788754) Thanks [@ofreyssinet-ledger](https://github.com/ofreyssinet-ledger)! - Fix getFeature being a hook and getting called outside of React

* [#798](https://github.com/LedgerHQ/ledger-live/pull/798) [`222335854d`](https://github.com/LedgerHQ/ledger-live/commit/222335854d412cd748c0add73b5f0bb93e02ba42) Thanks [@cgrellard-ledger](https://github.com/cgrellard-ledger)! - LLM - bug fix issue on storyly package version

- [#808](https://github.com/LedgerHQ/ledger-live/pull/808) [`706081054`](https://github.com/LedgerHQ/ledger-live/commit/70608105451e29cbb543ee98d2a8a4cf5ada38df) Thanks [@jules-grenier-ledger](https://github.com/jules-grenier-ledger)! - Fix redirection to stories from device selection screen

* [#882](https://github.com/LedgerHQ/ledger-live/pull/882) [`807f3feb9`](https://github.com/LedgerHQ/ledger-live/commit/807f3feb947ffd31d47d43b5aa7b8e85f2bbf6d8) Thanks [@Justkant](https://github.com/Justkant)! - fix: bump platform API version [LIVE-3181]

- [#965](https://github.com/LedgerHQ/ledger-live/pull/965) [`186256aba`](https://github.com/LedgerHQ/ledger-live/commit/186256abac2ff3992a37ce15424bd1a3251e0c89) Thanks [@ofreyssinet-ledger](https://github.com/ofreyssinet-ledger)! - Display more of the essential information in Feature Flags debugging screen

* [#751](https://github.com/LedgerHQ/ledger-live/pull/751) [`be4ad4860`](https://github.com/LedgerHQ/ledger-live/commit/be4ad4860c3954549c8ac955e1971f52cdb99679) Thanks [@jules-grenier-ledger](https://github.com/jules-grenier-ledger)! - Fix redirection from upsell screen

- [`2a3013359`](https://github.com/LedgerHQ/ledger-live/commit/2a301335985cadf937a7acfc661d55572eb73301) Thanks [@alexandremgo](https://github.com/alexandremgo)! - Add Analytics 'reason' field in context of sync events

* [#815](https://github.com/LedgerHQ/ledger-live/pull/815) [`152339dcee`](https://github.com/LedgerHQ/ledger-live/commit/152339dceeaca4b4b7656aad1c690589189900a8) Thanks [@pierrelouis-c](https://github.com/pierrelouis-c)! - Add generics lotties animations

- [#730](https://github.com/LedgerHQ/ledger-live/pull/730) [`6e057f716`](https://github.com/LedgerHQ/ledger-live/commit/6e057f7163dc53658604429e3e6c8057ae9988f4) Thanks [@LFBarreto](https://github.com/LFBarreto)! - update ptx smart routing feature flag and live app web player undefined uri params

- Updated dependencies [[`2fd6f6244`](https://github.com/LedgerHQ/ledger-live/commit/2fd6f6244c41158883ca44accf9cbda4fd8d3418), [`68c50cd94`](https://github.com/LedgerHQ/ledger-live/commit/68c50cd94bbe50a1bf284a2e9e5aed3781788754), [`092a887af`](https://github.com/LedgerHQ/ledger-live/commit/092a887af5a1405a1de3704bc5954c761cd53457), [`432cfa899`](https://github.com/LedgerHQ/ledger-live/commit/432cfa8994e21c2e67d72bd0e6e94a64d7cc2dfb), [`23c9bf994`](https://github.com/LedgerHQ/ledger-live/commit/23c9bf9949169d31d534f12dca48e21e35df05b2), [`6e057f716`](https://github.com/LedgerHQ/ledger-live/commit/6e057f7163dc53658604429e3e6c8057ae9988f4), [`f28d40354`](https://github.com/LedgerHQ/ledger-live/commit/f28d4035426e741822108daf172f4509ce030751), [`ecfdd1ebd`](https://github.com/LedgerHQ/ledger-live/commit/ecfdd1ebd8cc7c4b5bc6315316ce662bb6241311), [`2fd6f6244`](https://github.com/LedgerHQ/ledger-live/commit/2fd6f6244c41158883ca44accf9cbda4fd8d3418)]:
  - @ledgerhq/native-ui@0.9.0-next.0
  - @ledgerhq/types-live@6.24.0-next.0
  - @ledgerhq/live-common@26.1.0-next.0
  - @ledgerhq/hw-transport@6.27.3-next.0
  - @ledgerhq/react-native-hw-transport-ble@6.27.4-next.0
  - @ledgerhq/hw-transport-http@6.27.3-next.0
  - @ledgerhq/react-native-hid@6.28.5-next.0

## 3.6.0-next.3

### Minor Changes

- [#855](https://github.com/LedgerHQ/ledger-live/pull/855) [`2258f1ae8`](https://github.com/LedgerHQ/ledger-live/commit/2258f1ae8e052761003d2c92efd2e5d00198439e) Thanks [@hedi-edelbloute](https://github.com/hedi-edelbloute)! - Add banner to external integrations

## 3.6.0-next.2

### Patch Changes

- Updated dependencies [[`a36d1de86`](https://github.com/LedgerHQ/ledger-live/commit/a36d1de865fd318051c46335d1c86f5cf12b2100)]:
  - @ledgerhq/live-common@26.0.0-next.2

## 3.6.0-next.1

### Minor Changes

- [#723](https://github.com/LedgerHQ/ledger-live/pull/723) [`0c12f3e89`](https://github.com/LedgerHQ/ledger-live/commit/0c12f3e897527265ec86f688368d6d46340759a1) Thanks [@marco-figment](https://github.com/marco-figment)! - Osmosis Send, Receive and Staking + Cosmos refactor

  For additional context on what changed:

  - Ledger Live Desktop: functionality for Osmosis send, receive and staking.
  - Ledger Live Desktop: refactor of some Cosmos components to enable reusing some components for Osmosis.
    and easily integrate future Cosmos-based cryptocurrencies.

  - Ledger Live Common: functionality for Osmosis send, receive and staking.
  - Ledger Live Common: refactor of some Cosmos modules to enable reusing code for Osmosis.
    Notable changes are: renaming the hook useCosmosPreloadData to useCosmosFamilyPreloadData and turning
    validators.ts and js-synchronisation.ts into classes.

  - Ledger Live Mobile: only marked as major because the useCosmosPreloadData hook changed name, which is a breaking change.

  - Cryptoassets: updated a URL in the Osmosis cryptocurrency definition.

  - Live CLI: updated references to cosmosSourceValidators to sourceValidators for re-usability.

### Patch Changes

- Updated dependencies [[`0c12f3e89`](https://github.com/LedgerHQ/ledger-live/commit/0c12f3e897527265ec86f688368d6d46340759a1)]:
  - @ledgerhq/live-common@25.2.0-next.1

## 3.6.0-next.0

### Minor Changes

- [#451](https://github.com/LedgerHQ/ledger-live/pull/451) [`134355d56`](https://github.com/LedgerHQ/ledger-live/commit/134355d561bd8d576123d51f99cb5058be5721a4) Thanks [@hedi-edelbloute](https://github.com/hedi-edelbloute)! - Type libraries usage in LLC, LLD, LLM, CLI

### Patch Changes

- [#798](https://github.com/LedgerHQ/ledger-live/pull/798) [`222335854`](https://github.com/LedgerHQ/ledger-live/commit/222335854d412cd748c0add73b5f0bb93e02ba42) Thanks [@cgrellard-ledger](https://github.com/cgrellard-ledger)! - LLM - bug fix issue on storyly package version

* [#882](https://github.com/LedgerHQ/ledger-live/pull/882) [`807f3feb9`](https://github.com/LedgerHQ/ledger-live/commit/807f3feb947ffd31d47d43b5aa7b8e85f2bbf6d8) Thanks [@Justkant](https://github.com/Justkant)! - fix: bump platform API version [LIVE-3181]

- [#859](https://github.com/LedgerHQ/ledger-live/pull/859) [`f66e547cb`](https://github.com/LedgerHQ/ledger-live/commit/f66e547cb9f9c6403f3046c08c8c14789fc47bfd) Thanks [@gre](https://github.com/gre)! - Add Analytics 'reason' field in context of sync events

* [#815](https://github.com/LedgerHQ/ledger-live/pull/815) [`152339dce`](https://github.com/LedgerHQ/ledger-live/commit/152339dceeaca4b4b7656aad1c690589189900a8) Thanks [@pierrelouis-c](https://github.com/pierrelouis-c)! - Add generics lotties animations

* Updated dependencies [[`37159cbb9`](https://github.com/LedgerHQ/ledger-live/commit/37159cbb9e0023b65593e4ed71557f80bf48989e), [`ebe1adfb7`](https://github.com/LedgerHQ/ledger-live/commit/ebe1adfb7d264da0f8c9e30b84c188eaa931d1e6), [`3dbd4d078`](https://github.com/LedgerHQ/ledger-live/commit/3dbd4d0781569cd0bfce575854e706def2bd951f), [`1a33d8641`](https://github.com/LedgerHQ/ledger-live/commit/1a33d8641f9d1b4e4adfa262a179f124918e0ff5), [`807f3feb9`](https://github.com/LedgerHQ/ledger-live/commit/807f3feb947ffd31d47d43b5aa7b8e85f2bbf6d8), [`3cc45438a`](https://github.com/LedgerHQ/ledger-live/commit/3cc45438a8aced1922742ff077946d1216f63525), [`134355d56`](https://github.com/LedgerHQ/ledger-live/commit/134355d561bd8d576123d51f99cb5058be5721a4), [`f4b789442`](https://github.com/LedgerHQ/ledger-live/commit/f4b7894426341f5b909ba3a2422ae2b8ecf31466), [`97eab434d`](https://github.com/LedgerHQ/ledger-live/commit/97eab434dee361716588b256146665c99c274af9)]:
  - @ledgerhq/live-common@25.2.0-next.0
  - @ledgerhq/types-live@6.23.0-next.0
  - @ledgerhq/react-native-hw-transport-ble@6.27.3-next.0
  - @ledgerhq/types-cryptoassets@6.23.0-next.0

## 3.5.1

### Patch Changes

- [#972](https://github.com/LedgerHQ/ledger-live/pull/972) [`d39efbb170`](https://github.com/LedgerHQ/ledger-live/commit/d39efbb170d78d8d0289ba3972532d0c5a9fa75b) Thanks [@LFBarreto](https://github.com/LFBarreto)! - LLM - fix issue during receive flow causing crash

* [#972](https://github.com/LedgerHQ/ledger-live/pull/972) [`bbb229a824`](https://github.com/LedgerHQ/ledger-live/commit/bbb229a824f1006f4d0eaebd4363c01cb60cdbf3) Thanks [@LFBarreto](https://github.com/LFBarreto)! - LLM - analytics reborn issue

- [#972](https://github.com/LedgerHQ/ledger-live/pull/972) [`d7e8766dbd`](https://github.com/LedgerHQ/ledger-live/commit/d7e8766dbdbe2172ff1004fcbeb9724c5e76ec38) Thanks [@LFBarreto](https://github.com/LFBarreto)! - LLM - fix undefined issue on some accounts during receive flow

## 3.5.0

### Minor Changes

- [#740](https://github.com/LedgerHQ/ledger-live/pull/740) [`709020dd7`](https://github.com/LedgerHQ/ledger-live/commit/709020dd74a228afca1d592264d42cfb7469e746) Thanks [@juan-cortes](https://github.com/juan-cortes)! - Fixed incorrect value for used space in Manager

* [#389](https://github.com/LedgerHQ/ledger-live/pull/389) [`d4a71a6d8`](https://github.com/LedgerHQ/ledger-live/commit/d4a71a6d890d85f1ff36641949e3a8396d0a8eb9) Thanks [@laure-lebon](https://github.com/laure-lebon)! - Fix wrong gas Price Polygon

- [#104](https://github.com/LedgerHQ/ledger-live/pull/104) [`6adbe47e2`](https://github.com/LedgerHQ/ledger-live/commit/6adbe47e2d3037a9a53e5a59b4198f265f644bdf) Thanks [@haammar-ledger](https://github.com/haammar-ledger)! - Add support of memo for Hedera on LLM

* [`8d0dc4733`](https://github.com/LedgerHQ/ledger-live/commit/8d0dc4733143af138de9b1db2fb20d6aab78f1c0) Thanks [@Justkant](https://github.com/Justkant)! - feat: add ERC20 token support to the Platform API

- [#104](https://github.com/LedgerHQ/ledger-live/pull/104) [`6adbe47e2`](https://github.com/LedgerHQ/ledger-live/commit/6adbe47e2d3037a9a53e5a59b4198f265f644bdf) Thanks [@haammar-ledger](https://github.com/haammar-ledger)! - LIVE-1004 Hedera integration on LLM

* [`8d0dc4733`](https://github.com/LedgerHQ/ledger-live/commit/8d0dc4733143af138de9b1db2fb20d6aab78f1c0) Thanks [@Justkant](https://github.com/Justkant)! - Add Searching bar for validators list of ATOM and SOL

- [`8d0dc4733`](https://github.com/LedgerHQ/ledger-live/commit/8d0dc4733143af138de9b1db2fb20d6aab78f1c0) Thanks [@Justkant](https://github.com/Justkant)! - Add support of Stellar assets (tokens)

* [#703](https://github.com/LedgerHQ/ledger-live/pull/703) [`aabfe4950`](https://github.com/LedgerHQ/ledger-live/commit/aabfe495061dbf7169945e77c7adb5fdccef6114) Thanks [@mehulcs](https://github.com/mehulcs)! - Rewards balance info banner for Cardanno currency

- [#731](https://github.com/LedgerHQ/ledger-live/pull/731) [`0e115ae5c`](https://github.com/LedgerHQ/ledger-live/commit/0e115ae5cd7ddcc728d9f435dc4084cedb53beed) Thanks [@juan-cortes](https://github.com/juan-cortes)! - Update UI for manager app install/uninstall buttons

* [#507](https://github.com/LedgerHQ/ledger-live/pull/507) [`3bdbfd3cb`](https://github.com/LedgerHQ/ledger-live/commit/3bdbfd3cbc0153a2ebf4ab91f631cb9f6e42d74c) Thanks [@jules-grenier-ledger](https://github.com/jules-grenier-ledger)! - Push notifications support added to ledger live mobile, new 'notifications' section added to the settings to enable or disable them, new modal added to ask the user if he wants to allow the notifications

- [#728](https://github.com/LedgerHQ/ledger-live/pull/728) [`b0053cced`](https://github.com/LedgerHQ/ledger-live/commit/b0053cced9accefe8ecbf0983934e18fcc75bad6) Thanks [@LFBarreto](https://github.com/LFBarreto)! - LLM - Learn page add a close button to allow back navigation

### Patch Changes

- [#718](https://github.com/LedgerHQ/ledger-live/pull/718) [`14245392b`](https://github.com/LedgerHQ/ledger-live/commit/14245392b30d6ece427bdcbe5bce3aab6ec80dd4) Thanks [@grsoares21](https://github.com/grsoares21)! - Fix the error wording for users trying to update the firmware via bluetooth

* [#374](https://github.com/LedgerHQ/ledger-live/pull/374) [`111160df7`](https://github.com/LedgerHQ/ledger-live/commit/111160df73e426a4a659f0717fcd976dea8f2e94) Thanks [@ofreyssinet-ledger](https://github.com/ofreyssinet-ledger)! - Fix 2 firmware update banners being displayed on the wallet screen

- [#767](https://github.com/LedgerHQ/ledger-live/pull/767) [`b80857e94`](https://github.com/LedgerHQ/ledger-live/commit/b80857e94c8050be2443d2d53525a920fa74b74e) Thanks [@JunichiSugiura](https://github.com/JunichiSugiura)! - Disable ftx ftxus temporary as a swap provider before official mobile release

* [#811](https://github.com/LedgerHQ/ledger-live/pull/811) [`0872e6688`](https://github.com/LedgerHQ/ledger-live/commit/0872e6688d34b6711a7043b24dfb765f72fe9e5d) Thanks [@LFBarreto](https://github.com/LFBarreto)! - LLM - add microphone permission to LLM for live apps

- [#792](https://github.com/LedgerHQ/ledger-live/pull/792) [`555c334eb`](https://github.com/LedgerHQ/ledger-live/commit/555c334ebf9f25271a810bc487abce03acf30fc5) Thanks [@LFBarreto](https://github.com/LFBarreto)! - LLM - fix issue related to navigation on receive flow

* [#897](https://github.com/LedgerHQ/ledger-live/pull/897) [`bb92400cf`](https://github.com/LedgerHQ/ledger-live/commit/bb92400cf8243ec1df89a08810bd5b6788e25575) Thanks [@LFBarreto](https://github.com/LFBarreto)! - LLM - Receive flow fix issue on receive token accounts from market page

- [#435](https://github.com/LedgerHQ/ledger-live/pull/435) [`8319ff45a`](https://github.com/LedgerHQ/ledger-live/commit/8319ff45a8dbcdac691097d2ad2039430d18ab87) Thanks [@ofreyssinet-ledger](https://github.com/ofreyssinet-ledger)! - - Upgraded `react-native` to `0.68.2`, following [this guide](https://react-native-community.github.io/upgrade-helper/?from=0.67.3&to=0.68.2) and picked what works for us:
  - we don't upgrade Flipper as it crashes on runtime
  - we don't upgrade gradle as it builds fine like this and v7 didn't work out of the box
  - we don't keep `react-native-gradle-plugin` as it's only necessary for the new architecture..
  - we don't change `AppDelegate.m` to the new `AppDelegate.mm` as it's only useful for the new RN arch which we aren't using yet + it was a pain to migrate the existing config (Firebase, Flipper, splash screen)
  - Upgraded `react-native-reanimated` to `2.8.0`
  - Upgraded `lottie-react-native` to `5.1.3` as it was not building on iOS without upgrading -> I tested the device lotties in the "Debug Lottie" menu and it seems to work fine.
  - Upgraded `react-native-gesture-handler` to `2.5.0` & [Migrating off RNGHEnabledRootView](https://docs.swmansion.com/react-native-gesture-handler/docs/guides/migrating-off-rnghenabledroot) as its setup on Android (in `MainActivity.java`) might conflict with react-native stuff later on
  - Fixed an issue in the portfolio where if there was no assets, scrolling was crashing the app on iOS. This is a mysterious issue and the logs are similar to this issue https://github.com/software-mansion/react-native-reanimated/issues/2285, for now it has been solved by removing the animation of a border width (border which anyway was invisible so the animation was pointless).

* [#586](https://github.com/LedgerHQ/ledger-live/pull/586) [`37598e481`](https://github.com/LedgerHQ/ledger-live/commit/37598e4816139a280236437e3b8c001c05fcbcd3) Thanks [@Justkant](https://github.com/Justkant)! - fix: Inline app install not working [LIVE-2851]

- [#821](https://github.com/LedgerHQ/ledger-live/pull/821) [`7e46d2828`](https://github.com/LedgerHQ/ledger-live/commit/7e46d28284b6d1700a36bb776dbd3708233cfc61) Thanks [@LFBarreto](https://github.com/LFBarreto)! - revert storyly

* [#711](https://github.com/LedgerHQ/ledger-live/pull/711) [`afa1ca628`](https://github.com/LedgerHQ/ledger-live/commit/afa1ca628003b6df3f922b6cc9bdb0293e0fffd5) Thanks [@Justkant](https://github.com/Justkant)! - fix: requestAccount to show all accounts

- [#699](https://github.com/LedgerHQ/ledger-live/pull/699) [`957d942a4`](https://github.com/LedgerHQ/ledger-live/commit/957d942a48e98a4f834a2d566cf75e658d6f8c29) Thanks [@LFBarreto](https://github.com/LFBarreto)! - Reborn analytics

* [#804](https://github.com/LedgerHQ/ledger-live/pull/804) [`10aba54ba`](https://github.com/LedgerHQ/ledger-live/commit/10aba54ba8a14853a5d50d0cebf1e2af965b6320) Thanks [@cgrellard-ledger](https://github.com/cgrellard-ledger)! - Keyboard avoiding view fixed on Send Coin Amount page

- [#794](https://github.com/LedgerHQ/ledger-live/pull/794) [`661719e15`](https://github.com/LedgerHQ/ledger-live/commit/661719e159666b140246079107e8cf09d452268f) Thanks [@LFBarreto](https://github.com/LFBarreto)! - LLM - fic issue on redirection after account deletion

* [#823](https://github.com/LedgerHQ/ledger-live/pull/823) [`4df8aed2e`](https://github.com/LedgerHQ/ledger-live/commit/4df8aed2e865f1e7ef15f45780673cf5c26fbfec) Thanks [@LFBarreto](https://github.com/LFBarreto)! - LLM - market receive flow redirection issue

- [#796](https://github.com/LedgerHQ/ledger-live/pull/796) [`078665b95`](https://github.com/LedgerHQ/ledger-live/commit/078665b952d7d8b26e98687e5d6275466353e31d) Thanks [@LFBarreto](https://github.com/LFBarreto)! - LLM - Send Flow navigation issue

* [#847](https://github.com/LedgerHQ/ledger-live/pull/847) [`03c90eebe`](https://github.com/LedgerHQ/ledger-live/commit/03c90eebebd87cb58c796fd422657b8a0ace8ab3) Thanks [@LFBarreto](https://github.com/LFBarreto)! - LLM - Receive flow prevent creation of multiple accounts at the same time

- [`8d0dc4733`](https://github.com/LedgerHQ/ledger-live/commit/8d0dc4733143af138de9b1db2fb20d6aab78f1c0) Thanks [@Justkant](https://github.com/Justkant)! - Log experimental and feature flags in Sentry error reports.

* [#833](https://github.com/LedgerHQ/ledger-live/pull/833) [`91cfea6e2`](https://github.com/LedgerHQ/ledger-live/commit/91cfea6e250574b6e21982509b4630066c7816bf) Thanks [@LFBarreto](https://github.com/LFBarreto)! - LLM - Receive flow copy address button overflow issue

- [#883](https://github.com/LedgerHQ/ledger-live/pull/883) [`7101ca25c`](https://github.com/LedgerHQ/ledger-live/commit/7101ca25cb38490ae9697be2122aa2a42e734d21) Thanks [@LFBarreto](https://github.com/LFBarreto)! - LLM - Receive flow - prevent double modal to pop during verification of address

* [#834](https://github.com/LedgerHQ/ledger-live/pull/834) [`7aa93b8b2`](https://github.com/LedgerHQ/ledger-live/commit/7aa93b8b260a48d236b33181e1500f96962b3d86) Thanks [@LFBarreto](https://github.com/LFBarreto)! - LLM - fixes issue on market header button touch highlight color

- [#797](https://github.com/LedgerHQ/ledger-live/pull/797) [`b2eb19311`](https://github.com/LedgerHQ/ledger-live/commit/b2eb19311711bf3a1cc4ca095af495da0988caca) Thanks [@LFBarreto](https://github.com/LFBarreto)! - LLM - Receive flow - fix issue on token account creation name

* [`8d0dc4733`](https://github.com/LedgerHQ/ledger-live/commit/8d0dc4733143af138de9b1db2fb20d6aab78f1c0) Thanks [@Justkant](https://github.com/Justkant)! - #### Replace [webpack](https://webpack.js.org/) with [vite.js](https://vitejs.dev/) to speed up the ledger live desktop development process.

  To fully embrace the "bundleless" vite.js approach, it is necessary to transpile our packages contained in the monorepository to the ESM format, and [subpath exports](https://nodejs.org/api/packages.html#subpath-exports) have been added to silently map to commonjs or esm depending on the need.

  #### 🔥 BREAKING CHANGES for `@ledgerhq/live-common`, `@ledgerhq/devices` and `@ledgerhq/hw-app-btc` consumers.

  As highlighted [here](https://github.com/nodejs/node#39994), it is not possible to target folders directly when using subpath exports.

  The workaround is to suffix the call with `/index` (or `/`).

  For instance…

  ```ts
  import * as currencies from "@ledgerhq/live-common/currencies";
  ```

  …must be rewritten to…

  ```ts
  import * as currencies from "@ledgerhq/live-common/currencies/index;";
  ```

  …or:

  ```ts
  import * as currencies from "@ledgerhq/live-common/currencies/;";
  ```

- [#737](https://github.com/LedgerHQ/ledger-live/pull/737) [`8ee5ab993`](https://github.com/LedgerHQ/ledger-live/commit/8ee5ab9937b2abba6837684933dde266a09811cd) Thanks [@lambertkevin](https://github.com/lambertkevin)! - Fix missing import in NFTViewer

- Updated dependencies [[`f10d01171`](https://github.com/LedgerHQ/ledger-live/commit/f10d01171f4c0869d1d82e6cc5402da9ca80990b), [`aa2794813`](https://github.com/LedgerHQ/ledger-live/commit/aa2794813c05b1b39272814cc803cd662662584c), [`8afb69530`](https://github.com/LedgerHQ/ledger-live/commit/8afb69530292fa1f41f2fc78b38639134b1fe16f), [`7aa93b8b2`](https://github.com/LedgerHQ/ledger-live/commit/7aa93b8b260a48d236b33181e1500f96962b3d86), [`0e115ae5c`](https://github.com/LedgerHQ/ledger-live/commit/0e115ae5cd7ddcc728d9f435dc4084cedb53beed), [`3bdbfd3cb`](https://github.com/LedgerHQ/ledger-live/commit/3bdbfd3cbc0153a2ebf4ab91f631cb9f6e42d74c), [`858898d63`](https://github.com/LedgerHQ/ledger-live/commit/858898d63b3d70dc0be4cefbeaba5770c389660b), [`331794cfb`](https://github.com/LedgerHQ/ledger-live/commit/331794cfbdb901f9224fed759c57f419861ec364)]:
  - @ledgerhq/live-common@25.1.0
  - @ledgerhq/native-ui@0.8.3

## 3.5.0-next.28

### Patch Changes

- [#897](https://github.com/LedgerHQ/ledger-live/pull/897) [`bb92400cf`](https://github.com/LedgerHQ/ledger-live/commit/bb92400cf8243ec1df89a08810bd5b6788e25575) Thanks [@LFBarreto](https://github.com/LFBarreto)! - LLM - Receive flow fix issue on receive token accounts from market page

## 3.5.0-next.27

### Patch Changes

- [#883](https://github.com/LedgerHQ/ledger-live/pull/883) [`7101ca25c`](https://github.com/LedgerHQ/ledger-live/commit/7101ca25cb38490ae9697be2122aa2a42e734d21) Thanks [@LFBarreto](https://github.com/LFBarreto)! - LLM - Receive flow - prevent double modal to pop during verification of address

## 3.5.0-next.26

### Patch Changes

- [#847](https://github.com/LedgerHQ/ledger-live/pull/847) [`03c90eebe`](https://github.com/LedgerHQ/ledger-live/commit/03c90eebebd87cb58c796fd422657b8a0ace8ab3) Thanks [@LFBarreto](https://github.com/LFBarreto)! - LLM - Receive flow prevent creation of multiple accounts at the same time

## 3.5.0-next.25

### Patch Changes

- [#834](https://github.com/LedgerHQ/ledger-live/pull/834) [`7aa93b8b2`](https://github.com/LedgerHQ/ledger-live/commit/7aa93b8b260a48d236b33181e1500f96962b3d86) Thanks [@LFBarreto](https://github.com/LFBarreto)! - LLM - fixes issue on market header button touch highlight color

- Updated dependencies [[`7aa93b8b2`](https://github.com/LedgerHQ/ledger-live/commit/7aa93b8b260a48d236b33181e1500f96962b3d86)]:
  - @ledgerhq/native-ui@0.8.3-next.1

## 3.5.0-next.24

### Patch Changes

- [#833](https://github.com/LedgerHQ/ledger-live/pull/833) [`91cfea6e2`](https://github.com/LedgerHQ/ledger-live/commit/91cfea6e250574b6e21982509b4630066c7816bf) Thanks [@LFBarreto](https://github.com/LFBarreto)! - LLM - Receive flow copy address button overflow issue

## 3.5.0-next.23

### Patch Changes

- [#823](https://github.com/LedgerHQ/ledger-live/pull/823) [`4df8aed2e`](https://github.com/LedgerHQ/ledger-live/commit/4df8aed2e865f1e7ef15f45780673cf5c26fbfec) Thanks [@LFBarreto](https://github.com/LFBarreto)! - LLM - market receive flow redirection issue

## 3.5.0-next.22

### Patch Changes

- [#821](https://github.com/LedgerHQ/ledger-live/pull/821) [`7e46d2828`](https://github.com/LedgerHQ/ledger-live/commit/7e46d28284b6d1700a36bb776dbd3708233cfc61) Thanks [@LFBarreto](https://github.com/LFBarreto)! - revert storyly

## 3.5.0-next.21

### Patch Changes

- [#811](https://github.com/LedgerHQ/ledger-live/pull/811) [`0872e6688`](https://github.com/LedgerHQ/ledger-live/commit/0872e6688d34b6711a7043b24dfb765f72fe9e5d) Thanks [@LFBarreto](https://github.com/LFBarreto)! - LLM - add microphone permission to LLM for live apps

## 3.5.0-next.20

### Patch Changes

- [#804](https://github.com/LedgerHQ/ledger-live/pull/804) [`10aba54ba`](https://github.com/LedgerHQ/ledger-live/commit/10aba54ba8a14853a5d50d0cebf1e2af965b6320) Thanks [@cgrellard-ledger](https://github.com/cgrellard-ledger)! - Keyboard avoiding view fixed on Send Coin Amount page

## 3.5.0-next.19

### Patch Changes

- [#797](https://github.com/LedgerHQ/ledger-live/pull/797) [`b2eb19311`](https://github.com/LedgerHQ/ledger-live/commit/b2eb19311711bf3a1cc4ca095af495da0988caca) Thanks [@LFBarreto](https://github.com/LFBarreto)! - LLM - Receive flow - fix issue on token account creation name

## 3.5.0-next.18

### Patch Changes

- [#794](https://github.com/LedgerHQ/ledger-live/pull/794) [`661719e15`](https://github.com/LedgerHQ/ledger-live/commit/661719e159666b140246079107e8cf09d452268f) Thanks [@LFBarreto](https://github.com/LFBarreto)! - LLM - fic issue on redirection after account deletion

## 3.5.0-next.17

### Patch Changes

- [#792](https://github.com/LedgerHQ/ledger-live/pull/792) [`555c334eb`](https://github.com/LedgerHQ/ledger-live/commit/555c334ebf9f25271a810bc487abce03acf30fc5) Thanks [@LFBarreto](https://github.com/LFBarreto)! - LLM - fix issue related to navigation on receive flow

## 3.5.0-next.16

### Patch Changes

- [#796](https://github.com/LedgerHQ/ledger-live/pull/796) [`078665b95`](https://github.com/LedgerHQ/ledger-live/commit/078665b952d7d8b26e98687e5d6275466353e31d) Thanks [@LFBarreto](https://github.com/LFBarreto)! - LLM - Send Flow navigation issue

## 3.5.0-next.15

### Minor Changes

- [#507](https://github.com/LedgerHQ/ledger-live/pull/507) [`3bdbfd3cb`](https://github.com/LedgerHQ/ledger-live/commit/3bdbfd3cbc0153a2ebf4ab91f631cb9f6e42d74c) Thanks [@jules-grenier-ledger](https://github.com/jules-grenier-ledger)! - Push notifications support added to ledger live mobile, new 'notifications' section added to the settings to enable or disable them, new modal added to ask the user if he wants to allow the notifications

### Patch Changes

- Updated dependencies [[`3bdbfd3cb`](https://github.com/LedgerHQ/ledger-live/commit/3bdbfd3cbc0153a2ebf4ab91f631cb9f6e42d74c)]:
  - @ledgerhq/live-common@25.1.0-next.2

## 3.5.0-next.14

### Patch Changes

- Updated dependencies [[`858898d63`](https://github.com/LedgerHQ/ledger-live/commit/858898d63b3d70dc0be4cefbeaba5770c389660b)]:
  - @ledgerhq/native-ui@0.8.3-next.0

## 3.5.0-next.13

### Patch Changes

- [#699](https://github.com/LedgerHQ/ledger-live/pull/699) [`957d942a4`](https://github.com/LedgerHQ/ledger-live/commit/957d942a48e98a4f834a2d566cf75e658d6f8c29) Thanks [@LFBarreto](https://github.com/LFBarreto)! - Reborn analytics

## 3.5.0-next.12

### Minor Changes

- [#728](https://github.com/LedgerHQ/ledger-live/pull/728) [`b0053cced`](https://github.com/LedgerHQ/ledger-live/commit/b0053cced9accefe8ecbf0983934e18fcc75bad6) Thanks [@LFBarreto](https://github.com/LFBarreto)! - LLM - Learn page add a close button to allow back navigation

## 3.5.0-next.11

### Minor Changes

- [#731](https://github.com/LedgerHQ/ledger-live/pull/731) [`0e115ae5c`](https://github.com/LedgerHQ/ledger-live/commit/0e115ae5cd7ddcc728d9f435dc4084cedb53beed) Thanks [@juan-cortes](https://github.com/juan-cortes)! - Update UI for manager app install/uninstall buttons

### Patch Changes

- Updated dependencies [[`0e115ae5c`](https://github.com/LedgerHQ/ledger-live/commit/0e115ae5cd7ddcc728d9f435dc4084cedb53beed)]:
  - @ledgerhq/live-common@25.1.0-next.1

## 3.5.0-next.10

### Patch Changes

- [#767](https://github.com/LedgerHQ/ledger-live/pull/767) [`b80857e94`](https://github.com/LedgerHQ/ledger-live/commit/b80857e94c8050be2443d2d53525a920fa74b74e) Thanks [@JunichiSugiura](https://github.com/JunichiSugiura)! - Disable ftx ftxus temporary as a swap provider before official mobile release

## 3.5.0-next.9

### Minor Changes

- [#740](https://github.com/LedgerHQ/ledger-live/pull/740) [`709020dd7`](https://github.com/LedgerHQ/ledger-live/commit/709020dd74a228afca1d592264d42cfb7469e746) Thanks [@juan-cortes](https://github.com/juan-cortes)! - Fixed incorrect value for used space in Manager

## 3.5.0-next.8

### Minor Changes

- [#389](https://github.com/LedgerHQ/ledger-live/pull/389) [`d4a71a6d8`](https://github.com/LedgerHQ/ledger-live/commit/d4a71a6d890d85f1ff36641949e3a8396d0a8eb9) Thanks [@laure-lebon](https://github.com/laure-lebon)! - Fix wrong gas Price Polygon

* [#104](https://github.com/LedgerHQ/ledger-live/pull/104) [`6adbe47e2`](https://github.com/LedgerHQ/ledger-live/commit/6adbe47e2d3037a9a53e5a59b4198f265f644bdf) Thanks [@haammar-ledger](https://github.com/haammar-ledger)! - Add support of memo for Hedera on LLM

- [`8d0dc4733`](https://github.com/LedgerHQ/ledger-live/commit/8d0dc4733143af138de9b1db2fb20d6aab78f1c0) Thanks [@Justkant](https://github.com/Justkant)! - feat: add ERC20 token support to the Platform API

* [#104](https://github.com/LedgerHQ/ledger-live/pull/104) [`6adbe47e2`](https://github.com/LedgerHQ/ledger-live/commit/6adbe47e2d3037a9a53e5a59b4198f265f644bdf) Thanks [@haammar-ledger](https://github.com/haammar-ledger)! - LIVE-1004 Hedera integration on LLM

- [`8d0dc4733`](https://github.com/LedgerHQ/ledger-live/commit/8d0dc4733143af138de9b1db2fb20d6aab78f1c0) Thanks [@Justkant](https://github.com/Justkant)! - Add Searching bar for validators list of ATOM and SOL

* [`8d0dc4733`](https://github.com/LedgerHQ/ledger-live/commit/8d0dc4733143af138de9b1db2fb20d6aab78f1c0) Thanks [@Justkant](https://github.com/Justkant)! - Add support of Stellar assets (tokens)

- [#703](https://github.com/LedgerHQ/ledger-live/pull/703) [`aabfe4950`](https://github.com/LedgerHQ/ledger-live/commit/aabfe495061dbf7169945e77c7adb5fdccef6114) Thanks [@mehulcs](https://github.com/mehulcs)! - Rewards balance info banner for Cardanno currency

### Patch Changes

- [#633](https://github.com/LedgerHQ/ledger-live/pull/633) [`50fd2243e`](https://github.com/LedgerHQ/ledger-live/commit/50fd2243e0c867c71da2b51387de2f9dc0b32f18) Thanks [@ofreyssinet-ledger](https://github.com/ofreyssinet-ledger)! - Integration of storyly-react-native (Storyly SDK)

* [#718](https://github.com/LedgerHQ/ledger-live/pull/718) [`14245392b`](https://github.com/LedgerHQ/ledger-live/commit/14245392b30d6ece427bdcbe5bce3aab6ec80dd4) Thanks [@grsoares21](https://github.com/grsoares21)! - Fix the error wording for users trying to update the firmware via bluetooth

- [#374](https://github.com/LedgerHQ/ledger-live/pull/374) [`111160df7`](https://github.com/LedgerHQ/ledger-live/commit/111160df73e426a4a659f0717fcd976dea8f2e94) Thanks [@ofreyssinet-ledger](https://github.com/ofreyssinet-ledger)! - Fix 2 firmware update banners being displayed on the wallet screen

* [#435](https://github.com/LedgerHQ/ledger-live/pull/435) [`8319ff45a`](https://github.com/LedgerHQ/ledger-live/commit/8319ff45a8dbcdac691097d2ad2039430d18ab87) Thanks [@ofreyssinet-ledger](https://github.com/ofreyssinet-ledger)! - - Upgraded `react-native` to `0.68.2`, following [this guide](https://react-native-community.github.io/upgrade-helper/?from=0.67.3&to=0.68.2) and picked what works for us:
  - we don't upgrade Flipper as it crashes on runtime
  - we don't upgrade gradle as it builds fine like this and v7 didn't work out of the box
  - we don't keep `react-native-gradle-plugin` as it's only necessary for the new architecture..
  - we don't change `AppDelegate.m` to the new `AppDelegate.mm` as it's only useful for the new RN arch which we aren't using yet + it was a pain to migrate the existing config (Firebase, Flipper, splash screen)
  - Upgraded `react-native-reanimated` to `2.8.0`
  - Upgraded `lottie-react-native` to `5.1.3` as it was not building on iOS without upgrading -> I tested the device lotties in the "Debug Lottie" menu and it seems to work fine.
  - Upgraded `react-native-gesture-handler` to `2.5.0` & [Migrating off RNGHEnabledRootView](https://docs.swmansion.com/react-native-gesture-handler/docs/guides/migrating-off-rnghenabledroot) as its setup on Android (in `MainActivity.java`) might conflict with react-native stuff later on
  - Fixed an issue in the portfolio where if there was no assets, scrolling was crashing the app on iOS. This is a mysterious issue and the logs are similar to this issue https://github.com/software-mansion/react-native-reanimated/issues/2285, for now it has been solved by removing the animation of a border width (border which anyway was invisible so the animation was pointless).

- [#586](https://github.com/LedgerHQ/ledger-live/pull/586) [`37598e481`](https://github.com/LedgerHQ/ledger-live/commit/37598e4816139a280236437e3b8c001c05fcbcd3) Thanks [@Justkant](https://github.com/Justkant)! - fix: Inline app install not working [LIVE-2851]

* [#711](https://github.com/LedgerHQ/ledger-live/pull/711) [`afa1ca628`](https://github.com/LedgerHQ/ledger-live/commit/afa1ca628003b6df3f922b6cc9bdb0293e0fffd5) Thanks [@Justkant](https://github.com/Justkant)! - fix: requestAccount to show all accounts

- [`8d0dc4733`](https://github.com/LedgerHQ/ledger-live/commit/8d0dc4733143af138de9b1db2fb20d6aab78f1c0) Thanks [@Justkant](https://github.com/Justkant)! - Log experimental and feature flags in Sentry error reports.

* [`8d0dc4733`](https://github.com/LedgerHQ/ledger-live/commit/8d0dc4733143af138de9b1db2fb20d6aab78f1c0) Thanks [@Justkant](https://github.com/Justkant)! - #### Replace [webpack](https://webpack.js.org/) with [vite.js](https://vitejs.dev/) to speed up the ledger live desktop development process.

  To fully embrace the "bundleless" vite.js approach, it is necessary to transpile our packages contained in the monorepository to the ESM format, and [subpath exports](https://nodejs.org/api/packages.html#subpath-exports) have been added to silently map to commonjs or esm depending on the need.

  #### 🔥 BREAKING CHANGES for `@ledgerhq/live-common`, `@ledgerhq/devices` and `@ledgerhq/hw-app-btc` consumers.

  As highlighted [here](https://github.com/nodejs/node#39994), it is not possible to target folders directly when using subpath exports.

  The workaround is to suffix the call with `/index` (or `/`).

  For instance…

  ```ts
  import * as currencies from "@ledgerhq/live-common/currencies";
  ```

  …must be rewritten to…

  ```ts
  import * as currencies from "@ledgerhq/live-common/currencies/index;";
  ```

  …or:

  ```ts
  import * as currencies from "@ledgerhq/live-common/currencies/;";
  ```

- [#737](https://github.com/LedgerHQ/ledger-live/pull/737) [`8ee5ab993`](https://github.com/LedgerHQ/ledger-live/commit/8ee5ab9937b2abba6837684933dde266a09811cd) Thanks [@lambertkevin](https://github.com/lambertkevin)! - Fix missing import in NFTViewer

- Updated dependencies [[`f10d01171`](https://github.com/LedgerHQ/ledger-live/commit/f10d01171f4c0869d1d82e6cc5402da9ca80990b), [`aa2794813`](https://github.com/LedgerHQ/ledger-live/commit/aa2794813c05b1b39272814cc803cd662662584c), [`8afb69530`](https://github.com/LedgerHQ/ledger-live/commit/8afb69530292fa1f41f2fc78b38639134b1fe16f), [`331794cfb`](https://github.com/LedgerHQ/ledger-live/commit/331794cfbdb901f9224fed759c57f419861ec364)]:
  - @ledgerhq/live-common@25.0.1-next.0

## 3.5.0-next.7

### Patch Changes

- [#711](https://github.com/LedgerHQ/ledger-live/pull/711) [`afa1ca628`](https://github.com/LedgerHQ/ledger-live/commit/afa1ca628003b6df3f922b6cc9bdb0293e0fffd5) Thanks [@Justkant](https://github.com/Justkant)! - fix: requestAccount to show all accounts

## 3.5.0-next.6

### Minor Changes

- [#624](https://github.com/LedgerHQ/ledger-live/pull/624) [`947c33140`](https://github.com/LedgerHQ/ledger-live/commit/947c33140e906ca35bf1fbfdf7831e28fe99dd67) Thanks [@henrily-ledger](https://github.com/henrily-ledger)! - Add Searching bar for validators list of ATOM and SOL

### Patch Changes

- Updated dependencies [[`947c33140`](https://github.com/LedgerHQ/ledger-live/commit/947c33140e906ca35bf1fbfdf7831e28fe99dd67)]:
  - @ledgerhq/live-common@25.0.0-next.6

## 3.5.0-next.5

### Patch Changes

- Updated dependencies [[`816f2b7e9`](https://github.com/LedgerHQ/ledger-live/commit/816f2b7e942967bf0ed670dc43464521bd0b5d01)]:
  - @ledgerhq/live-common@25.0.0-next.5

## 3.5.0-next.4

### Minor Changes

- [#104](https://github.com/LedgerHQ/ledger-live/pull/104) [`6adbe47e2`](https://github.com/LedgerHQ/ledger-live/commit/6adbe47e2d3037a9a53e5a59b4198f265f644bdf) Thanks [@haammar-ledger](https://github.com/haammar-ledger)! - Add support of memo for Hedera on LLM

* [#104](https://github.com/LedgerHQ/ledger-live/pull/104) [`6adbe47e2`](https://github.com/LedgerHQ/ledger-live/commit/6adbe47e2d3037a9a53e5a59b4198f265f644bdf) Thanks [@haammar-ledger](https://github.com/haammar-ledger)! - LIVE-1004 Hedera integration on LLM

### Patch Changes

- Updated dependencies [[`6adbe47e2`](https://github.com/LedgerHQ/ledger-live/commit/6adbe47e2d3037a9a53e5a59b4198f265f644bdf)]:
  - @ledgerhq/live-common@25.0.0-next.4

## 3.5.0-next.3

### Minor Changes

- [#81](https://github.com/LedgerHQ/ledger-live/pull/81) [`76b2825e8`](https://github.com/LedgerHQ/ledger-live/commit/76b2825e84730e9d5a2f7906abd7c00a191de4db) Thanks [@JunichiSugiura](https://github.com/JunichiSugiura)! - feat: add ERC20 token support to the Platform API

### Patch Changes

- Updated dependencies [[`76b2825e8`](https://github.com/LedgerHQ/ledger-live/commit/76b2825e84730e9d5a2f7906abd7c00a191de4db)]:
  - @ledgerhq/live-common@25.0.0-next.3

## 3.5.0-next.2

### Patch Changes

- Updated dependencies [[`345706e24`](https://github.com/LedgerHQ/ledger-live/commit/345706e24e91ba4c397d4a6ffc1b2b174a0ddc84)]:
  - @ledgerhq/live-common@25.0.0-next.2

## 3.5.0-next.1

### Minor Changes

- [#471](https://github.com/LedgerHQ/ledger-live/pull/471) [`03da88df2`](https://github.com/LedgerHQ/ledger-live/commit/03da88df2f9c06c054081dcbf34226cb440809c0) Thanks [@haammar-ledger](https://github.com/haammar-ledger)! - Add support of Stellar assets (tokens)

### Patch Changes

- Updated dependencies [[`03da88df2`](https://github.com/LedgerHQ/ledger-live/commit/03da88df2f9c06c054081dcbf34226cb440809c0)]:
  - @ledgerhq/live-common@25.0.0-next.1

## 3.5.0-next.0

### Minor Changes

- [#389](https://github.com/LedgerHQ/ledger-live/pull/389) [`d4a71a6d8`](https://github.com/LedgerHQ/ledger-live/commit/d4a71a6d890d85f1ff36641949e3a8396d0a8eb9) Thanks [@laure-lebon](https://github.com/laure-lebon)! - Fix wrong gas Price Polygon

### Patch Changes

- [#633](https://github.com/LedgerHQ/ledger-live/pull/633) [`50fd2243e`](https://github.com/LedgerHQ/ledger-live/commit/50fd2243e0c867c71da2b51387de2f9dc0b32f18) Thanks [@ofreyssinet-ledger](https://github.com/ofreyssinet-ledger)! - Integration of storyly-react-native (Storyly SDK)

* [#374](https://github.com/LedgerHQ/ledger-live/pull/374) [`111160df7`](https://github.com/LedgerHQ/ledger-live/commit/111160df73e426a4a659f0717fcd976dea8f2e94) Thanks [@ofreyssinet-ledger](https://github.com/ofreyssinet-ledger)! - Fix 2 firmware update banners being displayed on the wallet screen

- [#435](https://github.com/LedgerHQ/ledger-live/pull/435) [`8319ff45a`](https://github.com/LedgerHQ/ledger-live/commit/8319ff45a8dbcdac691097d2ad2039430d18ab87) Thanks [@ofreyssinet-ledger](https://github.com/ofreyssinet-ledger)! - - Upgraded `react-native` to `0.68.2`, following [this guide](https://react-native-community.github.io/upgrade-helper/?from=0.67.3&to=0.68.2) and picked what works for us:
  - we don't upgrade Flipper as it crashes on runtime
  - we don't upgrade gradle as it builds fine like this and v7 didn't work out of the box
  - we don't keep `react-native-gradle-plugin` as it's only necessary for the new architecture..
  - we don't change `AppDelegate.m` to the new `AppDelegate.mm` as it's only useful for the new RN arch which we aren't using yet + it was a pain to migrate the existing config (Firebase, Flipper, splash screen)
  - Upgraded `react-native-reanimated` to `2.8.0`
  - Upgraded `lottie-react-native` to `5.1.3` as it was not building on iOS without upgrading -> I tested the device lotties in the "Debug Lottie" menu and it seems to work fine.
  - Upgraded `react-native-gesture-handler` to `2.5.0` & [Migrating off RNGHEnabledRootView](https://docs.swmansion.com/react-native-gesture-handler/docs/guides/migrating-off-rnghenabledroot) as its setup on Android (in `MainActivity.java`) might conflict with react-native stuff later on
  - Fixed an issue in the portfolio where if there was no assets, scrolling was crashing the app on iOS. This is a mysterious issue and the logs are similar to this issue https://github.com/software-mansion/react-native-reanimated/issues/2285, for now it has been solved by removing the animation of a border width (border which anyway was invisible so the animation was pointless).

* [#586](https://github.com/LedgerHQ/ledger-live/pull/586) [`37598e481`](https://github.com/LedgerHQ/ledger-live/commit/37598e4816139a280236437e3b8c001c05fcbcd3) Thanks [@Justkant](https://github.com/Justkant)! - fix: Inline app install not working [LIVE-2851]

- [#386](https://github.com/LedgerHQ/ledger-live/pull/386) [`8917ca143`](https://github.com/LedgerHQ/ledger-live/commit/8917ca1436e780e3a52f66f968f8224ad35362b4) Thanks [@gre](https://github.com/gre)! - Log experimental and feature flags in Sentry error reports.

* [#364](https://github.com/LedgerHQ/ledger-live/pull/364) [`f538d2974`](https://github.com/LedgerHQ/ledger-live/commit/f538d29745669b2aada6ac34f37cd404c23cf1b8) Thanks [@elbywan](https://github.com/elbywan)! - #### Replace [webpack](https://webpack.js.org/) with [vite.js](https://vitejs.dev/) to speed up the ledger live desktop development process.

  To fully embrace the "bundleless" vite.js approach, it is necessary to transpile our packages contained in the monorepository to the ESM format, and [subpath exports](https://nodejs.org/api/packages.html#subpath-exports) have been added to silently map to commonjs or esm depending on the need.

  #### 🔥 BREAKING CHANGES for `@ledgerhq/live-common`, `@ledgerhq/devices` and `@ledgerhq/hw-app-btc` consumers.

  As highlighted [here](https://github.com/nodejs/node#39994), it is not possible to target folders directly when using subpath exports.

  The workaround is to suffix the call with `/index` (or `/`).

  For instance…

  ```ts
  import * as currencies from "@ledgerhq/live-common/currencies";
  ```

  …must be rewritten to…

  ```ts
  import * as currencies from "@ledgerhq/live-common/currencies/index;";
  ```

  …or:

  ```ts
  import * as currencies from "@ledgerhq/live-common/currencies/;";
  ```

* Updated dependencies [[`2de4b99c0`](https://github.com/LedgerHQ/ledger-live/commit/2de4b99c0c36766474d5ea037615f9f69942e905), [`7c15869a7`](https://github.com/LedgerHQ/ledger-live/commit/7c15869a7a2cf74f849f8cf0fe13b66133ff673a), [`e4b7dc326`](https://github.com/LedgerHQ/ledger-live/commit/e4b7dc32664d32b43dfae2821c29715ae94a6ab4), [`203b927b4`](https://github.com/LedgerHQ/ledger-live/commit/203b927b4e5bca3402c85a88c536d519adb18c5f), [`f538d2974`](https://github.com/LedgerHQ/ledger-live/commit/f538d29745669b2aada6ac34f37cd404c23cf1b8)]:
  - @ledgerhq/live-common@25.0.0-next.0
  - @ledgerhq/errors@6.10.1-next.0
  - @ledgerhq/devices@7.0.0-next.0
  - @ledgerhq/react-native-hw-transport-ble@6.27.2-next.0
  - @ledgerhq/hw-transport@6.27.2-next.0
  - @ledgerhq/hw-transport-http@6.27.2-next.0
  - @ledgerhq/react-native-hid@6.28.4-next.0
  - @ledgerhq/native-ui@0.8.2-next.0

## 3.4.1

### Patch Changes

- [#642](https://github.com/LedgerHQ/ledger-live/pull/642) [`fbb61657d`](https://github.com/LedgerHQ/ledger-live/commit/fbb61657d1204174c31dc37c716e5c837617b60f) Thanks [@porenes](https://github.com/porenes)! - Adding [ L ] Market to the Mobile Discover Landing

## 3.4.1-hotfix.0

### Patch Changes

- [#642](https://github.com/LedgerHQ/ledger-live/pull/642) [`fbb61657d`](https://github.com/LedgerHQ/ledger-live/commit/fbb61657d1204174c31dc37c716e5c837617b60f) Thanks [@porenes](https://github.com/porenes)! - Adding [ L ] Market to the Mobile Discover Landing

## 3.4.0

### Minor Changes

- [#582](https://github.com/LedgerHQ/ledger-live/pull/582) [`8aefbac63`](https://github.com/LedgerHQ/ledger-live/commit/8aefbac63188f72e8c3f6655b2f91fc45bf16004) Thanks [@nparigi-ledger](https://github.com/nparigi-ledger)! - Refresh segment identify to take in account satisfaction user property change

### Patch Changes

- [#574](https://github.com/LedgerHQ/ledger-live/pull/574) [`6a5c9caf4`](https://github.com/LedgerHQ/ledger-live/commit/6a5c9caf4ff5b16830fff254be2b01e427073375) Thanks [@github-actions](https://github.com/apps/github-actions)! - Merge hotfix - Fix deeplinking logic to platform (cold app start deeplink, experimental & private apps always accessible)

* [#562](https://github.com/LedgerHQ/ledger-live/pull/562) [`41aa44fde`](https://github.com/LedgerHQ/ledger-live/commit/41aa44fde2ca4e0d127f82e622c4cdb3e96cfa90) Thanks [@nparigi-ledger](https://github.com/nparigi-ledger)! - Empty analytics overlay when activating it

- [#592](https://github.com/LedgerHQ/ledger-live/pull/592) [`593cd6bc1`](https://github.com/LedgerHQ/ledger-live/commit/593cd6bc1dd146e99c7966aa03a9a20cac5af46a) Thanks [@Justkant](https://github.com/Justkant)! - fix: Inline app install not working [LIVE-2851]

* [#391](https://github.com/LedgerHQ/ledger-live/pull/391) [`d9689451e`](https://github.com/LedgerHQ/ledger-live/commit/d9689451efe39fd7333aafb9aff12df1702e88db) Thanks [@grsoares21](https://github.com/grsoares21)! - Fix bug when navigating to the Manager screen without params

- [#568](https://github.com/LedgerHQ/ledger-live/pull/568) [`2f0f22075`](https://github.com/LedgerHQ/ledger-live/commit/2f0f220756e1c014cb8a8ecf1d62f1a4ddccb1b0) Thanks [@Justkant](https://github.com/Justkant)! - fix: imports should use /lib and not /src

* [#466](https://github.com/LedgerHQ/ledger-live/pull/466) [`026d923ee`](https://github.com/LedgerHQ/ledger-live/commit/026d923ee078169845026a9ab8abbf7cf235599d) Thanks [@mlegall-ledger](https://github.com/mlegall-ledger)! - Update on Ledger Card CTA's (removed some, created one in the portfolio header)

- [#315](https://github.com/LedgerHQ/ledger-live/pull/315) [`093792ebb`](https://github.com/LedgerHQ/ledger-live/commit/093792ebb70704cfcba7f12f1511930d0cd33a05) Thanks [@jules-grenier-ledger](https://github.com/jules-grenier-ledger)! - Reborn analytics

* [#373](https://github.com/LedgerHQ/ledger-live/pull/373) [`da3320c0a`](https://github.com/LedgerHQ/ledger-live/commit/da3320c0a65d6c5479eacf14e3a93ce85a42766c) Thanks [@lambertkevin](https://github.com/lambertkevin)! - Changing the architecture of NftMedia component

* Updated dependencies [[`60fb9efdc`](https://github.com/LedgerHQ/ledger-live/commit/60fb9efdcc9dbf72f651fd7b388d175a12bf859b), [`3969bac02`](https://github.com/LedgerHQ/ledger-live/commit/3969bac02d6028ff543e61d4b67d95a6bfb14dfe), [`414fa596a`](https://github.com/LedgerHQ/ledger-live/commit/414fa596a88aafdce676ac3fb349f41f302ea860), [`4c02cf2e0`](https://github.com/LedgerHQ/ledger-live/commit/4c02cf2e0c393ad8d9cc5339e7b63eefb297e2cb)]:
  - @ledgerhq/live-common@24.1.0

## 3.4.0-next.7

### Patch Changes

- [#574](https://github.com/LedgerHQ/ledger-live/pull/574) [`6a5c9caf4`](https://github.com/LedgerHQ/ledger-live/commit/6a5c9caf4ff5b16830fff254be2b01e427073375) Thanks [@github-actions](https://github.com/apps/github-actions)! - Merge hotfix - Fix deeplinking logic to platform (cold app start deeplink, experimental & private apps always accessible)

## 3.4.0-next.6

### Patch Changes

- [#315](https://github.com/LedgerHQ/ledger-live/pull/315) [`093792ebb`](https://github.com/LedgerHQ/ledger-live/commit/093792ebb70704cfcba7f12f1511930d0cd33a05) Thanks [@jules-grenier-ledger](https://github.com/jules-grenier-ledger)! - Reborn analytics

## 3.5.0-next.5

### Patch Changes

- [#592](https://github.com/LedgerHQ/ledger-live/pull/592) [`593cd6bc1`](https://github.com/LedgerHQ/ledger-live/commit/593cd6bc1dd146e99c7966aa03a9a20cac5af46a) Thanks [@Justkant](https://github.com/Justkant)! - fix: Inline app install not working [LIVE-2851]

## 3.5.0-next.4

### Patch Changes

- [#562](https://github.com/LedgerHQ/ledger-live/pull/562) [`41aa44fde`](https://github.com/LedgerHQ/ledger-live/commit/41aa44fde2ca4e0d127f82e622c4cdb3e96cfa90) Thanks [@nparigi-ledger](https://github.com/nparigi-ledger)! - Empty analytics overlay when activating it

## 3.5.0-next.3

### Patch Changes

- Updated dependencies [[`4c02cf2e0`](https://github.com/LedgerHQ/ledger-live/commit/4c02cf2e0c393ad8d9cc5339e7b63eefb297e2cb)]:
  - @ledgerhq/live-common@24.1.0-next.1

## 3.5.0-next.2

### Patch Changes

- [#373](https://github.com/LedgerHQ/ledger-live/pull/373) [`da3320c0a`](https://github.com/LedgerHQ/ledger-live/commit/da3320c0a65d6c5479eacf14e3a93ce85a42766c) Thanks [@lambertkevin](https://github.com/lambertkevin)! - Changing the architecture of NftMedia component

## 3.5.0-next.1

### Minor Changes

- [#582](https://github.com/LedgerHQ/ledger-live/pull/582) [`8aefbac63`](https://github.com/LedgerHQ/ledger-live/commit/8aefbac63188f72e8c3f6655b2f91fc45bf16004) Thanks [@nparigi-ledger](https://github.com/nparigi-ledger)! - Refresh segment identify to take in account satisfaction user property change

## 3.4.1-next.0

### Patch Changes

- [#391](https://github.com/LedgerHQ/ledger-live/pull/391) [`d9689451e`](https://github.com/LedgerHQ/ledger-live/commit/d9689451efe39fd7333aafb9aff12df1702e88db) Thanks [@grsoares21](https://github.com/grsoares21)! - Fix bug when navigating to the Manager screen without params

* [#568](https://github.com/LedgerHQ/ledger-live/pull/568) [`2f0f22075`](https://github.com/LedgerHQ/ledger-live/commit/2f0f220756e1c014cb8a8ecf1d62f1a4ddccb1b0) Thanks [@Justkant](https://github.com/Justkant)! - fix: imports should use /lib and not /src

- [#466](https://github.com/LedgerHQ/ledger-live/pull/466) [`026d923ee`](https://github.com/LedgerHQ/ledger-live/commit/026d923ee078169845026a9ab8abbf7cf235599d) Thanks [@mlegall-ledger](https://github.com/mlegall-ledger)! - Update on Ledger Card CTA's (removed some, created one in the portfolio header)

- Updated dependencies [[`60fb9efdc`](https://github.com/LedgerHQ/ledger-live/commit/60fb9efdcc9dbf72f651fd7b388d175a12bf859b), [`3969bac02`](https://github.com/LedgerHQ/ledger-live/commit/3969bac02d6028ff543e61d4b67d95a6bfb14dfe), [`414fa596a`](https://github.com/LedgerHQ/ledger-live/commit/414fa596a88aafdce676ac3fb349f41f302ea860)]:
  - @ledgerhq/live-common@24.1.0-next.0

## 3.3.2

### Patch Changes

- [#609](https://github.com/LedgerHQ/ledger-live/pull/609) [`0139d05ab`](https://github.com/LedgerHQ/ledger-live/commit/0139d05ab2adf83f49690e3b6cd93e87707f82d7) Thanks [@github-actions](https://github.com/apps/github-actions)! - Fix deeplinking logic to platform (cold app start deeplink, experimental & private apps always accessible)

## 3.3.2-hotfix.0

### Patch Changes

- [#609](https://github.com/LedgerHQ/ledger-live/pull/609) [`0139d05ab`](https://github.com/LedgerHQ/ledger-live/commit/0139d05ab2adf83f49690e3b6cd93e87707f82d7) Thanks [@github-actions](https://github.com/apps/github-actions)! - Fix deeplinking logic to platform (cold app start deeplink, experimental & private apps always accessible)

## 3.4.0

### Minor Changes

- [#385](https://github.com/LedgerHQ/ledger-live/pull/385) [`5145781e5`](https://github.com/LedgerHQ/ledger-live/commit/5145781e599fcb64be13695620988951bb805a3e) Thanks [@lambertkevin](https://github.com/lambertkevin)! - NFT counter value added on LLM and LLD with feature flagging

### Patch Changes

- [#73](https://github.com/LedgerHQ/ledger-live/pull/73) [`99cc5bbc1`](https://github.com/LedgerHQ/ledger-live/commit/99cc5bbc10d2676ad3e621577fdbcf432d1c91a2) Thanks [@chabroA](https://github.com/chabroA)! - Handle all non final (i.e: non OK nor KO) status as pending

* [#412](https://github.com/LedgerHQ/ledger-live/pull/412) [`fbc32d3e2`](https://github.com/LedgerHQ/ledger-live/commit/fbc32d3e2e229e7a3dbe71bbd8c36ed203c61e34) Thanks [@mlegall-ledger](https://github.com/mlegall-ledger)! - AccountGraphCard : Add rounding when using counter value (to prevent too many decimals in crypto-value)

- [#371](https://github.com/LedgerHQ/ledger-live/pull/371) [`4f43ac0e5`](https://github.com/LedgerHQ/ledger-live/commit/4f43ac0e53e090239dcdc11ae3840cf5abbf401b) Thanks [@mlegall-ledger](https://github.com/mlegall-ledger)! - Add back navigation to NftViewer and fixed style issues on the view

* [#336](https://github.com/LedgerHQ/ledger-live/pull/336) [`6bf75fa20`](https://github.com/LedgerHQ/ledger-live/commit/6bf75fa20e1991964948bf48c01a530a43ba03e1) Thanks [@mlegall-ledger](https://github.com/mlegall-ledger)! - Updated naming for last operations to last transactions

- [#337](https://github.com/LedgerHQ/ledger-live/pull/337) [`7bdf0091f`](https://github.com/LedgerHQ/ledger-live/commit/7bdf0091fef18d6b10e54a74a765f76798640100) Thanks [@gre](https://github.com/gre)! - (internal) Filtering more errors to NOT be reported to Sentry – typically to ignore users-specific cases

- Updated dependencies [[`99cc5bbc1`](https://github.com/LedgerHQ/ledger-live/commit/99cc5bbc10d2676ad3e621577fdbcf432d1c91a2), [`22531f3c3`](https://github.com/LedgerHQ/ledger-live/commit/22531f3c377191d56bc5d5635f1174fb32b01957), [`c5714333b`](https://github.com/LedgerHQ/ledger-live/commit/c5714333bdb1c90a29c20c7e5793184d89967142), [`d22452817`](https://github.com/LedgerHQ/ledger-live/commit/d224528174313bc4975e62d015adf928d4315620), [`5145781e5`](https://github.com/LedgerHQ/ledger-live/commit/5145781e599fcb64be13695620988951bb805a3e), [`bdc76d75f`](https://github.com/LedgerHQ/ledger-live/commit/bdc76d75f9643129384c76ac9868e160c4b52062), [`2012b5477`](https://github.com/LedgerHQ/ledger-live/commit/2012b54773b6391f353903564a247ad02be1a296), [`10440ec3c`](https://github.com/LedgerHQ/ledger-live/commit/10440ec3c2bffa7ce8636a7838680bb3501ffe0d), [`e1f2f07a2`](https://github.com/LedgerHQ/ledger-live/commit/e1f2f07a2ba1de5eab6fa10c4c800b7097c8037d), [`99cc5bbc1`](https://github.com/LedgerHQ/ledger-live/commit/99cc5bbc10d2676ad3e621577fdbcf432d1c91a2), [`1e4a5647b`](https://github.com/LedgerHQ/ledger-live/commit/1e4a5647b39c0f806bc311383b49a246fbe453eb), [`508e4c23b`](https://github.com/LedgerHQ/ledger-live/commit/508e4c23babd04c48e7b626ef4004fb55f3c1ba9), [`b1e396dd8`](https://github.com/LedgerHQ/ledger-live/commit/b1e396dd89ca2787978dc7e53b7ca865133a1961), [`e9decc277`](https://github.com/LedgerHQ/ledger-live/commit/e9decc27785fb07972460494c8ef39e92b0127a1)]:
  - @ledgerhq/live-common@24.0.0
  - @ledgerhq/native-ui@0.8.1

## 3.4.0-next.4

### Patch Changes

- Updated dependencies [[`bdc76d75f`](https://github.com/LedgerHQ/ledger-live/commit/bdc76d75f9643129384c76ac9868e160c4b52062)]:
  - @ledgerhq/live-common@24.0.0-next.4

## 3.4.0-next.3

### Minor Changes

- 5145781e5: NFT counter value added on LLM and LLD with feature flagging

### Patch Changes

- Updated dependencies [5145781e5]
  - @ledgerhq/live-common@24.0.0-next.3

## 3.3.1

### Patch Changes

- c3079243d: Exit readonly mode in multiple places where the user interacts with a device and therefore should have exited readonly mode. Fix a bug where user in "old" readonly mode would crash when pressing an account in MarketPage.
- bda266fc4: Fix an edge case where the readonly example portfolio would show up instead of the real one

## 3.3.1-hotfix.1

### Patch Changes

- bb592ab1d: Exit readonly mode in multiple places where the user interacts with a device and therefore should have exited readonly mode. Fix a bug where user in "old" readonly mode would crash when pressing an account in MarketPage.

## 3.3.1-hotfix.0

### Patch Changes

- b8dad7183: Fix an edge case where the readonly example portfolio would show up instead of the real one

## 3.3.1-next.2

### Patch Changes

- Updated dependencies [c5714333b]
  - @ledgerhq/live-common@24.0.0-next.2

## 3.3.1-next.1

### Patch Changes

- 99cc5bbc1: Handle all non final (i.e: non OK nor KO) status as pending
- Updated dependencies [99cc5bbc1]
- Updated dependencies [99cc5bbc1]
  - @ledgerhq/live-common@24.0.0-next.1

## 3.3.1-next.0

### Patch Changes

- fbc32d3e2: AccountGraphCard : Add rounding when using counter value (to prevent too many decimals in crypto-value)
- 4f43ac0e5: Add back navigation to NftViewer and fixed style issues on the view
- 6bf75fa20: Updated naming for last operations to last transactions
- 7bdf0091f: (internal) Filtering more errors to NOT be reported to Sentry – typically to ignore users-specific cases
- Updated dependencies [22531f3c3]
- Updated dependencies [d22452817]
- Updated dependencies [2012b5477]
- Updated dependencies [10440ec3c]
- Updated dependencies [e1f2f07a2]
- Updated dependencies [1e4a5647b]
- Updated dependencies [508e4c23b]
- Updated dependencies [b1e396dd8]
- Updated dependencies [e9decc277]
  - @ledgerhq/live-common@24.0.0-next.0
  - @ledgerhq/native-ui@0.8.1-next.0

## 3.3.0

### Minor Changes

- 09f79c7b4: Add Cardano to mobile
- 7ba2346a5: feat(LLM): multibuy 1.5 [LIVE-1710]
- 4db0f58ca: Updated learn feature url to be remote configurable
- bf12e0f65: feat: sell and fund flow [LIVE-784]
- d2576ef46: feat(swap): Add Changelly's Terms of Use in the confirmation screen [LIVE-1196]
- 592ad2f7b: Update design on upsell modal in mobile app. Also add new variants and shape to IconBoxList and BoxedIcon components in native UI.
- 608010c9d: Add a purchase device page embedding a webview from the ecommerce team. Also abstract webview pages logic into its own component (include Learn page's webview). Add a delayed tracking provider to send events to Adjust or Segment with an anonymised timestamp for sensible data.
- fe3c7a39c: Add Earn Rewards btn on Solana

### Patch Changes

- 3d71946fb: Fix deep linking logic for platform apps
- 27c947ba4: fix(multibuy): remove fiat filter
- 35737e057: fix(LLM): can't open custom loaded manifest on iOS [LIVE-2481]
- 95b4c2854: Fix hasOrderedNano state with Buy Nano screen
- 3d1ab8511: Behavior fixed when clicking on the "My Ledger" button on the tab bar when on read only mode
- 46994ebfd: Wording - small typos fixed
- 8a973ad0e: fix(LLM): platform manifest can be undefined when no network [LIVE-2571]
- 5bae58815: bugfix - webview reload crash issue related to ui rendering layout shift bugs
- Updated dependencies [8323d2eaa]
- Updated dependencies [bf12e0f65]
- Updated dependencies [8861c4fe0]
- Updated dependencies [592ad2f7b]
- Updated dependencies [ec5c4fa3d]
- Updated dependencies [dd6a12c9b]
- Updated dependencies [608010c9d]
- Updated dependencies [78a64769d]
- Updated dependencies [0c2c6682b]
  - @ledgerhq/live-common@23.1.0
  - @ledgerhq/native-ui@0.8.0

## 3.3.0-next.14

### Patch Changes

- 95b4c2854: Fix hasOrderedNano state with Buy Nano screen

## 3.3.0-next.13

### Patch Changes

- Updated dependencies [78a64769d]
  - @ledgerhq/live-common@23.1.0-next.4

## 3.3.0-next.12

### Patch Changes

- 5bae58815: bugfix - webview reload crash issue related to ui rendering layout shift bugs
- Updated dependencies [0c2c6682b]
  - @ledgerhq/native-ui@0.8.0-next.2

## 3.3.0-next.11

### Patch Changes

- 46994ebfd: Wording - small typos fixed

## 3.3.0-next.10

### Patch Changes

- 3d1ab8511: Behavior fixed when clicking on the "My Ledger" button on the tab bar when on read only mode

## 3.3.0-next.9

### Patch Changes

- Updated dependencies [ec5c4fa3d]
  - @ledgerhq/live-common@23.1.0-next.3

## 3.3.0-next.8

### Patch Changes

- 27c947ba4: fix(multibuy): remove fiat filter

## 3.3.0-next.7

### Minor Changes

- 7ba2346a5: feat(LLM): multibuy 1.5 [LIVE-1710]

## 3.3.0-next.6

### Minor Changes

- bf12e0f65: feat: sell and fund flow [LIVE-784]
- d2576ef46: feat(swap): Add Changelly's Terms of Use in the confirmation screen [LIVE-1196]

## 3.2.1

### Patch Changes

- fea7a4aa1: Fix bug of a conditionally called hook in the firmware retrieval

## 3.2.1-hotfix.0

### Patch Changes

- Updated dependencies [bf12e0f65]
  - @ledgerhq/live-common@23.1.0-next.2

## 3.3.0-next.5

### Patch Changes

- 3d71946fb: Fix deep linking logic for platform apps

## 3.3.0-next.4

### Minor Changes

- 4db0f58ca: Updated learn feature url to be remote configurable

## 3.3.0-next.3

### Minor Changes

- fe3c7a39c: Add Earn Rewards btn on Solana

## 3.3.0-next.2

### Minor Changes

- 09f79c7b4: Add Cardano to mobile

## 3.3.0-next.1

### Minor Changes

- 592ad2f7b: Update design on upsell modal in mobile app. Also add new variants and shape to IconBoxList and BoxedIcon components in native UI.
- 608010c9d: Add a purchase device page embedding a webview from the ecommerce team. Also abstract webview pages logic into its own component (include Learn page's webview). Add a delayed tracking provider to send events to Adjust or Segment with an anonymised timestamp for sensible data.

### Patch Changes

- Updated dependencies [592ad2f7b]
- Updated dependencies [608010c9d]
  - @ledgerhq/native-ui@0.8.0-next.1
  - @ledgerhq/live-common@23.1.0-next.1

## 3.2.1-next.0

### Patch Changes

- 35737e057: fix(LLM): can't open custom loaded manifest on iOS [LIVE-2481]
- 8a973ad0e: fix(LLM): platform manifest can be undefined when no network [LIVE-2571]
- Updated dependencies [8323d2eaa]
- Updated dependencies [8861c4fe0]
- Updated dependencies [dd6a12c9b]
  - @ledgerhq/live-common@23.1.0-next.0
  - @ledgerhq/native-ui@0.7.19-next.0

## 3.2.0

### Minor Changes

- becfc06f9: LIVE-1751 Solana staking on LLM
- d63570a38: Rework Cosmos delegation flow
- c6c127630: We now prompt a modal to ask the user what he thinks of the app at key moments (for example when receiving crypto or claiming rewards) based on some conditions (installed the app for at least x days, has at least x accounts, ...) The purpose of this feature is to increase the ratings of the app on the stores
- 8ea9c2deb: LLM: increase to iOS 13 minimum
- 64c2fdb06: Filecoin integration in LLD and LLM

### Patch Changes

- 09648db7f: refactor of the top perfs filter
- 0f59cfc10: Fix crash related to the way polkadot/crypto handles environments that lack WASM support.
- 68cb59649: Fix overlapped price on the market screen
- 9a86fe231: Fix the click on browse assets button on the market screen
- 54dbab04f: Fix Ledger logo glitch
- 71ad84023: Track in Sentry the uncaught errors thrown in the bridge transaction flow.
- 61116f39f: Disable React Navigation Sentry integration
- a26ee3f54: Fix crash related to the way polkadot/crypto handles environments that lack WASM support.
- 68cb59649: Fix overlapped price on the market screen
- 9a86fe231: Fix the click on browse assets button on the market screen
- cb5814f38: Temporarily remove some device action error tracking due to it causing a crash on iOS while offline
- 3cd734f86: Add firmware update feature for Android via OTG USB
- 54dbab04f: Fix Ledger logo glitch
- Updated dependencies [09648db7f]
- Updated dependencies [a66fbe852]
- Updated dependencies [0f59cfc10]
- Updated dependencies [8ee9c5568]
- Updated dependencies [899aa3300]
- Updated dependencies [89e82ed79]
- Updated dependencies [403ea8efe]
- Updated dependencies [98ecc6272]
- Updated dependencies [9a86fe231]
- Updated dependencies [8b2e24b6c]
- Updated dependencies [64c2fdb06]
- Updated dependencies [f686ec781]
- Updated dependencies [b688a592d]
- Updated dependencies [71ad84023]
- Updated dependencies [64c2fdb06]
  - @ledgerhq/live-common@23.0.0
  - @ledgerhq/native-ui@0.7.18
- Updated dependencies [e0c187073]
- Updated dependencies [ee44ffb17]
- Updated dependencies [3cd734f86]
- Updated dependencies [16be6e5c0]
- Updated dependencies [a26ee3f54]
- Updated dependencies [0252fab71]
- Updated dependencies [3f816efba]
- Updated dependencies [f2574d25d]
- Updated dependencies [f913f6fdb]
- Updated dependencies [403ea8efe]
- Updated dependencies [9a86fe231]

  - @ledgerhq/live-common@22.2.0
  - @ledgerhq/react-native-hid@6.28.3

## 3.2.0-llmnext.6

### Patch Changes

- Updated dependencies [16be6e5c0]
  - @ledgerhq/live-common@22.2.0-llmnext.2

## 3.2.0-llmnext.5

### Patch Changes

- a26ee3f54: Fix crash related to the way polkadot/crypto handles environments that lack WASM support.
- Updated dependencies [a26ee3f54]
  - @ledgerhq/live-common@22.2.0-llmnext.1

## 3.2.0-llmnext.4

### Patch Changes

- cb5814f3: Temporarily remove some device action error tracking due to it causing a crash on iOS while offline

## 3.2.0-llmnext.3

### Minor Changes

- c6c12763: We now prompt a modal to ask the user what he thinks of the app at key moments (for example when receiving crypto or claiming rewards) based on some conditions (installed the app for at least x days, has at least x accounts, ...) The purpose of this feature is to increase the ratings of the app on the stores

## 3.2.0-llmnext.2

### Minor Changes

- becfc06f: LIVE-1751 Solana staking on LLM
- d63570a3: Rework Cosmos delegation flow

## 3.1.3

### Patch Changes

- Updated dependencies [6bcf42ecd]
  - @ledgerhq/live-common@22.2.1

## 3.1.3-hotfix.0

### Patch Changes

- Updated dependencies [6bcf42ecd]
  - @ledgerhq/live-common@22.2.1-hotfix.0

## 3.2.0-next.4

### Patch Changes

- Updated dependencies [8b2e24b6c]
  - @ledgerhq/live-common@23.0.0-next.4

## 3.2.0-next.3

### Patch Changes

- Updated dependencies [a66fbe852]
  - @ledgerhq/live-common@23.0.0-next.3

## 3.2.0-next.2

### Patch Changes

- Updated dependencies [8ee9c5568]
  - @ledgerhq/live-common@23.0.0-next.2

## 3.2.0-next.1

### Patch Changes

- Updated dependencies [98ecc6272]
  - @ledgerhq/live-common@23.0.0-next.1

## 3.2.0-next.0

### Minor Changes

- 8ea9c2deb: LLM: increase to iOS 13 minimum
- 64c2fdb06: Filecoin integration in LLD and LLM

### Patch Changes

- 09648db7f: refactor of the top perfs filter
- 0f59cfc10: Fix crash related to the way polkadot/crypto handles environments that lack WASM support.
- 68cb59649: Fix overlapped price on the market screen
- 9a86fe231: Fix the click on browse assets button on the market screen
- 54dbab04f: Fix Ledger logo glitch
- 71ad84023: Track in Sentry the uncaught errors thrown in the bridge transaction flow.
- 61116f39f: Disable React Navigation Sentry integration
- Updated dependencies [09648db7f]
- Updated dependencies [0f59cfc10]
- Updated dependencies [899aa3300]
- Updated dependencies [89e82ed79]
- Updated dependencies [403ea8efe]
- Updated dependencies [9a86fe231]
- Updated dependencies [64c2fdb06]
- Updated dependencies [f686ec781]
- Updated dependencies [b688a592d]
- Updated dependencies [71ad84023]
- Updated dependencies [64c2fdb06]
  - @ledgerhq/live-common@23.0.0-next.0
  - @ledgerhq/native-ui@0.7.18-next.0

## 3.1.3

### Patch Changes

- Updated dependencies [6bcf42ecd]
  - @ledgerhq/live-common@22.2.1

## 3.1.3-hotfix.0

### Patch Changes

- Updated dependencies [6bcf42ecd]
  - @ledgerhq/live-common@22.2.1-hotfix.0

## 3.1.2

### Patch Changes

- Updated dependencies [e0c187073]
- Updated dependencies [ee44ffb17]
- Updated dependencies [0252fab71]
- Updated dependencies [3f816efba]
- Updated dependencies [f2574d25d]
- Updated dependencies [f913f6fdb]
- Updated dependencies [9dadffa88]
- Updated dependencies [04ad3813d]
  - @ledgerhq/live-common@22.2.0

## 3.1.2-next.2

### Patch Changes

- Updated dependencies [9dadffa88]
  - @ledgerhq/live-common@22.2.0-next.2

## 3.1.2-next.1

### Patch Changes

- Updated dependencies [04ad3813d]
  - @ledgerhq/live-common@22.2.0-next.1

## 3.1.2-next.0

### Patch Changes

- Updated dependencies [e0c18707]
- Updated dependencies [ee44ffb1]
- Updated dependencies [0252fab7]
- Updated dependencies [3f816efb]
- Updated dependencies [f2574d25]
- Updated dependencies [f913f6fd]
  - @ledgerhq/live-common@22.2.0-next.0

## 3.1.2-llmnext.1

### Patch Changes

- 3cd734f8: Add firmware update feature for Android via OTG USB
- Updated dependencies [3cd734f8]
  - @ledgerhq/react-native-hid@6.28.3-llmnext.0

## 3.1.2-llmnext.0

### Patch Changes

- 68cb59649: Fix overlapped price on the market screen
- 9a86fe231: Fix the click on browse assets button on the market screen
- 54dbab04f: Fix Ledger logo glitch
- Updated dependencies [e0c187073]
- Updated dependencies [ee44ffb17]
- Updated dependencies [0252fab71]
- Updated dependencies [3f816efba]
- Updated dependencies [f2574d25d]
- Updated dependencies [f913f6fdb]
- Updated dependencies [403ea8efe]
- Updated dependencies [9a86fe231]
  - @ledgerhq/live-common@22.2.0-llmnext.0<|MERGE_RESOLUTION|>--- conflicted
+++ resolved
@@ -1,13 +1,12 @@
 # live-mobile
 
-<<<<<<< HEAD
 ## 3.13.2-nightly.0
 
 ### Patch Changes
 
 - Updated dependencies [[`0839f0886f`](https://github.com/LedgerHQ/ledger-live/commit/0839f0886f3acd544ae21d3c9c3c7a607662303b)]:
   - @ledgerhq/live-common@27.12.0-nightly.8
-=======
+
 ## 3.15.2
 
 ### Patch Changes
@@ -193,7 +192,6 @@
   - @ledgerhq/types-live@6.29.0-next.0
   - @ledgerhq/live-common@27.12.0-next.0
   - @ledgerhq/react-native-hw-transport-ble@6.28.1-next.0
->>>>>>> 501068a6
 
 ## 3.13.1
 
