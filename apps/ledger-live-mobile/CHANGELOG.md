# live-mobile

## 3.2.1-next.0

### Patch Changes

- 35737e057: fix(LLM): can't open custom loaded manifest on iOS [LIVE-2481]
- 8a973ad0e: fix(LLM): platform manifest can be undefined when no network [LIVE-2571]
- Updated dependencies [8323d2eaa]
- Updated dependencies [8861c4fe0]
- Updated dependencies [dd6a12c9b]
  - @ledgerhq/live-common@23.1.0-next.0
  - @ledgerhq/native-ui@0.7.19-next.0

## 3.2.0

### Minor Changes

- becfc06f9: LIVE-1751 Solana staking on LLM
- d63570a38: Rework Cosmos delegation flow
- c6c127630: We now prompt a modal to ask the user what he thinks of the app at key moments (for example when receiving crypto or claiming rewards) based on some conditions (installed the app for at least x days, has at least x accounts, ...) The purpose of this feature is to increase the ratings of the app on the stores
- 8ea9c2deb: LLM: increase to iOS 13 minimum
- 64c2fdb06: Filecoin integration in LLD and LLM

### Patch Changes

- 09648db7f: refactor of the top perfs filter
- 0f59cfc10: Fix crash related to the way polkadot/crypto handles environments that lack WASM support.
- 68cb59649: Fix overlapped price on the market screen
- 9a86fe231: Fix the click on browse assets button on the market screen
- 54dbab04f: Fix Ledger logo glitch
- 71ad84023: Track in Sentry the uncaught errors thrown in the bridge transaction flow.
- 61116f39f: Disable React Navigation Sentry integration
- Updated dependencies [09648db7f]
- Updated dependencies [a66fbe852]
- Updated dependencies [0f59cfc10]
- Updated dependencies [8ee9c5568]
- Updated dependencies [899aa3300]
- Updated dependencies [89e82ed79]
- Updated dependencies [403ea8efe]
- Updated dependencies [98ecc6272]
- Updated dependencies [9a86fe231]
- Updated dependencies [8b2e24b6c]
- Updated dependencies [64c2fdb06]
- Updated dependencies [f686ec781]
- Updated dependencies [b688a592d]
- Updated dependencies [71ad84023]
- Updated dependencies [64c2fdb06]
  - @ledgerhq/live-common@23.0.0
  - @ledgerhq/native-ui@0.7.18

## 3.2.0-next.4

### Patch Changes

- Updated dependencies [8b2e24b6c]
  - @ledgerhq/live-common@23.0.0-next.4

## 3.2.0-next.3

### Patch Changes

- Updated dependencies [a66fbe852]
  - @ledgerhq/live-common@23.0.0-next.3

## 3.2.0-next.2

### Patch Changes

- Updated dependencies [8ee9c5568]
  - @ledgerhq/live-common@23.0.0-next.2

## 3.2.0-next.1

### Patch Changes

- Updated dependencies [98ecc6272]
  - @ledgerhq/live-common@23.0.0-next.1

## 3.2.0-next.0

### Minor Changes

- 8ea9c2deb: LLM: increase to iOS 13 minimum
- 64c2fdb06: Filecoin integration in LLD and LLM

### Patch Changes

- 09648db7f: refactor of the top perfs filter
- 0f59cfc10: Fix crash related to the way polkadot/crypto handles environments that lack WASM support.
- 68cb59649: Fix overlapped price on the market screen
- 9a86fe231: Fix the click on browse assets button on the market screen
- 54dbab04f: Fix Ledger logo glitch
- 71ad84023: Track in Sentry the uncaught errors thrown in the bridge transaction flow.
- 61116f39f: Disable React Navigation Sentry integration
- Updated dependencies [09648db7f]
- Updated dependencies [0f59cfc10]
- Updated dependencies [899aa3300]
- Updated dependencies [89e82ed79]
- Updated dependencies [403ea8efe]
- Updated dependencies [9a86fe231]
- Updated dependencies [64c2fdb06]
- Updated dependencies [f686ec781]
- Updated dependencies [b688a592d]
- Updated dependencies [71ad84023]
- Updated dependencies [64c2fdb06]
  - @ledgerhq/live-common@23.0.0-next.0
  - @ledgerhq/native-ui@0.7.18-next.0

## 3.1.2

### Patch Changes

- a26ee3f54: Fix crash related to the way polkadot/crypto handles environments that lack WASM support.
- 68cb59649: Fix overlapped price on the market screen
- 9a86fe231: Fix the click on browse assets button on the market screen
- cb5814f38: Temporarily remove some device action error tracking due to it causing a crash on iOS while offline
- 3cd734f86: Add firmware update feature for Android via OTG USB
- 54dbab04f: Fix Ledger logo glitch
- Updated dependencies [e0c187073]
- Updated dependencies [ee44ffb17]
- Updated dependencies [3cd734f86]
- Updated dependencies [16be6e5c0]
- Updated dependencies [a26ee3f54]
- Updated dependencies [0252fab71]
- Updated dependencies [3f816efba]
- Updated dependencies [f2574d25d]
- Updated dependencies [f913f6fdb]
- Updated dependencies [403ea8efe]
- Updated dependencies [9a86fe231]
  - @ledgerhq/live-common@22.2.0
  - @ledgerhq/react-native-hid@6.28.3
<<<<<<< HEAD

## 3.2.0-llmnext.6

### Patch Changes

- Updated dependencies [16be6e5c0]
  - @ledgerhq/live-common@22.2.0-llmnext.2

## 3.2.0-llmnext.5

### Patch Changes

- a26ee3f54: Fix crash related to the way polkadot/crypto handles environments that lack WASM support.
- Updated dependencies [a26ee3f54]
  - @ledgerhq/live-common@22.2.0-llmnext.1

## 3.2.0-llmnext.4

### Patch Changes

- cb5814f3: Temporarily remove some device action error tracking due to it causing a crash on iOS while offline

## 3.2.0-llmnext.3

### Minor Changes

- c6c12763: We now prompt a modal to ask the user what he thinks of the app at key moments (for example when receiving crypto or claiming rewards) based on some conditions (installed the app for at least x days, has at least x accounts, ...) The purpose of this feature is to increase the ratings of the app on the stores

## 3.2.0-llmnext.2

### Minor Changes

- becfc06f: LIVE-1751 Solana staking on LLM
- d63570a3: Rework Cosmos delegation flow

## 3.1.2-llmnext.1

### Patch Changes

- 3cd734f8: Add firmware update feature for Android via OTG USB
- Updated dependencies [3cd734f8]
  - @ledgerhq/react-native-hid@6.28.3-llmnext.0

## 3.1.2-llmnext.0

### Patch Changes

=======

## 3.2.0-llmnext.6

### Patch Changes

- Updated dependencies [16be6e5c0]
  - @ledgerhq/live-common@22.2.0-llmnext.2

## 3.2.0-llmnext.5

### Patch Changes

- a26ee3f54: Fix crash related to the way polkadot/crypto handles environments that lack WASM support.
- Updated dependencies [a26ee3f54]
  - @ledgerhq/live-common@22.2.0-llmnext.1

## 3.2.0-llmnext.4

### Patch Changes

- cb5814f3: Temporarily remove some device action error tracking due to it causing a crash on iOS while offline

## 3.2.0-llmnext.3

### Minor Changes

- c6c12763: We now prompt a modal to ask the user what he thinks of the app at key moments (for example when receiving crypto or claiming rewards) based on some conditions (installed the app for at least x days, has at least x accounts, ...) The purpose of this feature is to increase the ratings of the app on the stores

## 3.2.0-llmnext.2

### Minor Changes

- becfc06f: LIVE-1751 Solana staking on LLM
- d63570a3: Rework Cosmos delegation flow

## 3.1.2-llmnext.1

### Patch Changes

- 3cd734f8: Add firmware update feature for Android via OTG USB
- Updated dependencies [3cd734f8]
  - @ledgerhq/react-native-hid@6.28.3-llmnext.0

## 3.1.2-llmnext.0

### Patch Changes

>>>>>>> 21d50d16
- 68cb59649: Fix overlapped price on the market screen
- 9a86fe231: Fix the click on browse assets button on the market screen
- 54dbab04f: Fix Ledger logo glitch
- Updated dependencies [e0c187073]
- Updated dependencies [ee44ffb17]
- Updated dependencies [0252fab71]
- Updated dependencies [3f816efba]
- Updated dependencies [f2574d25d]
- Updated dependencies [f913f6fdb]
- Updated dependencies [403ea8efe]
- Updated dependencies [9a86fe231]
  - @ledgerhq/live-common@22.2.0-llmnext.0<|MERGE_RESOLUTION|>--- conflicted
+++ resolved
@@ -130,7 +130,6 @@
 - Updated dependencies [9a86fe231]
   - @ledgerhq/live-common@22.2.0
   - @ledgerhq/react-native-hid@6.28.3
-<<<<<<< HEAD
 
 ## 3.2.0-llmnext.6
 
@@ -178,55 +177,6 @@
 
 ### Patch Changes
 
-=======
-
-## 3.2.0-llmnext.6
-
-### Patch Changes
-
-- Updated dependencies [16be6e5c0]
-  - @ledgerhq/live-common@22.2.0-llmnext.2
-
-## 3.2.0-llmnext.5
-
-### Patch Changes
-
-- a26ee3f54: Fix crash related to the way polkadot/crypto handles environments that lack WASM support.
-- Updated dependencies [a26ee3f54]
-  - @ledgerhq/live-common@22.2.0-llmnext.1
-
-## 3.2.0-llmnext.4
-
-### Patch Changes
-
-- cb5814f3: Temporarily remove some device action error tracking due to it causing a crash on iOS while offline
-
-## 3.2.0-llmnext.3
-
-### Minor Changes
-
-- c6c12763: We now prompt a modal to ask the user what he thinks of the app at key moments (for example when receiving crypto or claiming rewards) based on some conditions (installed the app for at least x days, has at least x accounts, ...) The purpose of this feature is to increase the ratings of the app on the stores
-
-## 3.2.0-llmnext.2
-
-### Minor Changes
-
-- becfc06f: LIVE-1751 Solana staking on LLM
-- d63570a3: Rework Cosmos delegation flow
-
-## 3.1.2-llmnext.1
-
-### Patch Changes
-
-- 3cd734f8: Add firmware update feature for Android via OTG USB
-- Updated dependencies [3cd734f8]
-  - @ledgerhq/react-native-hid@6.28.3-llmnext.0
-
-## 3.1.2-llmnext.0
-
-### Patch Changes
-
->>>>>>> 21d50d16
 - 68cb59649: Fix overlapped price on the market screen
 - 9a86fe231: Fix the click on browse assets button on the market screen
 - 54dbab04f: Fix Ledger logo glitch
