# live-mobile

<<<<<<< HEAD
## 3.2.0-nightly.3

### Patch Changes

- Updated dependencies [8323d2eaa]
- Updated dependencies [8861c4fe0]
  - @ledgerhq/live-common@22.3.0-nightly.1

## 3.2.0-nightly.2

### Patch Changes

- 09648db7f: refactor of the top perfs filter
- 0f59cfc10: Fix crash related to the way polkadot/crypto handles environments that lack WASM support.
- 71ad84023: Track in Sentry the uncaught errors thrown in the bridge transaction flow.
- Updated dependencies [09648db7f]
- Updated dependencies [0f59cfc10]
- Updated dependencies [71ad84023]
  - @ledgerhq/live-common@22.2.1-nightly.0

## 3.1.2
=======
## 3.2.0

### Minor Changes

- becfc06f9: LIVE-1751 Solana staking on LLM
- d63570a38: Rework Cosmos delegation flow
- c6c127630: We now prompt a modal to ask the user what he thinks of the app at key moments (for example when receiving crypto or claiming rewards) based on some conditions (installed the app for at least x days, has at least x accounts, ...) The purpose of this feature is to increase the ratings of the app on the stores
>>>>>>> c580f7d0

### Patch Changes

- a26ee3f54: Fix crash related to the way polkadot/crypto handles environments that lack WASM support.
- 68cb59649: Fix overlapped price on the market screen
- 9a86fe231: Fix the click on browse assets button on the market screen
- cb5814f38: Temporarily remove some device action error tracking due to it causing a crash on iOS while offline
- 3cd734f86: Add firmware update feature for Android via OTG USB
- 54dbab04f: Fix Ledger logo glitch
- Updated dependencies [e0c187073]
- Updated dependencies [ee44ffb17]
- Updated dependencies [3cd734f86]
- Updated dependencies [16be6e5c0]
- Updated dependencies [a26ee3f54]
- Updated dependencies [0252fab71]
- Updated dependencies [3f816efba]
- Updated dependencies [f2574d25d]
- Updated dependencies [f913f6fdb]
- Updated dependencies [403ea8efe]
- Updated dependencies [9a86fe231]
  - @ledgerhq/live-common@22.2.0
  - @ledgerhq/react-native-hid@6.28.3

## 3.2.0-llmnext.6

### Patch Changes

- Updated dependencies [16be6e5c0]
  - @ledgerhq/live-common@22.2.0-llmnext.2

## 3.2.0-llmnext.5

### Patch Changes

- a26ee3f54: Fix crash related to the way polkadot/crypto handles environments that lack WASM support.
- Updated dependencies [a26ee3f54]
  - @ledgerhq/live-common@22.2.0-llmnext.1

## 3.2.0-llmnext.4

### Patch Changes

- cb5814f3: Temporarily remove some device action error tracking due to it causing a crash on iOS while offline

## 3.2.0-llmnext.3

### Minor Changes

- c6c12763: We now prompt a modal to ask the user what he thinks of the app at key moments (for example when receiving crypto or claiming rewards) based on some conditions (installed the app for at least x days, has at least x accounts, ...) The purpose of this feature is to increase the ratings of the app on the stores

## 3.2.0-llmnext.2

### Minor Changes

- becfc06f: LIVE-1751 Solana staking on LLM
- d63570a3: Rework Cosmos delegation flow

## 3.1.2-llmnext.1

### Patch Changes

- 3cd734f8: Add firmware update feature for Android via OTG USB
- Updated dependencies [3cd734f8]
  - @ledgerhq/react-native-hid@6.28.3-llmnext.0

## 3.1.2-llmnext.0

### Patch Changes

- 68cb59649: Fix overlapped price on the market screen
- 9a86fe231: Fix the click on browse assets button on the market screen
- 54dbab04f: Fix Ledger logo glitch
- Updated dependencies [e0c187073]
- Updated dependencies [ee44ffb17]
- Updated dependencies [0252fab71]
- Updated dependencies [3f816efba]
- Updated dependencies [f2574d25d]
- Updated dependencies [f913f6fdb]
- Updated dependencies [403ea8efe]
- Updated dependencies [9a86fe231]
  - @ledgerhq/live-common@22.2.0-llmnext.0<|MERGE_RESOLUTION|>--- conflicted
+++ resolved
@@ -1,28 +1,5 @@
 # live-mobile
 
-<<<<<<< HEAD
-## 3.2.0-nightly.3
-
-### Patch Changes
-
-- Updated dependencies [8323d2eaa]
-- Updated dependencies [8861c4fe0]
-  - @ledgerhq/live-common@22.3.0-nightly.1
-
-## 3.2.0-nightly.2
-
-### Patch Changes
-
-- 09648db7f: refactor of the top perfs filter
-- 0f59cfc10: Fix crash related to the way polkadot/crypto handles environments that lack WASM support.
-- 71ad84023: Track in Sentry the uncaught errors thrown in the bridge transaction flow.
-- Updated dependencies [09648db7f]
-- Updated dependencies [0f59cfc10]
-- Updated dependencies [71ad84023]
-  - @ledgerhq/live-common@22.2.1-nightly.0
-
-## 3.1.2
-=======
 ## 3.2.0
 
 ### Minor Changes
@@ -30,7 +7,6 @@
 - becfc06f9: LIVE-1751 Solana staking on LLM
 - d63570a38: Rework Cosmos delegation flow
 - c6c127630: We now prompt a modal to ask the user what he thinks of the app at key moments (for example when receiving crypto or claiming rewards) based on some conditions (installed the app for at least x days, has at least x accounts, ...) The purpose of this feature is to increase the ratings of the app on the stores
->>>>>>> c580f7d0
 
 ### Patch Changes
 
