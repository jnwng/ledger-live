--- conflicted
+++ resolved
@@ -16,15 +16,14 @@
 
   await test.step("[idle] state should not be visible", async () => {
     expect(await layout.appUpdateBanner.isHidden()).toBe(true);
-<<<<<<< HEAD
+
 
     await page.evaluate(() => {
       document.body.style.overflow = "hidden";
     });
 
     expect.soft(await page.screenshot()).toMatchSnapshot("app-updater-idle.png");
-=======
->>>>>>> bb22f6d2
+
   });
 
   await test.step("[checking] state should be visible", async () => {
