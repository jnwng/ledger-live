--- conflicted
+++ resolved
@@ -3,7 +3,7 @@
 import { OnboardingPage } from "../../models/OnboardingPage";
 import { DeviceAction } from "../../models/DeviceAction";
 
-<<<<<<< HEAD
+
 const nanos = ["Nano X", "Nano S Plus", "Nano S"];
 
 test.describe.parallel("Onboarding", () => {
@@ -15,17 +15,7 @@
     }[nano];
 
     test(`[${nano}] Onboarding flow new device`, async ({ page }) => {
-=======
-const nanos = {
-  nanoX: "Nano X",
-  nanoS: "Nano S",
-  nanoSP: "Nano S Plus",
-};
 
-test.describe.parallel("Onboarding", () => {
-  for (const nano of Object.keys(nanos)) {
-    test(`[${nanos[nano]}] Onboarding flow new device`, async ({ page }) => {
->>>>>>> bb22f6d2
       const onboardingPage = new OnboardingPage(page);
       const deviceAction = new DeviceAction(page);
 
@@ -40,15 +30,11 @@
         await onboardingPage.acceptTerms();
       });
 
-<<<<<<< HEAD
+
       await test.step(`[${nano}]" Select Device"`, async () => {
         expect(await page.screenshot()).toMatchSnapshot("device-selection.png");
         await onboardingPage.selectDevice(deviceId);
-=======
-      await test.step(`[${nanos[nano]}]" Select Device"`, async () => {
-        expect(await page.screenshot()).toMatchSnapshot('device-selection.png');
-        await onboardingPage.selectDevice(nano);
->>>>>>> bb22f6d2
+
       });
 
       await test.step(`[${nanos[nano]}]" Set Up new"`, async () => {
