--- conflicted
+++ resolved
@@ -73,19 +73,11 @@
           padding: 0 2em;
         `
           : `
-<<<<<<< HEAD
-          background-color: ${p.theme.colors.palette.v2.text.default};
-          color: ${p.theme.colors.palette.v2.text.contrast};
-          padding: 0 2em;
-          &:hover {
-            background-color: ${p.theme.colors.palette.v2.background.darkGrey};
-=======
           background-color: ${p.theme.colors.palette.primary.c100};
           color: ${p.theme.colors.palette.neutral.c00};
           padding: 0 2em;
           &:hover {
             background-color: ${p.theme.colors.palette.primary.c140};
->>>>>>> 2add2d68
             ${
               p.iconButton
                 ? `box-shadow: 0px 0px 0px 12px ${p.theme.colors.palette.neutral.c90};`
