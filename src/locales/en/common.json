{
  "common": {
    "cancel": "Cancel",
    "apply": "Apply",
    "back": "Back",
    "delete": "Delete",
    "yes": "Yes",
    "no": "No",
    "gotit": "Got it",
    "continue": "Continue",
    "retry": "Retry",
    "done": "Done",
    "sortBy": "Sort by",
    "signOut": "Sign Out",
    "search": "Search",
    "contactUs": "Contact us",
    "device": "Device",
    "cryptoAsset": "Crypto asset",
    "skip": "Skip",
    "noCryptoFound": "No crypto assets found",
    "needHelp": "Need help?",
    "edit": "Edit",
    "close": "Close",
    "confirm": "Confirm",
    "poweredBy": "Powered by ",
    "received": "Received",
    "sent": "Sent",
    "or": "OR",
    "rename": "Rename"
  },
  "errors": {
    "AccountNameRequired": {
      "title": "An account name is required",
      "description": "Please provide an account name"
    },
    "BluetoothRequired": {
      "title": "Oops, Bluetooth disabled",
      "description": "Please enable Bluetooth in your phone Settings. ({{state}} state)"
    },
    "BtcUnmatchedApp": {
      "title": "That's the wrong app",
      "description": "Open the ‘{{managerAppName}}’ app on your device"
    },
    "CantOpenDevice": {
      "title": "Sorry, connection failed",
      "description": "Your Ledger Nano X should be unlocked and within range"
    },
    "CantScanQRCode": {
      "title": "Couldn't scan this QR-code: auto-verification not supported by this address"
    },
    "DeviceAppVerifyNotSupported": {
      "title": "Open Manager to update this App",
      "description": "The app verification is not supported"
    },
    "DeviceGenuineSocketEarlyClose": {
      "title": "Sorry, try again (genuine-close)",
      "description": null
    },
    "DeviceNotGenuine": {
      "title": "Possibly not genuine",
      "description": "Request Ledger Support assistance."
    },
    "DeviceSocketFail": {
      "title": "Oops, try again",
      "description": "Some connection failed, so please try again."
    },
    "DeviceSocketNoBulkStatus": {
      "title": "Oops, try again",
      "description": "Some connection failed, so please try again."
    },
    "DeviceSocketNoHandler": {
      "title": "Oops, try again",
      "description": "Some connection failed, so please try again."
    },
    "DisconnectedDevice": {
      "title": "Oops, device was disconnected",
      "description": "The connection to the device was lost, so please try again."
    },
    "ETHAddressNonEIP": {
      "title": "Auto-verification not available: carefully verify the address",
      "description": null
    },
    "EnpointConfig": {
      "title": "Invalid endpoint",
      "description": "Please provide a valid endpoint"
    },
    "Touch ID Error": {
      "title": "Biometric authentication failed",
      "description": "Please use your password or reset the app"
    },
    "Error": {
      "title": "{{message}}",
      "description": "Something went wrong. Please retry or contact us."
    },
    "FeeEstimationFailed": {
      "title": "Sorry, fee estimation failed",
      "description": "Try setting a custom fee (status: {{status}})"
    },
    "FeeNotLoaded": {
      "title": "Couldn’t load fee rates"
    },
    "GenuineCheckFailed": {
      "title": "Genuine check failed",
      "description": "Something went wrong. Please try again or contact Ledger Support when in doubt."
    },
    "HardResetFail": {
      "title": "Oops, could not reset",
      "description": "Please retry or contact Ledger Support."
    },
    "InvalidAddress": {
      "title": "This is not a valid {{currencyName}} address!"
    },
    "InvalidRecipient": { "title": "Invalid recipient" },
    "LatestMCUInstalledError": {
      "title": "Oops, nothing to update",
      "description": "Needlessly tried to update the device microcontroller. Contact Ledger Support if there's a problem with your device."
    },
    "LedgerAPIError": {
      "title": "Sorry, try again (API HTTP {{status}})",
      "description": "Interacting with Ledger's API server went wrong. Please retry."
    },
    "LedgerAPIErrorWithMessage": {
      "title": "Oops, {{message}}",
      "description": "Please retry or contact Ledger Support."
    },
    "LedgerAPINotAvailable": {
      "title": "Sorry, {{currencyName}} services unavailable",
      "description": "Please retry or contact Ledger Support."
    },
    "ManagerAPIsFail": {
      "title": "Oops, Manager services unavailable.",
      "description": "Please check the network status."
    },
    "ManagerAppAlreadyInstalled": {
      "title": "Oops, that's already installed.",
      "description": "Check your device to see which apps are already installed."
    },
    "ManagerAppRelyOnBTC": {
      "title": "Bitcoin and Ethereum apps required",
      "description": "Install the latest Bitcoin and Ethereum apps first."
    },
    "ManagerDeviceLocked": {
      "title": "Please unlock your device",
      "description": "Your device was locked. Please unlock it."
    },
    "ManagerNotEnoughSpace": {
      "title": "Sorry, not enough storage left",
      "description": "Please uninstall some apps to make space. This will not affect your crypto assets."
    },
    "ManagerUninstallBTCDep": {
      "title": "Sorry, this app is required",
      "description": "Uninstall the Bitcoin or Ethereum app last."
    },
    "NetworkDown": {
      "title": "Oops, internet seems down",
      "description": "Please check your internet connection."
    },
    "NoAddressesFound": {
      "title": "Sorry, no accounts found",
      "description": "Something went wrong with address calculation, try again or contact Ledger Support."
    },
    "NotEnoughBalance": {
      "title": "Oops, insufficient balance",
      "description": "Make sure the account to debit has sufficient balance"
    },
    "NotEnoughBalanceBecauseDestinationNotCreated": {
      "title": "Minimum of {{minimalAmount}} required to activate recipient address"
    },
    "PairingFailed": {
      "title": "Pairing unsuccessful",
      "description": "Please try again or contact Ledger Support when in doubt."
    },
    "PasswordIncorrect": {
      "title": "The password you entered is incorrect",
      "description": "Please try again"
    },
    "PasswordsDontMatch": {
      "title": "The password you entered does not match",
      "description": "Please try again"
    },
    "SelectExchangesLoadError": {
      "title": "Unable to load",
      "description": "Can't load the exchanges"
    },
    "SyncError": {
      "title": "Synchronization error",
      "description": "Something went wrong with the blockchains synchronization.  Please retry or contact us."
    },
    "TimeoutError": {
      "title": "Oops, a time out occurred",
      "description": "It took too long for the server to respond."
    },
    "TimeoutTagged": {
      "title": "Oops, a time out occurred ({{tag}})",
      "description": "It took too long for the server to respond."
    },
    "TransportError": {
      "title": "Something went wrong. Please reconnect your device.",
      "description": "{{message}}"
    },
    "TransportStatusError": {
      "title": "Something went wrong. Please reconnect your device.",
      "description": "{{message}}"
    },
    "UpdateYourApp": {
      "title": "App update required",
      "description": "Uninstall and reinstall the {{managerAppName}} app in the Manager"
    },
    "UserRefusedAddress": {
      "title": "Receive address rejected",
      "description": "Please try again or contact Ledger Support"
    },
    "UserRefusedFirmwareUpdate": {
      "title": "Firmware update refused on device",
      "description": "Please retry or contact Ledger Support"
    },
    "UserRefusedOnDevice": {
      "title": "Transaction refused on device",
      "description": "Please retry or contact Ledger Support in case of doubt."
    },
    "WebsocketConnectionError": {
      "title": "Sorry, connection failed",
      "description": "Please try again with a better network connection (websocket error)"
    },
    "WebsocketConnectionFailed": {
      "title": "Sorry, connection failed",
      "description": "Please try again with a better network connection (websocket failed)"
    },
    "WrongDeviceForAccount": {
      "title": "Oops, wrong device for ‘{{accountName}}’.",
      "description": "The connected device is not associated with the account you selected. Please connect the right device."
    },
    "generic": {
      "title": "{{message}}",
      "description": "Something went wrong. Please retry or contact us."
    }
  },
  "bluetooth": {
    "required": "Oops, Bluetooth disabled",
    "locationRequiredTitle": "Location is required for Bluetooth LE",
    "locationRequiredMessage": "On Android, location permission is required to be able to list Bluetooth LE devices.",
    "checkEnabled": "Please enable Bluetooth in your phone settings"
  },
  "location": {
    "required": "Location required",
    "open": "Open location settings",
    "disabled": "It seems location detection is disabled on your mobile. Go to settings and enable location to activate bluetooth."
  },
  "permissions": {
    "open": "Open app permissions"
  },
  "fees": {
    "speed": {
      "high": "High",
      "standard": "Standard",
      "low": "Low",
      "custom": "Custom",
      "blockCount": "{{blockCount}} blocks"
    }
  },
  "exchange": {
    "title": "Trade & Exchange",
    "subtitle": "Try a few services we've selected",
    "visit": "Visit website",
    "coinhouse": "Coinhouse is a trusted platform for individuals and institutional investors looking to analyze, acquire, sell and securely store crypto assets.",
    "changelly": "Changelly is a popular instant crypto asset exchange with 100+ coins and tokens listed.",
    "coinmama": "Coinmama is a financial service that makes it fast, safe and fun to buy digital assets, anywhere in the world.",
    "simplex": "Simplex is a EU licensed financial institution, providing a fraudless credit card payment solution.",
    "paybis": "it is safe and easy to Buy Bitcoin with credit card from PayBis. Service operates in US, Canada, Germany, Russia and Saudi Arabia.",
    "luno": "Luno makes it safe and easy to buy, store and learn about cryptocurrencies like Bitcoin and Ethereum",
    "shapeshift": "ShapeShift is an online marketplace where users can buy and sell digital assets. It is a fast and secure way for the world to buy and sell digital assets, with no lengthy signup process, no counterparty risk, and no friction.",
    "genesis": "Genesis is an institutional trading firm offering liquidity and borrow for digital currencies, including bitcoin, bitcoin cash, ethereum, ethereum classic, litecoin, and XRP.",
    "kyber": "Kyber is a trading platform for exchange and conversion of ERC-20 tokens"
  },
  "auth": {
    "failed": {
      "biometrics": {
        "title": "{{biometricsType}} unlock failed",
        "description": "Enter your password to continue"
      },
      "title": "Authentication failed",
      "buttons": {
        "tryAgain": "Try again",
        "reset": "Reset"
      }
    },
    "unlock": {
      "biometricsTitle": "Please authenticate to Ledger Live app",
      "title": "Welcome back",
      "desc": "Enter your password to continue",
      "inputPlaceholder": "Type your password",
      "login": "Log in",
      "forgotPassword": "Forgot password?"
    },
    "addPassword": {
      "placeholder": "Choose your password",
      "title": "Password Lock"
    },
    "confirmPassword": {
      "title": "Confirm Password",
      "placeholder": "Confirm your password"
    },
    "enableBiometrics": {
      "title": "{{biometricsType}}",
      "desc": "Unlock with {{biometricsType}}"
    }
  },
  "reset": {
    "description": "Reset all Ledger Live data, including accounts and settings? The private keys providing access to your crypto assets remain secure on your device and Recovery sheet.",
    "button": "Reset"
  },
  "onboarding": {
    "stepsTitles": {
      "OnboardingStepChooseDevice": "Choose your device",
      "OnboardingStepSetupPin": "Choose your PIN code",
      "OnboardingStepWriteRecovery": "Save recovery phrase",
      "OnboardingStepWriteRecoveryRestore": "Enter recovery phrase",
      "OnboardingStepSecurityChecklist": "Security checklist",
      "OnboardingStepPairNew": "Pair your {{fullDeviceName}}",
      "OnboardingStepPassword": "Password lock",
      "OnboardingStepScanQR": "Import desktop accounts",
      "OnboardingStepShareData": "Analytics and bug reports"
    },
    "stepWelcome": {
      "title": "Welcome to Ledger Live",
      "desc": "Easily manage crypto secured by your {{fullDeviceName}}. Everywhere you go.",
      "start": "Get started",
      "noDevice": "No device?",
      "buy": "Buy a {{fullDeviceName}}"
    },
    "stepGetStarted": {
      "title": "Get started",
      "import": "Import desktop accounts",
      "initialize": "Initialize as a new device",
      "restore": "Restore from a recovery phrase",
      "initialized": "Use initialized device",
      "buy": "No device? Buy a {{fullDeviceName}}"
    },
    "stepChooseDevice": {
      "desktopOnly": "Desktop app only",
      "fallbackTitle": "Import your {{oldDeviceName}} accounts",
      "fallbackDesc": "You can import your {{oldDeviceName}} accounts from Ledger Live desktop to check your balance on the go. To manage secure transactions everywhere you go, consider upgrading to a {{fullDeviceName}}."
    },
    "stepSetupPin": {
      "step1": "Turn on your {{fullDeviceName}}.",
      "step2": "Press both buttons to choose <1><1>Setup as new device.</1></1>",
      "step2-restore": "Press both buttons to choose <1><1>Restore from recovery phrase.</1></1>",
      "step3": "Press left or right button to select a digit. Press both to validate.",
      "step4prefix": "Select ",
      "step4suffix1": " to confirm your PIN code.",
      "step4suffix2": " to erase a digit.",
      "modal": {
        "step1": "Always choose <1><1>your own</1></1> PIN code",
        "step2": "Use 8 digits for optimal security",
        "step3": "Never use a device supplied with a PIN code or a recovery phrase"
      }
    },
    "stepWriteRecovery": {
      "step1": "Write <1><1>Word #1</1></1> in position 1 on a blank recovery sheet",
      "step2": "Press the right button to continue and write down all 24 words.",
      "step3": "Confirm your recovery phrase: select and validate each word by pressing both buttons.",
      "modal": {
        "step1": "Carefully secure your 24-word recovery phrase out of sight.",
        "step2": "Make sure you are the sole holder of your recovery phrase.",
        "step3": "Ledger does not keep any backup of your recovery phrase.",
        "step4": "Never use a device supplied with a recovery phrase or a PIN code."
      }
    },
    "stepWriteRecoveryRestore": {
      "step1": "Take out your Recovery sheet.",
      "step2": "Choose the length of your recovery phrase.",
      "step3": "Enter the first letters of <1><1>Word #1</1></1> until suggested words appear.",
      "step4": "Choose <1><1>Word #1</1></1> from the suggested words by pressing both buttons.",
      "step5": "Repeat the process until the last word."
    },
    "stepSecurityChecklist": {
      "pinCode": {
        "title": "Did you choose your PIN code by yourself?",
        "error": "Never use a device supplied with a PIN code. Please contact us when in doubt."
      },
      "recoveryPhrase": {
        "title": "Did you choose your recovery phrase by yourself?",
        "error": "Never use a device supplied with a recovery phrase. Please contact us when in doubt."
      }
    },
    "stepPassword": {
      "desc": "Set a password to prevent unauthorized access to Ledger Live data on your phone.",
      "descConfigured": "Password lock successfully enabled",
      "setPassword": "Set password",
      "modal": {
        "step1": "Make sure to remember your password. Do not share it.",
        "step2": "Losing your password requires resetting Ledger Live and re-adding accounts.",
        "step3": "Resetting Ledger Live does not affect your crypto assets."
      }
    },
    "stepShareData": {},
    "stepFinish": {
      "title": "Your device is ready!",
      "desc": "Install some apps on your device and access your portfolio",
      "cta": "Open Ledger Live"
    },
    "stepScanQR": {
      "title": "Please go to <1>Settings > General > Export accounts</1> in the desktop app and scan the QR code",
      "cta": "Scan QR code"
    }
  },
  "tabs": {
    "portfolio": "Portfolio",
    "accounts": "Accounts",
    "transfer": "Transfer",
    "manager": "Manager",
    "settings": "Settings"
  },
  "portfolio": {
    "totalBalance": "Total balance",
    "syncError": "Sync error",
    "syncFailed": "Synchronization failed",
    "syncPending": "Synchronizing...",
    "greeting": {
      "morning": "Good morning",
      "evening": "Good evening",
      "afternoon": "Good afternoon"
    },
    "summary": "Here's the summary of your account",
    "summary_plural": "Your {{count}} accounts are synchronized.",
    "emptyState": {
      "title": "Add accounts to your portfolio",
      "desc": "Open the Manager to install apps on your Ledger device before you start adding accounts to your portfolio",
      "buttons": {
        "import": "Add accounts",
        "manager": "Open Manager"
      }
    },
    "tradingDisclaimer": {
      "title": "Trade Safely",
      "text1": "Before sending and receiving crypto assets, educate yourself to make informed decisions. Crypto assets are volatile and the prices can go up and down. Carefully evaluate your trading goals and the financial risk you are willing to take.",
      "text2": "Please beware that Ledger does not provide financial, tax, or legal advice. You should take such decisions on your own or rely on opinions of licensed experts."
    }
  },
  "addAccountsModal": {
    "ctaAdd": "Import accounts",
    "ctaImport": "Import desktop accounts"
  },
  "time": {
    "day": "Day",
    "week": "Week",
    "month": "Month",
    "year": "Year",
    "since": {
      "day": "past day",
      "week": "past week",
      "month": "past month",
      "year": "past year"
    }
  },
  "orderOption": {
    "label": {
      "balance": "Balance",
      "name": "Name"
    },
    "ordering": {
      "asc": "Ascending",
      "desc": "Descending"
    }
  },
  "operationDetails": {
    "title": "Operation details",
    "account": "Account",
    "date": "Date",
    "confirmed": "Confirmed",
    "notConfirmed": "Not confirmed",
    "fees": "Fees",
    "noFees": "No fee",
    "from": "From ({{count}})",
    "to": "To ({{count}})",
    "identifier": "Transaction ID",
    "viewOperation": "View in explorer",
    "seeAll": "See all",
    "seeLess": "See less",
    "viewInExplorer": "View in explorer",
    "sending": "Sending...",
    "receiving": "Receiving..."
  },
  "operationList": {
    "noOperations": "No Operations",
    "noMoreOperations": "No More Operations"
  },
  "account": {
    "send": "Send",
    "receive": "Receive",
    "lastOperations": "Last operations",
    "emptyState": {
      "title": "No crypto assets yet?",
      "desc": "Make sure the <1><0>{{managerAppName}}</0></1> app is installed and start receiving",
      "buttons": {
        "receiveFunds": "Receive"
      }
    },
    "settings": {
      "header": "Account Settings",
      "title": "Edit account",
      "advancedLogs": "Advanced logs",
      "accountName": {
        "title": "Account name",
        "desc": "Describe this account"
      },
      "unit": {
        "title": "Unit",
        "desc": "Choose the unit to display"
      },
      "currency": {
        "title": "Currency"
      },
      "endpointConfig": {
        "title": "Node",
        "desc": "The API node to use"
      },
      "delete": {
        "title": "Remove account from portfolio",
        "desc": "The stored data will be removed",
        "confirmationTitle": "Are you sure?",
        "confirmationDesc": "Deleting an account does not affect your crypto assets. Accounts can always be re-added."
      },
      "archive": {
        "title": "Archive Account",
        "desc": "This account will be archived"
      }
    },
    "import": {
      "scan": {
        "title": "Scan QR Code",
        "descTop": {
          "line1": "Please open Ledger Live desktop and go to",
          "line2": "Settings > Mobile > Export"
        },
        "descBottom": "Please put the QR code within the square"
      },
      "result": {
        "title": "Select accounts",
        "newAccounts": "New accounts",
        "updatedAccounts": "Updated accounts",
        "alreadyImported": "Already imported",
        "noAccounts": "Nothing to import",
        "unsupported": "Unsupported",
        "settings": "Settings",
        "includeGeneralSettings": "Include general settings"
      },
      "fallback": {
        "header": "Import account",
        "title": "Enable camera",
        "desc": "Please enable Camera in Settings to scan QR codes",
        "buttonTitle": "Go to Settings"
      }
    }
  },
  "accounts": {
    "importNotification": {
      "message": "Your accounts have successfully been imported!"
    },
    "row": {
      "syncPending": "Synchronizing...",
      "upToDate": "Synchronized",
      "error": "Error",
      "queued": "Awaiting"
    }
  },
  "settings": {
    "header": "Settings",
    "display": {
      "title": "General",
      "desc": "Configure general Ledger Live settings.",
      "language": "Display language",
      "languageDesc": "Set the language displayed in Ledger Live.",
      "password": "Password lock",
      "passwordDesc": "Set a password to prevent unauthorized access to Ledger Live data on your phone.",
      "counterValue": "Countervalue",
      "counterValueDesc": "Set the currency shown next to your balance and operations.",
      "exchange": "Rate provider",
      "exchangeDesc": "Set provider of exchange rate from Bitcoin to {{fiat}}",
      "exchangeHeader": "Exchange",
      "stock": "Regional market indicator",
      "stockDesc": "Choose Western to display an increase in market value in green. Choose Eastern to display an increase in market value in red.",
      "reportErrors": "Bug reports",
      "reportErrorsDesc": "Automatically send reports to help Ledger fix bugs.",
      "developerMode": "Developer mode",
      "developerModeDesc": "Show developer apps in the Manager and enable testnet apps.",
      "analytics": "Analytics",
      "analyticsDesc": "Enable analytics to help Ledger understand how to improve user experience.",
      "analyticsModal": {
        "title": "Share analytics",
        "desc": "Enable analytics to help Ledger understand how to improve user experience",
        "bullet0": "Clicks",
        "bullet1": "In-app page visits",
        "bullet2": "Redirection to webpage",
        "bullet3": "Actions: send, receive, lock, etc.",
        "bullet4": "End of page scroll",
        "bullet5": "App (un)installation and version",
        "bullet6": "Number of accounts, currencies and operations",
        "bullet7": "Overall and page session duration",
        "bullet8": "Ledger device type and firmware"
      },
      "technicalData": "Technical data",
      "technicalDataDesc": "Ledger will automatically collect fully anonymized technical data to help improve user experience.",
      "technicalDataModal": {
        "title": "Technical data",
        "desc": "Ledger will automatically collect fully anonymized technical data to help improve user experience",
        "bullet1": "Anonymous unique application ID",
        "bullet2": "Ledger Live version, OS region, language and region"
      },
      "termsOfUse": "Terms of use",
      "termsOfUseDesc": "By continuing you acknowledge that you have read and agree to the <1>Terms of Use</1>."
    },
    "currencies": {
      "header": "Currencies",
      "title": "Currencies",
      "desc": "Set rate provider and number of confirmations per crypto.",
      "rateProvider": "Rate Provider ({{currencyTicker}}-> BTC)",
      "rateProviderDesc": "Choose the provider of the rate between {{currencyTicker}} and Bitcoin",
      "confirmationNb": "Number of confirmations",
      "confirmationNbDesc": "Number of network confirmations to mark a transaction as confirmed.",
      "currencySettingsTitle": "{{currencyName}} Settings"
    },
    "about": {
      "title": "About",
      "desc": "App information, terms and conditions, and privacy policy.",
      "appDescription": "The perfect companion for your {{fullDeviceName}}. Add new crypto assets and check your balance in just a few taps.",
      "appVersion": "Version",
      "termsConditions": "Terms and conditions",
      "termsConditionsDesc": "By using Ledger Live you are deemed to have accepted our terms and conditions.",
      "privacyPolicy": "Privacy policy",
      "privacyPolicyDesc": "Learn what personal data we collect, why and how we use it.",
      "liveReview": {
        "title": "Rate the app!",
        "ios": "Review in the App Store",
        "android": "Review in the Google Play store"
      }
    },
    "help": {
      "title": "Help",
      "header": "Help",
      "desc": "Learn more about Ledger Live or get help.",
      "support": "Ledger Support",
      "supportDesc": "A problem? Get help using Ledger Live with your hardware wallet.",
      "configureDevice": "Set up a device",
      "configureDeviceDesc": "Set up as new or restore a device. Accounts and settings are preserved.",
      "clearCache": "Clear Cache",
      "clearCacheDesc": "Force resynchronization with the blockchain.",
      "clearCacheModal": "Are you sure?",
      "clearCacheModalDesc": "Clearing the Ledger Live cache forces network resynchronization. Your settings and accounts are not affected. The private keys to access your crypto assets in the blockchain remain secure on your Ledger device and on your Recovery sheet.",
      "clearCacheButton": "Clear",
      "exportLogs": "Export logs",
      "exportLogsDesc": "Exporting Ledger Live logs may be necessary for troubleshooting purposes.",
      "hardReset": "Reset Ledger Live",
      "hardResetDesc": "Erase all Ledger Live data stored on your phone, including accounts and settings."
    }
  },
  "transfer": {
    "send": {
      "title": "Send funds",
      "desc": "Send your funds"
    },
    "receive": {
      "title": "Receive funds",
      "desc": "Receive crypto assets",
      "headerTitle": "Select account",
      "titleDevice": "Connect device",
      "verifySkipped": "Your receive address has not been confirmed on your Ledger device. Please verify your {{accountType}} address for optimal security",
      "verifyPending": "Please verify that the {{currencyName}} address shown on your device matches the one on your phone",
      "verified": "Address confirmed, please re-verify it if you copy/paste or scan the QRCode",
      "verifyAgain": "Re-verify",
      "noAccount": "No account found",
      "withoutDevice": "Don't have my device",
      "address": "Address for account"
    },
    "exchange": {
      "title": "Exchange",
      "desc": "Try our trading services"
    }
  },
  "sync": {
    "error": "Sync Error",
    "loading": "Sync"
  },
  "scanning": {
    "loading": "Searching devices..."
  },
  "send": {
    "scan": {
      "fallback": {
        "header": "Scan QR code",
        "title": "Enable camera",
        "desc": "Please enable Camera in Settings to scan QR codes",
        "buttonTitle": "Go to Settings"
      }
    },
    "stepperHeader": {
      "selectAccount": "Select an account",
      "recipientAddress": "Recipient Address",
      "selectAmount": "Amount",
      "summary": "Summary",
      "connectDevice": "Connect Device",
      "verification": "Verification",
      "stepRange": "{{currentStep}} of {{totalSteps}}"
    },
    "recipient": {
      "scan": "Scan QR Code",
      "enterAddress": "Enter address",
      "input": "Enter address"
    },
    "amount": {
      "available": "<1><0>{{amount}}</></> available",
      "loadingNetwork": "Loading Network fees..."
    },
    "summary": {
      "tag": "Tag (Optional)",
      "validateTag": "Validate Tag",
      "total": "Total",
      "amount": "Amount",
      "from": "From",
      "to": "to",
      "infoTotalTitle": "Total to spend",
      "infoTotalDesc": "Includes transaction amount and the selected network fees",
      "gasLimit": "Gas Limit",
      "validateGasLimit": "Validate Gas Limit"
    },
    "validation": {
      "title": "Please verify all transaction details on your {{fullDeviceName}}",
      "message": "Confirm the transaction on your device to securely sign it",
      "disclaimer": "Always verify that your device displays the address exactly as provided by the recipient",
      "sent": "Transaction sent",
      "confirm": "Your account balance will update once the blockchain has confirmed the transaction",
      "button": {
        "details": "View details",
        "retry": "Retry"
      }
    },
    "fees": {
      "title": "Network fees",
      "validate": "Validate fees",
      "edit": {
        "title": "Choose Unit"
      }
    }
  },
  "addAccounts": {
    "quitConfirmation": {
      "title": "Cancel add account",
      "desc": "You are about to cancel the Add account flow, do you wish to continue?"
    },
    "imported": "Accounts successfully added",
    "sections": {
      "accountsToImport": "Accounts to import",
      "addNewAccount": "Add a new account",
      "existing": "Existing accounts"
    },
    "success": {
      "desc": "Add more accounts or view your current ones",
      "cta": "Add more accounts",
      "secondaryCTA": "Go to accounts"
    },
    "stopScanning": "Stop scanning",
    "retryScanning": "Retry scanning",
    "retry": "Retry",
    "done": "Done",
    "finalCta": "Continue",
    "synchronizing": "Synchronizing",
    "synchronizingDesc": "We are synchronizing your accounts, this can take a while...",
    "noAccountToCreate": "No <1><0>{{currencyName}}</></> account was found to create. Restart the flow and sync your accounts",
    "cantCreateAccount": "There are no transactions on your last created <1><0>{{accountName}}</></> account. You must first receive crypto assets on that account before you can add a new one."
  },
  "SelectDevice": {
    "title": "Pair new device",
    "deviceNotFoundPairNewDevice": "Pair a new device",
    "headerDescription": "Please make sure your {{fullDeviceName}} is unlocked with Bluetooth enabled",
    "steps": {
      "connecting": {
        "title": "Connecting {{deviceName}}",
        "description": "Please make sure your Ledger Nano X is unlocked and within range"
      },
      "genuineCheck": {
        "title": "Allow Ledger Manager on your {{fullDeviceName}}"
      },
      "dashboard": {
        "title": "Navigate to dashboard on your {{fullDeviceName}}"
      },
      "currencyApp": {
        "title": "Open app {{managerAppName}}...",
        "description": "On your device, open the app {{managerAppName}}."
      },
      "accountApp": {
        "title": "Open the {{managerAppName}} app"
      },
      "receiveVerify": {
        "title": "Verify address on device",
        "description": "Please verify that the {{currencyName}} address shown on your device matches the one on your phone",
        "action": "Verify"
      },
      "getDeviceName": {
        "title": "Press both buttons to allow get device name"
      },
      "editDeviceName": {
        "title": "Press both buttons to allow set device name"
      }
    }
  },
  "EditDeviceName": {
    "title": "Rename device",
    "charactersRemaining": "{{remainingCount}} characters remaining",
    "action": "Confirm"
  },
  "PairDevices": {
    "Paired": {
<<<<<<< HEAD
      "title": "{{fullDeviceName}} paired with success!",
      "desc": "Your {{fullDeviceName}} is ready to use with Ledger Live",
=======
      "title": "Pairing successful",
      "desc": "Your Ledger Nano X is ready to use with Ledger Live",
>>>>>>> 7864940c
      "action": "Continue"
    },
    "Pairing": {
      "title": "Pairing",
      "subtitle": "Please follow the instructions on your Ledger Nano X"
    },
    "GenuineCheck": {
      "title": "Genuine check",
      "accept": "Please don’t turn off your Nano X and allow <1><0>Ledger Manager</0></1>"
    },
    "ScanningHeader": {
      "title": "Looking for devices",
<<<<<<< HEAD
      "desc": "Please make sure your {{fullDeviceName}} is unlocked with Bluetooth enabled"
=======
      "desc": "Please make sure your Ledger Nano X is unlocked with Bluetooth enabled"
>>>>>>> 7864940c
    },
    "ScanningTimeout": {
      "title": "Oops, no device found",
      "desc": "Please make sure your {{fullDeviceName}} is unlocked with Bluetooth enabled"
    },
    "bypassGenuine": "Use anyway"
  },
  "DeviceItemSummary": {
<<<<<<< HEAD
    "genuine": "Genuine"
=======
    "genuine": "Device is Genuine"
>>>>>>> 7864940c
  },
  "DeviceNameRow": {
    "title": "Name",
    "action": "Get device name"
  },
  "UnpairDevice": {
    "button": {
      "title": "Delete {{nbDevices}} device",
      "title_plural": "Delete {{nbDevices}} devices"
    }
  },
  "manager": {
    "appList": {
      "loading": "Loading apps..."
    },
    "unpair": {
      "title": "Unpair device",
      "description": "Are you sure? You can pair your {{fullDeviceName}} again at any time.",
      "button": "Unpair"
    }
  },
  "ManagerDevice": {
    "title": "Device"
  },
  "AppAction": {
    "install": {
      "loading": {
        "title": "Installing {{appName}}",
        "button": "Installing..."
      },
      "done": {
        "title": "Successfully installed {{appName}} on your {{fullDeviceName}}"
      }
    },
    "uninstall": {
      "loading": {
        "title": "Uninstalling {{appName}}",
        "button": "Uninstalling..."
      },
      "done": {
        "title": "Successfully uninstalled {{appName}} on your {{fullDeviceName}}"
      }
    }
  },
  "AuthenticityRow": {
    "title": "Authenticity",
    "subtitle": "Genuine"
  },
  "UnpairRow": {
    "title": "Unpair device"
  },
  "FirmwareVersionRow": {
    "title": "Firmware version"
  },
  "FirmwareUpdateRow": {
    "title": "Firmware version {{version}} is available",
    "action": "Update"
  },
  "FirmwareUpdate": {
    "title": "Update firmware",
    "Installing": {
      "title": "Firmware updating...",
      "subtitle": "If asked on device, please enter your pin code to finish the process"
    }
  },
  "FirmwareUpdateReleaseNotes": {
    "introTitle": "You are about to install <1><0>firmware version {{version}}.</0></1>",
    "introDescription1": "Please note that all the apps installed on your device will be deleted. You will be able to re-install your apps after the firmware update.",
    "introDescription2": "This does not affect your crypto assets.",
    "action": "Continue update"
  },
  "FirmwareUpdateCheckId": {
    "title": "Identifier",
    "description": "Please press both buttons on your {{fullDeviceName}} if it displays the same identifier:"
  },
  "FirmwareUpdateMCU": {
    "title": "Restart device",
    "desc1": "Unplug your device from your computer",
    "desc2": "Press and hold left button and plug your device until the processing screen appears"
  },
  "FirmwareUpdateConfirmation": {
    "title": "Firmware updated",
    "description": "Open the Manager to re-install the apps on your device"
  }
}<|MERGE_RESOLUTION|>--- conflicted
+++ resolved
@@ -810,13 +810,8 @@
   },
   "PairDevices": {
     "Paired": {
-<<<<<<< HEAD
-      "title": "{{fullDeviceName}} paired with success!",
+      "title": "Pairing successful",
       "desc": "Your {{fullDeviceName}} is ready to use with Ledger Live",
-=======
-      "title": "Pairing successful",
-      "desc": "Your Ledger Nano X is ready to use with Ledger Live",
->>>>>>> 7864940c
       "action": "Continue"
     },
     "Pairing": {
@@ -829,11 +824,7 @@
     },
     "ScanningHeader": {
       "title": "Looking for devices",
-<<<<<<< HEAD
       "desc": "Please make sure your {{fullDeviceName}} is unlocked with Bluetooth enabled"
-=======
-      "desc": "Please make sure your Ledger Nano X is unlocked with Bluetooth enabled"
->>>>>>> 7864940c
     },
     "ScanningTimeout": {
       "title": "Oops, no device found",
@@ -842,11 +833,7 @@
     "bypassGenuine": "Use anyway"
   },
   "DeviceItemSummary": {
-<<<<<<< HEAD
     "genuine": "Genuine"
-=======
-    "genuine": "Device is Genuine"
->>>>>>> 7864940c
   },
   "DeviceNameRow": {
     "title": "Name",
