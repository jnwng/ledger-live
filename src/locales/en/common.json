--- conflicted
+++ resolved
@@ -693,17 +693,14 @@
       "noAccount": "No account found",
       "withoutDevice": "Don't have my device",
       "address": "Address for account",
-<<<<<<< HEAD
+      "copyAddress": "Copy address",
+      "addressCopied": "Address copied!"
       "readOnly":{
         "title":"Receive",
         "text":"Please be careful",
         "desc":"You are about to generate an address which has not been confirmed on your Ledger device. Please verify it for optimal security.",
         "verify": "Your {{accountType}} address has not been confirmed on your Ledger device. Please verify it for optimal security."
       }
-=======
-      "copyAddress": "Copy address",
-      "addressCopied": "Address copied!"
->>>>>>> 6295d717
     },
     "exchange": {
       "title": "Exchange",
