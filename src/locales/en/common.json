{
  "common": {
    "cancel": "Cancel",
    "apply": "Apply",
    "back": "Back",
    "delete": "Delete",
    "yes": "Yes",
    "no": "No",
    "gotit": "Got it",
    "continue": "Continue",
    "retry": "Retry",
    "done": "Done",
    "sortBy": "Sort by",
    "signOut": "Sign Out",
    "search": "Search",
    "contactUs": "Contact us",
    "skip": "Skip",
    "noCryptoFound": "No crypto assets found",
    "needHelp": "Need help?",
    "edit": "Edit",
    "close": "Close",
    "confirm": "Confirm",
    "poweredBy": "Powered by ",
    "received": "Received",
    "sent": "Sent",
    "or": "OR"
  },
  "errors": {
    "AccountNameRequired": {
      "title": "An account name is required",
      "description": "Please provide an account name"
    },
    "BluetoothRequired": {
      "title": "Oops, Bluetooth disabled",
      "description": "Please enable Bluetooth in your phone Settings. ({{state}} state)"
    },
    "BtcUnmatchedApp": {
      "title": "That's the wrong app",
      "description": "Open the ‘{{managerAppName}}’ app on your device"
    },
    "CantOpenDevice": {
      "title": "Oops, couldn’t connect to device",
      "description": "Device detected but connection failed. Please retry and get help if the problem persists."
    },
    "CantScanQRCode": {
      "title": "Couldn't scan this QR-code: auto-verification not supported by this address"
    },
    "DeviceAppVerifyNotSupported": {
      "title": "Open Manager to update this App",
      "description": "The app verification is not supported"
    },
    "DeviceGenuineSocketEarlyClose": {
      "title": "Sorry, try again (genuine-close)",
      "description": null
    },
    "DeviceNotGenuine": {
      "title": "Possibly not genuine",
      "description": "Request Ledger Support assistance."
    },
    "DeviceSocketFail": {
      "title": "Oops, try again",
      "description": "Some connection failed, so please try again."
    },
    "DeviceSocketNoBulkStatus": {
      "title": "Oops, try again",
      "description": "Some connection failed, so please try again."
    },
    "DeviceSocketNoHandler": {
      "title": "Oops, try again",
      "description": "Some connection failed, so please try again."
    },
    "DisconnectedDevice": {
      "title": "Oops, device was disconnected",
      "description": "The connection to the device was lost, so please try again."
    },
    "ETHAddressNonEIP": {
      "title": "Auto-verification not available: carefully verify the address",
      "description": null
    },
    "EnpointConfig": {
      "title": "Invalid endpoint",
      "description": "Please provide a valid endpoint"
    },
    "Touch ID Error": {
      "title": "Biometric authentication failed",
      "description": "Please use your password or reset the app"
    },
    "Error": {
      "title": "{{message}}",
      "description": "Something went wrong. Please retry or contact us."
    },
    "FeeEstimationFailed": {
      "title": "Sorry, fee estimation failed",
      "description": "Try setting a custom fee (status: {{status}})"
    },
    "FeeNotLoaded": {
      "title": "Couldn’t load fee rates"
    },
    "GenuineCheckFailed": {
      "title": "Genuine check failed",
      "description": "Something went wrong. Please try again or contact Ledger Support when in doubt."
    },
    "HardResetFail": {
      "title": "Oops, could not reset",
      "description": "Please retry or contact Ledger Support."
    },
    "InvalidAddress": {
      "title": "This is not a valid {{currencyName}} address!"
    },
    "InvalidRecipient": { "title": "Invalid recipient" },
    "LatestMCUInstalledError": {
      "title": "Oops, nothing to update",
      "description": "Needlessly tried to update the device microcontroller. Contact Ledger Support if there's a problem with your device."
    },
    "LedgerAPIError": {
      "title": "Sorry, try again (API HTTP {{status}})",
      "description": "Interacting with Ledger's API server went wrong. Please retry."
    },
    "LedgerAPIErrorWithMessage": {
      "title": "Oops, {{message}}",
      "description": "Please retry or contact Ledger Support."
    },
    "LedgerAPINotAvailable": {
      "title": "Sorry, {{currencyName}} services unavailable",
      "description": "Please retry or contact Ledger Support."
    },
    "ManagerAPIsFail": {
      "title": "Oops, Manager services unavailable.",
      "description": "Please check the network status."
    },
    "ManagerAppAlreadyInstalled": {
      "title": "Oops, that's already installed.",
      "description": "Check your device to see which apps are already installed."
    },
    "ManagerAppRelyOnBTC": {
      "title": "Bitcoin and Ethereum apps required",
      "description": "Install the latest Bitcoin and Ethereum apps first."
    },
    "ManagerDeviceLocked": {
      "title": "Please unlock your device",
      "description": "Your device was locked. Please unlock it."
    },
    "ManagerNotEnoughSpace": {
      "title": "Sorry, not enough storage left",
      "description": "Please uninstall some apps to make space. This will not affect your crypto assets."
    },
    "ManagerUninstallBTCDep": {
      "title": "Sorry, this app is required",
      "description": "Uninstall the Bitcoin or Ethereum app last."
    },
    "NetworkDown": {
      "title": "Oops, internet seems down",
      "description": "Please check your internet connection."
    },
    "NoAddressesFound": {
      "title": "Sorry, no accounts found",
      "description": "Something went wrong with address calculation, try again or contact Ledger Support."
    },
    "NotEnoughBalance": {
      "title": "Oops, insufficient balance",
      "description": "Make sure the account to debit has sufficient balance"
    },
    "NotEnoughBalanceBecauseDestinationNotCreated": {
      "title": "Recipient address is inactive. Send at least {{minimalAmount}} to activate it"
    },
    "PairingFailed": {
      "title": "Pairing unsuccessful",
      "description": "Please try again or contact Ledger Support when in doubt."
    },
    "PasswordIncorrect": {
      "title": "The password you entered is incorrect",
      "description": "Please try again"
    },
    "PasswordsDontMatch": {
      "title": "The password you entered does not match",
      "description": "Please try again"
    },
    "SelectExchangesLoadError": {
      "title": "Unable to load",
      "description": "Can't load the exchanges"
    },
    "SyncError": {
      "title": "Synchronization error",
      "description": "Something went wrong with the blockchains synchronization.  Please retry or contact us."
    },
    "TimeoutError": {
      "title": "Oops, a time out occurred",
      "description": "It took too long for the server to respond."
    },
    "TimeoutTagged": {
      "title": "Oops, a time out occurred ({{tag}})",
      "description": "It took too long for the server to respond."
    },
    "TransportError": {
      "title": "Something went wrong. Please reconnect your device.",
      "description": "{{message}}"
    },
    "TransportStatusError": {
      "title": "Something went wrong. Please reconnect your device.",
      "description": "{{message}}"
    },
    "UpdateYourApp": {
      "title": "App update required",
      "description": "Uninstall and reinstall the {{managerAppName}} app in the Manager"
    },
    "UserRefusedAddress": {
      "title": "Receive address rejected",
      "description": "Please try again or contact Ledger Support"
    },
    "UserRefusedFirmwareUpdate": {
      "title": "Firmware update refused on device",
      "description": "Please retry or contact Ledger Support"
    },
    "UserRefusedOnDevice": {
      "title": "Transaction refused on device",
      "description": "Please retry or contact Ledger Support in case of doubt."
    },
    "WebsocketConnectionError": {
      "title": "Sorry, try again (websocket error).",
      "description": null
    },
    "WebsocketConnectionFailed": {
      "title": "Sorry, try again (websocket failed).",
      "description": null
    },
    "WrongDeviceForAccount": {
      "title": "Oops, wrong device for ‘{{accountName}}’.",
      "description": "The connected device is not associated with the account you selected. Please connect the right device."
    },
    "generic": {
      "title": "{{message}}",
      "description": "Something went wrong. Please retry or contact us."
    }
  },
  "bluetooth": {
    "required": "Bluetooth required",
    "locationRequiredTitle": "Location is required for Bluetooth LE",
    "locationRequiredMessage": "On Android, location permission is required to be able to list Bluetooth LE devices.",
    "checkEnabled": "It seems bluetooth is disabled on your mobile. Go to settings and enable bluetooth to pair a {{fullDeviceName}}"
  },
  "location": {
    "required": "Location required",
    "open": "Open location settings",
    "disabled": "It seems location detection is disabled on your mobile. Go to settings and enable location to activate bluetooth."
  },
  "permissions": {
    "open": "Open app permissions"
  },
  "fees": {
    "speed": {
      "high": "High",
      "standard": "Standard",
      "low": "Low",
      "custom": "Custom",
      "blockCount": "{{blockCount}} blocks"
    }
  },
  "exchange": {
    "title": "Trade & Exchange",
    "subtitle": "Try a few services we've selected",
    "visit": "Visit website",
    "coinhouse": "Coinhouse is a trusted platform for individuals and institutional investors looking to analyze, acquire, sell and securely store crypto assets.",
    "changelly": "Changelly is a popular instant crypto asset exchange with 100+ coins and tokens listed.",
    "coinmama": "Coinmama is a financial service that makes it fast, safe and fun to buy digital assets, anywhere in the world.",
    "simplex": "Simplex is a EU licensed financial institution, providing a fraudless credit card payment solution.",
    "paybis": "it is safe and easy to Buy Bitcoin with credit card from PayBis. Service operates in US, Canada, Germany, Russia and Saudi Arabia.",
    "luno": "Luno makes it safe and easy to buy, store and learn about cryptocurrencies like Bitcoin and Ethereum",
    "shapeshift": "ShapeShift is an online marketplace where users can buy and sell digital assets. It is a fast and secure way for the world to buy and sell digital assets, with no lengthy signup process, no counterparty risk, and no friction.",
    "genesis": "Genesis is an institutional trading firm offering liquidity and borrow for digital currencies, including bitcoin, bitcoin cash, ethereum, ethereum classic, litecoin, and XRP.",
    "kyber": "Kyber is a trading platform for exchange and conversion of ERC-20 tokens"
  },
  "auth": {
    "failed": {
      "biometrics": {
        "title": "{{biometricsType}} unlock failed",
        "description": "Enter your password to continue"
      },
      "title": "Authentication failed",
      "buttons": {
        "tryAgain": "Try again",
        "reset": "Reset"
      }
    },
    "unlock": {
      "biometricsTitle": "Please authenticate to Ledger Live app",
      "title": "Welcome back",
      "desc": "Enter your password to continue",
      "inputPlaceholder": "Type your password",
      "login": "Log in",
      "forgotPassword": "Forgot password?"
    },
    "addPassword": {
      "placeholder": "Choose your password",
      "title": "Password Lock"
    },
    "confirmPassword": {
      "title": "Confirm Password",
      "placeholder": "Confirm your password"
    },
    "enableBiometrics": {
      "title": "{{biometricsType}}",
      "desc": "Unlock with {{biometricsType}}"
    }
  },
  "reset": {
    "description": "Reset all Ledger Live data, including accounts and settings? The private keys providing access to your crypto assets remain secure on your device and Recovery sheet.",
    "button": "Reset"
  },
  "onboarding": {
    "stepsTitles": {
      "OnboardingStepChooseDevice": "Choose your device",
      "OnboardingStepSetupPin": "Choose your PIN code",
      "OnboardingStepWriteRecovery": "Save recovery phrase",
      "OnboardingStepSecurityChecklist": "Security checklist",
      "OnboardingStepPairNew": "Pair your {{fullDeviceName}}",
      "OnboardingStepPassword": "Password lock",
      "OnboardingStepScanQR": "Import desktop accounts",
      "OnboardingStepShareData": "Analytics and bug reports"
    },
    "stepWelcome": {
      "title": "Welcome to Ledger Live",
      "desc": "Easily manage crypto secured by your {{fullDeviceName}}. Everywhere you go.",
      "start": "Get started",
      "noDevice": "No device?",
      "buy": "Buy a {{fullDeviceName}}"
    },
    "stepGetStarted": {
      "title": "Get started",
      "import": "Import desktop accounts",
      "initialize": "Initialize as a new device",
      "restore": "Restore from a recovery phrase",
      "initialized": "Use initialized device",
      "buy": "No device? Buy a {{fullDeviceName}}"
    },
    "stepChooseDevice": {
      "desktopOnly": "Desktop app only",
      "fallbackTitle": "Import your {{oldDeviceName}} accounts",
      "fallbackDesc": "You can import your {{oldDeviceName}} accounts from Ledger Live desktop to check your balance on the go. To manage secure transactions everywhere you go, consider upgrading to a {{fullDeviceName}}."
    },
    "stepSetupPin": {
      "step1": "Turn on your {{fullDeviceName}}.",
      "step2": "Press both buttons to choose <1><1>Setup as new device.</1></1>",
      "step2-restore": "Press both buttons to choose <1><1>Restore from recovery phrase.</1></1>",
      "step3": "Press left or right button to select a digit. Press both to validate.",
      "step4prefix": "Select ",
      "step4suffix1": " to confirm your PIN code.",
      "step4suffix2": " to erase a digit.",
      "modal": {
        "step1": "Always choose <1><1>your own</1></1> PIN code",
        "step2": "Use 8 digits for optimal security",
        "step3": "Never use a device supplied with a PIN code or a recovery phrase"
      }
    },
    "stepWriteRecovery": {
      "step1": "Write <1><1>Word #1</1></1> in position 1 on a blank recovery sheet",
      "step2": "Press the right button to continue and write down all 24 words.",
      "step3": "Confirm your recovery phrase: select and validate each word by pressing both buttons.",
      "modal": {
        "step1": "Carefully secure your 24-word recovery phrase out of sight.",
        "step2": "Make sure you are the sole holder of your recovery phrase.",
        "step3": "Ledger does not keep any backup of your recovery phrase.",
        "step4": "Never use a device supplied with a recovery phrase or a PIN code."
      }
    },
    "stepWriteRecoveryRestore": {
      "step1": "Choose the length of your recovery phrase.",
      "step2": "Enter the first letters of <1><1>Word #1</1></1> until suggested words appear.",
      "step3": "Choose <1><1>Word #1</1></1> from the suggested words by pressing both buttons.",
      "step4": "Repeat the process until the last word."
    },
    "stepSecurityChecklist": {
      "pinCode": {
        "title": "Did you choose your PIN code by yourself?",
        "error": "Never use a device supplied with a PIN code. Please contact us when in doubt."
      },
      "recoveryPhrase": {
        "title": "Did you choose your recovery phrase by yourself?",
        "error": "Never use a device supplied with a recovery phrase. Please contact us when in doubt."
      }
    },
    "stepPassword": {
      "desc": "Set a password to prevent unauthorized access to Ledger Live data on your phone.",
      "descConfigured": "Password lock successfully enabled",
      "setPassword": "Set password"
    },
    "stepShareData": {},
    "stepFinish": {
      "title": "Your device is ready!",
      "desc": "Install some apps on your device and access your portfolio",
      "cta": "Open Ledger Live"
    },
    "stepScanQR": {
      "title": "Please go to <1>Settings > General > Export accounts</1> in the desktop app and scan the QR code",
      "cta": "Scan QR code"
    }
  },
  "tabs": {
    "portfolio": "Portfolio",
    "accounts": "Accounts",
    "transfer": "Transfer",
    "manager": "Manager",
    "settings": "Settings"
  },
  "portfolio": {
    "totalBalance": "Total balance",
    "syncError": "Sync error",
    "syncFailed": "Synchronization failed",
    "syncPending": "Synchronizing...",
    "greeting": {
      "morning": "Good morning",
      "evening": "Good evening",
      "afternoon": "Good afternoon"
    },
    "summary": "Here's the summary of your account",
    "summary_plural": "Your {{count}} accounts are synchronized.",
    "emptyState": {
      "title": "Add accounts to your portfolio",
      "desc": "Open the Manager to install apps on your Ledger device before you start adding accounts to your portfolio",
      "buttons": {
        "import": "Add accounts",
        "manager": "Open Manager"
      }
    },
    "tradingDisclaimer": {
      "title": "Trade Safely",
      "text1": "Before sending and receiving crypto assets, educate yourself to make informed decisions. Crypto assets are volatile and the prices can go up and down. Carefully evaluate your trading goals and the financial risk you are willing to take.",
      "text2": "Please beware that Ledger does not provide financial, tax, or legal advice. You should take such decisions on your own or rely on opinions of licensed experts."
    }
  },
  "addAccountsModal": {
    "ctaAdd": "Import accounts",
    "ctaImport": "Import desktop accounts"
  },
  "time": {
    "day": "Day",
    "week": "Week",
    "month": "Month",
    "year": "Year",
    "since": {
      "day": "past day",
      "week": "past week",
      "month": "past month",
      "year": "past year"
    }
  },
  "orderOption": {
    "label": {
      "balance": "Balance",
      "name": "Name"
    },
    "ordering": {
      "asc": "Ascending",
      "desc": "Descending"
    }
  },
  "operationDetails": {
    "title": "Operation details",
    "account": "Account",
    "date": "Date",
    "confirmed": "Confirmed",
    "notConfirmed": "Not confirmed",
    "fees": "Fees",
    "noFees": "No fee",
    "from": "From ({{count}})",
    "to": "To ({{count}})",
    "identifier": "Transaction ID",
    "viewOperation": "View in explorer",
    "seeAll": "See all",
    "seeLess": "See less",
    "viewInExplorer": "View in explorer",
    "sending": "Sending...",
    "receiving": "Receiving..."
  },
  "operationList": {
    "noOperations": "No Operations",
    "noMoreOperations": "No More Operations"
  },
  "account": {
    "send": "Send",
    "receive": "Receive",
    "lastOperations": "Last operations",
    "emptyState": {
      "title": "No crypto assets yet?",
      "desc": "Make sure the <1><0>{{managerAppName}}</0></1> app is installed and start receiving",
      "buttons": {
        "receiveFunds": "Receive"
      }
    },
    "settings": {
      "header": "Account Settings",
      "title": "Edit account",
      "advancedLogs": "Advanced logs",
      "accountName": {
        "title": "Account name",
        "desc": "Describe this account"
      },
      "unit": {
        "title": "Unit",
        "desc": "Choose the unit to display"
      },
      "currency": {
        "title": "Currency"
      },
      "endpointConfig": {
        "title": "Node",
        "desc": "The API node to use"
      },
      "delete": {
        "title": "Remove account from portfolio",
        "desc": "The stored data will be removed",
        "confirmationTitle": "Are you sure?",
        "confirmationDesc": "Deleting an account does not affect your crypto assets. Accounts can always be re-added."
      },
      "archive": {
        "title": "Archive Account",
        "desc": "This account will be archived"
      }
    },
    "import": {
      "scan": {
        "title": "Scan QR Code",
        "descTop": {
          "line1": "Please open Ledger Live desktop and go to",
          "line2": "Settings > Mobile > Export"
        },
        "descBottom": "Please put the QR code within the square"
      },
      "result": {
        "title": "Select accounts",
        "newAccounts": "New accounts",
        "updatedAccounts": "Updated accounts",
        "alreadyImported": "Already imported",
        "noAccounts": "Nothing to import",
        "unsupported": "Unsupported",
        "settings": "Settings",
        "includeGeneralSettings": "Include general settings"
      },
      "fallback": {
        "header": "Import account",
        "title": "Enable camera",
        "desc": "Please enable Camera in Settings to scan QR codes",
        "buttonTitle": "Go to Settings"
      }
    }
  },
  "accounts": {
    "importNotification": {
      "message": "Your accounts have successfully been imported!"
    },
    "row": {
      "syncPending": "Synchronizing...",
      "upToDate": "Synchronized",
      "error": "Error",
      "queued": "Awaiting"
    }
  },
  "settings": {
    "header": "Settings",
    "display": {
      "title": "General",
      "desc": "Configure general Ledger Live settings.",
      "language": "Display language",
      "languageDesc": "Set the language displayed in Ledger Live.",
      "password": "Password lock",
      "passwordDesc": "Set a password to prevent unauthorized access to Ledger Live data on your phone.",
      "counterValue": "Countervalue",
      "counterValueDesc": "Set the currency shown next to your balance and operations.",
      "exchange": "Rate provider",
      "exchangeDesc": "Set provider of exchange rate from Bitcoin to {{fiat}}",
      "exchangeHeader": "Exchange",
      "stock": "Regional market indicator",
      "stockDesc": "Choose Western to display an increase in market value in green. Choose Eastern to display an increase in market value in red.",
      "reportErrors": "Bug reports",
      "reportErrorsDesc": "Automatically send reports to help Ledger fix bugs.",
      "developerMode": "Developer mode",
      "developerModeDesc": "Show developer apps in the Manager and enable testnet apps.",
      "analytics": "Analytics",
      "analyticsDesc": "Enable analytics to help Ledger understand how to improve user experience.",
      "analyticsModal": {
        "title": "Share analytics",
        "desc": "Enable analytics to help Ledger understand how to improve user experience",
        "bullet0": "Clicks",
        "bullet1": "In-app page visits",
        "bullet2": "Redirection to webpage",
        "bullet3": "Actions: send, receive, lock, etc.",
        "bullet4": "End of page scroll",
        "bullet5": "App (un)installation and version",
        "bullet6": "Number of accounts, currencies and operations",
        "bullet7": "Overall and page session duration",
        "bullet8": "Ledger device type and firmware"
      },
      "technicalData": "Technical data",
      "technicalDataDesc": "Ledger will automatically collect fully anonymized technical data to help improve user experience.",
      "technicalDataModal": {
        "title": "Technical data",
        "desc": "Ledger will automatically collect fully anonymized technical data to help improve user experience",
        "bullet1": "Anonymous unique application ID",
        "bullet2": "Ledger Live version, OS region, language and region"
      },
      "termsOfUse": "Terms of use",
      "termsOfUseDesc": "By continuing you acknowledge that you have read and agree to the <1>Terms of Use</1>."
    },
    "currencies": {
      "header": "Currencies",
      "title": "Currencies",
      "desc": "Set rate provider and number of confirmations per crypto.",
      "rateProvider": "Rate Provider ({{currencyTicker}}-> BTC)",
      "rateProviderDesc": "Choose the provider of the rate between {{currencyTicker}} and Bitcoin",
      "confirmationNb": "Number of confirmations",
      "confirmationNbDesc": "Number of network confirmations to mark a transaction as confirmed.",
      "currencySettingsTitle": "{{currencyName}} Settings"
    },
    "about": {
      "title": "About",
      "desc": "App information, terms and conditions, and privacy policy.",
      "appDescription": "The perfect companion for your {{fullDeviceName}}. Add new crypto assets and check your balance in just a few taps.",
      "appVersion": "Version",
      "termsConditions": "Terms and conditions",
      "termsConditionsDesc": "By using Ledger Live you are deemed to have accepted our terms and conditions.",
      "privacyPolicy": "Privacy policy",
      "privacyPolicyDesc": "Learn what personal data we collect, why and how we use it.",
      "liveReview": {
        "title": "Rate the app!",
        "ios": "Review in the App Store",
        "android": "Review in the Google Play store"
      }
    },
    "help": {
      "title": "Help",
      "header": "Help",
      "desc": "Learn more about Ledger Live or get help.",
      "support": "Ledger Support",
      "supportDesc": "A problem? Get help using Ledger Live with your hardware wallet.",
      "configureDevice": "Set up a device",
      "configureDeviceDesc": "Set up as new or restore a device. Accounts and settings are preserved.",
      "clearCache": "Clear Cache",
      "clearCacheDesc": "Force resynchronization with the blockchain.",
      "clearCacheModal": "Are you sure?",
      "clearCacheModalDesc": "Clearing the Ledger Live cache forces network resynchronization. Your settings and accounts are not affected. The private keys to access your crypto assets in the blockchain remain secure on your Ledger device and on your Recovery sheet.",
      "clearCacheButton": "Clear",
      "exportLogs": "Export logs",
      "exportLogsDesc": "Exporting Ledger Live logs may be necessary for troubleshooting purposes.",
      "hardReset": "Reset Ledger Live",
      "hardResetDesc": "Erase all Ledger Live data stored on your phone, including accounts and settings."
    }
  },
  "transfer": {
    "send": {
      "title": "Send funds",
      "desc": "Send your funds"
    },
    "receive": {
      "title": "Receive funds",
      "desc": "Recieve crypto assets",
      "verifySkipped": "Your receive address has not been confirmed on your Ledger device. Please verify your {{accountType}} address for optimal security.",
      "verifyPending": "Your receive address has not been confirmed on your Ledger device. Please verify your {{accountType}} address for optimal security.",
      "verified": "You have verified your receive address on your Ledger Device.",
      "verifyAgain": "Verify again",
      "noAccount": "No account found",
      "withoutDevice": "Don't have my device"
    },
    "exchange": {
      "title": "Exchange",
      "desc": "Try our trading services"
    }
  },
  "sync": {
    "error": "Sync Error",
    "loading": "Sync"
  },
  "scanning": {
    "loading": "Searching devices..."
  },
  "send": {
    "scan": {
      "fallback": {
        "header": "Scan QR code",
        "title": "Enable camera",
        "desc": "Please enable Camera in Settings to scan QR codes",
        "buttonTitle": "Go to Settings"
      }
    },
    "stepperHeader": {
      "selectAccount": "Select an account",
      "recipientAddress": "Recipient Address",
      "selectAmount": "Amount",
      "summary": "Summary",
      "connectDevice": "Connect Device",
      "verification": "Verification",
      "stepRange": "{{currentStep}} of {{totalSteps}}"
    },
    "recipient": {
      "scan": "Scan QR Code",
      "enterAddress": "Enter address",
      "input": "Enter address"
    },
    "amount": {
      "available": "<1><0>{{amount}}</></> available",
      "loadingNetwork": "Loading Network fees..."
    },
    "summary": {
      "tag": "Tag (Optional)",
      "validateTag": "Validate Tag",
      "total": "Total",
      "amount": "Amount",
      "from": "From",
      "to": "to",
      "infoTotalTitle": "Total to spend",
      "infoTotalDesc": "Includes transaction amount and the selected network fees",
      "gasLimit": "Gas Limit",
      "validateGasLimit": "Validate Gas Limit"
    },
    "validation": {
      "title": "Please verify all transaction details on your {{fullDeviceName}}",
      "message": "Confirm the transaction on your device to securely sign it",
      "disclaimer": "Always verify that your device displays the address exactly as provided by the recipient",
      "sent": "Transaction sent",
      "confirm": "Your account balance will update once the blockchain has confirmed the transaction",
      "button": {
        "details": "View details",
        "retry": "Retry"
      }
    },
    "fees": {
      "title": "Network fees",
      "validate": "Validate fees",
      "edit": {
        "title": "Choose Unit"
      }
    }
  },
  "addAccounts": {
    "quitConfirmation": {
      "title": "Cancel add account",
      "desc": "You are about to cancel the Add account flow, do you wish to continue?"
    },
    "imported": "Accounts successfully added",
    "sections": {
      "accountsToImport": "Accounts to import",
      "addNewAccount": "Add a new account",
      "existing": "Existing accounts"
    },
    "success": {
      "desc": "Add more accounts or view your current ones",
      "cta": "Add more accounts",
      "secondaryCTA": "Go to accounts"
    },
    "stopScanning": "Stop scanning",
    "retryScanning": "Retry scanning",
    "retry": "Retry",
    "done": "Done",
    "finalCta": "Continue",
    "synchronizing": "Synchronizing",
    "synchronizingDesc": "We are synchronizing your accounts, this can take a while...",
    "noAccountToCreate": "No <1><0>{{currencyName}}</></> account was found to create. Restart the flow and sync your accounts",
    "cantCreateAccount": "There are no transactions on your last created <1><0>{{accountName}}</></> account. You must first receive crypto assets on that account before you can add a new one."
  },
  "SelectDevice": {
    "title": "Choose your device",
    "deviceNotFoundPairNewDevice": "Pair a new device",
    "headerDescription": "Make sure Bluetooth is enabled on your phone and {{fullDeviceName}}",
    "steps": {
      "connecting": {
        "title": "Connecting “{{deviceName}}”",
        "description": "Don't forget to turn on your device and enter your PIN to unlock it"
      },
      "genuineCheck": {
        "title": "Allow Ledger Manager on your {{fullDeviceName}}"
      },
      "dashboard": {
        "title": "Navigate to dashboard on your {{fullDeviceName}}"
      },
      "currencyApp": {
        "title": "Open app {{managerAppName}}...",
        "description": "On your device, open the app {{managerAppName}}."
      },
      "accountApp": {
        "title": "Open app {{managerAppName}}...",
        "description": "On your device associated to account ‘{{accountName}}’, open the app {{managerAppName}}."
      },
      "receiveVerify": {
        "title": "Verify address on device",
        "description": "A <1><0>{{currencyName}}</0></1> address <3><0>will be displayed</0></3> on your device. Carefully verify that it matches the address on your phone.",
        "action": "Ok, I'm ready"
      },
      "getDeviceName": {
        "title": "Press both buttons to allow get device name"
      },
      "editDeviceName": {
        "title": "Press both buttons to allow set device name"
      }
    }
  },
  "EditDeviceName": {
    "title": "Edit Device Name",
    "charactersRemaining": "{{remainingCount}} characters remaining",
    "action": "Change name"
  },
  "PairDevices": {
    "Paired": {
<<<<<<< HEAD
      "title": "Pairing successful",
      "desc": "Your {{fullDeviceName}} is ready to use with Ledger Live",
=======
      "title": "{{fullDeviceName}} paired with success!",
      "desc": "You can now use your {{fullDeviceName}} on your Ledger Live mobile App to <1><0>send & receive funds</0></1>. You can also mange your device on the <1><1>Manager</1></1> section",
>>>>>>> 4392a9c7
      "action": "Continue"
    },
    "Pairing": {
      "title": "Pairing...",
      "subtitle": "Please don’t turn off your {{fullDeviceName}}. Follow screen instructions."
    },
    "GenuineCheck": {
      "title": "Genuine check",
      "accept": "Please don’t turn off your {{deviceName}} and allow <1><0>Ledger Manager</0></1>"
    },
    "ScanningHeader": {
<<<<<<< HEAD
      "title": "Looking for devices",
      "desc": "Please make sure your {{fullDeviceName}} is unlocked with Bluetooth enabled"
=======
      "title": "We are searching for {{fullDeviceName}}",
      "desc": "Please be sure power is on, you have enter your PIN and bluetooth is enabled"
>>>>>>> 4392a9c7
    },
    "ScanningTimeout": {
      "title": "Oops, no device found",
      "desc": "Make sure Bluetooth is enabled on your phone and {{fullDeviceName}}"
    },
    "bypassGenuine": "Use anyway"
  },
  "DeviceItemSummary": {
    "genuine": "Genuine"
  },
  "DeviceNameRow": {
    "title": "Device Name",
    "action": "Get device name"
  },
  "UnpairDevice": {
    "button": {
      "title": "Delete {{nbDevices}} device",
      "title_plural": "Delete {{nbDevices}} devices"
    }
  },
  "manager": {
    "appList": {
      "loading": "Loading apps..."
    },
    "unpair": {
      "title": "Unpair device",
      "description": "Are you sure? You can pair your {{fullDeviceName}} again at any time.",
      "button": "Unpair"
    }
  },
  "ManagerDevice": {
    "title": "Device"
  },
  "AppAction": {
    "install": {
      "loading": {
        "title": "Installing {{appName}}",
        "button": "Installing..."
      },
      "done": {
        "title": "Successfully installed {{appName}} on your {{fullDeviceName}}"
      }
    },
    "uninstall": {
      "loading": {
        "title": "Uninstalling {{appName}}",
        "button": "Uninstalling..."
      },
      "done": {
        "title": "Successfully uninstalled {{appName}} on your {{fullDeviceName}}"
      }
    }
  },
  "AuthenticityRow": {
    "title": "Authenticity",
    "subtitle": "Genuine"
  },
  "UnpairRow": {
    "title": "Unpair device"
  },
  "FirmwareVersionRow": {
    "title": "Firmware version"
  },
  "FirmwareUpdateRow": {
    "title": "Firmware version {{version}} is available",
    "action": "Update"
  },
  "FirmwareUpdate": {
    "title": "Update firmware",
    "Installing": {
      "title": "Firmware updating...",
      "subtitle": "If asked on device, please enter your pin code to finish the process"
    }
  },
  "FirmwareUpdateReleaseNotes": {
    "introTitle": "You are about to install <1><0>firmware version {{version}}.</0></1>",
    "introDescription1": "Please note that all the apps installed on your device will be deleted. You will be able to re-install your apps after the firmware update.",
    "introDescription2": "This does not affect your crypto assets.",
    "action": "Continue update"
  },
  "FirmwareUpdateCheckId": {
    "title": "Identifier",
    "description": "Please press both buttons on your {{fullDeviceName}} if it displays the same identifier:"
  },
  "FirmwareUpdateMCU": {
    "title": "Restart device",
    "desc1": "Unplug your device from your computer",
    "desc2": "Press and hold left button and plug your device until the processing screen appears"
  },
  "FirmwareUpdateConfirmation": {
    "title": "Firmware updated",
    "description": "Open the Manager to re-install the apps on your device"
  }
}<|MERGE_RESOLUTION|>--- conflicted
+++ resolved
@@ -798,31 +798,16 @@
   },
   "PairDevices": {
     "Paired": {
-<<<<<<< HEAD
-      "title": "Pairing successful",
       "desc": "Your {{fullDeviceName}} is ready to use with Ledger Live",
-=======
-      "title": "{{fullDeviceName}} paired with success!",
-      "desc": "You can now use your {{fullDeviceName}} on your Ledger Live mobile App to <1><0>send & receive funds</0></1>. You can also mange your device on the <1><1>Manager</1></1> section",
->>>>>>> 4392a9c7
       "action": "Continue"
-    },
-    "Pairing": {
-      "title": "Pairing...",
-      "subtitle": "Please don’t turn off your {{fullDeviceName}}. Follow screen instructions."
     },
     "GenuineCheck": {
       "title": "Genuine check",
       "accept": "Please don’t turn off your {{deviceName}} and allow <1><0>Ledger Manager</0></1>"
     },
     "ScanningHeader": {
-<<<<<<< HEAD
       "title": "Looking for devices",
       "desc": "Please make sure your {{fullDeviceName}} is unlocked with Bluetooth enabled"
-=======
-      "title": "We are searching for {{fullDeviceName}}",
-      "desc": "Please be sure power is on, you have enter your PIN and bluetooth is enabled"
->>>>>>> 4392a9c7
     },
     "ScanningTimeout": {
       "title": "Oops, no device found",
