{
  "common": {
    "cancel": "キャンセル",
    "apply": "適用",
    "seeAll": "すべて表示",
    "back": "戻る",
    "delete": "削除",
    "paste": "貼り付け",
    "yes": "はい",
    "no": "いいえ",
    "gotit": "解決",
    "continue": "続行",
    "retry": "再試行",
    "done": "完了",
    "sortBy": "並び替え",
    "signOut": "サインアウト",
    "search": "検索",
    "contactUs": "Ledgerサポートへのお問い合わせ",
    "device": "デバイス",
    "cryptoAsset": "暗号資産",
    "skip": "スキップ",
    "noCryptoFound": "暗号資産が見つかりません",
    "needHelp": "ヘルプが必要ですか？",
    "edit": "編集",
    "editName": "名前を編集",
    "close": "閉じる",
    "confirm": "確認",
    "poweredBy": "Powered by ",
    "received": "受け取り済み",
    "sent": "送付済み",
    "or": "または",
    "rename": "名前の変更",
    "learnMore": "詳細はこちら",
    "checkItOut": "確認する",
    "viewDetails": "詳細を表示",
    "today": "今日",
    "yesterday": "昨日",
    "upToDate": "最新の状態",
    "transactionDate": "トランザクション日",
    "outdated": "最新の状態ではありません",
    "satPerByte": "Satoshi（サトシ）/バイト",
    "notAvailable": "利用不可",
    "import": "インポート",
    "bluetooth": "Bluetooth",
    "usb": "USB",
    "add": "追加",
    "token": "トークン",
    "token_plural": "トークン",
    "subaccount": "サブアカウント",
    "subaccount_plural": "サブアカウント",
    "forgetDevice": "デバイスの削除",
    "help": "ヘルプ",
    "saveLogs": "ログを保存",
    "sync": {
      "ago": "{{time}}に同期済み"
    },
    "update": "アップデートが利用可能です。",
    "install": "インストール",
    "installed": "インストール済み",
    "uninstall": "アンインストール",
    "fromNow": {
      "seconds": "1秒後",
      "seconds_plural": "{{time}}秒後",
      "minutes": "1分後",
      "minutes_plural": "{{time}}分後",
      "hours": "1時間後",
      "hours_plural": "{{time}}時間後",
      "days": "1日後",
      "days_plural": "{{time}}日後"
    },
    "timeAgo": {
      "seconds": "1秒前",
      "seconds_plural": "{{time}}秒前",
      "minutes": "1分前",
      "minutes_plural": "{{time}}分前",
      "hours": "1時間前",
      "hours_plural": "{{time}}時間前",
      "days": "昨日",
      "days_plural": "{{time}}日前"
    },
    "seeMore": "詳細を表示",
    "moreInfo": "詳細はこちら",
    "buyEth": "Ethereumを購入"
  },
  "errors": {
    "countervaluesUnavailable": {
      "title": "現在、この資産のカウンターバリュー（表示通貨）を提供できません。"
    },
    "AccountAwaitingSendPendingOperations": {
      "title": "このアカウントに対して保留中の処理があります。",
      "description": "処理が完了するまでお待ちください。"
    },
    "AccountNameRequired": {
      "title": "アカウント名が必要です。",
      "description": "アカウント名を入力してください。"
    },
    "AccountNeedResync": {
      "title": "もう一度お試しください。",
      "description": "アカウントが最新の状態ではありません。同期が必要です。"
    },
    "AlgorandASANotOptInInRecipient": {
      "title": "受取先アカウントは、選択したASAをオプトインしていません。"
    },
    "BluetoothRequired": {
      "title": "Bluetoothが無効です。",
      "description": "スマートフォンの設定でBluetoothを有効にしてください。（{{state}}）状態）"
    },
    "BtcUnmatchedApp": {
      "title": "間違ったアプリです。",
      "description": "デバイス上で{{managerAppName}}アプリを開いてください。"
    },
    "CantOpenDevice": {
      "title": "接続に失敗しました。",
      "description": "Bluetoothを使用するには、Ledgerデバイスのロックを解除し、通信範囲内に置いてください。"
    },
    "CantScanQRCode": {
      "title": "このQRコードをスキャンできませんでした：このアドレスでは自動認証がサポートされていません。"
    },
    "ConnectAppTimeout": {
      "title": "デバイスが見つかりません。",
      "description": {
        "ios": {
          "nanoX": "{{productName}} のロックが解除済みで、Bluetoothが有効であることを確認してください。"
        },
        "android": {
          "nanoS": "{{productName}} のロックが解除済みで、USBケーブル接続されていることを確認してください。",
          "nanoSP": "{{productName}}のロックが解除済みで、USBケーブル接続されていることを確認してください。",
          "nanoX": "{{productName}} のロックが解除済みで、USBケーブルが接続されているかBluetoothが有効であることを確認してください。"
        }
      }
    },
    "ConnectManagerTimeout": {
      "title": "マネージャーの接続に失敗しました。",
      "description": {
        "ios": {
          "nanoX": "{{productName}} のロックが解除済みで、Bluetoothが有効であることを確認してください。"
        },
        "android": {
          "nanoS": "{{productName}} のロックが解除済みで、USBケーブルが接続されていることを確認してください。",
          "nanoSP": "{{productName}}のロックが解除済みで、ケーブル接続されていることを確認してください。",
          "nanoX": "{{productName}} のロックが解除済みで、USBケーブルが接続されているか、Bluetoothが有効であることを確認してください。"
        }
      }
    },
    "ClaimRewardsFeesWarning": {
      "title": "報酬が、獲得に必要となる推定手数料を下回っています。",
      "description": ""
    },
    "CompoundLowerAllowanceOfActiveAccountError": {
      "title": "アクティブなデポジットがある間は、承認額を減らすことはできません。"
    },
    "CosmosBroadcastCodeInternal": {
      "title": "問題が発生しました（エラー#1）",
      "description": "以下のボタンを使ってログを保存し、Ledgerサポートに提供してください。"
    },
    "CosmosBroadcastCodeTxDecode": {
      "title": "問題が発生しました（エラー#2）",
      "description": "以下のボタンを使ってログを保存し、Ledgerサポートに提供してください。"
    },
    "CosmosBroadcastCodeInvalidSequence": {
      "title": "無効なシーケンス",
      "description": "もう一度お試しください。"
    },
    "CosmosBroadcastCodeUnauthorized": {
      "title": "承認されていない署名",
      "description": "このアカウントは、このトランザクションに署名する権限がありません。"
    },
    "CosmosBroadcastCodeInsufficientFunds": {
      "title": "資金が不足しています。",
      "description": "アカウントに十分な資金があることを確認してください。"
    },
    "CosmosBroadcastCodeUnknownRequest": {
      "title": "問題が発生しました（エラー#6）",
      "description": "以下のボタンを使ってログを保存し、Ledgerサポートに提供してください。"
    },
    "CosmosBroadcastCodeInvalidAddress": {
      "title": "無効なアドレス",
      "description": "アドレスをご確認の上、もう一度お試しください。"
    },
    "CosmosBroadcastCodeInvalidPubKey": {
      "title": "問題が発生しました（エラー#8）",
      "description": "以下のボタンを使ってログを保存し、Ledgerサポートに提供してください。"
    },
    "CosmosBroadcastCodeUnknownAddress": {
      "title": "不明なアドレス",
      "description": "アドレスをご確認の上、もう一度お試しください。"
    },
    "CosmosBroadcastCodeInsufficientCoins": {
      "title": "資金が不足しています。",
      "description": "アカウントの資金を増額してください。"
    },
    "CosmosBroadcastCodeInvalidCoins": {
      "title": "問題が発生しました（エラー#11）",
      "description": "以下のボタンを使ってログを保存し、Ledgerサポートに提供してください。"
    },
    "CosmosBroadcastCodeOutOfGas": {
      "title": "問題が発生しました（エラー#12）",
      "description": "以下のボタンを使ってログを保存し、Ledgerサポートに提供してください。"
    },
    "CosmosBroadcastCodeMemoTooLarge": {
      "title": "Memoフィールドが長すぎます。",
      "description": "Memoテキストのサイズを小さくして、もう一度お試しください。"
    },
    "CosmosBroadcastCodeInsufficientFee": {
      "title": "問題が発生しました（エラー#14）",
      "description": "以下のボタンを使ってログを保存し、Ledgerサポートに提供してください。"
    },
    "CosmosBroadcastCodeTooManySignatures": {
      "title": "問題が発生しました（エラー#15）",
      "description": "以下のボタンを使ってログを保存し、Ledgerサポートに提供してください。"
    },
    "CosmosBroadcastCodeGasOverflow": {
      "title": "問題が発生しました（エラー#16）",
      "description": "以下のボタンを使ってログを保存し、Ledgerサポートに提供してください。"
    },
    "CosmosBroadcastCodeNoSignatures": {
      "title": "問題が発生しました（エラー#17）",
      "description": "以下のボタンを使ってログを保存し、Ledgerサポートに提供してください。"
    },
    "DeviceAppVerifyNotSupported": {
      "title": "管理を開いてこのアプリをアップデートする",
      "description": "アプリ認証はサポートされていません。"
    },
    "DeviceGenuineSocketEarlyClose": {
      "title": "もう一度やり直してください。(genuine-close)",
      "description": null
    },
    "DeviceHalted": {
      "title": "Ledgerデバイスを再起動し、もう一度やり直してください。",
      "description": "予期しないエラーが発生しました。もう一度お試しください。"
    },
    "DeviceNotGenuine": {
      "title": "デバイスが正規品でない可能性があります。",
      "description": "以下のボタンを使ってログを保存し、Ledgerサポートに提供してください。"
    },
    "DeviceNameInvalid": {
      "title": "'{{invalidCharacters}}'を使わずに、デバイスに名前を付けてください。"
    },
    "DeviceOnDashboardExpected": {
      "title": "ダッシュボードにデバイスがありません。",
      "description": "デバイスのダッシュボードに戻ってください。"
    },
    "DeviceNotOnboarded": {
      "title": "お使いのデバイスはまだ使用できません",
      "description": "Ledger Liveで使用する前にデバイスを設定する。"
    },
    "DeviceSocketFail": {
      "title": "接続に失敗しました。",
      "description": "もう一度お試しください。"
    },
    "DeviceSocketNoBulkStatus": {
      "title": "接続に失敗しました。",
      "description": "もう一度お試しください。"
    },
    "DeviceSocketNoHandler": {
      "title": "接続に失敗しました。",
      "description": "もう一度お試しください。"
    },
    "DisconnectedDevice": {
      "title": "デバイスの接続が切断されているようです。",
      "description": "デバイスを再接続して、もう一度お試しください。"
    },
    "DisconnectedDeviceDuringOperation": {
      "title": "デバイスの接続が切断されているようです。",
      "description": "デバイスを再接続して、もう一度お試しください。"
    },
    "ETHAddressNonEIP": {
      "title": "自動認証が利用できません：アドレスを慎重に確認してください。",
      "description": null
    },
    "EthAppNftNotSupported": {
      "title": "お使いのデバイスではこの操作をご利用いただけません",
      "description": "NFTの送付は、Nano Xでのみご利用いただけます。カスタマーサポートページから、Nano SでNFTを送付する方法をご確認ください。"
    },
    "Touch ID Error": {
      "title": "生体認証に失敗しました。",
      "description": "パスワードを使用するか、アプリをリセットしてください。"
    },
    "Error": {
      "title": "{{message}}",
      "description": "問題が発生しました。再試行してください。問題が解決しない場合は、以下のボタンを使ってログを保存し、Ledgerサポートに提出してください。"
    },
    "FeeEstimationFailed": {
      "title": "手数料の概算に失敗しました。",
      "description": "手数料を手動で設定してみてください（ステータス：{{status}}）。"
    },
    "FeeNotLoaded": {
      "title": "手数料レートを読み込めませんでした"
    },
    "FeeRequired": {
      "title": "手数料がかかります。"
    },
    "FirmwareOrAppUpdateRequired": {
      "title": "ファームウェアまたはアプリのアップデートが必要です",
      "description": "管理画面からすべてのアプリをアンインストール後に、ファームウェアのアップデートが利用可能か確認してください。"
    },
    "LatestFirmwareVersionRequired": {
      "title": "デスクトップで、デバイスのアップデートが必要です。",
      "description": "Ledger Live DesktopでNano Xのファームウェアをアップデートしてください。"
    },
    "GenuineCheckFailed": {
      "title": "デバイスの認証に失敗しました。",
      "description": "問題が発生しました。もう一度お試しください。問題が解決しない場合は、以下のボタンを使ってログを保存し、Ledgerサポートに提出してください。"
    },
    "HardResetFail": {
      "title": "リセットできませんでした。",
      "description": "もう一度お試しください。問題が解決しない場合は、以下のボタンを使ってログを保存し、Ledgerサポートに提出してください。"
    },
    "InvalidAddress": {
      "title": "これは有効な{{currencyName}}アドレスではありません。"
    },
    "InvalidAddressBecauseAlreadyDelegated": {
      "title": "アカウントは既にバリデーターへデリゲート済みです"
    },
    "InvalidAddressBecauseDestinationIsAlsoSource": {
      "title": "送り元アカウントと送り先アカウントが同じです。"
    },
    "InvalidRecipient": {
      "title": "無効な受取先です。"
    },
    "LatestMCUInstalledError": {
      "title": "アップデートの必要はありません。",
      "description": "デバイスを使用できない場合は、Ledgerサポートに連絡してください。"
    },
    "LedgerAPIError": {
      "title": "もう一度やり直してください（API HTTP {{status}}）",
      "description": "Ledger APIサーバーへのコールに失敗しました。もう一度お試しください。"
    },
    "LedgerAPIErrorWithMessage": {
      "title": "{{message}}",
      "description": "もう一度お試しください。問題が解決しない場合は、以下のボタンを使ってログを保存し、Ledgerサポートに提出してください。"
    },
    "LedgerAPINotAvailable": {
      "title": "{{currencyName}}サービスは利用できません。",
      "description": "もう一度お試しください。問題が解決しない場合は、以下のボタンを使ってログを保存し、Ledgerサポートに提出してください。"
    },
    "ManagerAPIsFail": {
      "title": "管理を利用できません。",
      "description": "ネットワークの状態を確認してください。"
    },
    "ManagerAppAlreadyInstalled": {
      "title": "すでにインストールされています。",
      "description": "デバイスにどのアプリがすでにインストールされているかご確認ください。"
    },
    "ManagerAppRelyOnBTC": {
      "title": "BitcoinアプリとEthereumアプリが必要です。",
      "description": "最新版のBitcoinアプリとEthereumアプリを、最初にインストールしてください。"
    },
    "ManagerDeviceLocked": {
      "title": "デバイスがロックされています。",
      "description": "ロックを解除してください。"
    },
    "ManagerNotEnoughSpace": {
      "title": "ストレージの残量が不足しています。",
      "info": "{{app}}アプリのストレージを確保するために、いくつかのアプリをアンインストールしてください。アプリのアンインストールの際も、暗号資産は安全に保たれます。",
      "description": "アプリをアンインストールしても、資産には影響しません。",
      "continue": "了解！"
    },
    "ManagerQuitPage": {
      "install": {
        "title": "終了してインストールをキャンセルしますか？",
        "description": "終了するとアプリのインストールがキャンセルされます。",
        "stay": "インストールを続行"
      },
      "uninstall": {
        "title": "終了してアンインストールをキャンセルしますか？",
        "description": "終了するとアプリのアンインストールがキャンセルされます。",
        "stay": "アンインストールを続行"
      },
      "update": {
        "title": "終了してアップデートをキャンセルしますか？",
        "description": "終了するとアプリのアップデートがキャンセルされます。",
        "stay": "アップデートを続行"
      },
      "quit": "管理を終了"
    },
    "ManagerUninstallBTCDep": {
      "title": "このアプリは必須です。",
      "description": "BitcoinまたはEthereumアプリを最後にアンインストールしてください。"
    },
    "NetworkDown": {
      "title": "インターネットがダウンしているようです。",
      "description": "インターネット接続を確認してください。"
    },
    "NoAddressesFound": {
      "title": "アカウントが見つかりませんでした。",
      "description": "アドレスの計算中に問題が発生しました。もう一度お試しください。問題が解決しない場合は、以下のボタンを使ってログを保存し、Ledgerサポートに提出してください。"
    },
    "NotEnoughBalance": {
      "title": "資金が不足しています。",
      "description": "アカウントに十分な資金があることを確認してください。"
    },
    "NotEnoughGas": {
      "title": "ネットワーク手数料に必要なETHが不足しています",
      "description": "アカウントに、ERC20トークンのトランザクションに十分なETHを送付してください。"
    },
    "NotEnoughBalanceToDelegate": {
      "title": "デリゲートに必要な残高が不足しています。"
    },
    "NotEnoughBalanceInParentAccount": {
      "title": "親アカウントに十分な残高がありません。"
    },
    "NotEnoughSpendableBalance": {
      "title": "残高が{{minimumAmount}}を下回ることはできません。"
    },
    "NotEnoughBalanceBecauseDestinationNotCreated": {
      "title": "受取アドレスを有効にするには{{minimalAmount}} 以上の残高が必要です。"
    },
    "PairingFailed": {
      "title": "ペアリングに失敗しました",
      "description": "もう一度お試しいただくか、Bluetoothのトラブルシューティング記事を参照してください。"
    },
    "PasswordIncorrect": {
      "title": "パスワードが間違っています。",
      "description": "もう一度お試しください。"
    },
    "PasswordsDontMatch": {
      "title": "パスワードが一致しません。",
      "description": "もう一度お試しください。"
    },
    "SelectExchangesLoadError": {
      "title": "読み込みできません",
      "description": "取引を読み込めません。"
    },
    "SyncError": {
      "title": "同期エラー",
      "description": "一部のアカウントを同期できませんでした。"
    },
    "TimeoutError": {
      "title": "サーバーからの応答時間が長すぎます。",
      "description": "もう一度お試しください。"
    },
    "TimeoutTagged": {
      "title": "サーバーからの応答時間が長すぎます。（{{tag}}）",
      "description": "タイムアウトが発生しました。"
    },
    "TransactionRefusedOnDevice": {
      "title": "トランザクションがデバイス上で拒否されました",
      "description": "もう一度お試しください。問題が解決しない場合は、以下のボタンを使ってログを保存し、Ledgerサポートに提出してください。"
    },
    "TransportError": {
      "title": "問題が発生しました。デバイスを再接続してください。",
      "description": "{{message}}もう一度お試しください。問題が解決しない場合は、以下のボタンを使ってログを保存し、Ledgerサポートに提出してください。"
    },
    "TransportStatusError": {
      "title": "問題が発生しました。デバイスを再接続してください。",
      "description": "{{message}}もう一度お試しください。問題が解決しない場合は、以下のボタンを使ってログを保存し、Ledgerサポートに提出してください。"
    },
    "TronNoFrozenForBandwidth": {
      "title": "凍結解除する資産がありません。",
      "description": "凍結を解除できるBandwidth（バンド幅）資産がありません。"
    },
    "TronNoFrozenForEnergy": {
      "title": "凍結解除する資産がありません。",
      "description": "凍結を解除できるエネルギー資産がありません。"
    },
    "TronUnfreezeNotExpired": {
      "title": "凍結解除はまだ利用できません。",
      "description": "前回の凍結から3日後にご利用ください。"
    },
    "TronVoteRequired": {
      "title": "1票以上が必要です。"
    },
    "TronInvalidVoteCount": {
      "title": "投票の形式が間違っています。",
      "description": "投票には整数しか使用できません。"
    },
    "TronRewardNotAvailable": {
      "title": "報酬はまだ獲得できません。",
      "description": "次回の請求は、24時間以上が経過してから行ってください。"
    },
    "TronNoReward": {
      "title": "請求できる報酬がありません。"
    },
    "TronInvalidFreezeAmount": {
      "title": "凍結額を1未満にすることはできません。"
    },
    "TronSendTrc20ToNewAccountForbidden": {
      "title": "TRC20を新しいアカウントに送付しても、有効化されません。",
      "description": "有効化するには、まずアカウントにTRXまたはTRC10トークンを送付してください。その後、アカウントでTRC20トークンを受け取れるようになります。"
    },
    "TronUnexpectedFees": {
      "title": "追加費用が発生する場合があります。"
    },
    "TronNotEnoughTronPower": {
      "title": "票数が足りません。"
    },
    "TronTransactionExpired": {
      "title": "トランザクションがタイムアウトしました。",
      "description": "トランザクションは、30秒以内に署名する必要があります。もう一度お試しください。"
    },
    "TronNotEnoughEnergy": {
      "title": "このトークンの送付に必要なエネルギーが不足しています。"
    },
    "UpdateYourApp": {
      "title": "アプリのアップデートが必要です。",
      "description": "管理から{{managerAppName}}アプリをアンインストールして、再インストールしてください。"
    },
    "UserRefusedAllowManager": {
      "title": "デバイスのManagerが無効です。",
      "description": "デバイスの設定でManagerのアクセスを許可してから、もう一度お試しください。"
    },
    "UserRefusedAddress": {
      "title": "受取アドレスが拒否されました。",
      "description": "アドレスを拒否しました。不審な点がある場合は、以下のボタンを使ってログを保存し、Ledgerサポートに提出してください。"
    },
    "UserRefusedDeviceNameChange": {
      "title": "デバイス上で名前の変更がキャンセルされました。",
      "description": "名前の変更をキャンセルしました。もう一度お試しください。"
    },
    "UserRefusedFirmwareUpdate": {
      "title": "ファームウェアアップデートがデバイス上でキャンセルされました。",
      "description": "ファームウェアのアップデートをキャンセルしました。もう一度お試しください。問題が解決しない場合は、以下のボタンを使ってログを保存し、Ledgerサポートに提出してください。"
    },
    "UserRefusedOnDevice": {
      "title": "デバイス上で処理がキャンセルされました。",
      "description": "デバイス上で処理を拒否しました。"
    },
    "WebsocketConnectionError": {
      "title": "接続に失敗しました。",
      "description": "より良好なネットワーク接続でもう一度お試しください（WebSocketエラー）。"
    },
    "WebsocketConnectionFailed": {
      "title": "接続に失敗しました。",
      "description": "より良好なネットワーク接続でもう一度お試しください（WebSocket接続失敗）。"
    },
    "WrongDeviceForAccount": {
      "title": "問題が発生しました。",
      "description": "ハードウェアウォレットに、選択したアカウントのリカバリーフレーズ、またはパスフレーズが設定されていることを確認してください。"
    },
    "UnexpectedBootloader": {
      "title": "デバイスがBootloader（ブートローダー）モードになってしまっています。",
      "description": "ロゴが表示されたら、ボタンを押さずにデバイスを再起動してください。もう一度お試しください。問題が解決しない場合は、以下のボタンを使ってログを保存し、Ledgerサポートに提出してください。"
    },
    "UnavailableTezosOriginatedAccountReceive": {
      "title": "サブアカウントで受け取ることはできません。親アカウントを選択してください。",
      "description": "資金を受け取る場合は、親アカウントを使用してください"
    },
    "UnavailableTezosOriginatedAccountSend": {
      "title": "まだサブアカウントから送付できません。",
      "description": "この機能は、最近のBabylonアップデートで導入された変更のため、後から追加される予定です。"
    },
    "AccessDeniedError": {
      "title": "Ledger Liveのアップデートが必要です。",
      "description": "Wyreでスワップを実行するには、Ledger Liveを最新バージョンにアップデートし、本人確認を再度行ってください"
    },
    "RecommendUndelegation": {
      "title": "アカウントを空にする前に、デリゲートを解除してください。"
    },
    "RecommendSubAccountsToEmpty": {
      "title": "まず、すべてのサブアカウントを空にしてください。"
    },
    "NotSupportedLegacyAddress": {
      "title": "レガシーアドレス形式はサポートを終了しました。"
    },
    "StellarWrongMemoFormat": {
      "title": "Memoのフォーマットに誤りがあります。"
    },
    "SourceHasMultiSign": {
      "title": "{{currencyName}}を送付するにはマルチシグを無効にしてください。"
    },
    "StellarMemoRecommended": {
      "title": "この送付先に送付するには、Memoが必要な場合があります。\n"
    },
    "StratisDown2021Warning": {
      "description": "Stratisブロックチェーンのメジャーアップデートが実施されたため、正しく動作しない可能性があります。旧Stratisブロックチェーンのサポートは、2021年10月16日まで引き続き提供されます。"
    },
    "SwapExchangeRateAmountTooLow": {
      "title": "数量は{{minAmountFromFormatted}}以上でなければなりません。"
    },
    "SwapExchangeRateAmountTooHigh": {
      "title": "数量は{{maxAmountFromFormatted}}以下でなければなりません。"
    },
    "SwapGenericAPIError": {
      "title": "取引レートの有効期限が切れました。",
      "description": "タイマーが切れる前に、スワップを確定する必要があります。取引レートは一定期間有効です。"
    },
    "PolkadotElectionClosed": {
      "title": "バリデータの選出を終了しなければなりません。"
    },
    "PolkadotNotValidator": {
      "title": "選択した一部のアドレスはバリデータではありません。"
    },
    "PolkadotLowBondedBalance": {
      "title": "1DOT未満の場合、ボンドされた資産はすべて解除されます。"
    },
    "PolkadotNoUnlockedBalance": {
      "title": "ボンド解除済みの資産はありません。"
    },
    "PolkadotNoNominations": {
      "title": "ノミネートしていません。"
    },
    "PolkadotAllFundsWarning": {
      "title": "今後のトランザクション手数料に十分な残高を、確保しておいてください。"
    },
    "PolkadotDoMaxSendInstead": {
      "title": "残高が{{minimumBalance}}を下回ることはできません。空のアカウントに最大額を送付してください。"
    },
    "PolkadotBondMinimumAmount": {
      "title": "{{minimumBondAmount}}以上ボンドする必要があります。"
    },
    "PolkadotBondMinimumAmountWarning": {
      "title": "ボンド残高は{{minimumBondBalance}}以上でなければなりません。"
    },
    "PolkadotMaxUnbonding": {
      "title": "ボンド解除の上限を超えています。"
    },
    "PolkadotValidatorsRequired": {
      "title": "1人以上のバリデータを選択する必要があります。"
    },
    "TaprootNotActivated": {
      "title": "Taproot mainnetは、まだアクティベートされていません。"
    },
    "NotEnoughNftOwned": {
      "title": "利用可能なトークン数を超えています"
    },
    "generic": {
      "title": "{{message}}",
      "description": "問題が発生しました。もう一度お試しください。問題が解決しない場合は、以下のボタンを使ってログを保存し、Ledgerサポートに提出してください。"
    },
    "SolanaAccountNotFunded": {
      "title": "アカウントに資金がありません"
    },
    "SolanaAddressOfEd25519": {
      "title": "アドレスオフed25519 curve"
    },
    "SolanaMemoIsTooLong": {
      "title": "Memoが長すぎます。最長{{maxLength}}以内で入力してください。"
    }
  },
  "bluetooth": {
    "required": "Bluetoothが無効になっているようです。",
    "locationRequiredTitle": "Bluetooth LEには位置情報が必要です。",
    "locationRequiredMessage": "AndroidでBluetooth LEデバイスを一覧表示するには、位置情報サービスへのアクセスが必要です。",
    "checkEnabled": "スマートフォンの設定でBluetoothを有効にしてください。"
  },
  "location": {
    "required": "位置情報サービスが必要です",
    "open": "位置情報の設定を開く",
    "disabled": "Ledger Liveは、Bluetoothでデバイスをペアリングするために、位置情報サービスへのアクセスが必要です。",
    "noInfos": "Ledgerがあなたの位置情報にアクセスすることはありません。"
  },
  "permissions": {
    "open": "アプリの許可設定を開く"
  },
  "fees": {
    "speed": {
      "high": "高速",
      "standard": "標準",
      "low": "低速",
      "slow": "低速",
      "medium": "普通",
      "fast": "高速",
      "custom": "カスタム",
      "blockCount": "{{blockCount}}ブロック"
    }
  },
  "signout": {
    "confirm": "サインアウトしてもよろしいですか？",
    "disclaimer": "すべてのアカウントデータがお使いのスマートフォンから削除されます。",
    "action": "サインアウトする"
  },
  "auth": {
    "failed": {
      "biometrics": {
        "title": "{{biometricsType}}によるロック解除に失敗しました",
        "description": "パスワードを入力して続行",
        "authenticate": "Ledger Liveアプリで認証してください。"
      },
      "denied": "スマートフォン認証に失敗したため、Auth Securityを有効化できませんでした。",
      "title": "認証失敗",
      "buttons": {
        "tryAgain": "再試行",
        "reset": "リセット"
      }
    },
    "unlock": {
      "biometricsTitle": "Ledger Liveアプリで認証してください。",
      "title": "おかえりなさい",
      "desc": "パスワードを入力して続行",
      "inputPlaceholder": "パスワードを入力",
      "login": "ログイン",
      "forgotPassword": "パスワードを忘れた"
    },
    "addPassword": {
      "placeholder": "パスワードを選択",
      "title": "パスワードロック"
    },
    "confirmPassword": {
      "title": "パスワードの確認",
      "placeholder": "パスワードを確認"
    },
    "enableBiometrics": {
      "title": "{{biometricsType}}",
      "desc": "{{biometricsType}}でロック解除"
    }
  },
  "reset": {
    "title": "アンインストールしてLedger Liveを再インストールする",
    "description": "アカウントと設定を含むLedger Liveのデータを削除するには、スマートフォンからアプリを一旦アンインストールしてから、もう一度インストールし直してください。",
    "button": "リセット",
    "warning": "Ledger Liveをリセットすると、すべてのアカウントのスワップ取引履歴が消去されます。"
  },
  "graph": {
    "week": "1週",
    "month": "1月",
    "year": "1年",
    "all": "すべて"
  },
  "carousel": {
    "title": "バナーを閉じますか？",
    "description": "新たに発表があった場合はお知らせします。",
    "confirm": "確認",
    "undo": "元に戻す",
    "banners": {
      "valentine": {
        "title": "バレンタインデー",
        "description": "売買手数料割引キャンペーン"
      },
      "tour": {
        "title": "ツアーを開始",
        "description": "Ledger Liveアプリをチェックして、暗号資産の購入や運用、安全な保管方法を学びましょう",
        "cta": "チェック"
      },
      "academy": {
        "title": "Ledger Academy",
        "description": "ブロックチェーンに関する全ての知識",
        "cta": "チェック"
      },
      "stakeCosmos": {
        "title": "COSMOSをステーキング",
        "description": "ATOMをデリゲートして、報酬を獲得しましょう。"
      },
      "familyPack": {
        "title": "ファミリーパック",
        "description": "ギフトやバックアップに最適なNano S 3パックをお得に購入",
        "cta": "今すぐ購入"
      },
      "familyPackX": {
        "title": "Ledger Nano Xファミリーパック",
        "description": "ギフトやバックアップに最適なNano X 3パックをお得に購入",
        "cta": "お得に購入"
      },
      "buyCrypto": {
        "title": "暗号資産を購入する",
        "description": "パートナーから50種以上の暗号資産を購入する",
        "cta": "今すぐ購入する"
      },
      "swap": {
        "title": "暗号資産をスワップする",
        "description": "100種以上の暗号資産をパートナーを通してスワップする",
        "cta": "今すぐスワップ"
      },
      "algorand": {
        "title": "アルゴランド",
        "description": "トランザクションごとに、報酬としてALGOを獲得できます。"
      },
      "sell": {
        "title": "暗号資産を売却する",
        "description": "Ledger Liveから直接Bitcoinを売却できます。"
      },
      "vote": {
        "title": "Ledgerで投票する",
        "description": "Ledgerデバイスから直接投票できます。"
      },
      "lending": {
        "title": "暗号資産のレンディング",
        "description": "Compound Protocolで資産をレンディング"
      },
      "blackfriday": {
        "title": "ブラックフライデー",
        "description": "プロモーションコード「BLACKFRIDAY20」で40%割引"
      },
      "lido": {
        "title": "LidoでETHをステーキング",
        "description": "LidoでETHを安全にステーキングして、報酬を獲得する",
        "cta": "今すぐステーキング"
      },
      "market": {
        "title": "暗号資産マーケット",
        "description": "暗号資産の価格や市場動向をアプリでチェックする",
        "cta": "チェック"
      }
    }
  },
  "buyDevice": {
    "0": {
      "title": "自分の資産は、自分で管理しましょう。",
      "desc": "自分の暗号資産を管理するために、主導権を握り、自由への一歩を踏み出しましょう。"
    },
    "1": {
      "title": "DeFiとNFTへアクセス",
      "desc": "アプリから直接、信頼できるDeFiアプリケーションで安全に取引。"
    },
    "2": {
      "title": "Web3 への鍵",
      "desc": "Ledgerを使用して、パートナーから主要な暗号資産を安全に購入・売却・スワップすることが可能です。"
    },
    "3": {
      "title": "認証済みのセキュリティ",
      "desc": "当社の商品は、国家サイバーセキュリティ機関によってセキュリティが認定された、唯一のハードウェアウォレットです。"
    },
    "title": "Ledgerをゲットする",
    "desc": "業界をリードするセキュリティで暗号資産とNFTを保護",
    "cta": "Ledgerを今すぐ購入",
    "footer": "既にデバイスを持っており、セットアップを開始可能"
  },
  "discover": {
    "title": "Discover",
    "desc": "Ledger LiveのWeb3の世界をチェック",
    "link": "さらに詳しく",
    "sections": {
      "learn": {
        "title": "学習",
        "desc": "暗号資産・NFT・デジタルセキュリティについて学ぶ"
      },
      "ledgerApps": {
        "title": "アプリ",
        "desc": "Ledgerパートナーのアプリを一箇所でチェック"
      },
      "earn": {
        "title": "獲得",
        "desc": "不労所得を獲得して暗号資産を運用する"
      }
    },
    "comingSoon": "近日公開",
    "mostPopular": "一番人気"
  },
  "onboarding": {
    "stepWelcome": {
      "title": "ようこそ、Ledgerへ",
      "subtitle": "スマートフォンで暗号資産を安全に管理しましょう。",
      "start": "はじめる",
      "noDevice": "デバイスをお持ちでない場合",
      "buy": "{{fullDeviceName}}を購入",
      "terms": "「はじめる」をタップすることで、お客様が同意したことになります。",
      "termsLink": "サービス利用規約",
      "privacyLink": "プライバシーポリシー",
      "and": "and"
    },
    "postWelcomeStep": {
      "title": "始めましょう！",
      "subtitle": "Ledgerをセットアップ、または今すぐ購入してください。",
      "noLedgerLink": "Ledgerをまだ持っておらず、購入を検討中",
      "setupLedger": {
        "title": "Ledgerをセットアップ",
        "subtitle": "暗号資産とNFTを保護するための手順を解説"
      },
      "buyNano": {
        "title": "Ledger Nano Xを購入する",
        "subtitle": "Web3への鍵 — 資産を自由にコントロール"
      },
      "discoverLedger": {
        "title": "Ledger Liveを試す",
        "subtitle": "アプリをチェック"
      }
    },
    "discoverLive": {
      "0": {
        "title": "暗号資産の全てのニーズに応える場所",
        "desc": "資産のモニタリング・購入・売却・スワップ・運用・管理など、暗号資産を完全に把握しましょう"
      },
      "1": {
        "title": "鍵を持たぬ者は暗号資産を持たず",
        "desc": "ハードウェアウォレットの使用は、暗号資産を安全に所有して保護するための最善かつ唯一の方法です。"
      },
      "2": {
        "title": "自分のお金への権利を取り戻す",
        "desc": "Ledger Nano Xは、あなたのコインをオフラインで保管・保護します。Ledger Liveアプリと組み合わせて、最大限のセキュリティを確保しながら暗号資産をコントロール可能です。",
        "cta": "旅を始める"
      }
    },
    "stepLanguage": {
      "title": "言語を選択",
      "cta": "続行",
      "warning": {
        "title": "ご利用ガイド（英語版）",
        "cta": "了解！",
        "desc": "Ledgerをよりスムーズに導入していただけるよう、多数の言語でガイドをご用意しております。なお現時点では、その他Ledger関連コンテンツは英語でのみ提供されています。予めご了承ください。"
      }
    },
    "stepSelectDevice": {
      "title": "デバイスを選択する",
      "nanoS": "Nano S",
      "nanoSP": "Nano S Plus",
      "nanoX": "Nano X",
      "blue": "Blue",
      "chooseDevice": "デバイスを選択してください"
    },
    "stepUseCase": {
      "title": "こんにちは！",
      "or": "または",
      "firstUse": {
        "title": "Nanoの使用は初めてですか？",
        "subTitle": "新しいNanoをセットアップ",
        "desc": "デバイスを起動してセットアップしましょう！",
        "label": "30分"
      },
      "devicePairing": {
        "title": "リカバリーフレーズをすでにお持ちですか？",
        "label": "デバイスのペアリング",
        "subTitle": "Nanoを接続する",
        "desc": "デバイスをセットアップ済みですか？アプリと接続しましょう！"
      },
      "desktopSync": {
        "title": "リカバリーフレーズをすでにお持ちですか？",
        "label": "デスクトップ同期",
        "subTitle": "デスクトップアプリから暗号資産を同期",
        "desc": "デスクトップアプリをすでにお持ちですか？同期してスマートフォンで暗号資産を管理しましょう！"
      },
      "restoreDevice": {
        "label": "デバイスの復元",
        "subTitle": "新しいデバイスでリカバリーフレーズを復元",
        "desc": "既存のリカバリーフレーズを使って、新しいNanoに秘密鍵を復元できます。"
      },
      "recovery": "リカバリーフレーズをすでにお持ちですか？"
    },
    "stepNewDevice": {
      "0": {
        "label": "基礎知識",
        "title": "保有する暗号資産にアクセス",
        "desc": "あなたの暗号資産は、ブロックチェーンに保存されています。それらにアクセスして管理するには、秘密鍵が必要です。",
        "action": "Nanoをお持ちではありませんか？アプリをご覧ください"
      },
      "1": {
        "label": "基礎知識",
        "title": "秘密鍵は自分で管理しましょう",
        "desc": "秘密鍵はお使いのNano上に保存されており、資産を安全に管理するために、絶対に他人と共有しないでください。"
      },
      "2": {
        "label": "基礎知識",
        "title": "常にオフラインで保管する",
        "desc": "Ledger Liveでは、暗号資産の購入や売却、管理、交換、報酬の獲得を、保護された安全な状態で行うことができます。暗号資産の取引はすべて、Nanoを使って認証されます。"
      },
      "3": {
        "label": "基礎知識",
        "title": "トランザクションを検証する",
        "desc": "Nanoは、「コールドストレージ」のウォレットとして機能します。つまり、アプリを使用している間も、秘密鍵がオンラインで公開されることは絶対にありません。"
      },
      "4": {
        "label": "基礎知識",
        "title": "Nanoをセットアップしましょう！",
        "desc": "最初に、Nanoのセキュリティを設定します。"
      },
      "cta": "始めましょう！",
      "title": "基礎"
    },
    "stepSetupDevice": {
      "start": {
        "title": "事前準備：",
        "bullets": {
          "0": {
            "label": "余裕を持って作業できるよう、30分ほど時間を確保しましょう。"
          },
          "1": {
            "label": "ペンを用意してください。"
          },
          "2": {
            "label": "作業は1人で、安全かつ静かな場所で行ってください。"
          }
        },
        "cta": "続行",
        "warning": {
          "title": "要注意",
          "desc": "作業のすべてのステップにおいて、必ずこのアプリの指示通りに進めてください。",
          "ctaText": "了解！"
        }
      },
      "setup": {
        "bullets": {
          "0": {
            "title": "Nanoの電源をオンにする",
            "nanoX": {
              "label": "黒いボタンを1秒間押して、デバイスの電源を入れる。"
            },
            "nanoS": {
              "label": "デバイスをスマートフォンのUSBポートに接続して、デバイスの電源をオンにします。"
            },
            "nanoSP": {
<<<<<<< HEAD
              "label": "デバイスをスマートフォンのUSBポートに接続して、デバイスの電源をオンにします。"
=======
              "label": "デバイスをスマートフォンのUSBポートに接続して、デバイスの電源を入れる。"
>>>>>>> 22bb71e8
            },
            "blue": {
              "label": "デバイスをスマートフォンのUSBポートに接続し、デバイスの電源ボタンを押してオンにします。"
            }
          },
          "1": {
            "title": "チェック",
            "label": "デバイスの画面に表示される説明を読み、操作方法を確認する。"
          },
          "2": {
            "title": "「Set up as new device」を選択",
            "label": "両方のボタンを同時に押して、選択内容を確定する。"
          },
          "3": {
            "title": "デバイスの手順に従う",
            "label": "PINコードの設定は、次のページをご確認ください。"
          }
        },
        "cta": "次のステップ"
      },
      "pinCode": {
        "title": "PINコード",
        "desc": "PINコードは、セキュリティの第一段階です。お客様のNanoと秘密鍵へのアクセスを保護します。PINコードの長さは4～8桁で設定してください。",
        "checkboxDesc": "PINコードは自分で設定し、秘密にしなければならないことを理解しました。",
        "cta": "PINコードの設定"
      },
      "pinCodeSetup": {
        "bullets": {
          "0": {
            "title": "PINコードを選択",
            "label": "左ボタンまたは右ボタンを押して、数字を変更します。数字を確定するには、両方のボタンを同時に押します。<1></1>を選択するとPINコードが確定されます。数字を消去したいときは<2></2>を選択してください。",
            "desc": "左ボタンまたは右ボタンを押して、数字を変更。数字を確定するには、両方のボタンを同時に押します。<validIcon></validIcon>を選択するとPINコードが確定されます。数字を消去する場合は、<cancelIcon></cancelIcon>を選択してください。"
          },
          "1": {
            "title": "PINコードを確認",
            "label": "PINコードをもう一度入力して、確定してください。",
            "desc": "PINコードをもう一度入力して、確認してください。"
          }
        },
        "infoModal": {
          "title": "PINコードを保護",
          "bullets": {
            "0": {
              "label": "必ず自分でPINコードを選択してください。"
            },
            "1": {
              "label": "必ず誰にも見られないようにPINコードを入力してください。"
            },
            "2": {
              "label": "PINコードは必要に応じて変更できます。"
            },
            "3": {
              "label": "間違ったPINコードを3回連続して入力すると、デバイスがリセットされます。"
            },
            "4": {
              "label": "絶対に0000、123456、55555555などの単純なPINコードを使用しないでください。"
            },
            "5": {
              "label": "絶対にPINコードを誰かと共有しないでください。Ledgerとも共有してはいけません。"
            },
            "6": {
              "label": "自分で設定したPINコード以外は、絶対に使用しないでください。"
            },
            "7": {
              "label": "PINコードをコンピューターやスマートフォン上に絶対に保存しないでください。"
            }
          }
        },
        "cta": "次のステップ"
      },
      "recoveryPhrase": {
        "title": "リカバリーフレーズ",
        "desc": "リカバリーフレーズは、秘密鍵をバックアップするための、24個の英単語の組み合わせです。",
        "desc_1": "Nanoによって唯一無二のリカバリーフレーズが作成されます。Ledgerデバイスにはリカバリーフレーズは保存されません。",
        "cta": "次のステップ",
        "checkboxDesc": "このリカバリーフレーズを紛失すると、Nanoにアクセスできなくなった場合に、ウォレット内の暗号資産が永久に失われてしまうことを理解しました。"
      },
      "recoveryPhraseSetup": {
        "infoModal": {
          "title": "リカバリーフレーズの仕組みは？",
          "desc": "リカバリーフレーズは、唯一のマスターキーのように機能します。Ledgerデバイスはリカバリーフレーズを使って、あなたが保有するすべての暗号資産の秘密鍵を計算します。",
          "desc_1": "リカバリーフレーズさえあれば、どのウォレットでも同じ秘密鍵を計算できるため、保有する暗号資産の復元が可能です。",
          "link": "リカバリーフレーズについての詳細はこちら",
          "title_1": "Nanoにアクセスできなくなった場合は？",
          "bullets": {
            "0": {
              "label": "新しいハードウェアウォレットを入手しましょう。"
            },
            "1": {
              "label": "Ledgerアプリで「新しいデバイスでリカバリーフレーズを復元」を選択。"
            },
            "2": {
              "label": "新しいデバイスにリカバリーフレーズを入力すると、保有している暗号資産にアクセスできます。"
            }
          }
        },
        "bullets": {
          "0": {
            "title": "リカバリーシートを手元に用意する",
            "label": "Nanoに同梱されているリカバリーシートを手元に用意してください。リカバリーシートが最初から空白でない場合は、Ledgerサポートまでご連絡ください。"
          },
          "1": {
            "title": "すべての単語を同様に確認しましょう！",
            "label": "Nanoの画面に表示されたWord #1の単語を、リカバリーシートの1番目の欄に書き留める。続いて、Nanoの右ボタンを押してWord #2の単語を表示し、シートの2番目の欄に書き留める。",
            "label_1": "同様の操作を繰り返して、すべての単語を正しい順番とスペルで書き留める。Nanoの左ボタンを押すと、単語の順番やスペルに誤りがないかを確認できます。"
          },
          "2": {
            "title": "リカバリーフレーズを確認する",
            "label": "1つ目の単語が表示されるまで、右ボタンで単語をスクロールする。表示されたら、両方のボタンを同時に押して確定する。"
          },
          "3": {
            "title": "すべての単語を同様に確認しましょう！"
          }
        },
        "cta": "リカバリーフレーズを確認する",
        "nextStep": "次のステップ"
      },
      "hideRecoveryPhrase": {
        "title": "リカバリーフレーズを非表示にする",
        "desc": "万が一Nanoを使用できなくなってしまった場合も、リカバリーフレーズさえあれば、暗号資産へのアクセスが失われることはありません。必ず安全な場所に保管してください。",
        "bullets": {
          "0": {
            "label": "これらの単語は、ハードウェアウォレットのみに入力してください。絶対に、コンピューターやスマートフォンに入力しないでください。"
          },
          "1": {
            "label": "絶対に24単語を誰かと共有しないでください。Ledger社が尋ねることはありません。"
          }
        },
        "cta": "閉じる",
        "finalCta": "完了！",
        "infoModal": {
          "label": "安全に保管する方法",
          "title": "リカバリーフレーズはどこに保管すればいいですか？",
          "bullets": {
            "0": {
              "label": "<bold>絶対に</bold>コンピューターやスマートフォンなどのデバイスに入力しないでください。写真に撮らないでください。"
            },
            "1": {
              "label": "<bold>絶対に</bold>24単語は誰とも共有しないでください。"
            },
            "2": {
              "label": "<bold>必ず</bold>他人に見られない安全な場所に保管してください。"
            },
            "3": {
              "label": "Ledger社がリカバリーフレーズを尋ねることは絶対にありません。"
            },
            "4": {
              "label": "誰か、もしくは何らかのアプリケーションがリカバリーフレーズを要求してきた場合、それは詐欺だと認識しましょう！"
            }
          }
        },
        "warning": {
          "title": "さっそく始めましょう！",
          "desc": "ハードウェアウォレットに関するよくある誤解を解消するため、3つの簡単な質問にお答えください。",
          "cta": "クイズをはじめる"
        }
      }
    },
    "stepRecoveryPhrase": {
      "importRecoveryPhrase": {
        "title": "リカバリーフレーズから復元",
        "desc": "リカバリーフレーズでNanoを復元、交換、またはバックアップを作成しましょう。",
        "desc_1": "Nanoによって秘密鍵が復元され、暗号資産にアクセスして管理できるようになります。",
        "cta": "OK、準備完了！",
        "warning": {
          "title": "Ledgerのリカバリーフレーズのみを推奨",
          "desc": "Ledgerは、外部で作成されたリカバリーフレーズのセキュリティを保証できません。Ledger外部で作成したリカバリーフレーズをお持ちの場合は、Nanoを新規デバイスとして設定することをお勧めします。",
          "cta": "了解！"
        },
        "nextStep": "次のステップ",
        "bullets": {
          "0": {
            "title": "Nanoの電源をオンにする",
            "nanoX": {
              "label": "黒いボタンを1秒間押して、デバイスの電源を入れる。"
            },
            "nanoS": {
              "label": "デバイスをスマートフォンのUSBポートに接続して、デバイスの電源をオンにします。"
            },
            "nanoSP": {
<<<<<<< HEAD
              "label": "デバイスをスマートフォンのUSBポートに接続して、デバイスの電源をオンにします。"
=======
              "label": "スマートフォンのUSBポートに接続して、デバイスの電源を折れる。"
>>>>>>> 22bb71e8
            },
            "blue": {
              "label": "デバイスをスマートフォンのUSBポートに接続し、デバイスの電源ボタンを押してオンにします。"
            }
          },
          "1": {
            "title": "画面をチェックする",
            "label": "デバイスの画面に表示される説明を読み、操作方法を確認する。"
          },
          "2": {
            "title": "「リカバリーフレーズから復元」を選択する",
            "label": "両方のボタンを同時に押して、選択内容を確定する。"
          },
          "3": {
            "title": "デバイスの手順に従う",
            "label": "PINコードの設定は、次のページをご確認ください。"
          }
        }
      },
      "existingRecoveryPhrase": {
        "title": "リカバリーフレーズを入力",
        "paragraph1": "リカバリーフレーズは、ウォレットの初回セットアップ時に書き留めた秘密の単語リストです。",
        "paragraph2": "Ledgerデバイスにはリカバリーフレーズは保管されません。",
        "checkboxDesc": "リカバリーフレーズを紛失すると、Nanoにアクセスできなくなった場合に、ウォレット内の暗号資産が永久に失われることを理解しました。",
        "bullets": {
          "0": {
            "title": "リカバリーフレーズを入力"
          },
          "1": {
            "title": "リカバリーフレーズの長さを選択してください",
            "label": "リカバリーフレーズの長さは12単語、18単語、または24単語のいずれかです。暗号資産にアクセスするには、すべての単語を入力する必要があります。"
          },
          "2": {
            "title": "Word #1を入力...",
            "label": "Word #1（1個目の単語）の最初の文字を、右ボタンまたは左ボタンで選択して入力する。両方のボタンを同時に押して確定する。"
          },
          "3": {
            "title": "Word #1 (1個目の単語) を確認...",
            "label": "表示された候補の中から、Word #1の単語を選ぶ。両方のボタンを同時に押して、単語を確定する。"
          },
          "4": {
            "title": "すべての単語を同様に確認しましょう！"
          }
        },
        "nextStep": "次のステップ"
      }
    },
    "stepPairNew": {
      "nanoX": {
        "title": "Nanoをペアリングする",
        "desc": "このスマートフォンでNanoの初回セットアップを行います。デバイスをさっそくペアリングしましょう。",
        "cta": "Nanoをペアリングする"
      },
      "nanoS": {
        "title": "Nanoを接続する",
        "desc": "このスマートフォンでNanoの初回セットアップを行います。デバイスをさっそく接続しましょう。",
        "cta": "Nanoを接続する"
      },
      "nanoSP": {
        "title": "Nanoを接続する",
<<<<<<< HEAD
        "desc": "このスマートフォンでNanoの初回セットアップを行います。デバイスをさっそく接続しましょう。",
        "cta": "Nanoを接続する"
=======
        "desc": "このスマートフォンで初めてのNanoのセットアップです。デバイスを接続しましょう。",
        "cta": "Nanoを接続しましょう"
>>>>>>> 22bb71e8
      },
      "blue": {
        "title": "Blueを接続する",
        "desc": "このスマートフォンでBlueの初回セットアップを行います。デバイスをさっそく接続しましょう。",
        "cta": "Blueを接続する"
      },
      "infoModal": {
        "title": "デバイス名はどこで確認できますか？",
        "desc": "デバイス上で「設定」>「一般」>「デバイス名」を選択してください。",
        "title_1": "Bluetooth接続の設定方法は？",
        "title_2": "BluetoothなしでNanoXを使用する方法？",
        "desc_1": "<1>OTGケーブル</1>を使用して、Ledger Nano XをAndroidスマートフォンに接続します（iOSはサポートされていません）。Ledger Live mobileまたはその他の互換性のある（ウェブ）アプリで暗号資産を管理します。",
        "bullets": {
          "0": {
            "label": "スマートフォンとLedger Nano Xの両方で、Bluetoothが有効になっていることを確認してください。Ledger Nano Xの画面には、ダッシュボード（メインのホーム画面）が表示されるはずです。"
          },
          "1": {
            "label": "<1>{{Os}}</1>：スマートフォンの位置情報サービスの利用が、Ledger Liveに対して許可されていることを確認してください。Ledger Liveが位置情報にアクセスすることは一切ありませんが、これは{{Os}}でBluetoothを使用するために必要です。"
          },
          "2": {
            "label": "Bluetoothのペアリングに問題がある場合は、以下の記事を参照してください。",
            "link": "接続の問題を解決します。"
          }
        }
      },
      "errorInfoModal": {
        "title": "何か問題が発生しましたか？",
        "title_1": "Androidを使用中です",
        "title_2": "Androidバージョンのアップデート",
        "desc": "Nano XでBluetoothの問題が発生した場合は、ペアリングを解除し、スマートフォン上でNano Xの登録を解除してください。その後、再度ペアリングを行ってください。",
        "desc_1": "Bluetoothのペアリングリクエストが表示されるまでに、しばらく時間がかかる場合があります。Nano Xとスマートフォンの両方で、ペアリングコードを確認してください。",
        "desc_2": "スマートフォンのBluetooth設定で、Ledger Nano Xが検出されているかどうかを確認してください。検出されない場合は、Ledger Nano XのBluetoothがオンになっていることを確認してください。",
        "desc_3": "位置情報サービス",
        "desc_4": "モバイルアプリとのペアリング時にLedger Nano Xが検出されない場合は、以下の解決策をお試しください。",
        "desc_5": "位置情報サービスがまだ有効になっていない場合、Ledgerモバイルアプリは位置情報サービスへのアクセス許可を要求しますが、一部の機種ではこれが正しく検出されないケースがあります。なお、Ledgerモバイルアプリが位置情報にアクセスすることは一切なく、この許可は単にAndroidでBluetoothを使用するために必要です。",
        "desc_6": "一部のユーザーからは、スマートフォンのAndroidバージョンを新しいバージョンにアップデートすることで、接続の問題が修正された例が報告されています。お使いのスマートフォンでアップデートが利用可能かどうか、デバイスの製造元にご確認ください。",
        "link": "詳細はこちら",
        "bullets": {
          "0": {
            "label": "Androidスマートフォンの、Ledger Liveアプリのシステムオプションに移動します。"
          },
          "1": {
            "label": "位置情報の使用を許可します。"
          },
          "2": {
            "label": "モバイルアプリに戻ります。"
          },
          "3": {
            "label": "Nano Xが認識されるかどうかを確認します。"
          }
        }
      }
    },
    "stepImportAccounts": {
      "title": "デスクトップアプリから暗号資産を同期",
      "desc": "Ledgerデスクトップ版アプリで、すでに暗号資産をセットアップ済みの場合は、それらを同期してスマートフォンで管理することができます。",
      "cta": "スキャン準備完了",
      "bullets": {
        "0": {
          "label": "デスクトップアプリで<1>「設定」>「アカウント」>「アカウントをエクスポート」</1>を選択。"
        },
        "1": {
          "label": "スマートフォンで、LiveQRコードをスキャンする。"
        },
        "2": {
          "label": "インポートする暗号資産のアカウントを選択する。"
        }
      },
      "warning": {
        "title": "デスクトップアプリとモバイルアプリは、手動で同期する必要があります。",
        "desc": "Ledger Liveはプライバシーを尊重し、ローカルにのみデータを保存します。スマートフォン上でアカウントや設定を変更した場合は、コンピューター上でも変更を行う必要があります。逆の場合も同様です。トランザクションは常にブロックチェーンと同期されます。",
        "cta": "了解！"
      }
    },
    "stepSetupPin": {
      "step1": "{{fullDeviceName}}の電源をオンにして、画面の指示に従ってください。",
      "step1-nanoS": "OTGケーブルを使用して、{{fullDeviceName}}をスマートフォンに接続します。",
      "step2": "両方のボタンを同時に押して<1><1>「Setup as a new device」</1></1>を選択する。",
      "step2-restore": "両方のボタンを同時に押して<1><1>「リカバリーフレーズから復元」</1></1>を選択します。",
      "step3": "左ボタンまたは右ボタンを押して、数字を選択します。両方のボタンを同時に押して確定します。",
      "step4prefix": "選択 ",
      "step4suffix1": " PINコードを確定",
      "step4suffix2": " 最後の数字を消去",
      "modal": {
        "step1": "PINは<1><1>自分で選択</1></1>してください。",
        "step2": "セキュリティを高めるため、8桁の数字を使用してください。",
        "step3": "PINやリカバリーフレーズが付属しているデバイスは、絶対に使用しないでください。"
      }
    },
    "stepWriteRecovery": {
      "step1": "<1><1>Word #1 (1個目の単語) </1></1>を、空白のリカバリーシートの1番目の位置に記入してください。",
      "step2": "右ボタンを押して、同様に24個の単語をすべて書き留めます。",
      "step3": "リカバリーフレーズの各単語を確認してください。単語を選択して両方のボタンを同時に押すと、その単語を確認して次の単語に進むことができます。",
      "modal": {
        "step1": "24単語のリカバリーフレーズは、他人に見られない安全な場所に保管してください。",
        "step2": "リカバリーフレーズは、絶対に他人と共有しないでください。",
        "step3": "Ledgerデバイスにはリカバリーフレーズは保存されません。",
        "step4": "リカバリーフレーズやPINコードがすでに設定されているデバイスは、絶対に使用しないでください。"
      }
    },
    "stepPassword": {
      "desc": "スマートフォン上のLedger Liveのデータを保護するため、パスワードを設定する。",
      "descConfigured": "パスワードロックが正常に有効化されました。",
      "setPassword": "パスワードを設定する",
      "modal": {
        "step1": "パスワードは安全に保管してください。絶対に第三者と共有してはいけません。",
        "step2": "パスワードは安全に保管してください。パスワードを紛失した場合、Ledger Liveをリセットし、アカウントをすべて追加し直す必要があります。",
        "step3": "Ledger Liveをリセットしても、暗号資産には影響しません。"
      }
    },
    "stepFinish": {
      "title": "デバイスの準備が整いました！",
      "readOnlyTitle": "準備完了！",
      "desc": "デバイスにアプリをインストールしてポートフォリオを管理しましょう。",
      "cta": "Ledger Liveを開く"
    },
    "quizz": {
      "label": "クイズ",
      "modal": {
        "success": "正解！",
        "fail": "不正解！"
      },
      "coins": {
        "title": "Ledgerユーザーの暗号資産が保管される場所は：",
        "answers": {
          "correct": "ブロックチェーン上",
          "wrong": "Nanoデバイス上"
        },
        "modal": {
          "text": "あなたの暗号資産は、常にブロックチェーンに保存されています。ハードウェアウォレットに保存されているのは、暗号資産へのアクセスを可能にする秘密鍵だけです。",
          "cta": "次の質問"
        }
      },
      "recoveryPhrase": {
        "title": "リカバリーフレーズを誰かに知られてしまうと...",
        "answers": {
          "correct": "暗号資産が安全な状態でなくなるため、別の安全な場所に移さなければならない",
          "wrong": "Ledgerに確認すれば教えてもらえるので問題ない"
        },
        "modal": {
          "text": "リカバリーフレーズを他人に知られてしまうと、簡単に暗号資産を盗まれてしまいます。\n紛失した場合は、すぐに暗号資産を安全な場所に移さなければなりません。",
          "cta": "次の質問"
        }
      },
      "privateKey": {
        "title": "NanoをLedgerアプリに接続すると、私の秘密鍵は...",
        "answers": {
          "correct": "オフライン状態のまま",
          "wrong": "短時間だけオンライン状態になる"
        },
        "modal": {
          "text": "秘密鍵は、ハードウェアウォレットに常にオフラインで保管されます。Nanoに接続されていても、Ledgerアプリは秘密鍵にはアクセスできません。そのため、デバイス上ですべてのトランザクションを毎回手動で認証する必要があります。",
          "cta": "クイズを終了"
        }
      },
      "final": {
        "successTitle": "合格です！",
        "successText": "暗号資産を安全に管理する準備が整いました。残り1ステップです！",
        "failTitle": "残念ながら不合格です...",
        "failText": "大丈夫、Ledgerが丁寧にガイドします。あっという間に、安心安全に暗号資産を管理できるようになります。\n\n残り1ステップです！",
        "cta": "次のステップ"
      },
      "nextQuestion": "次の質問",
      "finish": "クイズを終了"
    },
    "warning": {
      "recoveryPhrase": {
        "title": "自分で取得していないリカバリーフレーズは使用しないでください。",
        "desc": "LedgerハードウェアウォレットのPINコードとリカバリーフレーズの初期化は、絶対にご自身のみで行ってください。シードワードがすでに設定されていたり、PINコードがすでに初期化されたデバイスを受け取った場合は、そのデバイスを使用せず、カスタマーサポートまでご連絡ください。",
        "supportLink": "カスタマーサポートに問い合わせる"
      },
      "seed": {
        "title": "箱の中身を確認してください。",
        "desc": "{{deviceName}}にPINコードまたはリカバリーフレーズが付属していた場合、そのデバイスは安全ではありません。絶対に使用せず、Ledgerサポートに連絡してください。",
        "warning": "デバイスのセットアップ時に表示されたリカバリーフレーズのみを使用してください。",
        "continueCTA": "続行",
        "contactSupportCTA": "サポートへのお問い合わせ"
      }
    }
  },
  "tabs": {
    "portfolio": "ウォレット",
    "accounts": "アカウント",
    "transfer": "送付",
    "manager": "My Ledger",
    "settings": "設定",
    "platform": "Liveアプリ",
    "discover": "Discover",
    "nanoX": "Nano X",
    "market": "マーケット",
    "learn": "学ぶ"
  },
  "learn": {
    "pageTitle": "学ぶ",
    "noConnection": "接続なし",
    "noConnectionDesc": "インターネットにアクセスできません。接続を確認して、もう一度やり直してください。",
    "sectionShows": "表示",
    "sectionVideo": "動画",
    "sectionPodcast": "ポッドキャスト",
    "sectionArticles": "記事"
  },
  "portfolio": {
    "totalBalance": "合計残高",
    "syncError": "同期エラー",
    "syncFailed": "同期に失敗しました。",
    "syncPending": "同期中...",
    "transactionsPendingConfirmation": {
      "title": "未同期残高",
      "desc": "一部のトランザクションはまだ承認されていません。これらは承認後に残高に反映され、使用可能になります。"
    },
    "emptyState": {
      "noAppsTitle": "デバイスにアプリをインストールする。",
      "noAppsDesc": "Ledger Liveでアカウントを追加する前に、デバイスにアプリをインストールします。管理に移動して、アプリをインストールしてください。",
      "noAccountsTitle": "アカウントを持っていません…",
      "noAccountsDesc": "ポートフォリオにアカウントを追加してください。",
      "buttons": {
        "import": "資産を追加",
        "buy": "購入",
        "manager": "アプリをインストール",
        "managerSecondary": "デバイスにアプリをインストールする。"
      },
      "addAccounts": {
        "addAccounts": "資産を追加",
        "title": "はじめる",
        "description": "パートナーから暗号資産を購入、またはウォレットをセットアップ可能です"
      }
    },
    "noOpState": {
      "title": "トランザクションがありません。",
      "desc": "暗号資産を受取アドレスに送付して、アプリが同期するのを待ちましょう。"
    },
    "recommended": {
      "title": "おすすめ"
    },
    "topGainers": {
      "title": "トップ変動(24時間)",
      "seeMarket": "すべて表示"
    }
  },
  "addAccountsModal": {
    "ctaAdd": "アカウントを追加",
    "ctaImport": "デスクトップアカウントをインポート",
    "title": "暗号資産を追加",
    "description": "Ledgerに暗号資産を直接追加、またはLedger Live Desktopからインポートする方法を選択できます。",
    "add": {
      "title": "Ledgerと共に",
      "description": "Ledgerで資産を作成またはインポートする"
    },
    "import": {
      "title": "デスクトップからインポート",
      "description": "Ledger Live Desktop(デスクトップ)から資産をインポート"
    }
  },
  "byteSize": {
    "bytes": "{{size}}バイト",
    "kbUnit": "{{size}}KB",
    "mbUnit": "{{size}}MB"
  },
  "numberCompactNotation": {
    "d": "",
    "K": "k",
    "M": "m",
    "B": "bn",
    "T": "tn",
    "Q": "qa",
    "Qn": "qi"
  },
  "time": {
    "day": "1日",
    "week": "1週",
    "month": "1月",
    "year": "1年",
    "all": "すべて",
    "since": {
      "day": "過去1日間",
      "week": "過去1週間",
      "month": "過去1ヶ月間",
      "year": "過去1年間"
    }
  },
  "orderOption": {
    "choices": {
      "name|asc": "名前 A-Z",
      "name|desc": "名前 Z-A",
      "balance|asc": "残高の少ない順",
      "balance|desc": "残高の多い順"
    }
  },
  "operations": {
    "types": {
      "IN": "受け取り済み",
      "NFT_IN": "NFT受取済み",
      "OUT": "送付済み",
      "NFT_OUT": "NFT送付済み",
      "CREATE": "作成済み",
      "REVEAL": "表示済み",
      "DELEGATE": "デリゲート済み",
      "UNDELEGATE": "デリゲート解除済み",
      "REDELEGATE": "再デリゲート済み",
      "VOTE": "投票済み",
      "FREEZE": "凍結中",
      "UNFREEZE": "凍結解除済み",
      "REWARD": "獲得した報酬",
      "FEES": "手数料",
      "OPT_IN": "オプトイン",
      "OPT_OUT": "オプトアウト",
      "CLOSE_ACCOUNT": "アカウントを閉じる",
      "SUPPLY": "デポジット済み",
      "REDEEM": "引き出し済み",
      "APPROVE": "有効",
      "BOND": "ボンド（預入れ）",
      "UNBOND": "ボンド解除",
      "REWARD_PAYOUT": "報酬",
      "SLASH": "スラッシュ",
      "WITHDRAW_UNBONDED": "引き出す",
      "NOMINATE": "ノミネート",
      "CHILL": "ノミネートを解除する",
      "SET_CONTROLLER": "コントローラーを設定"
    }
  },
  "operationDetails": {
    "title": "取引の詳細",
    "account": "アカウント",
    "date": "日付",
    "confirmed": "確認済み",
    "notConfirmed": "未確認",
    "failed": "失敗",
    "fees": "ネットワーク手数料",
    "noFees": "手数料なし",
    "from": "送付元",
    "to": "送付先",
    "identifier": "トランザクションID",
    "viewOperation": "エクスプローラーで表示",
    "whatIsThis": "操作の詳細はこちら",
    "seeAll": "すべて表示",
    "seeLess": "表示を減らす",
    "viewInExplorer": "エクスプローラーで表示",
    "sending": "送信中…",
    "receiving": "受信しています...",
    "tokenOperations": "トークンオペレーション",
    "subAccountOperations": "サブアカウントオペレーション",
    "internalOperations": "インターナルオペレーション",
    "tokenModal": {
      "desc": "この操作は、次のトークンオペレーションに関連しています。"
    },
    "details": "{{ currency }}詳細",
    "extra": {
      "resource": "リソース",
      "frozenAmount": "凍結額",
      "unfreezeAmount": "凍結解除額",
      "address": "アドレス",
      "votes": "（{{number}}）票",
      "votesAddress": "<2>{{name}}</2>に<0>{{votes}}</0>",
      "validators": "バリデータ",
      "delegated": "{{amount}}デリゲート済み",
      "delegatedTo": "デリゲート先：",
      "delegatedAmount": "デリゲート数",
      "redelegated": "{{amount}}を再デリゲート済み",
      "redelegatedFrom": "再デリゲート元",
      "redelegatedTo": "再デリゲート先",
      "redelegatedAmount": "再デリゲート数量",
      "undelegated": "デリゲート解除済み（{{amount}}）",
      "undelegatedFrom": "デリゲート解除元",
      "undelegatedAmount": "デリゲート解除数",
      "rewardFrom": "報酬元",
      "rewardAmount": "獲得額",
      "memo": "Memo",
      "assetId": "Asset ID",
      "rewards": "獲得した報酬",
      "bondedAmount": "ボンド済み額",
      "unbondedAmount": "ボンド解除済み額",
      "withdrawUnbondedAmount": "ボンド解除済み額を引き出す",
      "palletMethod": "方法",
      "transferAmount": "送付額",
      "validatorsCount": "バリデータ（{{number}}）",
      "storageLimit": "ストレージ上限",
      "gasLimit": "ガスリミット",
      "id": "id"
    },
    "multipleAddresses": "なぜ複数のアドレスがあるのですか？",
    "tokenName": "トークン名",
    "collectionContract": "トークンコントラクト",
    "tokenId": "トークン（NFT）ID",
    "quantity": "数量"
  },
  "operationList": {
    "noOperations": "取引はありません。",
    "noMoreOperations": "その他の取引はありません。"
  },
  "selectableAccountsList": {
    "deselectAll": "すべて選択解除",
    "selectAll": "すべて選択",
    "tokenCount": "+1トークン",
    "tokenCount_plural": "+{{count}}個のトークン",
    "subaccountCount": "+1個のサブアカウント",
    "subaccountCount_plural": "+{{count}}個のサブアカウント"
  },
  "account": {
    "tokens": {
      "contractAddress": "コントラクトアドレス",
      "viewInExplorer": "エクスプローラーで表示",
      "seeMore": "トークンの表示を増やす",
      "seeLess": "トークンの表示を減らす",
      "addTokens": "トークンの追加",
      "howTo": "トークンアカウントを追加するには、<1>{{currency}}アドレス</1>を使って<0>資金を受け取る</0>必要があります。",
      "algorand": {
        "contractAddress": "コントラクトアドレス",
        "viewInExplorer": "エクスプローラーで表示",
        "seeMore": "ASAをさらに表示",
        "seeLess": "ASAの表示を減らす",
        "addTokens": "ASAを追加",
        "howTo": "Algorandアカウントに資産を追加できます。",
        "addAsa": "ASA（資産）の追加",
        "howAsaWorks": "ASA（資産）の仕組み"
      }
    },
    "subaccounts": {
      "seeMore": "サブアカウントをさらに表示",
      "seeLess": "サブアカウントの表示を減らす"
    },
    "send": "送る",
    "receive": "受け取る",
    "buy": "購入",
    "walletconnect": "WalletConnect",
    "stake": "ステーキング",
    "sell": "売却",
    "swap": "スワップ",
    "manage": "管理",
    "lastOperations": "前回の取引",
    "emptyState": {
      "title": "暗号資産をまだお持ちでない場合",
      "desc": "<1><0>{{managerAppName}}</0></1>アプリがインストールされていることを確認し、受け取りを開始します。",
      "descWithBuy": "<3><0>{{currencyTicker}}</0></3>の購入や受け取りができるよう、<1><0>{{managerAppName}}</0></1>アプリがインストールされていることを確認してください。",
      "descToken": "<1><0>{{managerAppName}}</0></1>アプリがインストールされていることを確認して、<3><0>{{currencyTicker}}</0></3>と<5><0>{{tokenType}}</0>トークン</5>を受け取りましょう。",
      "buttons": {
        "receiveFunds": "受け取る",
        "buyCrypto": "購入"
      }
    },
    "settings": {
      "header": "アカウント設定",
      "title": "アカウントを編集",
      "advancedLogs": "アドバンス",
      "accountName": {
        "title": "アカウント名",
        "desc": "アカウントの説明",
        "placeholder": "アカウント名"
      },
      "accountUnits": {
        "title": "単位を編集"
      },
      "unit": {
        "title": "単位",
        "desc": "表示単位を選択します。"
      },
      "currency": {
        "title": "通貨"
      },
      "endpointConfig": {
        "title": "ノード",
        "desc": "使用するAPIノード"
      },
      "delete": {
        "title": "ポートフォリオからアカウントを削除する",
        "desc": "保存されているデータは削除されます。",
        "confirmationTitle": "本当によろしいですか？",
        "confirmationDesc": "この操作は、暗号資産には影響しません。既存のアカウントは後からいつでも追加できます。",
        "confirmationWarn": "このアカウントを削除すると、関連するスワップ取引履歴が消去されます。"
      },
      "archive": {
        "title": "アカウントをアーカイブ",
        "desc": "このアカウントはアーカイブされます。"
      },
      "advanced": {
        "title": "アドバンス",
        "desc": ""
      }
    },
    "import": {
      "scan": {
        "title": "デスクトップからインポート",
        "descTop": {
          "line1": "Ledger Live Desktopから移動：",
          "line2": "設定 > アカウント > アカウントをエクスポート > エクスポート"
        },
        "descBottom": "Ledger Live Desktop(デスクトップ)を開き、QRコードをスキャンする"
      },
      "result": {
        "title": "アカウントをインポート",
        "newAccounts": "新しいアカウント",
        "updatedAccounts": "アップデートされたアカウント",
        "empty": "新しいアカウントの追加",
        "descEmpty": "<0><0>アカウントが見つかりません</0></0>でした。もう一度お試しいただくか、セットアップに戻ってください。",
        "alreadyImported": "インポート済み",
        "noAccounts": "インポートできるアカウントがありません。",
        "unsupported": "未サポート",
        "settings": "アプリ設定",
        "includeGeneralSettings": "デスクトップ設定のインポート"
      },
      "fallback": {
        "header": "アカウントのインポート",
        "title": "カメラの有効化",
        "desc": "QRコードをスキャンするには、設定でカメラを有効にしてください。",
        "buttonTitle": "設定を開く"
      }
    },
    "availableBalance": "利用可能残高",
    "totalSupplied": "デポジット額",
    "tronFrozen": "凍結中",
    "bandwidth": "バンド幅",
    "energy": "Energy（エネルギー）",
    "delegatedAssets": "デリゲートされた資産",
    "undelegating": "デリゲート解除",
    "delegation": {
      "sectionLabel": "デリゲート",
      "addDelegation": "デリゲートの追加",
      "info": {
        "title": "報酬を獲得する",
        "cta": "報酬を獲得する"
      }
    },
    "claimReward": {
      "sectionLabel": "報酬",
      "cta": "申請"
    },
    "undelegation": {
      "sectionLabel": "デリゲート解除"
    },
    "nft": {
      "receiveNft": "NFTを受け取る"
    }
  },
  "accounts": {
    "title": "アカウント",
    "importNotification": {
      "message": "アカウントが正常にインポートされました！"
    },
    "row": {
      "syncPending": "同期中...",
      "upToDate": "同期済み",
      "error": "エラー",
      "queued": "待機中",
      "showTokens": "{{length}}トークンを表示",
      "showTokens_plural": "{{length}}トークンを表示",
      "showSubAccounts": "{{length}}サブアカウントを表示",
      "showSubAccounts_plural": "{{length}}サブアカウントを表示",
      "hideTokens": "トークンを非表示",
      "hideTokens_plural": "トークンを非表示",
      "hideSubAccounts": "サブアカウントを非表示",
      "hideSubAccounts_plural": "サブアカウントを非表示",
      "algorand": {
        "showTokens": "{{length}}ASAを表示",
        "showTokens_plural": "{{length}}ASAを表示",
        "hideTokens": "ASAを非表示",
        "hideTokens_plural": "ASAを非表示"
      }
    },
    "noResultsFound": "資産が見つかりません",
    "noResultsDesc": "スペルを確認してからもう一度お試しください。"
  },
  "distribution": {
    "header": "資産配分",
    "list": "資産配分（{{count}}）",
    "assets": "資産",
    "assets_plural": "資産",
    "total": "合計残高：",
    "listAccount": "資産配分{{count}}）",
    "title": "資産",
    "moreAssets": "さらに追加"
  },
  "help": {
    "gettingStarted": {
      "title": "ご利用ガイド",
      "desc": "はじめる"
    },
    "helpCenter": {
      "title": "Ledgerサポート",
      "desc": "ヘルプ"
    },
    "ledgerAcademy": {
      "title": "Ledger Academy",
      "desc": "暗号資産について学ぶ"
    },
    "facebook": {
      "title": "Facebook",
      "desc": "ページを「いいね！」する"
    },
    "twitter": {
      "title": "Twitter",
      "desc": "フォローする"
    },
    "github": {
      "title": "Github",
      "desc": "コードの確認"
    },
    "status": {
      "title": "Ledgerステータス",
      "desc": "システムの状態を確認"
    }
  },
  "settings": {
    "header": "設定",
    "resources": "Ledgerリソース",
    "display": {
      "title": "一般",
      "desc": "Ledger Liveの一般設定を変更します。",
      "carousel": "カルーセルの表示／非表示",
      "carouselDesc": "ポートフォリオでカルーセルの表示を有効にする。",
      "language": "表示言語",
      "languageDesc": "Ledger Liveの表示言語を設定する。",
      "region": "地域",
      "regionDesc": "地域を選択して日付や時間、通貨をアップデートする。",
      "password": "パスワードロック",
      "passwordDesc": "スマートフォン上のLedger Liveのデータを保護するため、パスワードを設定する。",
      "counterValue": "表示通貨",
      "theme": "テーマ",
      "themeDesc": "アプリUIのテーマを設定する。",
      "themes": {
        "system": "システム",
        "dark": "ダーク",
        "light": "ライト",
        "dusk": "夕暮れ"
      },
      "counterValueDesc": "残高や操作に使用する通貨を選択する。",
      "exchange": "レートプロバイダー",
      "exchangeDesc": "Bitcoinから{{fiat}}への取引レートのプロバイダーを設定",
      "stock": "マーケットインジケーターの色分け",
      "stockDesc": "マーケットの上昇を緑色で表示したい場合は「ウエスタン」、赤色で表示したい場合は「イースタン」を選択してください。",
      "reportErrors": "バグレポート",
      "reportErrorsDesc": "製品の向上に役立つレポートを、Ledgerに自動的に送信する。",
      "developerMode": "デベロッパーモード",
      "developerModeDesc": "管理画面に開発者用アプリを表示し、Testnetアプリを有効にする。",
      "analytics": "アナリティクス",
      "analyticsDesc": "アナリティクスを有効にして、Ledgerによるユーザーエクスペリエンスの向上に協力する。",
      "analyticsModal": {
        "title": "アナリティクスの共有",
        "desc": "アナリティクスを有効にして、Ledgerによるユーザーエクスペリエンスの向上に協力する。",
        "bullet0": "クリック数",
        "bullet1": "アプリ内ページアクセス数",
        "bullet2": "ウェブページへのリダイレクト",
        "bullet3": "アクション：送付、受け取り、ロックなど",
        "bullet4": "ページスクロールの最後",
        "bullet5": "アプリのインストール/アンインストールとバージョン",
        "bullet6": "アカウント、通貨、およびオペレーションの数",
        "bullet7": "全体および各ページのセッション時間",
        "bullet8": "Ledgerデバイスの種類とファームウェア"
      },
      "technicalData": "テクニカルデータ",
      "technicalDataDesc": "Ledgerは、ユーザーエクスペリエンスを向上するために、匿名化された技術データを自動的に収集します。",
      "technicalDataModal": {
        "title": "テクニカルデータ",
        "desc": "Ledgerは、ユーザーエクスペリエンスを向上するために、匿名化された技術データを自動的に収集します。",
        "bullet1": "匿名の識別アプリケーションID",
        "bullet2": "Ledger Liveのバージョンと、OSのリージョン、言語、地域"
      },
      "hideEmptyTokenAccounts": "未使用アカウントを非表示にする",
      "hideEmptyTokenAccountsDesc": "アカウントページで、未使用アカウントを非表示にする。"
    },
    "currencies": {
      "header": "通貨",
      "rateProvider": "レートプロバイダー（{{currencyTicker}}→BTC）",
      "rateProviderDesc": "{{currencyTicker}}とBitcoinのレートプロバイダーを選択してください。",
      "confirmationNb": "承認回数",
      "confirmationNbDesc": "トランザクションの確認に必要なネットワーク承認の回数を設定します。",
      "currencySettingsTitle": "{{currencyName}}設定",
      "placeholder": "この資産の設定はありません。"
    },
    "accounts": {
      "header": "アカウント",
      "title": "アカウント",
      "desc": "アプリ内の資産の表示方法を管理します。",
      "hideTokenCTA": "トークンを非表示",
      "showContractCTA": "コントラクトを表示",
      "blacklistedTokens": "非表示トークンリスト",
      "blacklistedTokensDesc": "トークンを非表示にするには、アカウント一覧で任意のトークンを長押して、「トークンを非表示」を選択してください。",
      "blacklistedTokensModal": {
        "title": "トークンを非表示",
        "desc": "この操作により、すべての<1><0>{tokenName}</0></1>アカウントが非表示になります。<3>設定 > アカウント</3>から再度表示することができます。",
        "confirm": "トークンを非表示"
      },
      "cryptoAssets": {
        "header": "暗号資産",
        "title": "暗号資産",
        "desc": "設定を編集する暗号資産を選択してください。"
      }
    },
    "about": {
      "title": "アプリについて",
      "desc": "アプリ情報、利用規約、およびプライバシーポリシー。",
      "appDescription": "暗号資産を安全に保管、売買、スワップ、運用、管理するならLedger Live。すべてを一箇所で管理しましょう。",
      "appVersion": "バージョン",
      "termsConditions": "ご利用規約",
      "termsConditionsDesc": "Ledger Liveを使用することにより、Ledgerの利用規約に同意したものとみなされます。",
      "privacyPolicy": "プライバシーポリシー",
      "privacyPolicyDesc": "どのような個人情報が収集され、どのような理由で、どのように使用されるのかをご確認いただけます。",
      "liveReview": {
        "title": "アプリを評価する！",
        "ios": "App Storeでレビュー",
        "android": "Google Playストアでレビュー"
      }
    },
    "help": {
      "title": "ヘルプ",
      "header": "ヘルプ",
      "desc": "Ledger Liveについての詳細や、ヘルプの利用方法についてはこちらをご覧ください。",
      "support": "Ledgerサポート",
      "supportDesc": "問題がある場合は、ハードウェアウォレットとLedger Liveの利用に関するヘルプページを参照してください。",
      "configureDevice": "デバイスのセットアップ",
      "configureDeviceDesc": "新規デバイスをセットアップ、または既存のデバイスを復元する。アカウントと設定はそのまま保持されます。",
      "clearCache": "Cacheを削除",
      "clearCacheDesc": "ネットワーク上のトランザクションがスキャンされ、アカウントは再計算されます。",
      "clearCacheModal": "本当によろしいですか？",
      "clearCacheModalDesc": "ネットワーク上のトランザクションの完全なスキャンが新たに実行されます。アカウントの履歴が再構築され、残高は再計算されます。",
      "clearCacheButton": "削除",
      "exportLogs": "ログを保存",
      "exportLogsDesc": "トラブルを解決するために、Ledger Liveログの保存が必要になる場合があります。",
      "hardReset": "Ledger Liveをリセット",
      "hardResetDesc": "この操作は、資産には影響しません。アカウントデータやトランザクション履歴、設定など、Ledger Live上のすべてのデータを消去します。Ledgerデバイスを使って、初期化されたLedger Liveに暗号資産を再び読み込んで管理することも可能です。",
      "repairDevice": "Ledgerデバイスを修理する",
      "repairDeviceDesc": "デバイスのアップデート中に問題が発生し、アップデートを再開できない場合は、この方法でデバイスの修復を試みてください。"
    },
    "experimental": {
      "title": "試験的機能",
      "desc": "試験的機能をお試しになり、フィードバックをお寄せください。",
      "disclaimer": "テクノロジーファンのコミュニティ向けに、現状のまま提供される試験的な機能です。これらの機能は随時変更、破損、または削除される可能性があります。このオプションを有効にした場合、自己責任でこれらの機能を利用することに同意したことになります。"
    },
    "developer": {
      "title": "デベロッパー",
      "desc": "試験的機能をお試しになり、フィードバックをお寄せください。",
      "customManifest": {
        "title": "カスタムプラットフォームマニフェストを読み込む"
      }
    }
  },
  "migrateAccounts": {
    "banner": "Ledger Liveアカウントのアップデート",
    "overview": {
      "headerTitle": "アカウントのアップデート",
      "title": "Ledger Liveアカウントのアップデート",
      "subtitle": "Ledger Liveに新機能が追加されたため、アカウントを更新する必要があります",
      "notice": "{{accountCount}}アカウントを読み込みできませんでした。下記のアカウントに関連付けられているデバイスを接続してください。",
      "notice_plural": "{{accountCount}}アカウントを読み込みできませんでした。下記のアカウントに関連付けられているデバイスを接続してください。",
      "currency": "1個の{{currency}}アカウントをアップデートする必要があります。",
      "currency_plural": "{{count}}個の{{currency}}アカウントをアップデートする必要があります。",
      "start": "アップデートを開始",
      "continue": "アップデートを続行"
    },
    "progress": {
      "headerTitle": "アカウントのアップデート",
      "pending": {
        "title": "{{currency}}アップデート中",
        "subtitle": "アカウントがアップデートされるまでお待ちください。"
      },
      "notice": {
        "title": "{{currency}}読込み未完了",
        "subtitle": "このデバイスでは、{{currency}}アカウントをアップデートできませんでした。",
        "cta": "続行",
        "ctaNextCurrency": "{{currency}}で続行"
      },
      "done": {
        "title": "{{currency}}アップデート完了",
        "subtitle": "{{currency}}アカウントが正常にアップデートされました。",
        "cta": "続行",
        "ctaNextCurrency": "{{currency}}で続行",
        "ctaDone": "完了"
      },
      "error": {
        "cta": "再試行"
      }
    },
    "connectDevice": {
      "headerTitle": "デバイスを接続"
    }
  },
  "transfer": {
    "recipient": {
      "input": "アドレスを入力"
    },
    "send": {
      "title": "送る"
    },
    "fees": {
      "title": "手数料を編集"
    },
    "receive": {
      "title": "受け取る",
      "titleReadOnly": "未確認のアドレス",
      "headerTitle": "暗号資産",
      "titleDevice": "デバイスを接続",
      "verifySkipped": "受け取りアドレスが、Ledgerデバイス上で認証されませんでした。安全のため、{{accountType}}アドレスを認証してください。",
      "verifyPending": "デバイス上に表示された{{currencyName}}アドレスが、スマートフォン上に表示されたものと完全に一致していることを確認してください。",
      "verified": "アドレスが確認されました。アドレスをコピーまたはスキャンした場合は、もう一度チェックしてください。",
      "verifyAgain": "もう一度確認",
      "noAccount": "アカウントが見つかりません",
      "address": "アカウントのアドレス",
      "copyAddress": "アドレスをコピー",
      "shareAddress": "アドレスを共有",
      "addressCopied": "アドレスをコピーしました！",
      "taprootWarning": "送付元がtaprootに対応しているか確認してください",
      "notSynced": {
        "text": "同期中",
        "desc": "トランザクションの数が多い場合やインターネット接続が遅い場合、しばらく時間がかかることがあります。"
      },
      "readOnly": {
        "title": "受け取る",
        "text": "要注意",
        "desc": "認証されていないアドレスを表示しようとしています。安全のため、デバイス上でアドレスを認証してください。",
        "verify": "{{accountType}}のアドレスが認証されませんでした。安全のため、デバイス上でアドレスを認証してください。"
      },
      "noResultsFound": "暗号資産が見つかりません",
      "noResultsDesc": "スペルを確認してからもう一度お試しください。"
    },
    "exchange": {
      "title": "購入/売却"
    },
    "swap": {
      "title": "スワップ",
      "selectDevice": "デバイスを選択してください",
      "broadcasting": "スワップをブロードキャスト中",
      "loadingFees": "ネットワーク手数料を読み込み中…",
      "landing": {
        "header": "スワップ",
        "title": "スワップへようこそ",
        "whatIsSwap": "スワップとは？",
        "disclaimer": "Ledgerデバイスから暗号資産を直接取引できます。このサービスは、米国を含む一部の国ではご利用いただけません。"
      },
      "unauthorizedRates": {
        "cta": "認証をリセット",
        "banner": "Wyreでスワップを行うには、KYCをリセットしてLedger Liveをアップデートする必要があります。",
        "bannerCTA": "KYC（本人確認）をリセット"
      },
      "main": {
        "header": "スワップ"
      },
      "kyc": {
        "disclaimer": "位置情報データが、コンプライアンスの目的で第三者団体と共有されることに同意します。",
        "cta": "続行",
        "wyre": {
          "title": "KYC（本人確認）を完了する",
          "subtitle": "個人情報はKYC用にLedgerによって収集された後、WYREに転送されます。詳しくはプライバシーポリシーをご確認ください。",
          "pending": {
            "cta": "続行",
            "title": "KYC(本人確認)が提出されました",
            "subtitle": "KYC(本人確認)が提出され、承認の待機中です。",
            "link": "KYC（本人確認）についての詳細"
          },
          "approved": {
            "cta": "続行",
            "title": "KYC（本人確認）が承認されました！",
            "subtitle": "KYC（本人確認）が提出され、承認されました。",
            "link": "KYC（本人確認）についての詳細"
          },
          "closed": {
            "cta": "KYC（本人確認）をリセット",
            "title": "KYC（本人確認）の申請却下",
            "subtitle": "KYC（本人確認）用に提出したデータがWyreによって却下されました。",
            "link": "KYC（本人確認）についての詳細"
          },
          "form": {
            "firstName": "名前（名）",
            "lastName": "名前（姓）",
            "street1": "住所1",
            "street2": "住所2",
            "city": "市区町村",
            "state": "都道府県",
            "country": "国",
            "postalCode": "郵便番号",
            "dateOfBirth": "生年月日",
            "firstNamePlaceholder": "名前（名）を入力",
            "lastNamePlaceholder": "名前（姓）を入力",
            "street1Placeholder": "Eg. 13, Maple street",
            "street2Placeholder": "Eg. 13, Maple street",
            "cityPlaceholder": "Eg. San José",
            "postalCodePlaceholder": "5桁の郵便番号を入力",
            "statePlaceholder": "州を選択",
            "dateOfBirthPlaceholder": "YYYY-MM-DD",
            "firstNameError": "名前（名）を入力して続行",
            "lastNameError": "名前（姓）を入力して続行",
            "street1Error": "住所を入力",
            "cityError": "米国の州を入力",
            "stateError": "州を選択して続行",
            "postalCodeError": "有効な米国の郵便番号を入力してください。",
            "dateOfBirthError": "生年月日を入力"
          }
        },
        "states": "州を選択"
      },
      "notAvailable": {
        "title": "サービスが一時的に利用できない状態であるか、お住まいの国では利用できません。"
      },
      "payoutModal": {
        "title": "ペイアウト手数料",
        "description": "ペイアウト手数料はデバイス上に表示されず、送付額から差し引かれます。",
        "cta": "閉じる"
      },
      "pendingOperation": {
        "description": "承認のため、スワップ処理がネットワークに送信されました。{{targetCurrency}}を受け取るまでに、最大1時間かかる場合があります。",
        "label": "スワップID：",
        "title": "スワップが正常にブロードキャストされました",
        "disclaimer": "{{provider}} のサポートが必要な場合に備えて、スワップID番号を控えておいてください。",
        "cta": "詳細を表示"
      },
      "tradeMethod": {
        "float": "変動レート",
        "floatUnavailable": "このペアは、変動レートがご利用になれません。",
        "fixed": "固定レート",
        "fixedUnavailable": "このペアは、固定レートがご利用になれません。",
        "floatDesc": "マーケットの状況によって金額が変動する可能性があります。",
        "fixedDesc": "マーケットが変化しても金額は変わりません。固定レートは30秒ごとに更新されます。",
        "by": "方法：",
        "modalTitle": "変動レートと固定レートとは？"
      },
      "form": {
        "validate": "スワップ取引を確定",
        "tab": "取引",
        "button": "続行",
        "from": "送付元",
        "to": "送付先",
        "source": "ソース",
        "target": "ターゲットアカウント",
        "noAccount": "{{currency}}アカウントを持っていません。",
        "balance": "残高<0>123</0>",
        "fromAccount": "アカウントを選択",
        "toAccount": "アカウントを選択",
        "paraswapCTA": "Paraswapをお探しですか？この項目は「Discover」タブに移動されました！",
        "quote": "見積もり",
        "receive": "受け取る",
        "amount": {
          "useMax": "全額を選択",
          "available": "合計利用可能額"
        },
        "noAsset": {
          "title": "スワップする資産がありません",
          "desc": "暗号資産を購入してスワップへ戻る"
        },
        "noApp": {
          "title": "{{appName}}アプリがインストールされていません。",
          "desc": "管理に移動して{{appName}}アプリをインストールしてください。",
          "cta": "管理を開く",
          "close": "閉じる"
        },
        "noAccounts": {
          "title": "スワップできる{{ticker}}がありません",
          "desc": "{{currencyName}}アカウントにはスワップできる残高がありません。",
          "addAccountCta": "アカウントを追加",
          "cta": "閉じる"
        },
        "outdatedApp": {
          "title": "アップデート可能なアプリ",
          "desc": "{{appName}}アプリをアップデートする必要があります。",
          "cta": "管理を開く",
          "close": "閉じる"
        },
        "summary": {
          "from": "送付元",
          "to": "送付先",
          "send": "送る",
          "payoutNetworkFees": "ペイアウト手数料",
          "payoutNetworkFeesTooltip": "これはデバイスには表示されません。",
          "receive": "数量",
          "receiveFloat": "サービス手数料を含まない受け取り額",
          "provider": "プロバイダー",
          "method": "レート",
          "fees": "最大手数料",
          "disclaimer": {
            "title": "ご利用規約",
            "desc": "「同意する」をクリックすることで、私はこのサービスが<0>{{provider}}</0>の利用規約によって排他的に規定されていることを理解し、これに同意します。",
            "tos": "ご利用規約",
            "accept": "同意する",
            "reject": "閉じる"
          }
        }
      },
      "operationDetails": {
        "swapId": "スワップID",
        "provider": "プロバイダー",
        "date": "日付",
        "from": "送付元",
        "fromAmount": "送付額",
        "to": "送付先",
        "toAmount": "受取額",
        "statusTooltips": {
          "expired": "詳細については、スワップIDをご用意の上、スワッププロバイダーまでお問い合わせください。",
          "refunded": "詳細については、スワップIDをご用意の上、スワッププロバイダーまでお問い合わせください。",
          "pending": "スワッププロバイダーがトランザクションを処理しています。しばらくお待ちください。",
          "onhold": "問題を解決するには、スワップIDをご用意の上、スワッププロバイダーまでお問い合わせください。",
          "finished": "スワップが正常に完了しました。"
        }
      },
      "missingApp": {
        "title": "デバイスに取引アプリをインストールしてください。",
        "description": "暗号資産をスワップするために、管理に移動してExchange appをインストールする。",
        "button": "管理を開く"
      },
      "outdatedApp": {
        "title": "デバイス上のExchange appをアップデートしてください。",
        "description": "暗号通貨をスワップるために、管理に移動してExchange appをアップデートする。",
        "button": "管理を開く"
      },
      "emptyState": {
        "title": "{{currency}}アカウントはありません。",
        "description": "{{currency}}をスワップするには、アカウントを追加する必要があります。",
        "CTAButton": "アカウントを追加"
      },
      "history": {
        "tab": "履歴",
        "disclaimer": "モバイルアプリのスワップ取引が、Ledger Live Desktopと同期されていません。",
        "exportButton": "エクスポート処理",
        "exportFilename": "スワップ処理",
        "empty": {
          "title": "過去のスワップがここに表示されます。",
          "desc": "まだスワップを行っていないか、Ledger Liveがリセットされています。"
        }
      }
    },
    "swapv2": {
      "form": {
        "summary": {
          "from": "送付元",
          "to": "送付先",
          "send": "送る",
          "payoutNetworkFees": "ペイアウト手数料",
          "payoutNetworkFeesTooltip": "これはデバイスには表示されません。",
          "receive": "数量",
          "receiveFloat": "サービス手数料を含まない受け取り額",
          "provider": "プロバイダー",
          "method": "レート",
          "fees": "手数料"
        }
      }
    },
    "lending": {
      "title": "暗号資産のレンディング",
      "titleTransferTab": "レンディング",
      "actionTitle": "レンディング",
      "accountActions": {
        "approve": "承認",
        "supply": "サプライ",
        "withdraw": "引き出し"
      },
      "highFees": {
        "title": "Ethereumの高い手数料",
        "description": "Ethereumネットワークの混雑により、トランザクションを発行する際に高額な手数料が発生する場合があります。"
      },
      "account": {
        "amountSupplied": "デポジット額",
        "amountSuppliedTooltip": "ネットワーク貸出額",
        "currencyAPY": "通貨APY（年利）",
        "currencyAPYTooltip": "継続的に複利運用した預金に対して得られる年間収益率",
        "accruedInterests": "利息残高",
        "accruedInterestsTooltip": "貸し出した資産に対する利息",
        "interestEarned": "受取利息",
        "interestEarnedTooltip": "引き出し後に獲得した利息",
        "openLoans": "レンディング中",
        "closedLoans": "終了済み"
      },
      "banners": {
        "needApproval": "資産のレンディングには、このアカウントを承認する必要があります。",
        "fullyApproved": "このアカウントを完全に承認しました。手数料を支払うことで減額できます。",
        "approvedCanReduce": "このアカウントで<0>{{value}}</0>を承認しました。手数料を支払うことで減額できます。",
        "approvedButNotEnough": "このアカウントで<0>{{value}}</0>を承認しました。",
        "approving": "アカウントの承認が完了すると、資産をデポジットできるようになります。",
        "notEnough": "レンディングには、アカウントに対して承認されている上限額を増やす必要があります。"
      },
      "howDoesLendingWork": "レンディングの仕組み",
      "dashboard": {
        "tabTitle": "ダッシュボード",
        "assetsTitle": "貸暗号資産",
        "accountsTitle": "承認済みアカウント",
        "emptySateDescription": "Ethereumアカウントから直接資産をレンディングし、利息を得ることができます。",
        "apy": "{{value}}APY（年利）",
        "activeAccount": {
          "account": "アカウント",
          "amountSupplied": "デポジット額",
          "interestEarned": "受取利息",
          "status": "アカウントのステータス",
          "EARNING": "収益",
          "ENABLING": "承認中",
          "INACTIVE": "停止中",
          "SUPPLYING": "供給中",
          "approve": "承認",
          "supply": "サプライ",
          "withdraw": "引き出し",
          "amountRedeemed": "引き出し額",
          "endDate": "終了日"
        }
      },
      "closedLoans": {
        "tabTitle": "終了済み",
        "description": "引き出したローンと、獲得した利息をすべて表示します。",
        "cta": "資産をレンディング"
      },
      "history": {
        "tabTitle": "履歴",
        "description": "すべてのローン取引の履歴を表示します。",
        "cta": "資産をレンディング"
      },
      "terms": {
        "label": "暗号資産のレンディング",
        "title": "コンパウンド・プロトコルで資産を貸し出す",
        "description": "コンパウンド・プロトコルを使用すると、Ethereumネットワーク上で資産の貸し出しや借り入れを行うことができます。Ledgerアカウントから直接、資産の貸し出しや利息を得ることが可能です。",
        "switchLabel": "私は<0><0>利用規約</0></0>を読み、内容に同意しました。"
      },
      "info": {
        "1": {
          "label": "ステップ1/3",
          "title": "アカウントを承認することで、プロトコルがローンを処理できるようになります。",
          "description": "一定額以下の資産をプロトコルに送るには、コンパウンドスマートコントラクトを承認する必要があります。アカウントを有効にすることで、次回以降のローンを処理するための許可がプロトコルに与えられます。"
        },
        "2": {
          "label": "ステップ2/3",
          "title": "資産をデポジットして利息を得ましょう。",
          "description": "アカウントが承認されると、貸し出したい資産の額を選択して、プロトコルにトランザクションを発行できます。利息は、トランザクションが承認された直後から発生します。"
        },
        "3": {
          "label": "ステップ3/3",
          "title": "資産はいつでも引き出すことができます。",
          "description": "資産と獲得した利息の一部または全部を、Ledgerアカウントから直接いつでも引き出すことができます。",
          "cta": "今すぐレンディング"
        },
        "title": "暗号資産のレンディング"
      },
      "noTokenAccount": {
        "info": {
          "title": "{{ name }}アカウントを持っていません。",
          "description": "暗号資産のデポジットや貸し出しを行うには、{{ name }}アカウントが必要です。資金はEthereumアドレスで受け取ってください。"
        },
        "buttons": {
          "receive": "{{ name }}を受け取る",
          "buy": "{{ name }}を購入する"
        }
      },
      "enable": {
        "info": {
          "title": "このアカウントは承認されていません",
          "description": "資産を貸し出すには、アカウントを承認する必要があります。",
          "cta": "アカウントを承認"
        },
        "stepperHeader": {
          "selectAccount": "アカウントを選択",
          "enable": "承認",
          "advanced": "アドバンス",
          "amount": "数量を入力",
          "summary": "概要",
          "selectDevice": "デバイスを選択",
          "connectDevice": "デバイスを接続",
          "stepRange": "ステップ{{currentStep}}/{{totalSteps}}"
        },
        "selectAccount": {
          "enabledAccountsAmount": "{{number}}個のアカウントで{{amount}}を承認済みです。",
          "enabledAccountsAmount_plural": "{{number}}個のアカウントで{{amount}}を承認済みです。",
          "enabledAccountsNoLimit": "無制限の{{ currency }}が承認されたアカウントが{{number}}個あります。",
          "enabledAccountsNoLimit_plural": "無制限の{{ currency }}が承認されたアカウントが{{number}}個あります。",
          "noEnabledAccounts": "資産のレンディングには、アカウントを承認する必要があります。"
        },
        "enable": {
          "summary": "<0></0><1>{{contractName}}</1><0>スマートコントラクトが</0><1>{{accountName}}</1><0>アカウントに</0><1>{{amount}}</1><0>でアクセスすることを許可します</0>。",
          "limit": "リミット：{{amount}}",
          "noLimit": "制限なし：{{assetName}}",
          "contractName": "コンパウンド{{currencyName}}",
          "advanced": "アドバンス"
        },
        "advanced": {
          "amountLabel": "承認額",
          "amountLabelTooltip": "これにより、スマートコントラクトで利用できる額が制限されます。",
          "limit": "制限",
          "limited": "制限あり",
          "noLimit": "制限なし"
        },
        "amount": {
          "totalAvailable": "合計利用可能額"
        },
        "validation": {
          "success": "オペレーションが正常に送信されました。",
          "info": "承認がネットワークに送信されました。確認終了後、レンディングが可能になります。",
          "extraInfo": "トランザクションがエクスプローラーに表示され、承認されるまでには時間がかかる場合があります。",
          "button": {
            "done": "閉じる"
          }
        }
      },
      "supply": {
        "stepperHeader": {
          "amount": "サプライ",
          "summary": "概要",
          "selectDevice": "デバイスを選択",
          "connectDevice": "デバイスを接続",
          "stepRange": "ステップ{{currentStep}}/{{totalSteps}}"
        },
        "amount": {
          "totalAvailable": "利用可能残高",
          "placeholderMax": "引き出し上限額"
        },
        "validation": {
          "success": "デポジットが正常に実行されました。",
          "info": "ネットワークによるデポジットの承認後、利息を得られるようになります。",
          "extraInfo": "トランザクションがエクスプローラーに表示され、承認されるまでには時間がかかる場合があります。",
          "button": {
            "done": "完了",
            "cta": "詳細を表示"
          }
        }
      },
      "withdraw": {
        "stepperHeader": {
          "amount": "引き出し",
          "summary": "概要",
          "selectDevice": "デバイスを選択",
          "connectDevice": "デバイスを接続",
          "stepRange": "ステップ{{currentStep}}/{{totalSteps}}"
        },
        "validation": {
          "success": "引き出しが正常に実行されました。",
          "info": "資産は、ネットワークによるトランザクションの承認後に利用可能になります。",
          "button": {
            "done": "完了",
            "cta": "詳細を表示"
          }
        }
      }
    }
  },
  "sync": {
    "error": "同期エラー",
    "loading": "同期"
  },
  "scanning": {
    "loading": "デバイスを検索中…"
  },
  "send": {
    "tooMuchUTXOBottomModal": {
      "cta": "続行",
      "description": "アカウントに大量のコインがあるため、このトランザクションの承認と署名には時間がかかる場合があります。",
      "title": "UTXOメッセージ"
    },
    "highFeeModal": "ネットワーク手数料が、送付額の<1>10%</1>を超えています。続行しますか？",
    "scan": {
      "title": "QRコードをスキャン",
      "descBottom": "QRコードを枠内の中央に合わせてください。",
      "fallback": {
        "header": "QRコードをスキャン",
        "title": "カメラの有効化",
        "desc": "QRコードをスキャンするには、設定でカメラを有効にしてください。",
        "buttonTitle": "設定を開く"
      }
    },
    "stepperHeader": {
      "selectAccount": "引き落としアカウント",
      "recipientAddress": "送付先アドレス",
      "selectAmount": "数量",
      "summary": "概要",
      "selectDevice": "デバイスを選択",
      "connectDevice": "デバイスを接続",
      "stepRange": "ステップ{{currentStep}}/{{totalSteps}}",
      "quantity": "数量",
      "selectCollection": "コレクション",
      "selectNft": "NFT"
    },
    "recipient": {
      "scan": "QRコードをスキャン",
      "enterAddress": "アドレスを入力",
      "input": "アドレスを入力",
      "verifyAddress": "アドレスが、受取人から共有されたものと一致しているかご確認ください。"
    },
    "amount": {
      "available": "合計利用可能額",
      "useMax": "全額を選択",
      "loadingNetwork": "ネットワーク手数料を読み込み中…",
      "noRateProvider": "利用不可",
      "quantityAvailable": "利用可能な数量"
    },
    "summary": {
      "subaccountsWarning": "このアカウントのトークンを送付するには、このアカウントに{{ currency }}を追加する必要があります。",
      "tag": "タグ（任意）",
      "validateTag": "タグを検証",
      "total": "合計",
      "amount": "数量",
      "from": "送付元",
      "to": "送付先",
      "infoTotalTitle": "デビットの合計",
      "infoTotalDesc": "トランザクション数量と選択したネットワーク手数料を含みます。",
      "gasLimit": "ガスリミット",
      "gasPrice": "ガス代",
      "maxFees": "最大手数料",
      "validateGasLimit": "ガスリミットの検証",
      "fees": "手数料",
      "validateFees": "手数料の確認",
      "customizeFees": "手数料のカスタマイズ",
      "memo": {
        "title": "Memo",
        "type": "Memoの種類",
        "value": "Memoの値"
      },
      "validateMemo": "Memoの確認",
      "quantity": "数量"
    },
    "validation": {
      "message": "デバイス上で、トランザクションを確認して安全に署名します。",
      "sent": "トランザクションが送信されました。",
      "amount": "数量",
      "fees": "手数料",
      "confirm": "ネットワークによるトランザクションの承認後、アカウントの残高が更新されます。",
      "button": {
        "details": "詳細を表示",
        "retry": "再試行"
      }
    },
    "fees": {
      "title": "ネットワーク手数料",
      "validate": "確認",
      "required": "手数料がかかります。",
      "chooseGas": "ガス代を選択する",
      "higherFaster": "ガス代が高いほど、承認が早く完了します。",
      "edit": {
        "title": "単位を選択"
      },
      "networkInfo": "トランザクションに含めるネットワーク手数料を選択してください。手数料の額は、トランザクションの処理速度に影響します。"
    },
    "verification": {
      "streaming": {
        "accurate": "読み込んでいます... ({{percentage}})",
        "inaccurate": "読み込み中..."
      }
    },
    "info": {
      "maxSpendable": {
        "title": "最大利用可能額",
        "description": "最大利用可能額は、1回のトランザクションで送付できる、1つのアカウントの合計残高です。"
      }
    }
  },
  "requestAccount": {
    "stepperHeader": {
      "selectCrypto": "暗号資産を選択",
      "selectAccount": "アカウントを選択",
      "stepRange": "ステップ{{currentStep}}/{{totalSteps}}"
    },
    "selectAccount": {
      "addAccount": "{{currency}}アカウントを追加"
    }
  },
  "freeze": {
    "stepperHeader": {
      "info": "報酬を獲得する",
      "selectAmount": "凍結",
      "summary": "概要",
      "selectDevice": "デバイスを選択",
      "connectDevice": "デバイスを接続",
      "stepRange": "ステップ{{currentStep}}/{{totalSteps}}"
    },
    "info": {
      "description": "資産を完全に所有しながら、TRXを凍結して安全に報酬を獲得しましょう。",
      "steps": {
        "0": "デリゲートしても資産の所有者は変わりません。",
        "1": "資産の凍結は3日後に解除できます。",
        "2": "Ledgerデバイスを使って、資産の凍結と投票を安全に行いましょう。"
      },
      "howVotingWorks": "投票の仕組み",
      "cta": "続行"
    },
    "amount": {
      "available": "合計利用可能額",
      "noRateProvider": "利用不可",
      "infoLabel": "Bandwidth（バンド幅）またはEnergy（エネルギー）"
    },
    "validation": {
      "message": "デバイス上に表示されているアドレスが、最初に提供されたものと完全に一致しているか毎回必ず確認してください。",
      "success": "資産を凍結",
      "amount": "数量",
      "info": "ネットワークによる凍結の承認後、報酬として{{resource}}を得られるようになります。まもなく、スーパー代表（SR）に投票して報酬を得ることもできるようになります。",
      "button": {
        "pending": "トランザクションの検証中です。",
        "pendingDesc": "投票する前にしばらくお待ちください。",
        "vote": "投票",
        "voteTimer": "0:{{time}}",
        "later": "後で投票する。",
        "retry": "再試行"
      }
    }
  },
  "unfreeze": {
    "stepperHeader": {
      "selectAmount": "凍結解除",
      "summary": "概要",
      "selectDevice": "デバイスを選択",
      "connectDevice": "デバイスを接続",
      "stepRange": "ステップ{{currentStep}}/{{totalSteps}}"
    },
    "amount": {
      "title": "凍結解除する資産のタイプを選択",
      "info": "凍結を解除すると{{resource}}が減り、投票はすべて取り消されます。",
      "cta": "続行"
    },
    "validation": {
      "success": "資産が正常に凍結解除されました。",
      "info": "{{resource}}が減り、投票はすべて取り消されます。",
      "button": {
        "done": "完了",
        "cta": "詳細を表示"
      }
    }
  },
  "claimReward": {
    "stepperHeader": {
      "selectDevice": "デバイスを選択",
      "connectDevice": "デバイスを接続",
      "stepRange": "ステップ{{currentStep}}/{{totalSteps}}"
    },
    "validation": {
      "success": "報酬が利用可能残高に加算されました。",
      "button": {
        "done": "完了",
        "cta": "詳細を表示"
      }
    }
  },
  "vote": {
    "stepperHeader": {
      "selectValidator": "投票する",
      "castVote": "票",
      "selectDevice": "デバイスを選択",
      "connectDevice": "デバイスを接続",
      "stepRange": "ステップ{{currentStep}}/{{totalSteps}}"
    },
    "selectValidator": {},
    "castVotes": {
      "ranking": "ランキング：<0>{{rank}}</0>",
      "nbOfVotes": "投票数{{amount}}",
      "percentage": "パーセンテージ",
      "estYield": "推定利回り",
      "addMoreVotes": "投票をさらに追加",
      "votesRemaining": "残り投票数：<0>{{total}}</0>",
      "maxVotesAvailable": "最大投票数：<0>{{total}}</0>",
      "voteFor": "投票先：",
      "validateVotes": "票を検証する",
      "votesRequired": "投票が必要です ",
      "allVotesUsed": "全票使用済み",
      "removeVotes": "投票を削除"
    },
    "validation": {
      "message": "デバイス上に表示されているアドレスが、最初に提供されたものと完全に一致しているか毎回必ず確認してください。",
      "success": "投票が正常に行われました。",
      "info": "",
      "button": {}
    }
  },
  "addAccounts": {
    "supportLinks": {
      "segwit_or_native_segwit": "SegwitとNative Segwitとは？"
    },
    "quitConfirmation": {
      "title": "アカウントの追加を取り消す",
      "desc": "アカウントの追加をキャンセルしますか？"
    },
    "imported": "資産が正常に追加されました",
    "sections": {
      "importable": {
        "title": "既存のアカウントを追加"
      },
      "creatable": {
        "title": "新規アカウントの追加"
      },
      "imported": {
        "title": "ポートフォリオに既存のアカウント（{{length}}）"
      },
      "migrate": {
        "title": "アカウントのアップデート"
      }
    },
    "success": {
      "desc": "アカウントを表示、または他のアカウントを追加",
      "secondaryCTA": "新しい資産を追加",
      "cta": "資産を見る"
    },
    "stopScanning": "スキャン停止",
    "retryScanning": "スキャンの再試行",
    "retry": "再試行",
    "done": "完了",
    "finalCta": "続行",
    "finalCtaForSwap": "スワップに戻る",
    "synchronizing": "同期中",
    "synchronizingDesc": "アカウントを同期しています。しばらくお待ちください...",
    "noAccountToCreate": "<1><0>{{currencyName}}</></>アカウントを作成できませんでした。アカウントの作成/追加を最初からやり直して、アカウントを同期してください。",
    "cantCreateAccount": "<1><0>{{accountName}}</></>アカウントで資産を受け取る前に、新しいアカウントを追加することはできません。",
    "tokens": {
      "title": "トークンの追加",
      "createParentCurrencyAccount": "{{parrentCurrencyName}}アカウントを追加",
      "erc20": {
        "title": "トークンの追加",
        "disclaimer": "{{tokenName}}は,、ERC20トークンです。\nEthereumアカウントで直接トークンを受け取ることができます。",
        "learnMore": "ERC20についての詳細"
      },
      "trc10": {
        "title": "トークンの追加",
        "disclaimer": "{{tokenName}}は、TRC10トークンです。\nTronアカウントで直接トークンを受け取ることができます。",
        "learnMore": "TRC10についての詳細"
      },
      "trc20": {
        "title": "トークンの追加",
        "disclaimer": "{{tokenName}}は、TRC20トークンです。\nTronアカウントで直接トークンを受け取ることができます。",
        "learnMore": "TRC20についての詳細"
      },
      "bep20": {
        "title": "トークンの追加",
        "disclaimer": "{{tokenName}}は、BEP-20トークンです。\nBNBアカウントで直接トークンを受け取ることができます。",
        "learnMore": "BEP-20についての詳細"
      }
    },
    "showMoreChainType": "その他のアドレスタイプ",
    "addressTypeInfo": {
      "title": "どのアドレスタイプを選ぶべき？",
      "subtitle": "新規アカウントの追加",
      "native_segwit": {
        "title": "Native SegWit",
        "desc": "総合的にベスト。トランザクションあたりの手数料がお得。エラー検出、およびライトニングネットワーク対応。一部のウォレット/取引所で非対応の場合あり。"
      },
      "segwit": {
        "title": "Segwit",
        "desc": "Native Segwitよりもトランザクションあたりの手数料が高い。ライトニングネットワーク対応。ほとんどのウォレットに対応。"
      },
      "legacy": {
        "title": "Legacy（レガシー）",
        "desc": "{{currency}}の元のアドレス形式。トランザクションあたりの手数料が最も高い。一部のウォレット/取引所は、現在もこの形式のみ対応している。"
      },
      "taproot": {
        "title": "Taproot",
        "desc": "最新の{{currency}} ネットワークアップグレード。より良いプライバシーや手数料が提供されます。現段階では、ウォレットと取引のサポートに制限があります。"
      }
    }
  },
  "DeviceAction": {
    "stayInTheAppPlz": "アプリを開いた状態で、Nano Xを近くに置いてください。",
    "allowAppPermission": "デバイス上で{{wording}}アプリを開く",
    "allowAppPermissionSubtitleToken": "{{token}}トークンを管理",
    "allowManagerPermission": "デバイス上で{{wording}}を許可",
    "loading": "読み込み中...",
    "turnOnAndUnlockDevice": "デバイスの電源をオンにしてロックを解除する",
    "connectAndUnlockDevice": "デバイスを接続してロックを解除する",
    "unlockDevice": "デバイスのロックを解除する",
    "outdated": "アプリのバージョンが最新ではありません。",
    "outdatedDesc": "デバイスの{{appName}}アプリに重要なアップデートがあります。管理に移動してアップデートを実行してください。",
    "quitApp": "デバイス上のアプリケーションを終了する",
    "appNotInstalled": "{{appName}}アプリをインストールしてください。",
    "appNotInstalled_plural": "{{appName}}アプリをインストールしてください。",
    "useAnotherDevice": "別のデバイスを使用",
    "verifyAddress": {
      "title": "デバイス上でアドレスを認証する",
      "description": "Ledger Liveに表示された{{currencyName}}アドレスが、Ledgerデバイスに表示されたものと一致していることを確認してください。"
    },
    "confirmSwap": {
      "title": "スワップ処理をデバイス上で確認する",
      "alert": "送付する前に、スワップの詳細をデバイス上で確認してください。アドレスは安全にやりとりされるため、確認の必要はありません。"
    },
    "confirmSell": {
      "title": "売却をデバイスで確認する",
      "alert": "送付する前に、売却の詳細をデバイス上で確認してください。アドレスは安全に共有されるため、確認の必要はありません。"
    },
    "button": {
      "openManager": "管理を開く",
      "openOnboarding": "デバイスをセットアップ"
    },
    "installApp": "{{appName}}アプリのインストール{{percentage}}",
    "installAppDescription": "インストールが完了するまでお待ちください。",
    "listApps": "アプリの依存関係を確認しています。",
    "listAppsDescription": "必要な全てのアプリを確認中です。しばらくお待ちください。"
  },
  "SelectDevice": {
    "title": "新しいデバイスのペアリング",
    "bluetooth": {
      "title": "Bluetoothで接続...",
      "label": "Nanoを自動検出します"
    },
    "deviceNotFoundPairNewDevice": "Bluetoothとペアリングする",
    "headerDescription": "{{productName}}のロックが解除され、Bluetoothが有効になっていることを確認してください。",
    "usb": "...またはUSBケーブルで接続",
    "usbLabel": "USBケーブルを接続して、デバイスにPINコードを入力してください",
    "withoutDeviceHeader": "現在、デバイスを持っていません。",
    "withoutDevice": "デバイスを使用せずに続行する",
    "steps": {
      "connecting": {
        "title": "{{deviceName}}を接続中",
        "description": {
          "ble": "{{productName}}のロックが解除され、通信範囲内にあることを確認してください。",
          "usb": "{{productName}}のロックが解除されていることを確認してください。"
        }
      },
      "genuineCheck": {
        "title": "{{productName}}でLedgerの管理を有効化",
        "accept": "NanoXの電源を切らないでください。また、<1>Ledger Manager</1>を許可してください。"
      },
      "genuineCheckPending": {
        "title": "デバイスが正規品か確認中..."
      },
      "dashboard": {
        "title": "{{productName}}のダッシュボードに戻る"
      },
      "currencyApp": {
        "title": "{{productName}}で{{managerAppName}}アプリを開きます。",
        "description": "",
        "footer": {
          "appInstalled": "アプリがインストールされていません。",
          "goManager": "管理を開く"
        }
      },
      "accountApp": {
        "title": "{{productName}}で{{managerAppName}}アプリを開きます。",
        "description": ""
      },
      "receiveVerify": {
        "title": "デバイス上でアドレスを認証する",
        "description": "Ledger Liveに表示された{{currencyName}}アドレスが、Ledgerデバイスに表示されたものと完全に一致していることを確認してください。",
        "action": "続行"
      },
      "getDeviceName": {
        "title": "両方のボタンを同時に押すと、デバイス名の読み取りが可能になります。"
      },
      "editDeviceName": {
        "title": "両方のボタンを同時に押すと、デバイス名の設定が可能になります。"
      },
      "listApps": {
        "title": "読み込み中..."
      }
    }
  },
  "EditDeviceName": {
    "title": "デバイス名の変更",
    "charactersRemaining": "残り{{remainingCount}}文字",
    "action": "確認"
  },
  "PairDevices": {
    "Paired": {
      "title": "ペアリング成功",
      "desc": "{{productName}}をLedger Liveで使用する準備が整いました。",
      "action": "続行"
    },
    "Pairing": {
      "step1": "スマートフォン上に表示されたコードが、{{productName}}に表示されたものと完全に一致していることを確認してください。",
      "step2": "{{productName}}の両方のボタンを同時に押して検証してください。",
      "title1": "一致するコードをチェック",
      "title2": "検証"
    },
    "GenuineCheck": {
      "title": "デバイス認証チェック",
      "accept": "NanoXの電源をオフにしないでください。また、<1>Ledger Manager</1>を許可してください。",
      "info": "これは、Nanoが正規品であることを確認するためのステップです。"
    },
    "ScanningHeader": {
      "title": "デバイスを検出中",
      "desc": "{{productName}}のロックが解除済みで、Bluetoothが有効であることを確認してください。"
    },
    "ScanningTimeout": {
      "title": "デバイスが見つかりませんでした。",
      "desc": "{{productName}}のロックが解除済みで、Bluetoothが有効であることを確認してください。"
    },
    "bypassGenuine": "使用する",
    "alreadyPaired": "ペアリング済み"
  },
  "DeviceItemSummary": {
    "genuine": "お使いのデバイスは正規品です。",
    "genuineFailed": "デバイスの認証に<1><0>失敗しました</0></1>。"
  },
  "DeviceNameRow": {
    "title": "名前",
    "action": "デバイス名の取得"
  },
  "RemoveDevice": {
    "button": {
      "title": "{{nbDevices}}台のデバイスを削除",
      "title_plural": "{{nbDevices}}台のデバイスを削除"
    }
  },
  "manager": {
    "tabTitle": "My Ledger",
    "title": "My Ledger",
    "connect": "デバイスを選択してください",
    "appsCatalog": "アプリカタログ",
    "installedApps": "インストール済みアプリ",
    "noAppNeededForToken": "{{tokenName}}用の{{appName}}アプリをインストール",
    "tokenAppDisclaimer": "{{tokenName}}は、{{appName}}アプリを使用する{{tokenType}}}トークンです。{{tokenName}}を管理するには、<1>{{appName}}アプリをインストール</1>してトークンを<3>{{appName}}アカウントに送付します</3>。",
    "tokenAppDisclaimerInstalled": "{{tokenName}} は、{{appName}} アプリを使用する{{tokenType}}} トークンです。{{tokenName}} を管理するには、<1>{{appName}} アプリを開いて</1>トークンを<3>{{appName}} アカウントに送付してください</3>。",
    "goToAccounts": "アカウントに移動",
    "intallParentApp": "{{appName}}アプリをインストールしてください",
    "readOnly": {
      "title": "Nano X",
      "description": "Ledger LiveにLedger Nano Xに設定して、いつでも好きな場所からアプリのインストールやアカウントの作成、安全な取引を行いましょう。",
      "question": "Ledger Nano Xをお持ちですか？",
      "button": "Nano Xのセットアップを開始",
      "noDevice": "デバイスをお持ちでない場合",
      "buy": "Ledger Nano Xを購入する"
    },
    "appList": {
      "title": "アプリカタログ",
      "loading": "アプリを読み込み中...",
      "noApps": "アプリが見つかりません。",
      "searchAppsCatalog": "カタログでアプリを検索...",
      "searchAppsInstalled": "インストール済みアプリを検索...",
      "noAppsInstalled": "デバイスにアプリがインストールされていません。",
      "noAppsDescription": "アプリカタログに移動して、アプリをインストールします。",
      "noResultsFound": "該当する結果はありません。",
      "noResultsDesc": "スペルを確認してからもう一度お試しください。",
      "versionNew": "（NEW{{newVersion}}）",
      "searchApps": "検索"
    },
    "uninstall": {
      "title": "アンインストール",
      "subtitle": "すべてのアプリをアンインストール",
      "description": "アプリをアンインストールしても、暗号資産には影響しません。アプリは、アプリカタログから再インストールが可能です。",
      "uninstallAll": "すべてアンインストール"
    },
    "remove": {
      "title": "デバイスの削除",
      "description": "本当によろしいですか？{{productName}}はいつでも再度追加できます。",
      "button": "削除"
    },
    "storage": {
      "title": "ストレージ",
      "used": "使用中",
      "genuine": "お使いのデバイスは正規品です。",
      "appsInstalled": "<0>{{number}}</0>個のアプリ",
      "appsInstalled_plural": "<0>{{number}}</0>個のアプリ",
      "storageAvailable": "利用可能",
      "appsToUpdate": "<0>{{number}}</0>件のアップデート",
      "appsToUpdate_plural": "<0>{{number}}</0>件のアップデート"
    },
    "installSuccess": {
      "title": "アプリが正常にインストールされました",
      "title_plural": "アプリが正常にインストールされました",
      "notSupported": "アプリが正常にインストールされました。インストールされたアプリの詳細については、Ledgerのウェブサイトをご覧ください。",
      "manageAccount": "アカウントを追加",
      "learnMore": "詳細はこちら",
      "later": "後で行う",
      "description": "{{app}}アカウントを追加可能です"
    },
    "firmware": {
      "latest": "ファームウェアのアップデートが可能です",
      "outdated": "デバイスのファームウェアのバージョンが古いため、アップデートできません。Ledgerサポートから、デバイスの交換を依頼してください。",
      "modalTitle": "ファームウェアアップデートは、Ledger Live Desktopでのみ利用可能です。",
      "modalDesc": "デバイスのファームウェアをアップデートするには、コンピューターにLedger Liveをダウンロードしてください。",
      "contactUs": "お問い合わせ"
    },
    "myApps": "マイアプリ",
    "token": {
      "title": "{{appName}}トークン",
      "noAppNeeded": "{{tokenName}}は、{{appName}}アプリを使用するトークンです。インストールするアプリがありません。",
      "installApp": "{{tokenName}}は、{{appName}}アプリを使用するトークンです。トークンを管理するために、 {{appName}}アプリをインストールしてください。"
    },
    "update": {
      "title": "アップデート",
      "subtitle": "アップデートが利用可能です。",
      "updateAll": "アップデート"
    }
  },
  "AppAction": {
    "install": {
      "loading": {
        "title": "{{appName}}をインストール中",
        "desc": "{{appName}}アプリのインストール完了まで、お待ちください。",
        "button": "インストール中...",
        "queued": "待機中",
        "button_plural": "インストール中... {{progressPercentage}}%"
      },
      "done": {
        "title": "アプリは正常にインストールされました",
        "accounts": "アカウントに移動",
        "description": "{{app}}アカウントを追加できます"
      },
      "dependency": {
        "title": "{{dependency}}アプリが必要です",
        "description_one": "{{app}}アプリに必要な{{dependency}}アプリもインストールされます。",
        "description_two": "「続行」ボタンから、{{app}}と{{dependency}}アプリをインストールしてください。"
      },
      "continueInstall": "アプリをインストール"
    },
    "update": {
      "title": "{{number}}件のアプリアップデート",
      "title_plural": "{{number}}件のアプリアップデート",
      "step": "アップデートステップ{{step}}：",
      "updateWarn": "アップデート中に管理画面を終了しないでください。",
      "progress": "すべてのアプリをアップデート中…",
      "button": "すべてアップデート",
      "version": "新{{version}}",
      "buttonAction": "アップデートが利用可能です。",
      "buttonModal": "すべてのアプリをアップデート",
      "loading": "アップデートしています…",
      "titleModal": "アップデートが利用可能です。"
    },
    "uninstall": {
      "loading": {
        "title": "{{appName}}をアンインストールしています。",
        "button": "アンインストール中..."
      },
      "done": {
        "title": "{{productName}}から{{appName}}を正常にアンインストールしました。"
      },
      "dependency": {
        "title": "他のアプリには、{{app}}アプリが必要です",
        "showAll": "アンインストールするアプリを表示",
        "description": "{{app}}アプリを必要とする他のアプリも、同時にアンインストールされます。",
        "description_one": "一部のアプリは、{{app}}アプリに属します。",
        "description_two": "一部のアプリは、{{app}}アプリに属してます。\n {{app}}アプリに属するアプリも、アンインストールされます。"
      },
      "continueUninstall": "{{app}}とその他のアプリをアンインストール"
    },
    "filter": {
      "title": "フィルター",
      "all": "すべて",
      "installed": "アプリ",
      "not_installed": "未インストール",
      "supported": "Live対応",
      "updatable": "アップデート可能",
      "apply": "適用"
    },
    "sort": {
      "title": "並べ替え",
      "default": "デフォルト",
      "name_asc": "名前 A-Z",
      "name_desc": "名前 Z-A",
      "marketcap_desc": "マーケットキャップ",
      "marketcap": "マーケットキャップ",
      "name": "名前"
    }
  },
  "AuthenticityRow": {
    "title": "認証",
    "subtitle": "正規"
  },
  "RemoveRow": {
    "title": "デバイスの削除"
  },
  "FirmwareVersionRow": {
    "title": "ファームウェアのバージョン",
    "subtitle": "V{{version}}"
  },
  "FirmwareUpdateRow": {
    "title": "ファームウェアのバージョン{{version}}が利用可能",
    "subtitle": "アップデートにはLedger Live Desktopを使用してください。",
    "action": "アップデート"
  },
  "FirmwareUpdate": {
    "title": "ファームウェアをアップデート",
    "Installing": {
      "title": "{{stepName}}...",
      "subtitle": "デバイスにPINコードリクエストが届いた場合、PINコードを入力して完了してください。"
    },
    "steps": {
      "osu": "OSUをインストール中",
      "flash-mcu": "MCUをアップデート中",
      "flash-bootloader": "ブートローダーをアップデート中",
      "flash": "デバイスをフラッシュ中",
      "firmware": "ファームウェアのアップデート中"
    },
    "newVersion": "{{latestFirmware}}へのファームウェアアップデートが可能です。",
    "drawerUpdate": {
      "title": "ファームウェアのアップデート",
      "description": "Ledger Nanoをデスクトップ版Ledger Liveアプリに接続して、Ledger Nanoのファームウェアをアップデートします。"
    }
  },
  "FirmwareUpdateReleaseNotes": {
    "introTitle": "<1><0>ファームウェアバージョン{{version}}をインストールしようとしています。</0></1>",
    "introDescription1": "デバイス上のアプリは、すべて削除されますのでご注意ください。ファームウェアのアップデート後に、アプリを再インストールできます。",
    "introDescription2": "この操作は、暗号資産には影響しません。",
    "action": "アップデートを続行"
  },
  "systemLanguageAvailable": {
    "title": "アプリの表示言語を変更しますか？",
    "description": {
      "newSupport": "お知らせです！Ledger Liveが{{language}}対応を開始しました。",
      "advice": "表示言語は後からいつでも変更可能です。"
    },
    "switchButton": "{{language}} に切り替える",
    "no": "希望しない",
    "languages": {
      "en": "英語",
      "fr": "フランス語",
      "ru": "ロシア語",
      "es": "スペイン語",
      "zh": "中国語",
      "de": "ドイツ語"
    }
  },
  "FirmwareUpdateCheckId": {
    "title": "識別子",
    "description": "同じ識別子が表示されている場合は、{{fullDeviceName}}の両方のボタンを同時に押してください："
  },
  "FirmwareUpdateMCU": {
    "title": "デバイスを再起動",
    "desc1": "デバイスをコンピューターから取り外します。",
    "desc2": "左ボタンを押したままUSBケーブルを接続し、Bootloader画面が表示されたらボタンを離してください。"
  },
  "FirmwareUpdateConfirmation": {
    "title": "ファームウェアのアップデート完了",
    "description": "管理に移動して、デバイスにアプリを再インストールする。"
  },
  "RepairDevice": {
    "title": "修理",
    "action": "デバイスを使用が準備が完了しました。"
  },
  "StepLegacyModal": {
    "description": "インポートされたアカウントはネットワークとのみ同期し、Ledger Liveのモバイルアプリとデスクトップアプリの間では同期されません。"
  },
  "algorand": {
    "token": "ASA（資産）",
    "claimRewards": {
      "title": "報酬",
      "button": "申請",
      "stepperHeader": {
        "info": "報酬を獲得する",
        "starter": "報酬",
        "connectDevice": "デバイスを接続",
        "verification": "認証",
        "stepRange": "ステップ{{currentStep}}/{{totalSteps}}"
      },
      "flow": {
        "steps": {
          "info": {
            "description": "資産を安全にしっかり管理しつつ、ALGOをデリゲートして報酬を得ることができます。",
            "steps": {
              "0": "報酬を受け取るには、1ALGO以上の残高が必要です。",
              "1": "アカウントの残高を増やすと、受け取れる報酬も増えます。",
              "2": "報酬を獲得するには、アカウントとの間でトランザクションを実行してください。"
            },
            "howItWorks": "報酬の仕組み",
            "cta": "ALGOを受け取る"
          },
          "starter": {
            "title": "おめでとうございます！{{amount}}を獲得しました。続けて報酬を受け取る。",
            "howItWorks": "報酬の仕組み",
            "warning": "アカウントに空のトランザクションを生成が要求されます。これにより、現在の報酬が最小限のトランザクション手数料で残高に追加されます。",
            "cta": "続行"
          },
          "verification": {
            "success": {
              "title": "報酬を正常に獲得しました！",
              "text": "報酬が利用可能残高に加算されました。",
              "cta": "アカウントに移動"
            },
            "pending": {
              "title": "トランザクションをブロードキャスト中…"
            },
            "broadcastError": "トランザクションが失敗した可能性があります。しばらく待ってから、トランザクションが成立しなかったことを確認した上で、もう一度やり直してください。"
          }
        }
      }
    },
    "optIn": {
      "stepperHeader": {
        "selectToken": "ASA（資産）の追加",
        "connectDevice": "デバイスを接続",
        "verification": "認証",
        "stepRange": "ステップ{{currentStep}}/{{totalSteps}}"
      },
      "flow": {
        "steps": {
          "selectToken": {
            "warning": {
              "title": "追加済みの資産",
              "description": "すでに、Algorandアカウントに{{token}}資産を所有しています。"
            }
          },
          "verification": {
            "success": {
              "title": "{{token}}資産が正常に追加されました！",
              "text": "Algorandアカウントで、{{token}}資産の受け取りや送付が可能になりました。",
              "cta": "詳細を表示"
            },
            "pending": {
              "title": "トランザクションをブロードキャスト中…"
            },
            "broadcastError": "トランザクションが失敗した可能性があります。しばらく待ってから、トランザクションが成立しなかったことを確認した上で、もう一度やり直してください。"
          }
        }
      }
    }
  },
  "celo": {
    "info": {
      "available": {
        "title": "CELO利用可能",
        "description": "これは利用可能額です。"
      }
    }
  },
  "cosmos": {
    "info": {
      "available": {
        "title": "利用可能なATOM",
        "description": "これは利用可能額です。"
      },
      "delegated": {
        "title": "デリゲートされた資産",
        "description": "デリゲートされた資産は、Cosmosの投票に使われます。これがあなたの合計票数です。"
      },
      "undelegating": {
        "title": "デリゲート解除",
        "description": "デリゲートを解除した資産は、21日間のロック期間後に再び利用可能になります。"
      },
      "delegationUnavailable": {
        "title": "デリゲート不可能",
        "description": "アカウントの利用可能残高が不足しているため、新たなデリゲートを開始できません。"
      }
    },
    "delegation": {
      "delegationEarn": "資産をデリゲートすることで、ATOMで報酬を獲得できます。",
      "info": "デリゲートの仕組み",
      "claimRewards": "報酬獲得を申請",
      "claimAvailableRewards": "{{amount}}を獲得",
      "header": "デリゲート",
      "Amount": "数量",
      "noRewards": "受け取れる報酬はありません。",
      "delegate": "デリゲート（委任）",
      "undelegate": "デリゲート解除",
      "redelegate": "再デリゲート",
      "reward": "報酬獲得を申請",
      "estYield": "推定利回り",
      "stepperHeader": {
        "starter": "報酬を獲得する",
        "validator": "資産をデリゲートする",
        "amountSubTitle": "デリゲート数量",
        "summary": "概要",
        "verification": "認証",
        "selectDevice": "デバイスを選択",
        "connectDevice": "デバイスを接続",
        "stepRange": "ステップ{{currentStep}}/{{totalSteps}}"
      },
      "flow": {
        "steps": {
          "starter": {
            "description": "資産を管理しながら、ATOMをデリゲートして報酬を獲得しましょう。",
            "steps": {
              "0": "デリゲートしても資産の所有者は変わりません。",
              "1": "デリゲート解除が完了するまで、21日待つ必要があります。",
              "2": "Ledgerデバイスで安全にデリゲートする。"
            },
            "warning": {
              "description": "バリデータは慎重に選択してください。良くないバリデータに資産を預けると、資産の一部がペナルティによって失われてしまう危険があります。"
            },
            "cta": "続行"
          },
          "validator": {
            "validators": "バリデータ",
            "myDelegations": "My デリゲート",
            "cta": "続行",
            "estYield": "推定利回り：{{amount}}",
            "totalAvailable": "合計利用可能額：<0>{{amount}}</0>",
            "allAssetsUsed": "全ての資産を使用中",
            "noResultsFound": "<0>{{search}}</0>に該当するバリデータが見つかりませんでした。",
            "currentAmount": "(+ <0>{{amount}}</0>)"
          },
          "amount": {
            "assetsRemaining": "残りの資産：<0>{{amount}}</0>",
            "allAssetsUsed": "全ての資産を使用中",
            "minAmount": "下限量：<0>{{min}}</0>",
            "incorrectAmount": "上限量：<0>{{max}}</0>",
            "cta": "続行"
          },
          "verification": {
            "success": {
              "title": "資産が正常にデリゲートされました。",
              "text": "ネットワークによるトランザクションの承認後、アカウントの残高が更新されます。",
              "cta": "詳細を表示"
            },
            "pending": {
              "title": "トランザクションをブロードキャスト中…"
            },
            "broadcastError": "トランザクションが失敗した可能性があります。しばらく待ってから、取引履歴を確認した上でもう一度やり直してください。"
          }
        }
      },
      "drawer": {
        "status": "ステータス",
        "rewards": "報酬",
        "active": "アクティブ",
        "inactive": "停止中",
        "completionDate": "完了日",
        "redelegatedFrom": "再デリゲート元"
      }
    },
    "redelegation": {
      "estYield": "推定利回り",
      "stepperHeader": {
        "validator": "新しいバリデータを選ぶ",
        "amountSubTitle": "再デリゲート額",
        "amountTitle": "{{from}} → {{to}}",
        "summary": "概要",
        "selectDevice": "デバイスを選択",
        "connectDevice": "デバイスを接続",
        "stepRange": "ステップ{{currentStep}}/{{totalSteps}}"
      },
      "flow": {
        "steps": {
          "validator": {
            "validators": "バリデータ",
            "myDelegations": "My デリゲート",
            "cta": "続行",
            "estYield": "推定利回り：{{amount}}",
            "totalAvailable": "合計利用可能額：<0>{{amount}}</0>",
            "allAssetsUsed": "全ての資産を使用中",
            "noResultsFound": "<0>{{search}}</0>に該当するバリデータが見つかりませんでした。"
          },
          "amount": {
            "newRedelegatedBalance": "処理後の<0>{{name}}</0>に対する合計額：<0>{{amount}}</0>"
          },
          "verification": {
            "success": {
              "title": "資産を正常に再デリゲートしました。",
              "text": "ネットワークによるトランザクションの承認後、アカウントの残高が更新されます。",
              "cta": "詳細を表示"
            },
            "pending": {
              "title": "トランザクションをブロードキャスト中…"
            },
            "broadcastError": "トランザクションが失敗した可能性があります。しばらく待ってから、取引履歴を確認した上でもう一度やり直してください。"
          }
        }
      }
    },
    "undelegation": {
      "stepperHeader": {
        "amountSubTitle": "デリゲート解除額",
        "summary": "概要",
        "selectDevice": "デバイスを選択",
        "connectDevice": "デバイスを接続",
        "stepRange": "ステップ{{currentStep}}/{{totalSteps}}"
      },
      "flow": {
        "steps": {
          "amount": {
            "allAssetsUsed": "全資産のデリゲート解除済み"
          },
          "verification": {
            "success": {
              "title": "資産のデリゲートを正常に解除しました。",
              "text": "ネットワークによるトランザクションの承認後、アカウントの残高が更新されます。",
              "cta": "詳細を表示"
            },
            "pending": {
              "title": "トランザクションをブロードキャスト中…"
            },
            "broadcastError": "トランザクションが失敗した可能性があります。しばらく待ってから、取引履歴を確認した上でもう一度やり直してください。"
          }
        }
      }
    },
    "claimRewards": {
      "stepperHeader": {
        "validator": "受け取る報酬を選択",
        "method": "報酬獲得を申請",
        "summary": "概要",
        "selectDevice": "デバイスを選択",
        "connectDevice": "デバイスを接続",
        "stepRange": "ステップ{{currentStep}}/{{totalSteps}}"
      },
      "flow": {
        "steps": {
          "method": {
            "youEarned": "獲得額",
            "byDelegationAssetsTo": "資産のデリゲート先：",
            "claimReward": "キャッシュイン",
            "claimRewardCompound": "コンパウンド",
            "claimRewardInfo": "報酬獲得を申請し、報酬は利用可能残高に加算されます。",
            "claimRewardCompoundInfo": "報酬獲得を申請し、自動的に同じバリデータにデリゲートされます。",
            "compoundOrCashIn": "コンパウンドとキャッシュイン？",
            "claimRewardTooltip": "報酬は利用可能残高に加算されます。",
            "claimRewardCompoundTooltip": "報酬はデリゲート額に加算されます。",
            "cta": "続行"
          },
          "verification": {
            "success": {
              "title": "報酬を正常に獲得しました。報酬は利用可能残高に加算されました。",
              "titleCompound": "報酬が同じバリデータにデリゲートされました。",
              "text": "ネットワークによるトランザクションの承認後、アカウントの残高が更新されます。",
              "cta": "詳細を表示"
            },
            "pending": {
              "title": "トランザクションをブロードキャスト中…"
            },
            "broadcastError": "トランザクションが失敗した可能性があります。しばらく待ってから、取引履歴を確認した上でもう一度やり直してください。"
          }
        }
      }
    }
  },
  "cryptoOrg": {
    "account": {
      "subHeader": {
        "cardTitle": "Powered by Crypto.org",
        "moreInfo": "詳細はこちら",
        "drawerTitle": "Crypto.orgを統合",
        "title": "Crypto.org (CRO) トークンがLedger Liveでご利用可能になりました",
        "description": "Ledger Liveで、Crypto.org (CRO) トークンを安全に保管しながら管理することができます。",
        "description2": "Crypto.orgチェーンのネイティブトークンであるCrypto.org (CRO) は、トランザクションやステーキングなど、さらに多くの機能へ対応予定です。",
        "website": "全てのウォレットに暗号資産を"
      }
    }
  },
  "elrond": {
    "account": {
      "subHeader": {
        "cardTitle": "Powered by Elrond",
        "drawerTitle": "Elrondの統合",
        "moreInfo": "詳細はこちら",
        "title": "Ledger Liveは、Elrond eGold（EGLD）トークンに対応しています。",
        "description": "Ledger Liveで、eGold（EGLD）トークンを安全に保管・管理できるようになりました。",
        "description2": "Elrond eGold（EGLD）トークンは、Elrond Networkのネイティブトークンであり、トランザクション、ステーキング、スマートコントラクト、ガバナンス、バリデータの報酬など、さまざまな用途に使用されます。",
        "description3": "LedgerはElrondチームと積極的に協力し、ステーキングやESDT（Elrond Standard Digital Token）のネイティブサポートなどの機能を追加する予定です。",
        "website": "The Internet Scale Blockchain"
      }
    }
  },
  "tezos": {
    "AccountHeader": {
      "title": "アカウントをデリゲート（委任）することで報酬を得ることができます。",
      "btn": "報酬を獲得する"
    }
  },
  "tron": {
    "voting": {
      "earnRewars": "報酬を獲得する",
      "delegationEarn": "資産を凍結して投票することで、報酬を獲得できます。",
      "howItWorks": "投票の仕組み",
      "startEarning": "報酬を獲得する",
      "title": "報酬獲得を申請",
      "header": "（{{total}}）票",
      "Amount": "数量",
      "noRewards": "受け取れる報酬はありません。",
      "votes": {
        "title": "票数",
        "description": "1人以上の代表に投票して、報酬を得ることができます。",
        "cta": "投票"
      },
      "rewards": {
        "title": "投票の報酬",
        "button": "申請"
      },
      "manageVotes": "投票の管理",
      "remainingVotes": {
        "title": "未使用の票が残っています。",
        "description": "残りの票を投票して、さらに多くの報酬を獲得する。"
      },
      "flow": {
        "started": {
          "title": "投票",
          "srOrCandidate": "SRと候補者？",
          "description": "1人以上のスーパー代表（SR）に投票して、報酬を得ることができます。",
          "button": {
            "continue": "投票する"
          }
        },
        "selectValidator": {
          "sections": {
            "title": {
              "selected": "選択済み",
              "superRepresentatives": "スーパー代表（SR）",
              "candidates": "候補者"
            }
          }
        }
      }
    },
    "freeze": {
      "flow": {
        "steps": {
          "starter": {
            "title": "報酬を獲得する",
            "description": "TRXを第三者の候補者にデリゲートすることで、報酬を獲得できます。資産を凍結して投票を行うには、「続行」をクリックしてください。",
            "bullet": {
              "delegate": "デリゲートしても資産の所有者は変わりません。",
              "access": "凍結の3日後に資産にアクセスできるようになります。",
              "ledger": "Ledgerデバイスで安全にデリゲートする。"
            },
            "button": {
              "cta": "続行"
            }
          }
        }
      }
    },
    "manage": {
      "title": "Tron Powerの管理",
      "freeze": {
        "title": "凍結",
        "description": "TRXを凍結することで、Bandwidth（バンド幅）またはEnergy（エネルギー）を獲得できます。スーパー代表（SR）に投票することも可能です。"
      },
      "unfreeze": {
        "title": "凍結解除",
        "description": "TRXの凍結を解除すると利用可能残高に戻ります。報酬を得ることはできなくなります。"
      },
      "vote": {
        "title": "投票",
        "description": "スーパー代表（SR）に投票して報酬を得ることができます。"
      }
    },
    "info": {
      "available": {
        "title": "TRX利用可能",
        "description": "これは利用可能額です。"
      },
      "frozen": {
        "title": "凍結中",
        "description": "凍結された資産はTronの投票に使われます。これがあなたの合計票数です。"
      },
      "bandwidth": {
        "title": "バンド幅",
        "description": "Bandwidth points（バンド幅ポイント）は、トランザクションのネットワーク手数料を支払う際に、TRXの代わりに使用することができます。Bandwidth（バンド幅）を選択すると、より多くのトランザクションを毎日無料で利用できるようになります。"
      },
      "energy": {
        "title": "Energy（エネルギー）",
        "description": "スマートコントラクトの実行には、Energy（エネルギー）ポイントが必要です。スマートコントラクトを実行しない場合は、Energy（エネルギー）ポイントで報酬を得る必要はありません。"
      },
      "claimRewards": {
        "title": "投票の報酬",
        "description": "ブロック生成中に報酬として獲得したTRXは、24時間ごとに受け取ることができます。"
      },
      "superRepresentative": {
        "title": "スーパー代表（SR）",
        "description": "スーパー代表（SR）は、ブロックの生成やパラメーター変更の提案・議決など、TRONネットワークの運営において重要な役割を担っています。"
      },
      "candidates": {
        "title": "候補者",
        "description": "トークン所有者コミュニティ全体の投票によって123人が選出されました。投票は6時間ごとに集計されます。"
      }
    }
  },
  "stellar": {
    "memo": {
      "title": "Memo",
      "warning": "Memoを使用する場合は、送付先とMemoのタイプをしっかりと確認してください。"
    },
    "memoType": {
      "MEMO_TEXT": "Memoのテキスト",
      "NO_MEMO": "Memoなし",
      "MEMO_ID": "Memo ID",
      "MEMO_HASH": "Memoのハッシュ",
      "MEMO_RETURN": "Memo Return"
    }
  },
  "polkadot": {
    "lockedBalance": "ボンド残高",
    "unlockingBalance": "ボンド解除中の残高",
    "unlockedBalance": "ボンド解除済みの残高",
    "networkFees": "ネットワーク手数料は、Polkadotのコンセンサスアルゴリズムによって自動的に設定されるため、デバイス上で確認することはできません",
    "bondedBalanceBelowMinimum": "ボンド残高が、現在の下限額{{minimumBondBalance}}を下回っています。ノミネートが解除されてしまう可能性があります。",
    "info": {
      "available": {
        "title": "DOTが利用可能",
        "description": "この数量は、いつでも送付できます。"
      },
      "locked": {
        "title": "ボンドされた資産",
        "description": "報酬を得るには、選出されたバリデータに資産をボンド（預け入れ）する必要があります。"
      },
      "unlocking": {
        "title": "ボンド解除中の資産",
        "description": "ボンド解除中の資産は、引き出せるようになるまで28日間ロックされます。"
      },
      "unlocked": {
        "title": "ボンド解除済み資産",
        "description": "ボンド解除済み資産が、引き出し可能になりました。"
      },
      "electionOpen": {
        "title": "バリデータを選出中",
        "description": "現在、新しいバリデータを選出中です。そのため、最大15分間ほどステーキング処理を行うことができません。"
      },
      "minBondWarning": {
        "title": "ボンド額が不足しています。",
        "description": "ボンド残高が、ノミネートに必要な下限額を下回っています。ノミネートが解除されてしまう可能性があります。"
      }
    },
    "nomination": {
      "emptyState": {
        "title": "報酬を獲得する",
        "description": "資産をボンド（預け入れ）後、バリデータをノミネートすることで報酬を獲得できます。",
        "info": "ノミネートの仕組み",
        "cta": "報酬を獲得する"
      },
      "header": "ノミネーション",
      "nominate": "ノミネート",
      "chill": "ノミネートを解除する",
      "setController": "コントローラーを変更",
      "status": "ステータス",
      "totalStake": "合計ステーキング量",
      "amount": "ボンド済み額",
      "commission": "コミッション",
      "active": "アクティブ",
      "activeInfo": "このバリデータは選出済みで、ボンド済み資産に対する報酬を獲得中です。",
      "inactive": "停止中",
      "inactiveInfo": "このバリデータは選出済みですが、ボンドされた資産に対する報酬を獲得していません。",
      "waiting": "未選出",
      "waitingInfo": "このバリデータは選出されていないため、報酬を獲得していません。",
      "notValidator": "バリデータではありません。",
      "notValidatorInfo": "このアドレスはバリデータではありません。",
      "elected": "選出済み",
      "electedInfo": "このバリデータは選出済みで、ノミネーターに対する報酬を獲得中です。",
      "nominators": "ノミネーター",
      "nominatorsCount": "{{nominatorsCount}}名のノミネーター",
      "nominatorsInfo": "現在、このバリデータは{{count}}名のノミネーターにより選出されています。",
      "oversubscribed": "ノミネーター超過（{{nominatorsCount}}）名",
      "oversubscribedInfo": "ステーキング量上位{{maxNominatorRewardedPerValidator}}名のノミネーターだけが報酬を獲得できます。",
      "hasPendingBondOperation": "ボンドの承認がまだ完了していません。",
      "externalControllerUnsupported": "このStashアカウントは、<0>{{stashAddress}}</0>のアドレスを持つ別のアカウントにコントロールされています。Ledger Liveでステーキングするには、このStashアカウントを独自のコントローラーとして設定する必要があります。",
      "externalStashUnsupported": "このアカウントは、アドレス<0>{{stashAddress}}</0>を持つ別のStashアカウントのコントローラーです。Ledger Liveでステーキングするには、Stashアカウントを独自のコントローラーとして設定する必要があります。",
      "showInactiveNominations": "すべてのノミネートを表示（{{count}}）",
      "hideInactiveNominations": "アクティブなノミネートのみを表示",
      "noActiveNominations": "アクティブなノミネートはありません。",
      "showAllUnlockings": "ボンド解除中の数量をすべて表示（{{count}}）",
      "hideAllUnlockings": "ボンド解除中の数量を非表示"
    },
    "unlockings": {
      "header": "ボンド解除中",
      "withdrawUnbonded": "ボンド解除済み資産を引き出す",
      "rebond": "再ボンド"
    },
    "manage": {
      "title": "資産管理",
      "bond": {
        "title": "ボンド（預入れ）",
        "description": "報酬を得るには、まず任意の数量をボンドします。次に、バリデータのノミネートを行う必要があります。"
      },
      "unbond": {
        "title": "ボンド解除",
        "description": "ボンド済み資産を再び引き出せるようにするには、ボンドを解除する必要があります。ボンドを解除が終了する28日後に、引き出せるようになります。"
      },
      "withdrawUnbonded": {
        "title": "ボンド解除済み資産を引き出す",
        "description": "ボンド解除済み資産を利用可能残高に戻すには、手動で引き出す必要があります。"
      },
      "nominate": {
        "title": "ノミネート",
        "description": "最大16人のバリデータを選択できます。報酬を獲得するには、ノミネートがアクティブであることを確認する必要があります。"
      },
      "chill": {
        "title": "ノミネートを解除する",
        "description": "ノミネートをすべて削除します。報酬を獲得することはできなくなります。資産のボンドは解除されません。"
      }
    },
    "nominate": {
      "stepperHeader": {
        "validators": "ノミネートするバリデータ",
        "selectDevice": "デバイスを選択",
        "connectDevice": "デバイスを接続",
        "stepRange": "ステップ{{currentStep}}/{{totalSteps}}"
      },
      "steps": {
        "validators": {
          "myNominations": "My ノミネート",
          "electedValidators": "選出済みバリデータ",
          "waitingValidators": "未選出バリデータ",
          "noResultsFound": "<0>{{search}}</0>に該当するバリデータが見つかりませんでした。",
          "selected": "{{selected}}/{{total}}選択済み",
          "notValidatorsRemoved": "現在バリデータではない{{count}}個のアドレスを、ノミネートしました。これらのアドレスは、ノミネートのトランザクションから自動的に削除されます。",
          "maybeChill": "代わりにノミネートを解除する"
        },
        "validation": {
          "success": {
            "title": "バリデータが正常にノミネートされました。",
            "description": "選んだバリデータに資産がボンド（預入れ）されると、報酬の獲得が開始します。"
          }
        }
      }
    },
    "bond": {
      "rewardDestination": {
        "label": "報酬の受取先",
        "stash": "利用可能残高",
        "stashDescription": "報酬は利用可能残高に加算されます。",
        "staked": "ボンド残高",
        "stakedDescription": "獲得した報酬は複利獲得のために、ボンド残高に加算されます。",
        "optionTitle": "注意",
        "optionDescription": "一度設定すると、このオプションはこのボンドが解除されるまで継続します。もし気が変わった場合は、以下の記事を参照してください ",
        "clickableLink": "こちらです。"
      },
      "stepperHeader": {
        "starter": "報酬を獲得する",
        "amount": "ボンドする数量",
        "selectDevice": "デバイスを選択",
        "connectDevice": "デバイスを接続",
        "stepRange": "ステップ{{currentStep}}/{{totalSteps}}"
      },
      "steps": {
        "starter": {
          "description": "資産をボンド（預入れ）した後、バリデータをノミネートすることで報酬を獲得できます。",
          "bullet": [
            "ボンドされた資産の所有者は変わりません。",
            "Ledgerデバイスを使ってノミネートする。",
            "ボンド解除の28日後に、資産を再び引き出せるようになります。"
          ],
          "help": "ノミネートの仕組み",
          "warning": "バリデータは慎重に選択してください。良くないバリデータに資産を預けると、資産の一部がペナルティによって失われてしまう危険があります。"
        },
        "amount": {
          "availableLabel": "利用可能",
          "maxLabel": "最大"
        },
        "confirm": {
          "info": "ボンドされた資産はいつでも解除できますが、ボンド解除には28日かかります。"
        },
        "validation": {
          "success": {
            "title": "資産が正常にボンドされました。",
            "description": "ネットワークによるトランザクションの承認後、バリデータをノミネートすることができます。",
            "descriptionNominate": "ネットワークによるトランザクションの承認後、バリデータをノミネートできるようになります。",
            "nominate": "ノミネート",
            "later": "後でノミネートする。"
          },
          "pending": {
            "title": "承認待ちトランザクション",
            "description": "ノミネート実行まで、しばらくお待ちください。"
          }
        }
      }
    },
    "rebond": {
      "stepperHeader": {
        "amount": "再ボンド量",
        "selectDevice": "デバイスを選択",
        "connectDevice": "デバイスを接続",
        "stepRange": "ステップ{{currentStep}}/{{totalSteps}}"
      },
      "steps": {
        "amount": {
          "availableLabel": "ボンド解除中",
          "maxLabel": "最大"
        },
        "confirm": {
          "info": "再ボンドした資産は、すぐにボンド額に追加されます。"
        },
        "validation": {
          "success": {
            "title": "資産が正常に再ボンドされました。",
            "description": "ネットワークによるトランザクションの承認後、アカウントの残高が更新されます。"
          }
        }
      }
    },
    "unbond": {
      "stepperHeader": {
        "amount": "ボンドを解除する数量",
        "selectDevice": "デバイスを選択",
        "connectDevice": "デバイスを接続",
        "stepRange": "ステップ{{currentStep}}/{{totalSteps}}"
      },
      "steps": {
        "amount": {
          "availableLabel": "ボンド中",
          "maxLabel": "最大"
        },
        "confirm": {
          "info": "ボンドを解除した資産は、28日後に引き出せるようになります。"
        },
        "validation": {
          "success": {
            "title": "ボンド解除のトランザクションが正常に送信されました。",
            "description": "ボンドを解除した資産は、28日後に引き出せるようになります。"
          }
        }
      }
    },
    "simpleOperation": {
      "modes": {
        "withdrawUnbonded": {
          "title": "ボンドを解除した資産を引き出す",
          "description": "ボンドを解除した資産を、利用可能残高に引き出します。"
        },
        "chill": {
          "title": "ノミネートを解除する",
          "description": "すべてのノミネートを解除し、報酬の獲得を停止します。",
          "info": "ボンド資産は解除されません。ボンドを解除した場合は、28日後に引き出し可能になります。"
        },
        "setController": {
          "title": "コントローラーを変更",
          "description": "Ledgerアカウントを独自のコントローラーとして設定",
          "info": "Ledger Liveは、別々のスタッシュとコントローラーアカウントでの操作をサポートしていません。"
        }
      },
      "stepperHeader": {
        "info": "情報",
        "selectDevice": "デバイスを選択",
        "connectDevice": "デバイスを接続",
        "stepRange": "ステップ{{currentStep}}/{{totalSteps}}"
      },
      "steps": {
        "validation": {
          "success": {
            "title": "トランザクションが正常に送信されました。",
            "description": "ネットワーク上でトランザクションが承認されると、その情報が履歴に表示されます。"
          }
        }
      }
    }
  },
  "delegation": {
    "overdelegated": "デリゲート超過",
    "delegationSendWarnDesc": "送付額は、デリゲートアカウントから差し引かれます。",
    "delegationReceiveWarnDesc": "デリゲートアカウントで受け取った額は、合計ステーキング額に加算されます。これを回避したい場合は、別のアカウントを選択してください。",
    "iDelegateMy": "デリゲート：",
    "undelegateMy": "デリゲート解除：",
    "warnUndelegation": "アカウントのデリゲートが解除されます。",
    "warnDelegation": "正しくデリゲートしても、バリデータからの報酬は保証されません。",
    "to": "まで",
    "from": "から",
    "forAnEstYield": "推定利回り：",
    "yieldPerYear": "{{yield}}／年",
    "yieldInfos": "利回り率の提供元：",
    "termsAndPrivacy": "私は<1>Ledger Live利用規約</1>と<3>プライバシーポリシー</3>を読んだ上で、内容に同意しました。",
    "delegation": "デリゲート（委任）",
    "viewDetails": "詳細を表示",
    "validator": "バリデータ",
    "validatorAddress": "バリデータのアドレス",
    "delegatedAccount": "デリゲート済みアカウント",
    "duration": "期間",
    "transactionID": "トランザクションID",
    "receive": "もっと受け取る",
    "changeValidator": "バリデータを変更",
    "endDelegation": "デリゲート終了",
    "durationForDays0": "たった今",
    "durationForDays": "1日間",
    "durationForDays_plural": "{{count}}日間",
    "durationDays0": "たった今",
    "durationDays": "1日間",
    "durationDays_plural": "{{count}}日間",
    "selectValidatorTitle": "バリデータを選択",
    "started": {
      "title": "報酬を獲得する",
      "description": "資産をしっかり管理しつつ、Tezosアカウントをサードパーティのバリデータをデリゲートして、安全に報酬を得ることができます。",
      "steps": {
        "0": "デリゲートしてもアカウントの所有者は変わりません。",
        "1": "いつでも、資産を管理することができます。",
        "2": "Ledgerデバイスで安全にデリゲートする。"
      },
      "cta": "デリゲート（委任）して報酬を得る"
    },
    "broadcastSuccessTitle": {
      "delegate": "デリゲートが送信されました。",
      "undelegate": "処理が送信されました。"
    },
    "broadcastSuccessDescription": {
      "delegate": "デリゲートのトランザクションが正常にブロードキャストされました。バリデータにもよりますが、約40日後に最初の報酬を受け取ることができます。",
      "undelegate": "処理が承認された時点で、アカウントのデリゲートは終了します。アカウントはいつでも再びデリゲートすることができます。"
    },
    "summaryTitle": "概要",
    "goToAccount": "アカウントに移動",
    "howDelegationWorks": "デリゲートの仕組み",
    "actions": {
      "redelegate": "再デリゲート",
      "collectRewards": "報酬を受け取る",
      "undelegate": "デリゲート解除"
    }
  },
  "ValidateOnDevice": {
    "title": {
      "send": "送信するには{{productName}}上で操作を確定してください。",
      "freeze": "デバイス上で操作を確定してください。",
      "unfreeze": "デバイス上で操作を確定してください。",
      "claimReward": "デバイス上で操作を確定してください。",
      "vote": "デバイス上で操作を確定してください。",
      "delegate": "デバイス上で操作を確定してください。",
      "redelegate": "デバイス上で操作を確定してください。",
      "undelegate": "デバイス上で操作を確定してください。"
    },
    "warning": "デバイス上に表示されているアドレスが、{{recipientWording}}から受け取ったものと完全に一致しているか、毎回必ず確認してください。",
    "recipientWording": {
      "send": "デバイス上に表示されているアドレスが、受取人から提供されたものと完全に一致していることを、毎回必ず確認してください。",
      "delegate": "デバイス上に、バリデータから提供されたアドレスが正確に表示されていることを常に確認してください。",
      "undelegate": "デバイス上に、バリデータから提供されたアドレスが正確に表示されていることを常に確認してください。",
      "freeze": "デバイス上に、アドレスが正確に表示されていることを常に確認してください。",
      "unfreeze": "デバイス上に、アドレスが正確に表示されていることを常に確認してください。",
      "claimReward": "デバイス上に、アドレスが正確に表示されていることを常に確認してください。",
      "vote": "デバイス上に、アドレスが正確に表示されていることを常に確認してください。",
      "erc20": {
        "approve": "送信する前に、取引の詳細をデバイスで確認してください。"
      },
      "compound.supply": "送付する前に、デポジットの詳細をデバイス上で確認してください。",
      "compound.withdraw": "送付する前に、引き出しの詳細をデバイス上で確認してください。"
    },
    "name": "名前",
    "votes": "票数",
    "infoWording": {
      "freeze": "凍結されたトークンは3日間ロックされます。",
      "unfreeze": "{{resource}}ポイントが減り、投票はすべて取り消されます。",
      "claimReward": "報酬は24時間ごとに請求できます。",
      "cosmos": {
        "claimReward": "選択したバリデータに未請求の報酬がある場合は、自動的に請求されます。",
        "redelegate": "デリゲート解除済みの資産が利用可能残高に戻るまで、21日待つ必要があります。",
        "undelegate": "デリゲート解除済みの資産が利用可能残高に戻るまで、21日待つ必要があります。"
      },
      "lending": "送信する前に、取引の詳細をデバイスで確認してください。"
    },
    "amount": "数量",
    "account": "アカウント",
    "from": "送付元",
    "to": "送付先",
    "redelegationAmount": "再デリゲート数量",
    "gas": "ガス",
    "validatorAddress": "バリデータのアドレス",
    "rewardAmount": "報酬額",
    "undelegatedAmount": "デリゲート解除数",
    "memo": "Memo"
  },
  "Terms": {
    "title": "利用規約",
    "read": "利用規約を読む",
    "switchLabel": "私は<1>サービス利用規約</1>を読み、内容に同意しました。",
    "switchLabelFull": "私はプライバシーポリシーを読んだ上で、同意します。",
    "cta": "Ledgerアプリを開く",
    "service": "サービス利用規約",
    "subTitle": "サービス利用規約とプライバシーポリシーをご確認ください。"
  },
  "exchange": {
    "buy": {
      "tabTitle": "購入",
      "selectCurrency": "通貨を選択",
      "selectAccount": "アカウントを選択",
      "connectDevice": "デバイスを接続",
      "title": "パートナーを通して暗号資産を購入する",
      "coinifyTitle": "パートナーを通して暗号資産を購入する",
      "description": "Coinifyで暗号資産を購入し、Ledgerアカウントで直接受け取ることができます。",
      "CTAButton": "今すぐ購入する",
      "emptyState": {
        "title": "{{currency}}アカウントはありません。",
        "description": "{{currency}}を購入する前に、アカウントを追加してください。",
        "CTAButton": "アカウントを追加"
      },
      "skipDeviceVerification": {
        "confirm": "確認",
        "cancel": "キャンセル",
        "address": "{{currency}}アカウントのアドレス",
        "warning": "アドレスがLedgerデバイス上で確認されませんでした。安全のため、アドレスを確認してください。"
      },
      "bullets": {
        "whereToBuy": "どこからでも購入可能",
        "cryptoSupported": "対応済み暗号資産",
        "payWith": "カードまたはSEPAで支払う"
      }
    },
    "sell": {
      "tabTitle": "売却",
      "selectCurrency": "通貨を選択",
      "selectAccount": "アカウントを選択",
      "connectDevice": "デバイスを接続",
      "title": "パートナーを通して暗号資産を売却する",
      "description": "Ledgerアカウントから、Coinifyで暗号資産を直接売却し、銀行口座で法定通貨を受け取ることができます。",
      "CTAButton": "今すぐ売却",
      "emptyState": {
        "title": "{{currency}}アカウントはありません。",
        "description": "{{currency}}を売却するには、アカウントを追加する必要があります。",
        "CTAButton": "アカウントを追加"
      }
    },
    "history": {
      "tabTitle": "履歴"
    }
  },
  "banner": {
    "exchangeBuyCrypto": {
      "title": "暗号資産を購入",
      "description": "Coinifyで暗号資産を購入し、Ledgerアカウントで直接受け取ることができます。"
    },
    "swap": {
      "title": "暗号資産をスワップ",
      "description": "Ledgerアカウントから、暗号資産を直接スワップできます。"
    }
  },
  "walletconnect": {
    "scan": "WalletConnectのQRコードをスキャンする",
    "disclaimer": "ウォレットを通じて以下のEthereumアカウントに接続しようとしています：",
    "reject": "拒否",
    "connect": "接続",
    "connected": "接続済み",
    "disconnected": "接続を切断済み",
    "warningdisconnected": "dApp、WalletConnect、Ledger Live間の接続に問題があります。しばらく待つか、接続を再起動してください。",
    "info": "ウェブブラウザから、{{name}}dAppにアクセス可能になりました。",
    "warning": "dAppsからの受信アドレスの共有は、安全ではありません。資金を受け取るためのアドレスを共有するときは、必ずLedger Liveを使用してください。",
    "isconnecting": "が接続中です。しばらくお待ちください...",
    "disconnect": "接続を切断",
    "retry": "再試行",
    "close": "閉じる",
    "message": "メッセージ",
    "messageHash": "メッセージのハッシュ",
    "domainHash": "ドメインのハッシュ",
    "stringHash": "ハッシュ",
    "from": "送付元",
    "successTitle": "メッセージに署名しました",
    "successDescription": "サードパーティのアプリケーションから受信したメッセージに署名しました。",
    "stepperHeader": {
      "summary": "概要",
      "selectDevice": "デバイスを選択",
      "connectDevice": "デバイスを接続",
      "stepRange": "ステップ{{currentStep}}/{{totalSteps}}"
    },
    "stepVerification": {
      "action": "デバイス上で処理を確定してください。",
      "accountName": "アカウント名"
    },
    "deeplinkingTitle": "Ethereumアカウントを選択",
    "addAccount": "新規アカウントの追加"
  },
  "notificationCenter": {
    "title": "通知センター",
    "announcement": "お知らせ",
    "liveStatus": "Ledger Liveステータス",
    "groupedToast": {
      "text": "{{count}}件の未読通知があります。",
      "cta": "詳細を表示"
    },
    "news": {
      "title": "最新情報",
      "titleCount": "最新情報（{{count}}）",
      "emptyState": {
        "title": "最新情報はありません",
        "desc": "ここでは、LedgerとLedger Liveに関連するすべての最新情報をご覧いただけます。"
      }
    },
    "status": {
      "title": "ステータス",
      "ok": {
        "title": "Ledger Liveは正常に作動しています。",
        "desc": "<0>お困りですか？</0><1>ヘルプページ</1>を参照してください。"
      },
      "error": {
        "title": "Ledger Liveで問題が発生しています。"
      }
    }
  },
  "platform": {
    "catalog": {
      "title": "Live Appsカタログ",
      "branch": {
        "soon": "近日公開",
        "experimental": "試験的",
        "debug": "デバッグ"
      },
      "banner": {
        "title": "Liveカタログをチェック",
        "description": "暗号資産の新たな可能性を切り開く。DeFiやNFTをはじめ、様々なサービスに安全にアクセスしましょう。"
      },
      "twitterBanner": {
        "description": "追加してほしいサービスを、ハッシュタグでお知らせください。",
        "tweetText": "次のLedgerアプリには..."
      },
      "pollCTA": {
        "title": "アンケート",
        "description": "どのサービスをLedger Liveでご希望ですか？"
      },
      "developerCTA": {
        "title": "開発者向け",
        "description": "Ledger Liveでのアプリケーション管理に必要な全ての情報。"
      }
    },
    "disclaimer": {
      "title": "外部アプリケーション",
      "description": "Ledger外部のアプリケーションにリダイレクトしようとしています。",
      "legalAdvice": "このアプリケーションは、Ledgerによって運営されていません。Ledgerは、そのようなアプリケーションの使用による資金の損失、およびサービスの品質について一切の責任を負いません。\n\n必ず、デバイスに表示される情報を慎重に確認してください。",
      "legalAdviceShort": "Ledgerは資金の損失に対して責任を負いません。必ず、デバイスに表示されている情報を確認してください。",
      "checkbox": "今後、このメッセージを表示しない。",
      "CTA": "続行"
    },
    "webPlatformPlayer": {
      "infoPanel": {
        "website": "ウェブサイト"
      }
    }
  },
  "market": {
    "title": "マーケット",
    "filters": {
      "sort": "並べ替え",
      "filter": "フィルター",
      "view": {
        "label": "表示",
        "all": "全てのコイン",
        "liveCompatible": "互換性のあるLive",
        "all_label": "全ての暗号資産",
        "liveCompatible_label": "Live対応のみ"
      },
      "order": {
        "topGainers": "トップ上昇",
        "market_cap": "ランク",
        "market_cap_asc": "ランク(マーケットキャップ)高い順",
        "market_cap_desc": "ランク(マーケットキャップ)低い順"
      },
      "currency": "通貨",
      "time": "時間",
      "apply": "適用"
    },
    "marketList": {
      "crypto": "暗号資産",
      "price": "価格",
      "change": "前日比",
<<<<<<< HEAD
      "marketCap": "マーケットキャップ",
=======
      "marketCap": "時価総額",
>>>>>>> 22bb71e8
      "last7d": "過去7日間"
    },
    "detailsPage": {
      "holding": "アカウント",
      "priceStatistics": "価格統計",
      "price": "価格",
      "tradingVolume": "取引高",
      "24hLowHight": "当日安値 / 当日高値",
      "7dLowHigh": "週安値 / 週高値",
      "allTimeHigh": "最高値",
      "allTimeLow": "最安値",
      "marketCapRank": "時価総額ランキング",
      "marketCapDominance": "時価総額ドミナンス",
      "supply": "サプライ",
      "circulatingSupply": "循環サプライ",
      "totalSupply": "総供給量",
      "maxSupply": "最大供給量",
      "assetNotSupportedOnLedgerLive": "この資産はLedger Live未対応です。"
    },
    "range": {
      "1h": "1時間",
      "24h": "24時間",
      "7d": "7日間",
      "30d": "30日間",
      "1y": "1年"
    },
    "warnings": {
      "connectionError": "接続エラー",
      "ledgerUnableToRetrieveData": "Ledger Liveでデータが取得できません。",
      "checkInternetAndReload": "インターネットの接続を確認して、再度ページを読み込んでください。",
      "reload": "再読み込み",
      "noCryptosFound": "コインが見つかりません",
      "noCurrencyFound": "通貨が見つかりません",
      "noSearchResultsFor": "申し訳ありませんが、<0>{{search}}</0>に該当するコインが見つかりません。他のキーワードをお試しください。",
      "noCurrencySearchResultsFor": "申し訳ありませんが、<0>{{search}}</0>に該当するコインが見つかりませんでした。他のキーワードをお試しください。",
      "noSearchResults": "申し訳ありません。検索結果が見つかりませんでした。",
      "retrySearchKeyword": "他のキーワードで再検索してください。",
      "retrySearchParams": "他のパラメーターで再検索してください。",
      "trackFavAssets": "お気に入りを追跡する",
      "clickOnStarIcon": "資産の横に表示される星のアイコンをクリックすると、お気に入りに追加されます。",
      "browseAssets": "資産を参照する"
    }
  },
  "nft": {
    "account": {
      "seeAllNfts": "すべてのNFTを見る",
      "seeFewerNfts": "少量のNFTを見る"
    },
    "gallery": {
      "allNft": "すべてのNFT"
    },
    "viewer": {
      "properties": "プロパティ",
      "description": "説明",
      "tokenContract": "トークンアドレス",
      "tokenContractCopied": "トークンアドレスがコピーされました！",
      "tokenId": "トークンID",
      "tokenIdCopied": "トークンIDがコピーされました！",
      "quantity": "数量"
    },
    "viewerModal": {
      "viewOn": "表示",
      "viewInExplorer": "エクスプローラーで表示",
      "txDetails": "トランザクション詳細"
    }
  },
  "ApplicationVersion": "v{{version}}",
  "analytics": {
    "title": "アナリティクス",
    "allocation": {
      "title": "配分"
    },
    "operations": {
      "title": "オペレーション"
    }
  }
}<|MERGE_RESOLUTION|>--- conflicted
+++ resolved
@@ -977,11 +977,7 @@
               "label": "デバイスをスマートフォンのUSBポートに接続して、デバイスの電源をオンにします。"
             },
             "nanoSP": {
-<<<<<<< HEAD
-              "label": "デバイスをスマートフォンのUSBポートに接続して、デバイスの電源をオンにします。"
-=======
               "label": "デバイスをスマートフォンのUSBポートに接続して、デバイスの電源を入れる。"
->>>>>>> 22bb71e8
             },
             "blue": {
               "label": "デバイスをスマートフォンのUSBポートに接続し、デバイスの電源ボタンを押してオンにします。"
@@ -1162,11 +1158,7 @@
               "label": "デバイスをスマートフォンのUSBポートに接続して、デバイスの電源をオンにします。"
             },
             "nanoSP": {
-<<<<<<< HEAD
-              "label": "デバイスをスマートフォンのUSBポートに接続して、デバイスの電源をオンにします。"
-=======
               "label": "スマートフォンのUSBポートに接続して、デバイスの電源を折れる。"
->>>>>>> 22bb71e8
             },
             "blue": {
               "label": "デバイスをスマートフォンのUSBポートに接続し、デバイスの電源ボタンを押してオンにします。"
@@ -1227,13 +1219,8 @@
       },
       "nanoSP": {
         "title": "Nanoを接続する",
-<<<<<<< HEAD
-        "desc": "このスマートフォンでNanoの初回セットアップを行います。デバイスをさっそく接続しましょう。",
-        "cta": "Nanoを接続する"
-=======
         "desc": "このスマートフォンで初めてのNanoのセットアップです。デバイスを接続しましょう。",
         "cta": "Nanoを接続しましょう"
->>>>>>> 22bb71e8
       },
       "blue": {
         "title": "Blueを接続する",
@@ -4122,11 +4109,7 @@
       "crypto": "暗号資産",
       "price": "価格",
       "change": "前日比",
-<<<<<<< HEAD
-      "marketCap": "マーケットキャップ",
-=======
       "marketCap": "時価総額",
->>>>>>> 22bb71e8
       "last7d": "過去7日間"
     },
     "detailsPage": {
