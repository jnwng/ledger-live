--- conflicted
+++ resolved
@@ -16,13 +16,9 @@
 import libcoreScanAccounts from 'commands/libcoreScanAccounts'
 import libcoreSignAndBroadcast from 'commands/libcoreSignAndBroadcast'
 import listApps from 'commands/listApps'
-<<<<<<< HEAD
 import listenDevices from 'commands/listenDevices'
 import signTransaction from 'commands/signTransaction'
-=======
 import testApdu from 'commands/testApdu'
-import testInterval from 'commands/testInterval'
->>>>>>> 3f9b6b66
 import testCrash from 'commands/testCrash'
 import testInterval from 'commands/testInterval'
 import uninstallApp from 'commands/uninstallApp'
@@ -42,13 +38,9 @@
   libcoreScanAccounts,
   libcoreSignAndBroadcast,
   listApps,
-<<<<<<< HEAD
   listenDevices,
   signTransaction,
-=======
   testApdu,
-  testInterval,
->>>>>>> 3f9b6b66
   testCrash,
   testInterval,
   uninstallApp,
