// @flow
import { remote, WebviewTag, shell } from "electron";
import React, { useState, useCallback, useEffect, useRef, useMemo } from "react";
import styled from "styled-components";
import { JSONRPCRequest } from "json-rpc-2.0";
import { useSelector, useDispatch } from "react-redux";
import { useTranslation } from "react-i18next";

import { getEnv } from "@ledgerhq/live-common/lib/env";
import type { AppManifest } from "@ledgerhq/live-common/lib/platform/types";
import { useToasts } from "@ledgerhq/live-common/lib/notifications/ToastProvider";
<<<<<<< HEAD
import { addPendingOperation, flattenAccounts } from "@ledgerhq/live-common/lib/account";
import { listSupportedCurrencies, listTokens } from "@ledgerhq/live-common/lib/currencies";
=======
import { addPendingOperation, getMainAccount } from "@ledgerhq/live-common/lib/account";
import { listSupportedCurrencies } from "@ledgerhq/live-common/lib/currencies";
>>>>>>> 750bc999
import type { ThemedComponent } from "~/renderer/styles/StyleProvider";

import { getAccountBridge } from "@ledgerhq/live-common/lib/bridge";
import { useJSONRPCServer } from "@ledgerhq/live-common/lib/platform/JSONRPCServer";

import {
  accountToPlatformAccount,
  currencyToPlatformCurrency,
  getPlatformTransactionSignFlowInfos,
} from "@ledgerhq/live-common/lib/platform/converters";

import type {
  RawPlatformTransaction,
  RawPlatformSignedTransaction,
} from "@ledgerhq/live-common/lib/platform/rawTypes";

import {
  serializePlatformAccount,
  deserializePlatformTransaction,
  serializePlatformSignedTransaction,
  deserializePlatformSignedTransaction,
} from "@ledgerhq/live-common/lib/platform/serializers";

import useTheme from "~/renderer/hooks/useTheme";
import { updateAccountWithUpdater } from "~/renderer/actions/accounts";
import { openModal } from "~/renderer/actions/modals";
import { accountsSelector } from "~/renderer/reducers/accounts";

import Box from "~/renderer/components/Box";
import BigSpinner from "~/renderer/components/BigSpinner";

import * as tracking from "./tracking";
import TopBar from "./TopBar";

import type { TopBarConfig } from "./type";

const Container: ThemedComponent<{}> = styled.div`
  display: flex;
  flex-direction: column;
  flex: 1;
  height: 100%;
`;

// $FlowFixMe
const CustomWebview: ThemedComponent<{}> = styled("webview")`
  border: none;
  width: 100%;
  flex: 1;
  transition: opacity 200ms ease-out;
`;

const Wrapper: ThemedComponent<{}> = styled(Box).attrs(() => ({
  flex: 1,
}))`
  position: relative;
`;

const Loader: ThemedComponent<{}> = styled.div`
  display: flex;
  align-items: center;
  justify-content: center;
  position: absolute;
  top: 0;
  left: 0;
  right: 0;
  bottom: 0;
`;

type WebPlatformPlayerConfig = {
  topBarConfig?: TopBarConfig,
};

type Props = {
  manifest: AppManifest,
  onClose?: Function,
  inputs?: Object,
  config?: WebPlatformPlayerConfig,
};

const WebPlatformPlayer = ({ manifest, onClose, inputs, config }: Props) => {
  const theme = useTheme("colors.palette");

  const targetRef: { current: null | WebviewTag } = useRef(null);
  const dispatch = useDispatch();
  const accounts = flattenAccounts(useSelector(accountsSelector));
  const currencies = useMemo(() => {
    const allTokens = listTokens().filter(
      token => token.tokenType === "erc20" || token.tokenType === "bep20",
    );
    return [...listSupportedCurrencies(), ...allTokens];
  }, []);
  const { pushToast } = useToasts();
  const { t } = useTranslation();

  const [widgetLoaded, setWidgetLoaded] = useState(false);

  const url = useMemo(() => {
    const urlObj = new URL(manifest.url.toString());

    if (inputs) {
      for (const key in inputs) {
        if (Object.prototype.hasOwnProperty.call(inputs, key)) {
          urlObj.searchParams.set(key, inputs[key]);
        }
      }
    }

    urlObj.searchParams.set("backgroundColor", theme.background.paper);
    urlObj.searchParams.set("textColor", theme.text.shade100);
    if (manifest.params) {
      urlObj.searchParams.set("params", JSON.stringify(manifest.params));
    }

    return urlObj;
  }, [manifest.url, theme, inputs, manifest.params]);

  const listAccounts = useCallback(() => {
    return accounts.map(account =>
      accountToPlatformAccount(
        account,
        account.type === "TokenAccount" ? accounts.find(a => a.id === account.parentId) : undefined,
      ),
    );
  }, [accounts]);

  const listCurrencies = useCallback(() => {
    return currencies.map(currencyToPlatformCurrency);
  }, [currencies]);

  const receiveOnAccount = useCallback(
    ({ accountId }: { accountId: string }) => {
      const account = accounts.find(account => account.id === accountId);
      tracking.platformReceiveRequested(manifest);

      // FIXME: handle address rejection (if user reject address, we don't end up in onResult nor in onCancel 🤔)
      return new Promise((resolve, reject) =>
        dispatch(
          openModal("MODAL_EXCHANGE_CRYPTO_DEVICE", {
            account,
            parentAccount: null,
            onResult: account => {
              tracking.platformReceiveSuccess(manifest);
              resolve(account.freshAddress);
            },
            onCancel: error => {
              tracking.platformReceiveFail(manifest);
              reject(error);
            },
            verifyAddress: true,
          }),
        ),
      );
    },
    [manifest, accounts, dispatch],
  );

  const broadcastTransaction = useCallback(
    async ({
      accountId,
      signedTransaction,
    }: {
      accountId: string,
      signedTransaction: RawPlatformSignedTransaction,
    }) => {
      const account = accounts.find(account => account.id === accountId);
      if (!account) return null;

      const signedOperation = deserializePlatformSignedTransaction(signedTransaction, accountId);
      const bridge = getAccountBridge(account);

      let optimisticOperation = signedOperation.operation;

      // FIXME: couldn't we use `useBroadcast` here?
      if (!getEnv("DISABLE_TRANSACTION_BROADCAST")) {
        try {
          optimisticOperation = await bridge.broadcast({
            account,
            signedOperation,
          });
          tracking.platformBroadcastSuccess(manifest);
        } catch (error) {
          tracking.platformBroadcastFail(manifest);
          throw error;
        }
      }

      dispatch(
        updateAccountWithUpdater(account.id, account =>
          addPendingOperation(account, optimisticOperation),
        ),
      );

      pushToast({
        id: optimisticOperation.id,
        type: "operation",
        title: t("platform.flows.broadcast.toast.title"),
        text: t("platform.flows.broadcast.toast.text"),
        icon: "info",
        callback: () => {
          tracking.platformBroadcastOperationDetailsClick(manifest);
          dispatch(
            openModal("MODAL_OPERATION_DETAILS", {
              operationId: optimisticOperation.id,
              accountId: account.id,
              parentId: null,
            }),
          );
        },
      });

      return optimisticOperation.hash;
    },
    [manifest, accounts, pushToast, dispatch, t],
  );

  const requestAccount = useCallback(
    ({ currencies, allowAddAccount }: { currencies?: string[], allowAddAccount?: boolean }) => {
      tracking.platformRequestAccountRequested(manifest);
      return new Promise((resolve, reject) =>
        dispatch(
          openModal("MODAL_REQUEST_ACCOUNT", {
            currencies,
            allowAddAccount,
            onResult: account => {
              tracking.platformRequestAccountSuccess(manifest);
<<<<<<< HEAD
              resolve(
                serializePlatformAccount(
                  accountToPlatformAccount(
                    account,
                    account.type === "TokenAccount"
                      ? accounts.find(a => a.id === account.parentId)
                      : undefined,
                  ),
                ),
              );
=======
              /**
               * If account does not exist, it means one (or multiple) account(s) have been created
               * In this case, to notify the user of the API that an account has been created,
               * and that he should refetch the accounts list, we return an empty object
               * (that will be deserialized as an empty Account object in the SDK)
               *
               * FIXME: this overall handling of created accounts could be improved and might not handle "onCancel"
               */
              //
              resolve(account ? serializePlatformAccount(accountToPlatformAccount(account)) : {});
>>>>>>> 750bc999
            },
            onCancel: error => {
              tracking.platformRequestAccountFail(manifest);
              reject(error);
            },
          }),
        ),
      );
    },
    [manifest, dispatch, accounts],
  );

  const signTransaction = useCallback(
    ({
      accountId,
      transaction,
      params = {},
    }: {
      accountId: string,
      transaction: RawPlatformTransaction,
      params: any,
    }) => {
      const platformTransaction = deserializePlatformTransaction(transaction);

      const account = accounts.find(account => account.id === accountId);

      if (!account) return null;

      const parentAccount =
        account.type === "TokenAccount" ? accounts.find(a => a.id === account.parentId) : undefined;

      if (
        (account.type === "TokenAccount"
          ? parentAccount.currency.family
          : account.currency.family) !== platformTransaction.family
      ) {
        throw new Error("Transaction family not matching account currency family");
      }

      tracking.platformSignTransactionRequested(manifest);

      const { canEditFees, liveTx, hasFeesProvided } = getPlatformTransactionSignFlowInfos(
        platformTransaction,
      );

      return new Promise((resolve, reject) =>
        dispatch(
          openModal("MODAL_SIGN_TRANSACTION", {
            canEditFees,
            stepId: canEditFees && !hasFeesProvided ? "amount" : "summary",
            transactionData: liveTx,
            useApp: params.useApp,
            account,
            parentAccount,
            onResult: signedOperation => {
              tracking.platformSignTransactionRequested(manifest);
              resolve(serializePlatformSignedTransaction(signedOperation));
            },
            onCancel: error => {
              tracking.platformSignTransactionFail(manifest);
              reject(error);
            },
          }),
        ),
      );
    },
    [manifest, dispatch, accounts],
  );

  const startExchange = useCallback(
    ({ exchangeType }: { exchangeType: number }) => {
      tracking.platformStartExchangeRequested(manifest);
      return new Promise((resolve, reject) =>
        dispatch(
          openModal("MODAL_PLATFORM_EXCHANGE_START", {
            exchangeType,
            onResult: nonce => {
              tracking.platformStartExchangeSuccess(manifest);
              resolve(nonce);
            },
            onCancel: error => {
              tracking.platformStartExchangeFail(manifest);
              reject(error);
            },
          }),
        ),
      );
    },
    [manifest, dispatch],
  );

  const completeExchange = useCallback(
    ({
      provider,
      fromAccountId,
      toAccountId,
      transaction,
      binaryPayload,
      signature,
      feesStrategy,
      exchangeType,
    }: {
      provider: string,
      fromAccountId: string,
      toAccountId: string,
      transaction: RawPlatformTransaction,
      binaryPayload: string,
      signature: string,
      feesStrategy: string,
      exchangeType: number,
    }) => {
      // Nb get a hold of the actual accounts, and parent accounts
      const fromAccount = accounts.find(a => a.id === fromAccountId);
      let fromParentAccount;

      const toAccount = accounts.find(a => a.id === toAccountId);
      let toParentAccount;

      if (!fromAccount) {
        return null;
      }

      if (exchangeType === 0x00 && !toAccount) {
        // if we do a swap, a destination account must be provided
        return null;
      }

      if (fromAccount.type === "TokenAccount") {
        fromParentAccount = accounts.find(a => a.id === fromAccount.parentId);
      }
      if (toAccount && toAccount.type === "TokenAccount") {
        toParentAccount = accounts.find(a => a.id === toAccount.parentId);
      }

      const accountBridge = getAccountBridge(fromAccount, fromParentAccount);
      const mainFromAccount = getMainAccount(fromAccount, fromParentAccount);

      transaction.family = mainFromAccount.currency.family;

      const platformTransaction = deserializePlatformTransaction(transaction);

      platformTransaction.feesStrategy = feesStrategy;

      let processedTransaction = accountBridge.createTransaction(mainFromAccount);
      processedTransaction = accountBridge.updateTransaction(
        processedTransaction,
        platformTransaction,
      );

      tracking.platformCompleteExchangeRequested(manifest);
      return new Promise((resolve, reject) =>
        dispatch(
          openModal("MODAL_PLATFORM_EXCHANGE_COMPLETE", {
            provider,
            exchange: {
              fromAccount,
              fromParentAccount,
              toAccount,
              toParentAccount,
            },
            transaction: processedTransaction,
            binaryPayload,
            signature,
            feesStrategy,
            exchangeType,

            onResult: operation => {
              tracking.platformCompleteExchangeSuccess(manifest);
              resolve(operation);
            },
            onCancel: error => {
              tracking.platformCompleteExchangeFail(manifest);
              reject(error);
            },
          }),
        ),
      );
    },
    [accounts, dispatch, manifest],
  );

  const handlers = useMemo(
    () => ({
      "account.list": listAccounts,
      "currency.list": listCurrencies,
      "account.request": requestAccount,
      "account.receive": receiveOnAccount,
      "transaction.sign": signTransaction,
      "transaction.broadcast": broadcastTransaction,
      "exchange.start": startExchange,
      "exchange.complete": completeExchange,
    }),
    [
      listAccounts,
      listCurrencies,
      requestAccount,
      receiveOnAccount,
      signTransaction,
      broadcastTransaction,
      startExchange,
      completeExchange,
    ],
  );

  const handleSend = useCallback(
    (request: JSONRPCRequest) => {
      const webview = targetRef.current;
      if (webview) {
        webview.contentWindow.postMessage(JSON.stringify(request), url.origin);
      }
    },
    [url],
  );

  const [receive] = useJSONRPCServer(handlers, handleSend);

  const handleMessage = useCallback(
    event => {
      if (event.channel === "webviewToParent") {
        receive(JSON.parse(event.args[0]));
      }
    },
    [receive],
  );

  useEffect(() => {
    tracking.platformLoad(manifest);
    const webview = targetRef.current;
    if (webview) {
      webview.addEventListener("ipc-message", handleMessage);
    }

    return () => {
      if (webview) {
        webview.removeEventListener("ipc-message", handleMessage);
      }
    };
  }, [manifest, handleMessage]);

  const handleLoad = useCallback(() => {
    tracking.platformLoadSuccess(manifest);
    setWidgetLoaded(true);
  }, [manifest]);

  const handleReload = useCallback(() => {
    const webview = targetRef.current;
    if (webview) {
      tracking.platformReload(manifest);
      setWidgetLoaded(false);
      webview.reloadIgnoringCache();
    }
  }, [manifest]);

  const handleNewWindow = useCallback(async e => {
    const protocol = new URL(e.url).protocol;
    if (protocol === "http:" || protocol === "https:") {
      await shell.openExternal(e.url);
    }
  }, []);

  useEffect(() => {
    const webview = targetRef.current;

    if (webview) {
      webview.addEventListener("new-window", handleNewWindow);
      webview.addEventListener("did-finish-load", handleLoad);
    }

    return () => {
      if (webview) {
        webview.removeEventListener("new-window", handleNewWindow);
        webview.removeEventListener("did-finish-load", handleLoad);
      }
    };
  }, [handleLoad, handleNewWindow]);

  const handleOpenDevTools = useCallback(() => {
    const webview = targetRef.current;

    if (webview) {
      webview.openDevTools();
    }
  }, []);

  return (
    <Container>
      <TopBar
        manifest={manifest}
        onReload={handleReload}
        onClose={onClose}
        onOpenDevTools={handleOpenDevTools}
        config={config?.topBarConfig}
      />

      <Wrapper>
        <CustomWebview
          src={url.toString()}
          ref={targetRef}
          style={{ opacity: widgetLoaded ? 1 : 0 }}
          preload={`file://${remote.app.dirname}/webviewPreloader.bundle.js`}
        />
        {!widgetLoaded ? (
          <Loader>
            <BigSpinner size={50} />
          </Loader>
        ) : null}
      </Wrapper>
    </Container>
  );
};

export default WebPlatformPlayer;<|MERGE_RESOLUTION|>--- conflicted
+++ resolved
@@ -9,13 +9,12 @@
 import { getEnv } from "@ledgerhq/live-common/lib/env";
 import type { AppManifest } from "@ledgerhq/live-common/lib/platform/types";
 import { useToasts } from "@ledgerhq/live-common/lib/notifications/ToastProvider";
-<<<<<<< HEAD
-import { addPendingOperation, flattenAccounts } from "@ledgerhq/live-common/lib/account";
+import {
+  addPendingOperation,
+  flattenAccounts,
+  getMainAccount,
+} from "@ledgerhq/live-common/lib/account";
 import { listSupportedCurrencies, listTokens } from "@ledgerhq/live-common/lib/currencies";
-=======
-import { addPendingOperation, getMainAccount } from "@ledgerhq/live-common/lib/account";
-import { listSupportedCurrencies } from "@ledgerhq/live-common/lib/currencies";
->>>>>>> 750bc999
 import type { ThemedComponent } from "~/renderer/styles/StyleProvider";
 
 import { getAccountBridge } from "@ledgerhq/live-common/lib/bridge";
@@ -241,7 +240,14 @@
             allowAddAccount,
             onResult: account => {
               tracking.platformRequestAccountSuccess(manifest);
-<<<<<<< HEAD
+              /**
+               * If account does not exist, it means one (or multiple) account(s) have been created
+               * In this case, to notify the user of the API that an account has been created,
+               * and that he should refetch the accounts list, we return an empty object
+               * (that will be deserialized as an empty Account object in the SDK)
+               *
+               * FIXME: this overall handling of created accounts could be improved and might not handle "onCancel"
+               */
               resolve(
                 serializePlatformAccount(
                   accountToPlatformAccount(
@@ -252,18 +258,6 @@
                   ),
                 ),
               );
-=======
-              /**
-               * If account does not exist, it means one (or multiple) account(s) have been created
-               * In this case, to notify the user of the API that an account has been created,
-               * and that he should refetch the accounts list, we return an empty object
-               * (that will be deserialized as an empty Account object in the SDK)
-               *
-               * FIXME: this overall handling of created accounts could be improved and might not handle "onCancel"
-               */
-              //
-              resolve(account ? serializePlatformAccount(accountToPlatformAccount(account)) : {});
->>>>>>> 750bc999
             },
             onCancel: error => {
               tracking.platformRequestAccountFail(manifest);
