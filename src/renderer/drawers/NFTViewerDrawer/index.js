// @flow

import React, { useMemo, useCallback, useState } from "react";
import Box from "~/renderer/components/Box";
import styled from "styled-components";
import Text from "~/renderer/components/Text";
import Button from "~/renderer/components/Button";
import IconSend from "~/renderer/icons/Send";
import ZoomInIcon from "~/renderer/icons/ZoomIn";

import type { Account } from "@ledgerhq/live-common/lib/types";

import { useTranslation } from "react-i18next";
import { useSelector, useDispatch } from "react-redux";
import { getNFTById } from "~/renderer/reducers/accounts";
import { NFTProperties } from "./NFTProperties";
import { CopiableField } from "./CopiableField";
import NftPanAndZoom from "./NftPanAndZoom";
import { ExternalViewerButton } from "./ExternalViewerButton";
import Skeleton from "~/renderer/screens/nft/Skeleton";
import Image from "~/renderer/screens/nft/Image";
import { useNftMetadata } from "@ledgerhq/live-common/lib/nft/NftMetadataProvider";
import { space, layout, position } from "styled-system";
import { openModal } from "~/renderer/actions/modals";
import { setDrawer } from "~/renderer/drawers/Provider";
import { SplitAddress } from "~/renderer/components/OperationsList/AddressCell";

const NFTViewerDrawerContainer = styled.div`
  flex: 1;
  overflow-y: hidden;
  position: absolute;
  top: 0;
  left: 0;
  right: 0;
  bottom: 0;
  overflow-y: auto;
  ::-webkit-scrollbar {
    display: none;
  }
`;

const NFTViewerDrawerContent = styled.div`
  padding: 0px 40px;
  padding-top: 53px;
  display: flex;
  flex-direction: column;
`;

const Pre = styled.span`
  white-space: pre-line;
  display: block;
  unicode-bidi: embed;
  line-break: anywhere;
  line-height: 15px;
`;

const StickyWrapper = styled.div`
  background: ${({ theme, transparent }) =>
    transparent
      ? "transparent"
      : `linear-gradient(${theme.colors.palette.background.paper} 0%, ${theme.colors.palette.background.paper}90 75%, transparent 100%);`};
  position: sticky;
  ${position};
  ${layout};
  ${space}
  z-index: 1;
`;

const NFTActions = styled.div`
  display: flex;
  flex-direction: row;
  margin: 12px 0px;
  justify-content: center;
`;

const Separator = styled.div`
  width: 100%;
  height: 1px;
  background-color: ${({ theme }) => theme.colors.palette.text.shade10};
  margin: 24px 0px;
`;

const NFTAttributes = styled.div`
  margin: 24px 0px;
  display: flex;
  flex-direction: column;
`;

<<<<<<< HEAD
const NFTImageContainer = styled.div`
  position: relative;
  cursor: pointer;
`;

const NFTImageOverlay = styled.div`
  opacity: 0;
  position: absolute;
  display: flex;
  align-items: center;
  justify-content: center;
  top: 0;
  bottom: 0;
  left: 0;
  right: 0;
  background-color: rgba(0, 0, 0, 0.5);
  &:hover {
    opacity: 1;
  }
=======
const HashContainer = styled.div`
  word-break: break-all;
  user-select: text;
  width: 100%;
  min-width: 100px;
  user-select: none;
>>>>>>> b0b1238d
`;

function NFTAttribute({
  title,
  value,
  skeleton,
  separatorBottom,
  separatorTop,
}: {
  title: string,
  value: string,
  skeleton?: boolean,
  separatorBottom?: boolean,
  separatorTop?: boolean,
}) {
  if (!skeleton && !value) return null;

  return (
    <React.Fragment>
      {separatorTop ? <Separator /> : null}
      <Text
        mb={1}
        lineHeight="15.73px"
        fontSize={4}
        color="palette.text.shade60"
        ff="Inter|SemiBold"
      >
        {title}
      </Text>
      <Skeleton show={skeleton} width={120} minHeight={24} barHeight={10}>
        <Text lineHeight="15.73px" fontSize={4} color="palette.text.shade100" ff="Inter|Regular">
          <Pre>{value}</Pre>
        </Text>
      </Skeleton>
      {separatorBottom ? <Separator /> : null}
    </React.Fragment>
  );
}

type NFTViewerDrawerProps = {
  account: Account,
  nftId: string,
  isOpen: boolean,
  height?: number,
  onRequestClose: () => void,
};

export function NFTViewerDrawer({ account, nftId, height }: NFTViewerDrawerProps) {
  const { t } = useTranslation();
  const dispatch = useDispatch();

  const nft = useSelector(state => getNFTById(state, { nftId }));
  const { status, metadata } = useNftMetadata(nft.collection.contract, nft.tokenId);
  const show = useMemo(() => status === "loading", [status]);
  const name = metadata?.nftName || nft.tokenId;

  const onNFTSend = useCallback(() => {
    setDrawer();
    dispatch(openModal("MODAL_SEND", { account, isNFTSend: true, nftId }));
  }, [dispatch, nftId, account]);

  const [isPanAndZoomOpen, setPanAndZoomOpen] = useState(false);

  const openNftPanAndZoom = useCallback(() => {
    setPanAndZoomOpen(true);
  }, [setPanAndZoomOpen]);

  const closeNftPanAndZoom = useCallback(() => {
    setPanAndZoomOpen(false);
  }, [setPanAndZoomOpen]);

  return (
    <Box height={height}>
      {isPanAndZoomOpen && <NftPanAndZoom nft={metadata} onClose={closeNftPanAndZoom} />}
      <NFTViewerDrawerContainer>
        <NFTViewerDrawerContent>
          <StickyWrapper top={0} pb={3} pt="24px">
            <Text
              ff="Inter|SemiBold"
              fontSize={5}
              lineHeight="18px"
              color="palette.text.shade50"
              pb={2}
            >
              <Skeleton show={show} width={100} barHeight={10} minHeight={24}>
                {metadata?.tokenName || "-"}
              </Skeleton>
            </Text>
            <Text
              ff="Inter|SemiBold"
              fontSize={7}
              lineHeight="29px"
              color="palette.text.shade100"
              style={{
                WebkitLineClamp: 3,
                WebkitBoxOrient: "vertical",
                overflow: "hidden",
                display: "-webkit-box",
              }}
              uppercase
            >
              {name}
            </Text>
          </StickyWrapper>
          <Skeleton show={show} width={393}>
            <NFTImageContainer onClick={openNftPanAndZoom}>
              <Image nft={metadata} full square={false} maxHeight={700} />
              <NFTImageOverlay>
                <ZoomInIcon color="white" />
              </NFTImageOverlay>
            </NFTImageContainer>
          </Skeleton>
          <NFTActions>
            <Button
              style={{ flex: 1, justifyContent: "center" }}
              mr={4}
              primary
              onClick={onNFTSend}
              center
            >
              <IconSend size={12} />
              <Text ml={1} fontSize={3} lineHeight="18px">
                {t("NFT.viewer.actions.send")}
              </Text>
            </Button>

            <ExternalViewerButton
              links={metadata?.links}
              contract={nft.collection.contract}
              tokenId={nft.tokenId}
            />
          </NFTActions>
          <NFTAttributes>
            <NFTProperties nft={nft} metadata={metadata} status={status} />
            <NFTAttribute
              skeleton={show}
              title={t("NFT.viewer.attributes.description")}
              value={metadata?.description}
              separatorBottom
            />
            <Text
              mb="6px"
              lineHeight="15.73px"
              fontSize={4}
              color="palette.text.shade60"
              fontWeight="600"
            >
              {t("NFT.viewer.attributes.tokenAddress")}
            </Text>
            <Text lineHeight="15.73px" fontSize={4} color="palette.text.shade100" fontWeight="600">
              <CopiableField value={nft.collection.contract}>
                <HashContainer>
                  <SplitAddress value={nft.collection.contract} ff="Inter|Regular" />
                </HashContainer>
              </CopiableField>
            </Text>
            <Separator />
            <Text
              mb={1}
              lineHeight="15.73px"
              fontSize={4}
              color="palette.text.shade60"
              fontWeight="600"
            >
              {t("NFT.viewer.attributes.tokenId")}
            </Text>
            <Text lineHeight="15.73px" fontSize={4} color="palette.text.shade100" fontWeight="600">
              <CopiableField value={nft.tokenId}>
                {// only needed for very long tokenIds but works with any length > 4
                nft.tokenId?.length >= 4 ? (
                  <HashContainer>
                    <SplitAddress value={nft.tokenId} />
                  </HashContainer>
                ) : (
                  nft.tokenId
                )}
              </CopiableField>
            </Text>
            {nft.collection.standard === "ERC1155" ? (
              <React.Fragment>
                <NFTAttribute
                  separatorTop
                  skeleton={show}
                  title={t("NFT.viewer.attributes.quantity")}
                  value={nft.amount.toString()}
                />
              </React.Fragment>
            ) : null}
          </NFTAttributes>
        </NFTViewerDrawerContent>
      </NFTViewerDrawerContainer>
    </Box>
  );
}<|MERGE_RESOLUTION|>--- conflicted
+++ resolved
@@ -86,7 +86,6 @@
   flex-direction: column;
 `;
 
-<<<<<<< HEAD
 const NFTImageContainer = styled.div`
   position: relative;
   cursor: pointer;
@@ -106,14 +105,14 @@
   &:hover {
     opacity: 1;
   }
-=======
+`;
+
 const HashContainer = styled.div`
   word-break: break-all;
   user-select: text;
   width: 100%;
   min-width: 100px;
   user-select: none;
->>>>>>> b0b1238d
 `;
 
 function NFTAttribute({
