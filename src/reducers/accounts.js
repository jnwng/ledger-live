// @flow

import { createSelector } from 'reselect'
import { handleActions } from 'redux-actions'
import { createAccountModel } from '@ledgerhq/live-common/lib/models/account'

import type { Account, AccountRaw } from '@ledgerhq/live-common/lib/types'

export type AccountsState = Account[]
const state: AccountsState = []

const accountModel = createAccountModel()

const handlers: Object = {
  SET_ACCOUNTS: (
    state: AccountsState,
    { payload: accounts }: { payload: Account[] },
  ): AccountsState => accounts,

  REORDER_ACCOUNTS: (state: AccountsState, { payload }: { payload: string[] }) =>
    state.slice(0).sort((a, b) => payload.indexOf(a.id) - payload.indexOf(b.id)),

  ADD_ACCOUNT: (
    state: AccountsState,
    { payload: account }: { payload: Account },
  ): AccountsState => {
    if (state.some(a => a.id === account.id)) {
      console.warn('ADD_ACCOUNT attempt for an account that already exists!', account.id)
      return state
    }
    return [...state, account]
  },

  UPDATE_ACCOUNT: (
    state: AccountsState,
    {
      payload: { accountId, updater },
    }: { payload: { accountId: string, updater: Account => Account } },
  ): AccountsState =>
    state.map(existingAccount => {
      if (existingAccount.id !== accountId) {
        return existingAccount
      }
      return updater(existingAccount)
    }),

  REMOVE_ACCOUNT: (
    state: AccountsState,
    { payload: account }: { payload: Account },
  ): AccountsState => state.filter(acc => acc.id !== account.id),

  CLEAN_ACCOUNTS_CACHE: (state: AccountsState): AccountsState =>
    state.map(acc => ({
      ...acc,
      operations: [],
      pendingOperations: [],
    })),
}

// Selectors

export const accountsSelector = (state: { accounts: AccountsState }): Account[] => state.accounts

export const currenciesSelector = createSelector(accountsSelector, accounts =>
  [...new Set(accounts.map(a => a.currency))].sort((a, b) => a.name.localeCompare(b.name)),
)

export const accountSelector = createSelector(
  accountsSelector,
  (_, { accountId }: { accountId: string }) => accountId,
  (accounts, accountId) => accounts.find(a => a.id === accountId),
)

export const decodeAccount = (account: AccountRaw): Account =>
  accountModel.decode({
    data: account,
    version: accountModel.version,
  })

export const encodeAccount = (account: Account): AccountRaw => accountModel.encode(account).data

<<<<<<< HEAD
export function deserializeAccounts(accounts: Account[]): Array<any> {
  return accounts.map(account => {
    // as account can be passed by main process, the Date types
    // can be converted to string. we ensure here that we have real
    // date
    // FIXME Account shouldn't be passed by main process. only AccountRaw should be!
    if (typeof account.lastSyncDate === 'string') {
      account.lastSyncDate = new Date(account.lastSyncDate)
    }
=======
export const decodeAccountsModel = (raws: *) => (raws || []).map(accountModel.decode)
>>>>>>> 815374b3

export const encodeAccountsModel = (accounts: *) => (accounts || []).map(accountModel.encode)

export default handleActions(handlers, state)<|MERGE_RESOLUTION|>--- conflicted
+++ resolved
@@ -79,19 +79,7 @@
 
 export const encodeAccount = (account: Account): AccountRaw => accountModel.encode(account).data
 
-<<<<<<< HEAD
-export function deserializeAccounts(accounts: Account[]): Array<any> {
-  return accounts.map(account => {
-    // as account can be passed by main process, the Date types
-    // can be converted to string. we ensure here that we have real
-    // date
-    // FIXME Account shouldn't be passed by main process. only AccountRaw should be!
-    if (typeof account.lastSyncDate === 'string') {
-      account.lastSyncDate = new Date(account.lastSyncDate)
-    }
-=======
 export const decodeAccountsModel = (raws: *) => (raws || []).map(accountModel.decode)
->>>>>>> 815374b3
 
 export const encodeAccountsModel = (accounts: *) => (accounts || []).map(accountModel.encode)
 
