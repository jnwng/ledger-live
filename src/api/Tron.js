--- conflicted
+++ resolved
@@ -253,21 +253,12 @@
     })
     .map(tx => formatTrongridTxResponse(tx));
 
-<<<<<<< HEAD
   // we need to fetch and filter trc20 transactions from another endpoint
   const entireTrc20Txs = (
-    await getEntireTxs(`${baseApiUrl}/v1/accounts/${addr}/transactions/trc20`)
-  ).map(tx => formatTrongridTxResponse(tx, true));
-=======
-  // we need to fetch and filter trc20 'IN' transactions from another endpoint
-  const entireTrc20InTxs = (
     await getEntireTxs(
       `${getBaseApiUrl()}/v1/accounts/${addr}/transactions/trc20`
     )
-  )
-    .filter(tx => tx.to === addr)
-    .map(tx => formatTrongridTxResponse(tx, true));
->>>>>>> b86d339f
+  ).map(tx => formatTrongridTxResponse(tx, true));
 
   const txInfos: TrongridTxInfo[] = compact(
     entireTxs.concat(entireTrc20Txs)
