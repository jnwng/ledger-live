--- conflicted
+++ resolved
@@ -14,7 +14,7 @@
   onStatusChange: (string, string) => void,
 }
 
-<<<<<<< HEAD
+// FIXME why is that in modal !?
 const StepConnectDevice = ({ account, currency, onChangeDevice, onStatusChange }: Props) =>
   account || currency ? (
     <EnsureDeviceApp
@@ -30,32 +30,5 @@
       }}
     />
   ) : null
-=======
-// FIXME why is that in modal !?
-const StepConnectDevice = ({
-  account,
-  currency,
-  deviceSelected,
-  onChangeDevice,
-  onStatusChange,
-}: Props) => (
-  <EnsureDeviceApp
-    account={account}
-    currency={currency}
-    deviceSelected={deviceSelected}
-    onStatusChange={onStatusChange}
-    render={({ currency, appStatus, devices, deviceSelected, error }) => (
-      <DeviceConnect
-        currency={currency}
-        appOpened={appStatus === 'success' ? 'success' : appStatus === 'fail' ? 'fail' : null}
-        devices={devices}
-        deviceSelected={deviceSelected}
-        onChangeDevice={onChangeDevice}
-        error={error}
-      />
-    )}
-  />
-)
->>>>>>> 411647a9
 
 export default StepConnectDevice