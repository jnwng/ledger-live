--- conflicted
+++ resolved
@@ -101,14 +101,10 @@
     const options = exchanges ? exchanges.map(e => ({ value: e.id, label: e.name, ...e })) : []
     const value = options.find(e => e.id === exchangeId)
 
-<<<<<<< HEAD
     const noExchanges = options.length === 0
 
-    return error ? (
-=======
     // $FlowFixMe
     return error && error.status !== 400 ? (
->>>>>>> e702ad9b
       <Box
         style={{ wordWrap: 'break-word', width: 250 }}
         color="alertRed"
