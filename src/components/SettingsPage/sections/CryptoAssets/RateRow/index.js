--- conflicted
+++ resolved
@@ -89,28 +89,14 @@
           <Trans i18nKey="settings.rates.fromTo" values={{ from: from.ticker, to: to.ticker }} />
         </Box>
         <div>
-<<<<<<< HEAD
           <Price
             withEquality
-            withActivityColor="wallet"
             from={from}
             to={to}
             color="graphite"
             fontSize={3}
             placeholder={<NoData />}
           />
-=======
-          <Ellipsis>
-            <Price
-              withEquality
-              from={from}
-              to={to}
-              color="graphite"
-              fontSize={3}
-              placeholder={<PlaceholderLine width={16} height={2} />}
-            />
-          </Ellipsis>
->>>>>>> e702ad9b
         </div>
         <div>
           <PriceGraph
