--- conflicted
+++ resolved
@@ -22,11 +22,8 @@
   onModalHide?: () => void,
   onResult?: $PropertyType<React$ElementProps<typeof DeviceAction>, "onResult">,
   renderOnResult?: (p: any) => React$Node,
-<<<<<<< HEAD
   onSelectDeviceLink?: () => void,
-=======
   analyticsPropertyFlow?: string,
->>>>>>> 78d5da55
 };
 
 export default function DeviceActionModal({
@@ -37,11 +34,8 @@
   onResult,
   renderOnResult,
   onModalHide,
-<<<<<<< HEAD
   onSelectDeviceLink,
-=======
   analyticsPropertyFlow,
->>>>>>> 78d5da55
 }: Props) {
   const { colors } = useTheme();
   const { t } = useTranslation();
@@ -64,11 +58,8 @@
                   onClose={onClose}
                   onResult={onResult}
                   renderOnResult={renderOnResult}
-<<<<<<< HEAD
                   onSelectDeviceLink={onSelectDeviceLink}
-=======
                   analyticsPropertyFlow={analyticsPropertyFlow}
->>>>>>> 78d5da55
                 />
               </View>
               <InfoBox forceColor={{ text: colors.live }}>
