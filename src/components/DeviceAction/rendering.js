// @flow
import React, { useEffect } from "react";
import { View, StyleSheet } from "react-native";
import Icon from "react-native-vector-icons/dist/Feather";
import { WrongDeviceForAccount, UnexpectedBootloader } from "@ledgerhq/errors";
import type { TokenCurrency } from "@ledgerhq/live-common/lib/types";
import type { Device } from "@ledgerhq/live-common/lib/hw/actions/types";
import type { AppRequest } from "@ledgerhq/live-common/lib/hw/actions/app";
import { urls } from "../../config/urls";
import LText from "../LText";
import Alert from "../Alert";
import getWindowDimensions from "../../logic/getWindowDimensions";
import Spinning from "../Spinning";
import BigSpinner from "../../icons/BigSpinner";
import { lighten } from "../../colors";
import Button from "../Button";
import { NavigatorName, ScreenName } from "../../const";
import Animation from "../Animation";
import getDeviceAnimation from "./getDeviceAnimation";
import GenericErrorView from "../GenericErrorView";
import Circle from "../Circle";
import { MANAGER_TABS } from "../../screens/Manager/Manager";
<<<<<<< HEAD
import ExternalLink from "../ExternalLink";
=======
import { track } from "../../analytics";
>>>>>>> 78d5da55

type RawProps = {
  t: (key: string, options?: { [key: string]: string | number }) => string,
  colors?: *,
  theme?: "light" | "dark",
};

export function renderRequestQuitApp({
  t,
  device,
  theme,
}: {
  ...RawProps,
  device: Device,
}) {
  return (
    <View style={styles.wrapper}>
      <View style={styles.animationContainer}>
        <Animation
          source={getDeviceAnimation({ device, key: "quitApp", theme })}
        />
      </View>
      <LText style={styles.text} semiBold>
        {t("DeviceAction.quitApp")}
      </LText>
    </View>
  );
}

export function renderRequiresAppInstallation({
  t,
  navigation,
  appNames,
}: {
  ...RawProps,
  navigation: any,
  appNames: string[],
}) {
  const appNamesCSV = appNames.join(", ");

  return (
    <View style={styles.wrapper}>
      <LText style={styles.text} semiBold>
        {t("DeviceAction.appNotInstalled", {
          appName: appNamesCSV,
          count: appNames.length,
        })}
      </LText>
      <View style={styles.actionContainer}>
        <Button
          event="DeviceActionRequiresAppInstallationOpenManager"
          type="primary"
          title={t("DeviceAction.button.openManager")}
          onPress={() =>
            navigation.navigate(NavigatorName.Manager, {
              screen: ScreenName.Manager,
              params: { searchQuery: appNamesCSV },
            })
          }
          containerStyle={styles.button}
        />
      </View>
    </View>
  );
}

export function renderVerifyAddress({
  t,
  device,
  currencyName,
  onPress,
  address,
  theme,
}: {
  ...RawProps,
  device: Device,
  currencyName: string,
  onPress?: () => void,
  address?: string,
}) {
  return (
    <View style={styles.wrapper}>
      <View
        style={[
          styles.animationContainer,
          device.modelId !== "blue" ? styles.verifyAddress : undefined,
        ]}
      >
        <Animation
          source={getDeviceAnimation({ device, key: "validate", theme })}
        />
      </View>
      <LText style={[styles.text, styles.title]} semiBold>
        {t("DeviceAction.verifyAddress.title")}
      </LText>
      <LText style={[styles.text, styles.description]} color="grey">
        {t("DeviceAction.verifyAddress.description", { currencyName })}
      </LText>
      <View style={styles.actionContainer}>
        {onPress && (
          <Button
            event="DeviceActionVerifyAddress"
            type="primary"
            title={t("common.continue")}
            onPress={onPress}
            containerStyle={styles.button}
          />
        )}
        {address && (
          <View>
            <LText bold style={[styles.text, styles.title]}>
              {address}
            </LText>
          </View>
        )}
      </View>
    </View>
  );
}

export function renderConfirmSwap({
  t,
  device,
  theme,
}: {
  ...RawProps,
  device: Device,
}) {
  return (
    <View style={[styles.wrapper, { width: "100%" }]}>
      <Alert type="primary" learnMoreUrl={urls.swap.learnMore}>
        {t("DeviceAction.confirmSwap.alert")}
      </Alert>
      <View
        style={[
          { marginTop: 16 },
          styles.animationContainer,
          device.modelId !== "blue" ? styles.verifyAddress : undefined,
        ]}
      >
        <Animation
          source={getDeviceAnimation({ device, key: "validate", theme })}
        />
      </View>
      <LText style={[styles.text, styles.title]} semiBold>
        {t("DeviceAction.confirmSwap.title")}
      </LText>
    </View>
  );
}

export function renderConfirmSell({
  t,
  device,
}: {
  ...RawProps,
  device: Device,
}) {
  return (
    <View style={styles.wrapper}>
      <Alert type="primary" learnMoreUrl={urls.swap.learnMore}>
        {t("DeviceAction.confirmSell.alert")}
      </Alert>
      <View
        style={[
          { marginTop: 16 },
          styles.animationContainer,
          device.modelId !== "blue" ? styles.verifyAddress : undefined,
        ]}
      >
        <Animation source={getDeviceAnimation({ device, key: "validate" })} />
      </View>
      <LText style={[styles.text, styles.title]} semiBold>
        {t("DeviceAction.confirmSell.title")}
      </LText>
    </View>
  );
}

export function renderAllowManager({
  t,
  wording,
  device,
  theme,
}: {
  ...RawProps,
  wording: string,
  device: Device,
}) {
  // TODO: disable gesture, modal close, hide header buttons
  return (
    <View style={styles.wrapper}>
      <View style={styles.animationContainer}>
        <Animation
          source={getDeviceAnimation({ device, key: "allowManager", theme })}
        />
      </View>
      <LText style={styles.text} semiBold>
        {t("DeviceAction.allowManagerPermission", { wording })}
      </LText>
    </View>
  );
}

const AllowOpeningApp = ({
  t,
  navigation,
  wording,
  tokenContext,
  isDeviceBlocker,
  device,
  theme,
}: {
  ...RawProps,
  navigation: any,
  wording: string,
  tokenContext?: ?TokenCurrency,
  isDeviceBlocker?: boolean,
  device: Device,
}) => {
  useEffect(() => {
    if (isDeviceBlocker) {
      // TODO: disable gesture, modal close, hide header buttons
      navigation.setOptions({
        gestureEnabled: false,
      });
    }
  }, [isDeviceBlocker, navigation]);

  return (
    <View style={styles.wrapper}>
      <View style={styles.animationContainer}>
        <Animation
          source={getDeviceAnimation({ device, key: "openApp", theme })}
        />
      </View>
      <LText style={styles.text} semiBold>
        {t("DeviceAction.allowAppPermission", { wording })}
      </LText>
      {tokenContext ? (
        <LText style={styles.text} semiBold>
          {t("DeviceAction.allowAppPermissionSubtitleToken", {
            token: tokenContext.name,
          })}
        </LText>
      ) : null}
    </View>
  );
};

export function renderAllowOpeningApp({
  t,
  navigation,
  wording,
  tokenContext,
  isDeviceBlocker,
  device,
  theme,
}: {
  ...RawProps,
  navigation: any,
  wording: string,
  tokenContext?: ?TokenCurrency,
  isDeviceBlocker?: boolean,
  device: Device,
}) {
  return (
    <AllowOpeningApp
      t={t}
      navigation={navigation}
      wording={wording}
      tokenContext={tokenContext}
      isDeviceBlocker={isDeviceBlocker}
      device={device}
      theme={theme}
    />
  );
}

export function renderInWrongAppForAccount({
  t,
  onRetry,
  colors,
  theme,
}: {
  ...RawProps,
  onRetry?: () => void,
}) {
  return renderError({
    t,
    error: new WrongDeviceForAccount(),
    onRetry,
    colors,
    theme,
  });
}

export function renderError({
  t,
  error,
  onRetry,
  managerAppName,
  navigation,
}: {
  ...RawProps,
  navigation?: any,
  error: Error,
  onRetry?: () => void,
  managerAppName?: string,
}) {
  const onPress = () => {
    if (managerAppName && navigation) {
      navigation.navigate(NavigatorName.Manager, {
        screen: ScreenName.Manager,
        params: {
          tab: MANAGER_TABS.INSTALLED_APPS,
          updateModalOpened: true,
        },
      });
    } else if (onRetry) {
      onRetry();
    }
  };
  return (
    <View style={styles.wrapper}>
      <GenericErrorView error={error} withDescription withIcon />
      {onRetry || managerAppName ? (
        <View style={styles.actionContainer}>
          <Button
            event="DeviceActionErrorRetry"
            type="primary"
            title={
              managerAppName
                ? t("DeviceAction.button.openManager")
                : t("common.retry")
            }
            onPress={onPress}
            containerStyle={styles.button}
          />
        </View>
      ) : null}
    </View>
  );
}

export function renderConnectYourDevice({
  t,
  unresponsive,
  device,
  theme,
  onSelectDeviceLink,
}: {
  ...RawProps,
  unresponsive: boolean,
  device: Device,
  onSelectDeviceLink?: () => void,
}) {
  return (
    <View style={styles.wrapper}>
      <View
        style={[
          styles.animationContainer,
          device.modelId !== "blue" ? styles.connectDeviceContainer : undefined,
        ]}
      >
        <Animation
          source={getDeviceAnimation({
            device,
            key: unresponsive ? "enterPinCode" : "plugAndPinCode",
            theme,
          })}
        />
      </View>
      {device.deviceName && (
        <LText style={[styles.text, styles.connectDeviceName]} semiBold>
          {device.deviceName}
        </LText>
      )}
      <LText style={[styles.text, styles.connectDeviceLabel]} semiBold>
        {t(
          unresponsive
            ? "DeviceAction.unlockDevice"
            : device.wired
            ? "DeviceAction.connectAndUnlockDevice"
            : "DeviceAction.turnOnAndUnlockDevice",
        )}
      </LText>
      {onSelectDeviceLink ? (
        <View style={styles.connectDeviceExtraContentWrapper}>
          <ExternalLink
            text={t("DeviceAction.useAnotherDevice")}
            onPress={onSelectDeviceLink}
          />
        </View>
      ) : null}
    </View>
  );
}

export function renderLoading({
  t,
  description,
}: {
  ...RawProps,
  description?: string,
}) {
  return (
    <View style={styles.wrapper}>
      <View style={styles.spinnerContainer}>
        <Spinning clockwise>
          <BigSpinner />
        </Spinning>
      </View>
      <LText semiBold style={styles.text}>
        {description ?? t("DeviceAction.loading")}
      </LText>
    </View>
  );
}

export function LoadingAppInstall({
  analyticsPropertyFlow = "unknown",
  request,
  ...props
}: {
  ...RawProps,
  analyticsPropertyFlow: string,
  description?: string,
  request?: AppRequest,
}) {
  const currency = request?.currency || request?.account?.currency;
  const appName = request?.appName || currency?.managerAppName;
  useEffect(() => {
    const trackingArgs = [
      "In-line app install",
      { appName, flow: analyticsPropertyFlow },
    ];
    track(...trackingArgs);
  }, [appName, analyticsPropertyFlow]);
  return renderLoading(props);
}

type WarningOutdatedProps = {
  ...RawProps,
  colors: *,
  navigation: any,
  appName: string,
  passWarning: () => void,
};

export function renderWarningOutdated({
  t,
  navigation,
  appName,
  passWarning,
  colors,
}: WarningOutdatedProps) {
  function onOpenManager() {
    navigation.navigate(NavigatorName.Manager);
  }

  return (
    <View style={styles.wrapper}>
      <View style={styles.iconContainer}>
        <Circle size={60} bg={lighten(colors.yellow, 0.4)}>
          <Icon size={28} name="alert-triangle" color={colors.yellow} />
        </Circle>
      </View>

      <LText style={[styles.text, styles.title]} bold>
        {t("DeviceAction.outdated")}
      </LText>
      <LText style={[styles.text, styles.description]} semiBold color="grey">
        {t("DeviceAction.outdatedDesc", { appName })}
      </LText>
      <View style={styles.actionContainer}>
        <Button
          event="DeviceActionWarningOutdatedOpenManager"
          type="primary"
          title={t("DeviceAction.button.openManager")}
          onPress={onOpenManager}
          containerStyle={styles.button}
        />
        <Button
          event="DeviceActionWarningOutdatedContinue"
          type="secondary"
          title={t("common.continue")}
          onPress={passWarning}
          outline={false}
          containerStyle={styles.button}
        />
      </View>
    </View>
  );
}

export function renderBootloaderStep({ t, colors, theme }: RawProps) {
  return renderError({
    t,
    error: new UnexpectedBootloader(),
    colors,
    theme,
  });
}

const styles = StyleSheet.create({
  wrapper: {
    flex: 1,
    alignItems: "center",
    justifyContent: "center",
    minHeight: 160,
  },
  anim: {
    width: getWindowDimensions().width - 2 * 16,
  },
  text: {
    textAlign: "center",
  },
  iconContainer: {
    margin: 16,
  },
  title: {
    padding: 8,
    fontSize: 16,
  },
  description: {
    padding: 8,
  },
  spinnerContainer: {
    padding: 24,
  },
  button: {
    margin: 8,
  },
  actionContainer: {
    alignSelf: "stretch",
  },
  animationContainer: {
    alignSelf: "stretch",
    alignItems: "center",
    justifyContent: "center",
  },
  connectDeviceContainer: {
    height: 100,
  },
  connectDeviceName: {
    marginBottom: 8,
    fontSize: 15,
  },
  connectDeviceLabel: {
    fontSize: 20,
  },
  verifyAddress: {
    height: 72,
  },
  connectDeviceExtraContentWrapper: {
    marginTop: 36,
  },
});<|MERGE_RESOLUTION|>--- conflicted
+++ resolved
@@ -20,11 +20,8 @@
 import GenericErrorView from "../GenericErrorView";
 import Circle from "../Circle";
 import { MANAGER_TABS } from "../../screens/Manager/Manager";
-<<<<<<< HEAD
 import ExternalLink from "../ExternalLink";
-=======
 import { track } from "../../analytics";
->>>>>>> 78d5da55
 
 type RawProps = {
   t: (key: string, options?: { [key: string]: string | number }) => string,
