--- conflicted
+++ resolved
@@ -91,11 +91,7 @@
           <Text
             ff="Museo Sans|Regular"
             fontSize={6}
-<<<<<<< HEAD
-            color="dark"
-=======
             color="palette.text.shade100"
->>>>>>> da5508d4
             data-e2e="title_assetDistribution"
           >
             <Trans
