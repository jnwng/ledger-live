--- conflicted
+++ resolved
@@ -70,11 +70,7 @@
                   content={
                     account.type === 'Account' ? account.name : getAccountCurrency(account).name
                   }
-<<<<<<< HEAD
-                  enabled={!provided.isDragging && collapsed}
-=======
                   delay={collapsed ? 0 : 1200}
->>>>>>> ca8688c3
                   key={account.id}
                   placement={collapsed ? 'right' : 'top'}
                   boundary={collapsed ? 'window' : undefined}
