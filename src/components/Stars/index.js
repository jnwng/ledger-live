--- conflicted
+++ resolved
@@ -64,13 +64,8 @@
       <DragDropContext onDragEnd={this.onDragEnd}>
         <Droppable droppableId="list" direction="vertical">
           {provided => (
-<<<<<<< HEAD
             <Container key={pathname} innerRef={provided.innerRef}>
               {starredAccounts.map((account, i) => (
-=======
-            <Container key={pathname} ref={provided.innerRef}>
-              {starredAccounts.map((account: Account | TokenAccount, i) => (
->>>>>>> da5508d4
                 <SideBarTooltip
                   text={
                     account.type === 'Account' ? account.name : getAccountCurrency(account).name
