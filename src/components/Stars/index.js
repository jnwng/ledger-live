--- conflicted
+++ resolved
@@ -67,15 +67,10 @@
             <Container key={pathname} ref={provided.innerRef}>
               {starredAccounts.map((account, i) => (
                 <SideBarTooltip
-<<<<<<< HEAD
-                  text={account.type === 'Account' ? account.name : account.token.name}
-                  enabled={!provided.isDragging && collapsed}
-=======
                   text={
                     account.type === 'Account' ? account.name : getAccountCurrency(account).name
                   }
-                  enabled={collapsed}
->>>>>>> 3a348f87
+                  enabled={!provided.isDragging && collapsed}
                   key={account.id}
                 >
                   <Item
