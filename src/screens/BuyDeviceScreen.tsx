--- conflicted
+++ resolved
@@ -11,13 +11,8 @@
 import { SafeAreaView } from "react-native-safe-area-context";
 import { useNavigation } from "@react-navigation/native";
 import { useTranslation } from "react-i18next";
-<<<<<<< HEAD
-import { Linking } from "react-native";
+import { Linking, TouchableOpacity } from "react-native";
 import { useFeature } from "@ledgerhq/live-common/lib/featureFlags";
-
-=======
-import { Linking, TouchableOpacity } from "react-native";
->>>>>>> d2e1742f
 import Button from "../components/wrappedUi/Button";
 import { urls } from "../config/urls";
 import { useNavigationInterceptor } from "./Onboarding/onboardingContext";
