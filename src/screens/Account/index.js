--- conflicted
+++ resolved
@@ -54,14 +54,10 @@
 type Props = {
   useCounterValue: boolean,
   switchCountervalueFirst: () => *,
-<<<<<<< HEAD
   account: Account | TokenAccount,
   parentAccount: ?Account,
-=======
-  account: Account,
   countervalueChange: ValueChange,
   cryptoChange: ValueChange,
->>>>>>> 5818c16f
   range: PortfolioRange,
   history: BalanceHistoryWithCountervalue,
   counterValueCurrency: Currency,
@@ -183,12 +179,9 @@
       countervalueAvailable,
       range,
       account,
-<<<<<<< HEAD
       parentAccount,
-=======
       cryptoChange,
       countervalueChange,
->>>>>>> 5818c16f
     } = this.props;
     if (!account) return null;
     const empty = isAccountEmpty(account);
