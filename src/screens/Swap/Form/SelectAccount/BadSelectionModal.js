// @flow
import React, { useCallback } from "react";
import { StyleSheet } from "react-native";
import { Trans } from "react-i18next";
import Icon from "react-native-vector-icons/dist/AntDesign";
import { useNavigation } from "@react-navigation/native";
import type {
  CryptoCurrency,
  TokenCurrency,
} from "@ledgerhq/live-common/lib/types";
import type { CurrencyStatus } from "@ledgerhq/live-common/lib/swap/logic";
import { ScreenName, NavigatorName } from "../../../../const";
import Circle from "../../../../components/Circle";
import BottomModal from "../../../../components/BottomModal";
import LText from "../../../../components/LText";
import Button from "../../../../components/Button";
import colors from "../../../../colors";

const BadSelectionModal = ({
  currency,
  status,
  onClose,
}: {
  currency?: ?(CryptoCurrency | TokenCurrency),
  status: CurrencyStatus,
  onClose: () => void,
}) => {
  const { navigate } = useNavigation();
  const openManagerForApp = useCallback(() => {
<<<<<<< HEAD
    navigate(NavigatorName.Manager, {
      screen: ScreenName.Manager,
      params: {
        searchQuery: currency
          ? currency.type === "TokenCurrency"
            ? currency?.parentCurrency?.managerAppName
            : currency?.managerAppName
          : null,
      },
    });
  }, [navigate, currency]);
=======
    navigate(ScreenName.Manager, {});
  }, [navigate]);

>>>>>>> 8e0ab09b
  if (!currency) return null;
  const appName =
    currency.type === "TokenCurrency"
      ? currency.parentCurrency.managerAppName
      : currency.managerAppName;

  return (
    <BottomModal
      id="ConfirmationModal"
      isOpened={!!currency}
      onClose={undefined}
      style={styles.root}
    >
      <Circle bg={colors.pillActiveBackground} size={40}>
        <Icon name="exclamationcircleo" color={colors.live} size={22} />
      </Circle>
      <LText style={styles.title}>
        <Trans
          i18nKey={`transfer.swap.form.${status}.title`}
          values={{ ticker: currency.ticker, appName }}
        />
      </LText>
      <LText style={styles.desc}>
        <Trans
          i18nKey={`transfer.swap.form.${status}.desc`}
          values={{
            currencyName: currency.name,
            appName,
          }}
        />
      </LText>
      {["noApp", "outdatedApp"].includes(status) ? (
        <>
          <Button
            containerStyle={styles.closeButton}
            onPress={openManagerForApp}
            type={"primary"}
            event={"GoToManagerFromSwapAppNotInstalledOrOutdated"}
            title={<Trans i18nKey={`transfer.swap.form.${status}.cta`} />}
          />
          <Button
            containerStyle={styles.closeButton}
            onPress={onClose}
            outline={false}
            type={"secondary"}
            event={"CloseSwapAppNotInstalled"}
            title={<Trans i18nKey={`transfer.swap.form.${status}.close`} />}
          />
        </>
      ) : (
        <Button
          containerStyle={styles.closeButton}
          onPress={onClose}
          type={"primary"}
          event={"CloseSwapNoAccounts"}
          title={<Trans i18nKey={`transfer.swap.form.${status}.cta`} />}
        />
      )}
    </BottomModal>
  );
};

const styles = StyleSheet.create({
  root: {
    padding: 16,
    paddingBottom: 0,
    alignItems: "center",
  },
  title: {
    marginTop: 16,
    marginBottom: 8,
    fontSize: 18,
    lineHeight: 22,
    color: colors.black,
  },
  desc: {
    marginBottom: 29,
    textAlign: "center",
    fontSize: 13,
    lineHeight: 18,
    color: colors.smoke,
  },
  closeButton: {
    marginTop: 8,
    width: "100%",
  },
});

export default BadSelectionModal;<|MERGE_RESOLUTION|>--- conflicted
+++ resolved
@@ -27,7 +27,6 @@
 }) => {
   const { navigate } = useNavigation();
   const openManagerForApp = useCallback(() => {
-<<<<<<< HEAD
     navigate(NavigatorName.Manager, {
       screen: ScreenName.Manager,
       params: {
@@ -39,11 +38,7 @@
       },
     });
   }, [navigate, currency]);
-=======
-    navigate(ScreenName.Manager, {});
-  }, [navigate]);
 
->>>>>>> 8e0ab09b
   if (!currency) return null;
   const appName =
     currency.type === "TokenCurrency"
