--- conflicted
+++ resolved
@@ -15,11 +15,7 @@
 import colors from "../../colors";
 import { open } from "../../logic/hw";
 
-<<<<<<< HEAD
 import PreventNativeBack from "../../components/PreventNativeBack";
-import Stepper from "../../components/Stepper";
-=======
->>>>>>> 1048b6fd
 import StepHeader from "../../components/StepHeader";
 import LText from "../../components/LText/index";
 import DisplayAddress from "../../components/DisplayAddress";
@@ -137,11 +133,7 @@
 
     return (
       <SafeAreaView style={styles.root}>
-<<<<<<< HEAD
         {allowNavigation ? null : <PreventNativeBack />}
-        <Stepper nbSteps={3} currentStep={3} />
-=======
->>>>>>> 1048b6fd
         <View style={styles.container}>
           <View style={styles.qrWrapper}>
             <QRCode size={width / 2 - 30} value={account.freshAddress} />
