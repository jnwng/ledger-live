// @flow
<<<<<<< HEAD
import invariant from "invariant";
import { useState, useEffect, useMemo, useRef } from "react";
import { getTronSuperRepresentatives } from "../../api/Tron";

import { BigNumber } from "bignumber.js";
import type { SuperRepresentative, Vote } from "./types";
=======
import { useState, useEffect, useMemo, useReducer, useRef } from "react";
import { getTronSuperRepresentatives, getNextVotingDate } from "../../api/Tron";
import type { SuperRepresentative, Vote, TronResources } from "./types";
>>>>>>> e09c7023
import type { Account } from "../../types";
import { useBridgeSync } from "../../bridge/react";
import { oneTrx } from "./constants";

export type Action = {
  type: "updateVote" | "resetVotes" | "clearVotes",
  address: string,
  value: string
};

export type State = {
  votes: { [address: string]: number }, // formatted Map of votes
  votesAvailable: number, // total of available TP
  votesUsed: number, // total of TP used
  votesSelected: number, // number of SR votes selected
  max: number, // votes remaining
  initialVotes: { [address: string]: number } // initial Map of votes
};

export const MIN_TRANSACTION_AMOUNT = oneTrx;

export const SR_THRESHOLD = 27;
export const SR_MAX_VOTES = 5;

let __lastSeenSR: SuperRepresentative[] = [];

/** Fetch the list of super representatives */
export const useTronSuperRepresentatives = (): Array<SuperRepresentative> => {
  const [sr, setSr] = useState(__lastSeenSR);
  useEffect(() => {
    let unsub = false;
    getTronSuperRepresentatives().then((sr: SuperRepresentative[]) => {
      __lastSeenSR = sr;
      if (unsub) return;
      setSr(sr);
    });
    return () => {
      unsub = true;
    };
  }, []);
  return sr;
};

/** Get last time voted */
export const getLastVotedDate = (account: Account): ?Date => {
  return account.tronResources && account.tronResources.lastVotedDate
    ? account.tronResources.lastVotedDate
    : null;
};

/** Get next available date to claim rewards */
export const getNextRewardDate = (account: Account): ?number => {
  const lastWithdrawnRewardDate =
    account.tronResources && account.tronResources.lastWithdrawnRewardDate
      ? account.tronResources.lastWithdrawnRewardDate
      : null;

  if (lastWithdrawnRewardDate) {
    // add 24hours
    const nextDate = lastWithdrawnRewardDate.getTime() + 24 * 60 * 60 * 1000;
    if (nextDate > Date.now()) return nextDate;
  }

  return null;
};

/** format votes with superrepresentatives data */
export const formatVotes = (
  votes: ?Array<Vote>,
  superRepresentatives: ?Array<SuperRepresentative>
): Array<{|
  ...Vote,
  validator: ?SuperRepresentative,
  isSR: boolean,
  rank: number
|}> => {
  return votes && superRepresentatives
    ? votes.map(({ address, voteCount }) => {
        const srIndex = superRepresentatives.findIndex(
          sp => sp.address === address
        );

        return {
          validator: superRepresentatives[srIndex],
          rank: srIndex + 1,
          isSR: srIndex < SR_THRESHOLD,
          address,
          voteCount
        };
      })
    : [];
};

// wait an effect of a tron freeze until it effectively change
export function useTronPowerLoading(account: Account) {
  const tronPower =
    (account.tronResources && account.tronResources.tronPower) || 0;
  const initialTronPower = useRef(tronPower);
  const initialAccount = useRef(account);

  const [isLoading, setLoading] = useState(true);

  useEffect(() => {
    if (initialTronPower.current !== tronPower) {
      setLoading(false);
    }
  }, [tronPower]);

  const sync = useBridgeSync();

  useEffect(() => {
    if (!isLoading) return;
    const interval = setInterval(() => {
      sync({
        type: "SYNC_ONE_ACCOUNT",
        priority: 10,
        accountId: initialAccount.current.id
      });
    }, 5000);
    return () => clearInterval(interval);
  }, [initialAccount, sync, isLoading]);

  return isLoading;
}

/** Search filters for SR list */
const searchFilter = (query?: string) => ({
  name,
  address
}: {
  name: ?string,
  address: string
}) => {
  if (!query) return true;
  const terms = `${name || ""} ${address}`;
  return terms.toLowerCase().includes(query.toLowerCase().trim());
};

/** Hook to search and sort SR list according to initial votes and query */
export function useSortedSr(
  search: string,
  superRepresentatives: SuperRepresentative[],
  votes: Vote[]
): {
  sr: SuperRepresentative,
  name: ?string,
  address: string,
  rank: number,
  isSR: boolean
}[] {
  const { current: initialVotes } = useRef(votes.map(({ address }) => address));

  const SR = useMemo(
    () =>
      superRepresentatives.map((sr, rank) => ({
        sr,
        name: sr.name,
        address: sr.address,
        rank: rank + 1,
        isSR: rank < SR_THRESHOLD
      })),
    [superRepresentatives]
  );

  const sortedVotes = useMemo(
    () =>
      SR.filter(({ address }) => initialVotes.includes(address)).concat(
        SR.filter(({ address }) => !initialVotes.includes(address))
      ),
    [SR, initialVotes]
  );

  const sr = useMemo(
    () => (search ? SR.filter(searchFilter(search)) : sortedVotes),
    [search, SR, sortedVotes]
  );

  return sr;
}

/** format account to retrieve unfreeze data */
export const getUnfreezeData = (
  account: Account
): {
  unfreezeBandwidth: BigNumber,
  unfreezeEnergy: BigNumber,
  canUnfreezeBandwidth: boolean,
  canUnfreezeEnergy: boolean,
  bandwidthExpiredAt: ?Date,
  energyExpiredAt: ?Date
} => {
  const { tronResources } = account;
  invariant(tronResources, "getUnfreezeData: tron account is expected");
  const {
    frozen: { bandwidth, energy }
  } = tronResources;

  /** ! expiredAt should always be set with the amount if not this will disable the field by default ! */
  const bandwidthExpiredAt = bandwidth ? bandwidth.expiredAt : null;
  // eslint-disable-next-line no-underscore-dangle
  const _bandwidthExpiredAt = +new Date(+bandwidthExpiredAt);

  const energyExpiredAt = energy ? energy.expiredAt : null;
  // eslint-disable-next-line no-underscore-dangle
  const _energyExpiredAt = +new Date(+energyExpiredAt);

  const unfreezeBandwidth = BigNumber(bandwidth ? bandwidth.amount : 0);
  const canUnfreezeBandwidth =
    unfreezeBandwidth.gt(0) && Date.now() > _bandwidthExpiredAt;

  const unfreezeEnergy = BigNumber(energy ? energy.amount : 0);
  const canUnfreezeEnergy =
    unfreezeEnergy.gt(0) && Date.now() > _energyExpiredAt;

  return {
    unfreezeBandwidth,
    unfreezeEnergy,
    canUnfreezeBandwidth,
    canUnfreezeEnergy,
    bandwidthExpiredAt,
    energyExpiredAt
  };
};<|MERGE_RESOLUTION|>--- conflicted
+++ resolved
@@ -1,16 +1,10 @@
 // @flow
-<<<<<<< HEAD
 import invariant from "invariant";
 import { useState, useEffect, useMemo, useRef } from "react";
 import { getTronSuperRepresentatives } from "../../api/Tron";
 
 import { BigNumber } from "bignumber.js";
 import type { SuperRepresentative, Vote } from "./types";
-=======
-import { useState, useEffect, useMemo, useReducer, useRef } from "react";
-import { getTronSuperRepresentatives, getNextVotingDate } from "../../api/Tron";
-import type { SuperRepresentative, Vote, TronResources } from "./types";
->>>>>>> e09c7023
 import type { Account } from "../../types";
 import { useBridgeSync } from "../../bridge/react";
 import { oneTrx } from "./constants";
