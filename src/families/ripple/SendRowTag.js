--- conflicted
+++ resolved
@@ -36,31 +36,13 @@
     const bridge = getAccountBridge(account);
     const tag = bridge.getTransactionExtra(account, transaction, "tag");
     return (
-<<<<<<< HEAD
       <View>
-        <SummaryRow title={t("send.summary.tag")} info="info">
+        <SummaryRow title={<Trans i18nKey="send.summary.tag" />} info="info">
           <View style={styles.tagContainer}>
             {tag && <LText style={styles.tagText}>{tag.toString()}</LText>}
             <LText style={styles.link} onPress={this.editTag}>
-              {t("common.edit")}
+              <Trans i18nKey="common.edit" />
             </LText>
-=======
-      <Fragment>
-        {account.currency.family === "ripple" && (
-          <View>
-            <SummaryRow
-              title={<Trans i18nKey="send.summary.tag" />}
-              info="info"
-            >
-              <View style={styles.tagContainer}>
-                {tag && <LText style={styles.tagText}>{tag.toString()}</LText>}
-                <LText style={styles.link} onPress={this.editTag}>
-                  <Trans i18nKey="common.edit" />
-                </LText>
-              </View>
-            </SummaryRow>
-            <SectionSeparator />
->>>>>>> c0605f72
           </View>
         </SummaryRow>
         <SectionSeparator />
