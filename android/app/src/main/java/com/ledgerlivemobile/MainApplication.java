package com.ledgerlivemobile;

import android.app.Application;

import com.facebook.react.ReactApplication;
import com.opensettings.OpenSettingsPackage;
import com.lugg.ReactNativeConfig.ReactNativeConfigPackage;
import com.horcrux.svg.SvgPackage;
import com.ledgerwallet.hid.ReactHIDPackage;
import org.reactnative.camera.RNCameraPackage;
import io.fixd.rctlocale.RCTLocalePackage;
import io.sentry.RNSentryPackage;
import org.devio.rn.splashscreen.SplashScreenReactPackage;
import com.rnfingerprint.FingerprintAuthPackage;
import com.polidea.reactnativeble.BlePackage;
import com.facebook.react.ReactNativeHost;
import com.facebook.react.ReactPackage;
import com.facebook.react.shell.MainReactPackage;
import com.facebook.soloader.SoLoader;
import com.ledger.reactnative.RCTCoreBindingPackage;

import java.util.Arrays;
import java.util.List;

public class MainApplication extends Application implements ReactApplication {

  static {
    try {
      System.loadLibrary("ledger-core");
    } catch (UnsatisfiedLinkError e) {
      System.err.println("ledger-core native library failed to load: " + e);
      System.exit(1);
    }
  }

  private final ReactNativeHost mReactNativeHost = new ReactNativeHost(this) {
    @Override
    public boolean getUseDeveloperSupport() {
      return BuildConfig.DEBUG;
    }

    @Override
    protected List<ReactPackage> getPackages() {
      return Arrays.<ReactPackage>asList(
          new MainReactPackage(),
            new OpenSettingsPackage(),
            new ReactNativeConfigPackage(),
            new SvgPackage(),
            new ReactHIDPackage(),
            new RNCameraPackage(),
            new RCTLocalePackage(),
<<<<<<< HEAD
              new RNCameraPackage(),
              new ReactHIDPackage(),
              new BlurViewPackage(),
              new SvgPackage(),
              new ReactNativeConfigPackage(),
              new RCTCoreBindingPackage(),
              new BlePackage()
=======
            new RNSentryPackage(),
            new SplashScreenReactPackage(),
            new FingerprintAuthPackage(),
            new BlePackage()
>>>>>>> a64b87a3
      );
    }

    @Override
    protected String getJSMainModuleName() {
      return "index";
    }
  };

  @Override
  public ReactNativeHost getReactNativeHost() {
    return mReactNativeHost;
  }

  @Override
  public void onCreate() {
    super.onCreate();
    SoLoader.init(this, /* native exopackage */ false);
  }
}<|MERGE_RESOLUTION|>--- conflicted
+++ resolved
@@ -49,20 +49,11 @@
             new ReactHIDPackage(),
             new RNCameraPackage(),
             new RCTLocalePackage(),
-<<<<<<< HEAD
-              new RNCameraPackage(),
-              new ReactHIDPackage(),
-              new BlurViewPackage(),
-              new SvgPackage(),
-              new ReactNativeConfigPackage(),
-              new RCTCoreBindingPackage(),
-              new BlePackage()
-=======
             new RNSentryPackage(),
             new SplashScreenReactPackage(),
             new FingerprintAuthPackage(),
+            new RCTCoreBindingPackage(),
             new BlePackage()
->>>>>>> a64b87a3
       );
     }
 
