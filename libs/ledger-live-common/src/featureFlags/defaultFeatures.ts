import type { DefaultFeatures } from "@ledgerhq/types-live";

export const defaultFeatures: DefaultFeatures = {
  learn: {
    enabled: false,
  },
  brazePushNotifications: {
    enabled: false,
  },
  brazeLearn: {
    enabled: false,
  },
  deviceLocalization: {
    enabled: false,
  },
  buyDeviceFromLive: {
    enabled: false,
    params: {
      url: null,
      debug: false,
    },
  },
  currencyAvalancheCChain: {
    enabled: false,
  },
<<<<<<< HEAD
  currencyAvalanchePChain: {
    enabled: false,
  },
  currencyOsmosis: {
    enabled: false,
  },
  currencyFantom: {
    enabled: false,
  },
  currencyMoonbeam: {
    enabled: false,
  },
  currencyCronos: {
    enabled: false,
  },
  currencyNear: {
    enabled: false,
  },
  currencySongbird: {
    enabled: false,
  },
  currencyFlare: {
    enabled: false,
  },
  currencyOsmosisMobile: {
    enabled: false,
  },
  currencyFantomMobile: {
    enabled: false,
  },
  currencyMoonbeamMobile: {
    enabled: false,
  },
  currencyCronosMobile: {
    enabled: false,
  },
  currencySongbirdMobile: {
    enabled: false,
  },
  currencyFlareMobile: {
    enabled: false,
  },
=======
>>>>>>> e486e567
  deviceInitialApps: {
    enabled: false,
    params: {
      apps: ["Bitcoin", "Ethereum", "Polygon"],
    },
  },
  disableNftSend: {
    enabled: false,
  },
  disableNftLedgerMarket: {
    enabled: false,
  },
  disableNftRaribleOpensea: {
    enabled: false,
  },
  domainInputResolution: {
    enabled: false,
    params: {
      supportedCurrencyIds: ["ethereum"],
    },
  },
  ratingsPrompt: {
    enabled: false,
    params: {
      happy_moments: [
        {
          route_name: "ReceiveConfirmation",
          timer: 2000,
          type: "on_enter",
        },
        {
          route_name: "ClaimRewardsValidationSuccess",
          timer: 2000,
          type: "on_enter",
        },
        {
          route_name: "SendValidationSuccess",
          timer: 2000,
          type: "on_enter",
        },
        {
          route_name: "MarketDetail",
          timer: 3000,
          type: "on_enter",
        },
      ],
      conditions: {
        not_now_delay: {
          days: 15,
        },
        disappointed_delay: {
          days: 90,
        },
        satisfied_then_not_now_delay: {
          days: 3,
        },
        minimum_accounts_number: 3,
        minimum_app_starts_number: 3,
        minimum_duration_since_app_first_start: {
          days: 3,
        },
        minimum_number_of_app_starts_since_last_crash: 2,
      },
      typeform_url:
        "https://form.typeform.com/to/Jo7gqcB4?typeform-medium=embed-sdk&typeform-medium-version=next&typeform-embed=popup-blank",
      support_email: "support@ledger.com",
    },
  },
  counterValue: {
    enabled: false,
  },
  llmNewDeviceSelection: {
    enabled: false,
  },
  llmUsbFirmwareUpdate: {
    enabled: false,
  },
  ptxSmartRouting: {
    enabled: false,
  },
  ptxSmartRoutingMobile: {
    enabled: false,
  },
  syncOnboarding: {
    enabled: false,
  },
  mockFeature: {
    enabled: false,
  },
  storyly: {
    enabled: true,
    params: {
      stories: {
        recoverySeed: {
          testingEnabled: false,
          token:
            "eyJhbGciOiJIUzI1NiIsInR5cCI6IkpXVCJ9.eyJhY2NfaWQiOjY5NDgsImFwcF9pZCI6MTE0MjIsImluc19pZCI6MTQ4Mjl9.iak4gUnizDdPrEXJEV3wszzJ2YkYX-RIWDXv31aJkiE",
        },
        testStory: {
          testingEnabled: false,
          token:
            "eyJ0eXAiOiJKV1QiLCJhbGciOiJIUzI1NiJ9.eyJhY2NfaWQiOjY5NDgsImFwcF9pZCI6MTE0MjIsImluc19pZCI6MTIxOTh9.XqNitheri5VPDqebtA4JFu1VucVOHYlryki2TqCb1DQ",
        },
        storylyExample: {
          testingEnabled: false,
          token:
            "eyJ0eXAiOiJKV1QiLCJhbGciOiJIUzI1NiJ9.eyJhY2NfaWQiOjc2MCwiYXBwX2lkIjo0MDUsImluc19pZCI6NDA0fQ.1AkqOy_lsiownTBNhVOUKc91uc9fDcAxfQZtpm3nj40",
        },
      },
    },
  },
  firebaseEnvironmentReadOnly: {
    enabled: false,
    params: {
      project: "n/a (Firebase project could not be reached)",
      comment:
        "Do not modify this configuration. This is just a read-only helper to display the targeted Firebase environment in Ledger Live. The value of this flag has NO functional impact.",
    },
  },
  walletNftGallery: {
    enabled: false,
  },
  walletConnectEntryPoint: {
    enabled: false,
  },
  staxWelcomeScreen: {
    enabled: false,
  },
  customImage: {
    enabled: false,
  },
  postOnboardingClaimNft: {
    enabled: false,
  },
  postOnboardingAssetsTransfer: {
    enabled: false,
  },
  objkt: {
    enabled: false,
  },
  protectServicesMobile: {
    enabled: false,
    params: {
      onboardingRestore: {
        restoreInfoDrawer: {
          enabled: true,
          manualStepsURI:
            "https://support.ledger.com/hc/en-us/articles/360013349800-Update-Ledger-Nano-X-firmware?docs=true",
          supportLinkURI:
            "http://chat.abhishekpriyam.com/sprinklrlivechatv2.php?appId=63453067138a3f453db323b4_app_300078397&env=prod3",
        },
        postOnboardingURI: `ledgerlive://recover/protect-simu?redirectTo=restore`,
      },
      managerStatesData: {
        NEW: {
          learnMoreURI: `ledgerlive://recover/protect-simu?redirectTo=upsell`,
          alreadySubscribedURI: `ledgerlive://recover/protect-simu?redirectTo=login`,
        },
      },
      login: {
        loginURI: "ledgerlive://recover/protect-simu?redirectTo=login",
      },
      protectId: "protect-simu",
    },
  },
  newsfeedPage: {
    enabled: false,
  },
  discover: {
    enabled: false,
    params: {
      version: "1",
    },
  },
};<|MERGE_RESOLUTION|>--- conflicted
+++ resolved
@@ -23,51 +23,9 @@
   currencyAvalancheCChain: {
     enabled: false,
   },
-<<<<<<< HEAD
   currencyAvalanchePChain: {
     enabled: false,
   },
-  currencyOsmosis: {
-    enabled: false,
-  },
-  currencyFantom: {
-    enabled: false,
-  },
-  currencyMoonbeam: {
-    enabled: false,
-  },
-  currencyCronos: {
-    enabled: false,
-  },
-  currencyNear: {
-    enabled: false,
-  },
-  currencySongbird: {
-    enabled: false,
-  },
-  currencyFlare: {
-    enabled: false,
-  },
-  currencyOsmosisMobile: {
-    enabled: false,
-  },
-  currencyFantomMobile: {
-    enabled: false,
-  },
-  currencyMoonbeamMobile: {
-    enabled: false,
-  },
-  currencyCronosMobile: {
-    enabled: false,
-  },
-  currencySongbirdMobile: {
-    enabled: false,
-  },
-  currencyFlareMobile: {
-    enabled: false,
-  },
-=======
->>>>>>> e486e567
   deviceInitialApps: {
     enabled: false,
     params: {
