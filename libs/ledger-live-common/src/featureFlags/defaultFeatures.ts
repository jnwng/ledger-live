--- conflicted
+++ resolved
@@ -200,6 +200,9 @@
     enabled: false,
   },
   objkt: {
+    enabled: false,
+  },
+  editEthTx: {
     enabled: false,
   },
   protectServicesMobile: {
@@ -230,15 +233,10 @@
   newsfeedPage: {
     enabled: false,
   },
-<<<<<<< HEAD
-  editEthTx: {
-    enabled: false,
-=======
   discover: {
     enabled: false,
     params: {
       version: "1",
     },
->>>>>>> fb657607
   },
 };