import type { DefaultFeatures } from "@ledgerhq/types-live";

export const defaultFeatures: DefaultFeatures = {
  learn: {
    enabled: false,
  },
  brazePushNotifications: {
    enabled: false,
  },
  brazeLearn: {
    enabled: false,
  },
  deviceLocalization: {
    enabled: false,
  },
  buyDeviceFromLive: {
    enabled: false,
    params: {
      url: null,
      debug: false,
    },
  },
  currencyAvalancheCChain: {
    enabled: false,
  },
  currencyOsmosis: {
    enabled: false,
  },
  currencyFantom: {
    enabled: false,
  },
  currencyMoonbeam: {
    enabled: false,
  },
  currencyCronos: {
    enabled: false,
  },
  currencyNear: {
    enabled: false,
  },
  currencySongbird: {
    enabled: false,
  },
  currencyFlare: {
    enabled: false,
  },
  currencyOsmosisMobile: {
    enabled: false,
  },
  currencyFantomMobile: {
    enabled: false,
  },
  currencyMoonbeamMobile: {
    enabled: false,
  },
  currencyCronosMobile: {
    enabled: false,
  },
  currencySongbirdMobile: {
    enabled: false,
  },
  currencyFlareMobile: {
    enabled: false,
  },
  deviceInitialApps: {
    enabled: false,
    params: {
      apps: ["Boilerplate", "Boilerplate_2", "Boilerplate_3"],
    },
  },
  disableNftSend: {
    enabled: false,
  },
  disableNftLedgerMarket: {
    enabled: false,
  },
  disableNftRaribleOpensea: {
    enabled: false,
  },
  ratingsPrompt: {
    enabled: false,
    params: {
      happy_moments: [
        {
          route_name: "ReceiveConfirmation",
          timer: 2000,
          type: "on_enter",
        },
        {
          route_name: "ClaimRewardsValidationSuccess",
          timer: 2000,
          type: "on_enter",
        },
        {
          route_name: "SendValidationSuccess",
          timer: 2000,
          type: "on_enter",
        },
        {
          route_name: "MarketDetail",
          timer: 3000,
          type: "on_enter",
        },
      ],
      conditions: {
        not_now_delay: {
          days: 15,
        },
        disappointed_delay: {
          days: 90,
        },
        satisfied_then_not_now_delay: {
          days: 3,
        },
        minimum_accounts_number: 3,
        minimum_app_starts_number: 3,
        minimum_duration_since_app_first_start: {
          days: 3,
        },
        minimum_number_of_app_starts_since_last_crash: 2,
      },
      typeform_url:
        "https://form.typeform.com/to/Jo7gqcB4?typeform-medium=embed-sdk&typeform-medium-version=next&typeform-embed=popup-blank",
      support_email: "support@ledger.com",
    },
  },
  counterValue: {
    enabled: false,
  },
  llmNewDeviceSelection: {
    enabled: false,
  },
  llmUsbFirmwareUpdate: {
    enabled: false,
  },
  ptxSmartRouting: {
    enabled: false,
  },
  ptxSmartRoutingMobile: {
    enabled: false,
  },
  syncOnboarding: {
    enabled: false,
  },
  mockFeature: {
    enabled: false,
  },
  storyly: {
    enabled: true,
    params: {
      stories: {
        recoverySeed: {
          testingEnabled: false,
          token:
            "eyJhbGciOiJIUzI1NiIsInR5cCI6IkpXVCJ9.eyJhY2NfaWQiOjY5NDgsImFwcF9pZCI6MTE0MjIsImluc19pZCI6MTQ4Mjl9.iak4gUnizDdPrEXJEV3wszzJ2YkYX-RIWDXv31aJkiE",
        },
        testStory: {
          testingEnabled: false,
          token:
            "eyJ0eXAiOiJKV1QiLCJhbGciOiJIUzI1NiJ9.eyJhY2NfaWQiOjY5NDgsImFwcF9pZCI6MTE0MjIsImluc19pZCI6MTIxOTh9.XqNitheri5VPDqebtA4JFu1VucVOHYlryki2TqCb1DQ",
        },
        storylyExample: {
          testingEnabled: false,
          token:
            "eyJ0eXAiOiJKV1QiLCJhbGciOiJIUzI1NiJ9.eyJhY2NfaWQiOjc2MCwiYXBwX2lkIjo0MDUsImluc19pZCI6NDA0fQ.1AkqOy_lsiownTBNhVOUKc91uc9fDcAxfQZtpm3nj40",
        },
      },
    },
  },
  firebaseEnvironmentReadOnly: {
    enabled: false,
    params: {
      project: "n/a (Firebase project could not be reached)",
      comment:
        "Do not modify this configuration. This is just a read-only helper to display the targeted Firebase environment in Ledger Live. The value of this flag has NO functional impact.",
    },
  },
  walletNftGallery: {
    enabled: false,
  },
  walletConnectEntryPoint: {
    enabled: false,
  },
  staxWelcomeScreen: {
    enabled: false,
  },
  customImage: {
    enabled: false,
  },
  postOnboardingClaimNft: {
    enabled: false,
  },
  postOnboardingAssetsTransfer: {
    enabled: false,
  },
  objkt: {
    enabled: false,
  },
<<<<<<< HEAD
  newsfeedPage: {
=======
  protectServicesMobile: {
>>>>>>> cd5d331d
    enabled: false,
  },
};<|MERGE_RESOLUTION|>--- conflicted
+++ resolved
@@ -196,11 +196,10 @@
   objkt: {
     enabled: false,
   },
-<<<<<<< HEAD
+  protectServicesMobile: {
+    enabled: false,
+  },
   newsfeedPage: {
-=======
-  protectServicesMobile: {
->>>>>>> cd5d331d
     enabled: false,
   },
 };