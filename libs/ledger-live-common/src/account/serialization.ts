--- conflicted
+++ resolved
@@ -11,18 +11,12 @@
   toCosmosResourcesRaw,
   fromCosmosResourcesRaw,
 } from "../families/cosmos/serialization";
-import {
-<<<<<<< HEAD
-  toAlgorandResourcesRaw,
-  fromAlgorandResourcesRaw,
-} from "../families/algorand/serialization";
+
 import {
   toAvalanchePChainResourcesRaw,
   fromAvalanchePChainResourcesRaw,
 } from "../families/avalanchepchain/serialization";
 import {
-=======
->>>>>>> 59fed591
   toPolkadotResourcesRaw,
   fromPolkadotResourcesRaw,
 } from "../families/polkadot/serialization";
@@ -104,22 +98,17 @@
 import { SolanaAccount, SolanaAccountRaw } from "../families/solana/types";
 import { TezosAccount, TezosAccountRaw } from "../families/tezos/types";
 import { CeloAccount, CeloAccountRaw } from "../families/celo/types";
-<<<<<<< HEAD
 import {
   AvalanchePChainAccount,
   AvalanchePChainAccountRaw,
 } from "../families/avalanchepchain/types";
 
-export { toCosmosResourcesRaw, fromCosmosResourcesRaw };
-export { toAlgorandResourcesRaw, fromAlgorandResourcesRaw };
 export { toAvalanchePChainResourcesRaw, fromAvalanchePChainResourcesRaw };
-=======
 import type { TronAccount, TronAccountRaw } from "../families/tron/types";
 import { getAccountBridge } from "../bridge";
 import { NearAccount, NearAccountRaw } from "../families/near/types";
 
 export { toCosmosResourcesRaw, fromCosmosResourcesRaw };
->>>>>>> 59fed591
 export { toBitcoinResourcesRaw, fromBitcoinResourcesRaw };
 export { toPolkadotResourcesRaw, fromPolkadotResourcesRaw };
 export { toTezosResourcesRaw, fromTezosResourcesRaw };
@@ -747,7 +736,6 @@
           fromCeloResourcesRaw(celoResourcesRaw);
       break;
     }
-<<<<<<< HEAD
     case "avalanchepchain": {
       const avalanchePChainResourcesRaw = (
         rawAccount as AvalanchePChainAccountRaw
@@ -757,7 +745,6 @@
           fromAvalanchePChainResourcesRaw(avalanchePChainResourcesRaw);
       break;
     }
-=======
     case "near": {
       const nearResourcesRaw = (rawAccount as NearAccountRaw).nearResources;
       if (nearResourcesRaw)
@@ -772,7 +759,6 @@
         assignFromAccountRaw(rawAccount, res);
       }
     }
->>>>>>> 59fed591
   }
 
   if (swapHistory) {
@@ -941,7 +927,6 @@
         );
       break;
     }
-<<<<<<< HEAD
     case "avalanchepchain": {
       const avalanchePChainAccount = account as AvalanchePChainAccount;
       if (avalanchePChainAccount.avalanchePChainResources)
@@ -951,7 +936,6 @@
           );
       break;
     }
-=======
     case "near": {
       const nearAccount = account as NearAccount;
       if (nearAccount.nearResources) {
@@ -968,7 +952,6 @@
         assignToAccountRaw(account, res);
       }
     }
->>>>>>> 59fed591
   }
 
   if (swapHistory) {
