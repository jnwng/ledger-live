import { BigNumber } from "bignumber.js";
import type {
  TronAccount,
  TronAccountRaw,
  TronResources,
  TronResourcesRaw,
} from "../families/tron/types";
import {
  toBitcoinResourcesRaw,
  fromBitcoinResourcesRaw,
} from "../families/bitcoin/serialization";
import {
  toCosmosResourcesRaw,
  fromCosmosResourcesRaw,
} from "../families/cosmos/serialization";
import {
  toAlgorandResourcesRaw,
  fromAlgorandResourcesRaw,
} from "../families/algorand/serialization";
import {
  toPolkadotResourcesRaw,
  fromPolkadotResourcesRaw,
} from "../families/polkadot/serialization";
import {
  toTezosResourcesRaw,
  fromTezosResourcesRaw,
} from "../families/tezos/serialization";
import {
  toElrondResourcesRaw,
  fromElrondResourcesRaw,
} from "../families/elrond/serialization";
import {
  toCryptoOrgResourcesRaw,
  fromCryptoOrgResourcesRaw,
} from "../families/crypto_org/serialization";

import {
  toSolanaResourcesRaw,
  fromSolanaResourcesRaw,
} from "../families/solana/serialization";

import {
  getCryptoCurrencyById,
  getTokenById,
  findTokenById,
} from "../currencies";
import { inferFamilyFromAccountId } from "./accountId";
import accountByFamily from "../generated/account";
import { isAccountEmpty } from "./helpers";
import type { SwapOperation, SwapOperationRaw } from "../exchange/swap/types";
import {
  emptyHistoryCache,
  generateHistoryFromOperations,
} from "./balanceHistoryCache";
import {
  fromCardanoResourceRaw,
  toCardanoResourceRaw,
} from "../families/cardano/serialization";
import type {
  Account,
  AccountLike,
  AccountRaw,
  AccountRawLike,
  BalanceHistory,
  BalanceHistoryRaw,
  ChildAccount,
  ChildAccountRaw,
  Operation,
  OperationRaw,
  ProtoNFT,
  ProtoNFTRaw,
  SubAccount,
  SubAccountRaw,
  TokenAccount,
  TokenAccountRaw,
} from "@ledgerhq/types-live";
import { CosmosAccount, CosmosAccountRaw } from "../families/cosmos/types";
import { BitcoinAccount, BitcoinAccountRaw } from "../families/bitcoin/types";
import {
  AlgorandAccount,
  AlgorandAccountRaw,
} from "../families/algorand/types";
import {
  PolkadotAccount,
  PolkadotAccountRaw,
} from "../families/polkadot/types";
import { ElrondAccount, ElrondAccountRaw } from "../families/elrond/types";
import { CardanoAccount, CardanoAccountRaw } from "../families/cardano/types";
import {
  CryptoOrgAccount,
  CryptoOrgAccountRaw,
} from "../families/crypto_org/types";
import { SolanaAccount, SolanaAccountRaw } from "../families/solana/types";
import { TezosAccount, TezosAccountRaw } from "../families/tezos/types";

export { toCosmosResourcesRaw, fromCosmosResourcesRaw };
export { toAlgorandResourcesRaw, fromAlgorandResourcesRaw };
export { toBitcoinResourcesRaw, fromBitcoinResourcesRaw };
export { toPolkadotResourcesRaw, fromPolkadotResourcesRaw };
export { toTezosResourcesRaw, fromTezosResourcesRaw };
export { toElrondResourcesRaw, fromElrondResourcesRaw };
export { toCryptoOrgResourcesRaw, fromCryptoOrgResourcesRaw };
export { toCardanoResourceRaw, fromCardanoResourceRaw };
export { toSolanaResourcesRaw, fromSolanaResourcesRaw };

export function toBalanceHistoryRaw(b: BalanceHistory): BalanceHistoryRaw {
  return b.map(({ date, value }) => [date.toISOString(), value.toString()]);
}
export function fromBalanceHistoryRaw(b: BalanceHistoryRaw): BalanceHistory {
  return b.map(([date, value]) => ({
    date: new Date(date),
    value: parseFloat(value),
  }));
}
export const toOperationRaw = (
  {
    date,
    value,
    fee,
    subOperations,
    internalOperations,
    nftOperations,
    extra,
    id,
    hash,
    type,
    senders,
    recipients,
    blockHeight,
    blockHash,
    transactionSequenceNumber,
    accountId,
    hasFailed,
    contract,
    operator,
    standard,
    tokenId,
  }: Operation,
  preserveSubOperation?: boolean
): OperationRaw => {
  let e = extra;

  if (e) {
    const family = inferFamilyFromAccountId(accountId);

    if (family) {
      const abf = accountByFamily[family];

      if (abf && abf.toOperationExtraRaw) {
        e = abf.toOperationExtraRaw(e);
      }
    }
  }

  const copy: OperationRaw = {
    id,
    hash,
    type,
    senders,
    recipients,
    accountId,
    blockHash,
    blockHeight,
    extra: e,
    date: date.toISOString(),
    value: value.toFixed(),
    fee: fee.toString(),
    contract,
    operator,
    standard,
    tokenId,
  };

  if (transactionSequenceNumber !== undefined) {
    copy.transactionSequenceNumber = transactionSequenceNumber;
  }

  if (hasFailed !== undefined) {
    copy.hasFailed = hasFailed;
  }

  if (subOperations && preserveSubOperation) {
    copy.subOperations = subOperations.map((o) => toOperationRaw(o));
  }

  if (internalOperations) {
    copy.internalOperations = internalOperations.map((o) => toOperationRaw(o));
  }

  if (nftOperations) {
    copy.nftOperations = nftOperations.map((o) => toOperationRaw(o));
  }

  return copy;
};
export const inferSubOperations = (
  txHash: string,
  subAccounts: SubAccount[]
): Operation[] => {
  const all: Operation[] = [];

  for (let i = 0; i < subAccounts.length; i++) {
    const ta = subAccounts[i];

    for (let j = 0; j < ta.operations.length; j++) {
      const op = ta.operations[j];

      if (op.hash === txHash) {
        all.push(op);
      }
    }

    for (let j = 0; j < ta.pendingOperations.length; j++) {
      const op = ta.pendingOperations[j];

      if (op.hash === txHash) {
        all.push(op);
      }
    }
  }

  return all;
};
export const fromOperationRaw = (
  {
    date,
    value,
    fee,
    extra,
    subOperations,
    internalOperations,
    nftOperations,
    id,
    hash,
    type,
    senders,
    recipients,
    blockHeight,
    blockHash,
    transactionSequenceNumber,
    hasFailed,
    contract,
    operator,
    standard,
    tokenId,
  }: OperationRaw,
  accountId: string,
  subAccounts?: SubAccount[] | null | undefined
): Operation => {
  let e = extra;

  if (e) {
    const family = inferFamilyFromAccountId(accountId);

    if (family) {
      const abf = accountByFamily[family];

      if (abf && abf.fromOperationExtraRaw) {
        e = abf.fromOperationExtraRaw(e);
      }
    }
  }

  const res: Operation = {
    id,
    hash,
    type,
    senders,
    recipients,
    accountId,
    blockHash,
    blockHeight,
    date: new Date(date),
    value: new BigNumber(value),
    fee: new BigNumber(fee),
    extra: e || {},
    contract,
    operator,
    standard,
    tokenId,
  };

  if (transactionSequenceNumber !== undefined) {
    res.transactionSequenceNumber = transactionSequenceNumber;
  }

  if (hasFailed !== undefined) {
    res.hasFailed = hasFailed;
  }

  if (subAccounts) {
    res.subOperations = inferSubOperations(hash, subAccounts);
  } else if (subOperations) {
    res.subOperations = subOperations.map((o) =>
      fromOperationRaw(o, o.accountId)
    );
  }

  if (internalOperations) {
    res.internalOperations = internalOperations.map((o) =>
      fromOperationRaw(o, o.accountId)
    );
  }

  if (nftOperations) {
    res.nftOperations = nftOperations.map((o) =>
      fromOperationRaw(o, o.accountId)
    );
  }

  return res;
};
export const toTronResourcesRaw = ({
  frozen,
  delegatedFrozen,
  votes,
  tronPower,
  energy,
  bandwidth,
  unwithdrawnReward,
  lastWithdrawnRewardDate,
  lastVotedDate,
  cacheTransactionInfoById: cacheTx,
}: TronResources): TronResourcesRaw => {
  const frozenBandwidth = frozen.bandwidth;
  const frozenEnergy = frozen.energy;
  const delegatedFrozenBandwidth = delegatedFrozen.bandwidth;
  const delegatedFrozenEnergy = delegatedFrozen.energy;
  const cacheTransactionInfoById = {};

  for (const k in cacheTx) {
    const { fee, blockNumber, withdraw_amount, unfreeze_amount } = cacheTx[k];
    cacheTransactionInfoById[k] = [
      fee,
      blockNumber,
      withdraw_amount,
      unfreeze_amount,
    ];
  }

  return {
    frozen: {
      bandwidth: frozenBandwidth
        ? {
            amount: frozenBandwidth.amount.toString(),
            expiredAt: frozenBandwidth.expiredAt.toISOString(),
          }
        : undefined,
      energy: frozenEnergy
        ? {
            amount: frozenEnergy.amount.toString(),
            expiredAt: frozenEnergy.expiredAt.toISOString(),
          }
        : undefined,
    },
    delegatedFrozen: {
      bandwidth: delegatedFrozenBandwidth
        ? {
            amount: delegatedFrozenBandwidth.amount.toString(),
          }
        : undefined,
      energy: delegatedFrozenEnergy
        ? {
            amount: delegatedFrozenEnergy.amount.toString(),
          }
        : undefined,
    },
    votes,
    tronPower,
    energy: energy.toString(),
    bandwidth: {
      freeUsed: bandwidth.freeUsed.toString(),
      freeLimit: bandwidth.freeLimit.toString(),
      gainedUsed: bandwidth.gainedUsed.toString(),
      gainedLimit: bandwidth.gainedLimit.toString(),
    },
    unwithdrawnReward: unwithdrawnReward.toString(),
    lastWithdrawnRewardDate: lastWithdrawnRewardDate
      ? lastWithdrawnRewardDate.toISOString()
      : undefined,
    lastVotedDate: lastVotedDate ? lastVotedDate.toISOString() : undefined,
    cacheTransactionInfoById,
  };
};
export const fromTronResourcesRaw = ({
  frozen,
  delegatedFrozen,
  votes,
  tronPower,
  energy,
  bandwidth,
  unwithdrawnReward,
  lastWithdrawnRewardDate,
  lastVotedDate,
  cacheTransactionInfoById: cacheTransactionInfoByIdRaw,
}: TronResourcesRaw): TronResources => {
  const frozenBandwidth = frozen.bandwidth;
  const frozenEnergy = frozen.energy;
  const delegatedFrozenBandwidth = delegatedFrozen.bandwidth;
  const delegatedFrozenEnergy = delegatedFrozen.energy;
  const cacheTransactionInfoById = {};

  if (cacheTransactionInfoByIdRaw) {
    for (const k in cacheTransactionInfoByIdRaw) {
      const [fee, blockNumber, withdraw_amount, unfreeze_amount] =
        cacheTransactionInfoByIdRaw[k];
      cacheTransactionInfoById[k] = {
        fee,
        blockNumber,
        withdraw_amount,
        unfreeze_amount,
      };
    }
  }

  return {
    frozen: {
      bandwidth: frozenBandwidth
        ? {
            amount: new BigNumber(frozenBandwidth.amount),
            expiredAt: new Date(frozenBandwidth.expiredAt),
          }
        : undefined,
      energy: frozenEnergy
        ? {
            amount: new BigNumber(frozenEnergy.amount),
            expiredAt: new Date(frozenEnergy.expiredAt),
          }
        : undefined,
    },
    delegatedFrozen: {
      bandwidth: delegatedFrozenBandwidth
        ? {
            amount: new BigNumber(delegatedFrozenBandwidth.amount),
          }
        : undefined,
      energy: delegatedFrozenEnergy
        ? {
            amount: new BigNumber(delegatedFrozenEnergy.amount),
          }
        : undefined,
    },
    votes,
    tronPower,
    energy: new BigNumber(energy),
    bandwidth: {
      freeUsed: new BigNumber(bandwidth.freeUsed),
      freeLimit: new BigNumber(bandwidth.freeLimit),
      gainedUsed: new BigNumber(bandwidth.gainedUsed),
      gainedLimit: new BigNumber(bandwidth.gainedLimit),
    },
    unwithdrawnReward: new BigNumber(unwithdrawnReward),
    lastWithdrawnRewardDate: lastWithdrawnRewardDate
      ? new Date(lastWithdrawnRewardDate)
      : undefined,
    lastVotedDate: lastVotedDate ? new Date(lastVotedDate) : undefined,
    cacheTransactionInfoById,
  };
};
export function fromSwapOperationRaw(raw: SwapOperationRaw): SwapOperation {
  const { fromAmount, toAmount } = raw;
  return {
    ...raw,
    fromAmount: new BigNumber(fromAmount),
    toAmount: new BigNumber(toAmount),
  };
}
export function toSwapOperationRaw(so: SwapOperation): SwapOperationRaw {
  const { fromAmount, toAmount } = so;
  return {
    ...so,
    fromAmount: fromAmount.toString(),
    toAmount: toAmount.toString(),
  };
}
export function fromTokenAccountRaw(raw: TokenAccountRaw): TokenAccount {
  const {
    id,
    parentId,
    tokenId,
    starred,
    operations,
    pendingOperations,
    creationDate,
    balance,
    spendableBalance,
    compoundBalance,
    balanceHistoryCache,
    swapHistory,
    approvals,
  } = raw;
  const token = getTokenById(tokenId);

  const convertOperation = (op) => fromOperationRaw(op, id);

  const res = {
    type: "TokenAccount",
    id,
    parentId,
    token,
    starred: starred || false,
    balance: new BigNumber(balance),
    spendableBalance: spendableBalance
      ? new BigNumber(spendableBalance)
      : new BigNumber(balance),
    compoundBalance: compoundBalance
      ? new BigNumber(compoundBalance)
      : undefined,
    creationDate: new Date(creationDate || Date.now()),
    operationsCount:
      raw.operationsCount || (operations && operations.length) || 0,
    operations: (operations || []).map(convertOperation),
    pendingOperations: (pendingOperations || []).map(convertOperation),
    swapHistory: (swapHistory || []).map(fromSwapOperationRaw),
    approvals,
    balanceHistoryCache: balanceHistoryCache || emptyHistoryCache,
  };
  res.balanceHistoryCache = generateHistoryFromOperations(res as TokenAccount);
  return res as TokenAccount;
}
export function toTokenAccountRaw(ta: TokenAccount): TokenAccountRaw {
  const {
    id,
    parentId,
    token,
    starred,
    operations,
    operationsCount,
    pendingOperations,
    balance,
    spendableBalance,
    compoundBalance,
    balanceHistoryCache,
    swapHistory,
    approvals,
  } = ta;
  return {
    type: "TokenAccountRaw",
    id,
    parentId,
    starred,
    tokenId: token.id,
    balance: balance.toString(),
    spendableBalance: spendableBalance.toString(),
    compoundBalance: compoundBalance ? compoundBalance.toString() : undefined,
    balanceHistoryCache,
    creationDate: ta.creationDate.toISOString(),
    operationsCount,
    operations: operations.map((o) => toOperationRaw(o)),
    pendingOperations: pendingOperations.map((o) => toOperationRaw(o)),
    swapHistory: (swapHistory || []).map(toSwapOperationRaw),
    approvals,
  };
}
export function fromChildAccountRaw(raw: ChildAccountRaw): ChildAccount {
  const {
    id,
    name,
    parentId,
    currencyId,
    starred,
    creationDate,
    operations,
    operationsCount,
    pendingOperations,
    balance,
    address,
    balanceHistoryCache,
    swapHistory,
  } = raw;
  const currency = getCryptoCurrencyById(currencyId);

  const convertOperation = (op) => fromOperationRaw(op, id);

  const res: ChildAccount = {
    type: "ChildAccount",
    id,
    name,
    starred: starred || false,
    parentId,
    currency,
    address,
    balance: new BigNumber(balance),
    creationDate: new Date(creationDate || Date.now()),
    operationsCount: operationsCount || (operations && operations.length) || 0,
    operations: (operations || []).map(convertOperation),
    pendingOperations: (pendingOperations || []).map(convertOperation),
    swapHistory: (swapHistory || []).map(fromSwapOperationRaw),
    balanceHistoryCache: balanceHistoryCache || emptyHistoryCache,
  };
  res.balanceHistoryCache = generateHistoryFromOperations(res);
  return res;
}
export function toChildAccountRaw(ca: ChildAccount): ChildAccountRaw {
  const {
    id,
    name,
    parentId,
    starred,
    currency,
    operations,
    operationsCount,
    pendingOperations,
    balance,
    balanceHistoryCache,
    address,
    creationDate,
    swapHistory,
  } = ca;
  return {
    type: "ChildAccountRaw",
    id,
    name,
    starred,
    parentId,
    address,
    operationsCount,
    currencyId: currency.id,
    balance: balance.toString(),
    balanceHistoryCache,
    creationDate: creationDate.toISOString(),
    operations: operations.map((o) => toOperationRaw(o)),
    pendingOperations: pendingOperations.map((o) => toOperationRaw(o)),
    swapHistory: (swapHistory || []).map(toSwapOperationRaw),
  };
}
export function fromSubAccountRaw(raw: SubAccountRaw): SubAccount {
  switch (raw.type) {
    case "ChildAccountRaw":
      return fromChildAccountRaw(raw);

    case "TokenAccountRaw":
      return fromTokenAccountRaw(raw);

    default:
      throw new Error("invalid raw.type=" + (raw as SubAccountRaw).type);
  }
}
export function toSubAccountRaw(subAccount: SubAccount): SubAccountRaw {
  switch (subAccount.type) {
    case "ChildAccount":
      return toChildAccountRaw(subAccount);

    case "TokenAccount":
      return toTokenAccountRaw(subAccount);

    default:
      throw new Error(
        "invalid subAccount.type=" + (subAccount as SubAccount).type
      );
  }
}
export function fromAccountLikeRaw(
  rawAccountLike: AccountRawLike
): AccountLike {
  if ("type" in rawAccountLike) {
    //$FlowFixMe
    return fromSubAccountRaw(rawAccountLike);
  }

  //$FlowFixMe
  return fromAccountRaw(rawAccountLike);
}
export function toAccountLikeRaw(accountLike: AccountLike): AccountRawLike {
  switch (accountLike.type) {
    case "Account":
      return toAccountRaw(accountLike);

    default:
      return toSubAccountRaw(accountLike);
  }
}
export function fromAccountRaw(rawAccount: AccountRaw): Account {
  const {
    id,
    seedIdentifier,
    derivationMode,
    index,
    xpub,
    starred,
    used,
    freshAddress,
    freshAddressPath,
    freshAddresses,
    name,
    blockHeight,
    endpointConfig,
    currencyId,
    unitMagnitude,
    operations,
    operationsCount,
    pendingOperations,
    lastSyncDate,
    creationDate,
    balance,
    balanceHistoryCache,
    spendableBalance,
    subAccounts: subAccountsRaw,
    swapHistory,
    syncHash,
    nfts,
  } = rawAccount;
  const subAccounts =
    subAccountsRaw &&
    subAccountsRaw
      .map((ta) => {
        if (ta.type === "TokenAccountRaw") {
          if (findTokenById(ta.tokenId)) {
            return fromTokenAccountRaw(ta);
          }
        } else {
          return fromSubAccountRaw(ta);
        }
      })
      .filter(Boolean);
  const currency = getCryptoCurrencyById(currencyId);
  const unit =
    currency.units.find((u) => u.magnitude === unitMagnitude) ||
    currency.units[0];

  const convertOperation = (op) =>
    fromOperationRaw(op, id, subAccounts as SubAccount[]);

  const res: Account = {
    type: "Account",
    id,
    starred: starred || false,
    used: false,
    // filled again below
    seedIdentifier,
    derivationMode,
    index,
    freshAddress,
    freshAddressPath,
    freshAddresses: freshAddresses || [
      // in case user come from an old data that didn't support freshAddresses
      {
        derivationPath: freshAddressPath,
        address: freshAddress,
      },
    ],
    name,
    blockHeight,
    creationDate: new Date(creationDate || Date.now()),
    balance: new BigNumber(balance),
    spendableBalance: new BigNumber(spendableBalance || balance),
    operations: (operations || []).map(convertOperation),
    operationsCount: operationsCount || (operations && operations.length) || 0,
    pendingOperations: (pendingOperations || []).map(convertOperation),
    unit,
    currency,
    lastSyncDate: new Date(lastSyncDate || 0),
    swapHistory: [],
    syncHash,
    balanceHistoryCache: balanceHistoryCache || emptyHistoryCache,
    nfts: nfts?.map((n) => fromNFTRaw(n)),
  };
  res.balanceHistoryCache = generateHistoryFromOperations(res);

  if (typeof used === "undefined") {
    // old account data that didn't had the field yet
    res.used = !isAccountEmpty(res);
  } else {
    res.used = used;
  }

  if (xpub) {
    res.xpub = xpub;
  }

  if (endpointConfig) {
    res.endpointConfig = endpointConfig;
  }

  if (subAccounts) {
    res.subAccounts = subAccounts as SubAccount[];
  }

  switch (res.currency.family) {
    case "tron": {
      const tronResourcesRaw = (rawAccount as TronAccountRaw).tronResources;
      if (tronResourcesRaw) {
        (res as TronAccount).tronResources =
          fromTronResourcesRaw(tronResourcesRaw);
      }
      break;
    }
<<<<<<< HEAD
    case "osmosis":
=======
>>>>>>> 6bd3eecc
    case "cosmos": {
      const cosmosResourcesRaw = (rawAccount as CosmosAccountRaw)
        .cosmosResources;
      if (cosmosResourcesRaw)
        (res as CosmosAccount).cosmosResources =
          fromCosmosResourcesRaw(cosmosResourcesRaw);
      break;
    }
    case "tezos":
      {
        const tezosResourcesRaw = (rawAccount as TezosAccountRaw)
          .tezosResources;
        if (tezosResourcesRaw)
          (res as TezosAccount).tezosResources =
            fromTezosResourcesRaw(tezosResourcesRaw);
      }
      break;
    case "bitcoin": {
      const bitcoinResourcesRaw = (rawAccount as BitcoinAccountRaw)
        .bitcoinResources;
      (res as BitcoinAccount).bitcoinResources =
        fromBitcoinResourcesRaw(bitcoinResourcesRaw);
      break;
    }
    case "algorand": {
      const algoResourcesRaw = (rawAccount as AlgorandAccountRaw)
        .algorandResources;
      if (algoResourcesRaw)
        (res as AlgorandAccount).algorandResources =
          fromAlgorandResourcesRaw(algoResourcesRaw);
      break;
    }
    case "polkadot":
      {
        const polkadotResourcesRaw = (rawAccount as PolkadotAccountRaw)
          .polkadotResources;

        if (polkadotResourcesRaw)
          (res as PolkadotAccount).polkadotResources =
            fromPolkadotResourcesRaw(polkadotResourcesRaw);
      }
      break;
    case "elrond": {
      const elrondResourcesRaw = (rawAccount as ElrondAccountRaw)
        .elrondResources;

      if (elrondResourcesRaw)
        (res as ElrondAccount).elrondResources =
          fromElrondResourcesRaw(elrondResourcesRaw);
      break;
    }
    case "cardano": {
      const cardanoResourcesRaw = (rawAccount as CardanoAccountRaw)
        .cardanoResources;
      if (cardanoResourcesRaw)
        (res as CardanoAccount).cardanoResources =
          fromCardanoResourceRaw(cardanoResourcesRaw);
      break;
    }
    case "solana": {
      const solanaResourcesRaw = (rawAccount as SolanaAccountRaw)
        .solanaResources;
      if (solanaResourcesRaw)
        (res as SolanaAccount).solanaResources =
          fromSolanaResourcesRaw(solanaResourcesRaw);
      break;
    }
    case "crypto_org": {
      const cryptoOrgResourcesRaw = (rawAccount as CryptoOrgAccountRaw)
        .cryptoOrgResources;
      if (cryptoOrgResourcesRaw)
        (res as CryptoOrgAccount).cryptoOrgResources =
          fromCryptoOrgResourcesRaw(cryptoOrgResourcesRaw);
      break;
    }
  }

  if (swapHistory) {
    res.swapHistory = swapHistory.map(fromSwapOperationRaw);
  }

  return res;
}
export function toAccountRaw(account: Account): AccountRaw {
  const {
    id,
    seedIdentifier,
    xpub,
    name,
    starred,
    used,
    derivationMode,
    index,
    freshAddress,
    freshAddressPath,
    freshAddresses,
    blockHeight,
    currency,
    creationDate,
    operationsCount,
    operations,
    pendingOperations,
    unit,
    lastSyncDate,
    balance,
    balanceHistoryCache,
    spendableBalance,
    subAccounts,
    endpointConfig,
    swapHistory,
    syncHash,
    nfts,
  } = account;

  const res: AccountRaw = {
    id,
    seedIdentifier,
    name,
    starred,
    used,
    derivationMode,
    index,
    freshAddress,
    freshAddressPath,
    freshAddresses,
    blockHeight,
    syncHash,
    creationDate: creationDate.toISOString(),
    operationsCount,
    operations: (operations || []).map((o) => toOperationRaw(o)),
    pendingOperations: (pendingOperations || []).map((o) => toOperationRaw(o)),
    currencyId: currency.id,
    unitMagnitude: unit.magnitude,
    lastSyncDate: lastSyncDate.toISOString(),
    balance: balance.toFixed(),
    spendableBalance: spendableBalance.toFixed(),
    nfts: nfts?.map((n) => toNFTRaw(n)),
  };

  if (balanceHistoryCache) {
    res.balanceHistoryCache = balanceHistoryCache;
  }

  if (endpointConfig) {
    res.endpointConfig = endpointConfig;
  }

  if (xpub) {
    res.xpub = xpub;
  }

  if (subAccounts) {
    res.subAccounts = subAccounts.map(toSubAccountRaw);
  }

  switch (account.currency.family) {
    case "tron":
      (res as TronAccountRaw).tronResources = toTronResourcesRaw(
        (account as TronAccount).tronResources
      );
      break;
    case "cosmos":
      (res as CosmosAccountRaw).cosmosResources = toCosmosResourcesRaw(
        (account as CosmosAccount).cosmosResources
      );
      break;
    case "osmosis":
      (res as CosmosAccountRaw).cosmosResources = toCosmosResourcesRaw(
        (account as CosmosAccount).cosmosResources
      );
      break;
    case "tezos":
      (res as TezosAccountRaw).tezosResources = toTezosResourcesRaw(
        (account as TezosAccount).tezosResources
      );
      break;
    case "bitcoin":
      (res as BitcoinAccountRaw).bitcoinResources = toBitcoinResourcesRaw(
        (account as BitcoinAccount).bitcoinResources
      );
      break;
    case "algorand":
      (res as AlgorandAccountRaw).algorandResources = toAlgorandResourcesRaw(
        (account as AlgorandAccount).algorandResources
      );
      break;
    case "polkadot":
      (res as PolkadotAccountRaw).polkadotResources = toPolkadotResourcesRaw(
        (account as PolkadotAccount).polkadotResources
      );
      break;
    case "elrond":
      (res as ElrondAccountRaw).elrondResources = toElrondResourcesRaw(
        (account as ElrondAccount).elrondResources
      );
      break;
    case "cardano":
      (res as CardanoAccountRaw).cardanoResources = toCardanoResourceRaw(
        (account as CardanoAccount).cardanoResources
      );
      break;
    case "solana":
      (res as SolanaAccountRaw).solanaResources = toSolanaResourcesRaw(
        (account as SolanaAccount).solanaResources
      );
      break;
    case "crypto_org":
      (res as CryptoOrgAccountRaw).cryptoOrgResources = toCryptoOrgResourcesRaw(
        (account as CryptoOrgAccount).cryptoOrgResources
      );
      break;
  }

  if (swapHistory) {
    res.swapHistory = swapHistory.map(toSwapOperationRaw);
  }

  return res;
}

export function toNFTRaw({
  id,
  tokenId,
  amount,
  contract,
  standard,
  currencyId,
  metadata,
}: ProtoNFT): ProtoNFTRaw {
  return {
    id,
    tokenId,
    amount: amount.toFixed(),
    contract,
    standard,
    currencyId,
    metadata,
  };
}

export function fromNFTRaw({
  id,
  tokenId,
  amount,
  contract,
  standard,
  currencyId,
  metadata,
}: ProtoNFTRaw): ProtoNFT {
  return {
    id,
    tokenId,
    amount: new BigNumber(amount),
    contract,
    standard,
    currencyId,
    metadata,
  };
}<|MERGE_RESOLUTION|>--- conflicted
+++ resolved
@@ -785,10 +785,7 @@
       }
       break;
     }
-<<<<<<< HEAD
     case "osmosis":
-=======
->>>>>>> 6bd3eecc
     case "cosmos": {
       const cosmosResourcesRaw = (rawAccount as CosmosAccountRaw)
         .cosmosResources;
