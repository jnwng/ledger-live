--- conflicted
+++ resolved
@@ -822,23 +822,12 @@
           fromAlgorandResourcesRaw(algoResourcesRaw);
       break;
     }
-<<<<<<< HEAD
-    case "polkadot":
-      {
-        const polkadotResourcesRaw = (rawAccount as PolkadotAccountRaw)
-          .polkadotResources;
-        if (polkadotResourcesRaw)
-          (res as PolkadotAccount).polkadotResources =
-            fromPolkadotResourcesRaw(polkadotResourcesRaw);
-      }
-=======
     case "polkadot": {
       const polkadotResourcesRaw = (rawAccount as PolkadotAccountRaw)
         .polkadotResources;
       if (polkadotResourcesRaw)
         (res as PolkadotAccount).polkadotResources =
           fromPolkadotResourcesRaw(polkadotResourcesRaw);
->>>>>>> 5da717c5
       break;
     }
     case "elrond": {
