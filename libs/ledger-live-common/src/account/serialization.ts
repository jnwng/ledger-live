import { BigNumber } from "bignumber.js";
import {
  toTronResourcesRaw,
  fromTronResourcesRaw,
} from "../families/tron/serialization";
import {
  toBitcoinResourcesRaw,
  fromBitcoinResourcesRaw,
} from "../families/bitcoin/serialization";
import {
  toCosmosResourcesRaw,
  fromCosmosResourcesRaw,
} from "../families/cosmos/serialization";

import {
  toAvalanchePChainResourcesRaw,
  fromAvalanchePChainResourcesRaw,
} from "../families/avalanchepchain/serialization";
import {
  toPolkadotResourcesRaw,
  fromPolkadotResourcesRaw,
} from "@ledgerhq/coin-polkadot/serialization";
import {
  toTezosResourcesRaw,
  fromTezosResourcesRaw,
} from "../families/tezos/serialization";
import {
  toElrondResourcesRaw,
  fromElrondResourcesRaw,
} from "../families/elrond/serialization";
import {
  toCryptoOrgResourcesRaw,
  fromCryptoOrgResourcesRaw,
} from "../families/crypto_org/serialization";

import {
  toSolanaResourcesRaw,
  fromSolanaResourcesRaw,
} from "../families/solana/serialization";

import {
  toCeloResourcesRaw,
  fromCeloResourcesRaw,
} from "../families/celo/serialization";

import {
  getCryptoCurrencyById,
  getTokenById,
  findTokenById,
} from "../currencies";
import { inferFamilyFromAccountId } from "./index";
import accountByFamily from "../generated/account";
import { isAccountEmpty } from "./helpers";
import type { SwapOperation, SwapOperationRaw } from "../exchange/swap/types";
import {
  emptyHistoryCache,
  generateHistoryFromOperations,
} from "@ledgerhq/coin-framework/account/balanceHistoryCache";
import {
  fromCardanoResourceRaw,
  toCardanoResourceRaw,
} from "../families/cardano/serialization";

import type {
  Account,
  AccountLike,
  AccountRaw,
  AccountRawLike,
  BalanceHistory,
  BalanceHistoryRaw,
  ChildAccount,
  ChildAccountRaw,
  Operation,
  OperationRaw,
  ProtoNFT,
  ProtoNFTRaw,
  SubAccount,
  SubAccountRaw,
  TokenAccount,
  TokenAccountRaw,
} from "@ledgerhq/types-live";
import {
  toOperationRaw as commonToOperationRaw,
  fromOperationRaw as commonFromOperationRaw,
} from "@ledgerhq/coin-framework/account/serialization";
import { CosmosAccount, CosmosAccountRaw } from "../families/cosmos/types";
import { BitcoinAccount, BitcoinAccountRaw } from "../families/bitcoin/types";
import {
  PolkadotAccount,
  PolkadotAccountRaw,
} from "@ledgerhq/coin-polkadot/types";
import { ElrondAccount, ElrondAccountRaw } from "../families/elrond/types";
import {
  CryptoOrgAccount,
  CryptoOrgAccountRaw,
} from "../families/crypto_org/types";
import { SolanaAccount, SolanaAccountRaw } from "../families/solana/types";
import { TezosAccount, TezosAccountRaw } from "../families/tezos/types";
import { CeloAccount, CeloAccountRaw } from "../families/celo/types";
import {
  AvalanchePChainAccount,
  AvalanchePChainAccountRaw,
} from "../families/avalanchepchain/types";

export { toAvalanchePChainResourcesRaw, fromAvalanchePChainResourcesRaw };
import type { TronAccount, TronAccountRaw } from "../families/tron/types";
import { getAccountBridge } from "../bridge";

export { toCosmosResourcesRaw, fromCosmosResourcesRaw };
export { toBitcoinResourcesRaw, fromBitcoinResourcesRaw };
export { toPolkadotResourcesRaw, fromPolkadotResourcesRaw };
export { toTezosResourcesRaw, fromTezosResourcesRaw };
export { toElrondResourcesRaw, fromElrondResourcesRaw };
export { toCryptoOrgResourcesRaw, fromCryptoOrgResourcesRaw };
export { toCardanoResourceRaw, fromCardanoResourceRaw };
export { toSolanaResourcesRaw, fromSolanaResourcesRaw };
export { toTronResourcesRaw, fromTronResourcesRaw };
export { toCeloResourcesRaw, fromCeloResourcesRaw };

export function toBalanceHistoryRaw(b: BalanceHistory): BalanceHistoryRaw {
  return b.map(({ date, value }) => [date.toISOString(), value.toString()]);
}
export function fromBalanceHistoryRaw(b: BalanceHistoryRaw): BalanceHistory {
  return b.map(([date, value]) => ({
    date: new Date(date),
    value: parseFloat(value),
  }));
}
export const toOperationRaw = (
  operation: Operation,
  preserveSubOperation?: boolean
): OperationRaw => {
  const copy: OperationRaw = commonToOperationRaw(
    operation,
    preserveSubOperation
  );

  let e = copy.extra;

  if (e) {
    const family = inferFamilyFromAccountId(copy.accountId);

    if (family) {
      const abf = accountByFamily[family];

      if (abf && abf.toOperationExtraRaw) {
        e = abf.toOperationExtraRaw(e);
      }
    }
  }

  return {
    ...copy,
    extra: e,
  };
};
export { inferSubOperations } from "@ledgerhq/coin-framework/account/serialization";
export const fromOperationRaw = (
  operation: OperationRaw,
  accountId: string,
  subAccounts?: SubAccount[] | null | undefined
): Operation => {
  const res: Operation = commonFromOperationRaw(
    operation,
    accountId,
    subAccounts
  );

  let e = res.extra;

  if (e) {
    const family = inferFamilyFromAccountId(res.accountId);

    if (family) {
      const abf = accountByFamily[family];

      if (abf && abf.fromOperationExtraRaw) {
        e = abf.fromOperationExtraRaw(e);
      }
    }
  }

  return {
    ...res,
    extra: e || {},
  };
};
export function fromSwapOperationRaw(raw: SwapOperationRaw): SwapOperation {
  const { fromAmount, toAmount } = raw;
  return {
    ...raw,
    fromAmount: new BigNumber(fromAmount),
    toAmount: new BigNumber(toAmount),
  };
}
export function toSwapOperationRaw(so: SwapOperation): SwapOperationRaw {
  const { fromAmount, toAmount } = so;
  return {
    ...so,
    fromAmount: fromAmount.toString(),
    toAmount: toAmount.toString(),
  };
}
export function fromTokenAccountRaw(raw: TokenAccountRaw): TokenAccount {
  const {
    id,
    parentId,
    tokenId,
    starred,
    operations,
    pendingOperations,
    creationDate,
    balance,
    spendableBalance,
    compoundBalance,
    balanceHistoryCache,
    swapHistory,
    approvals,
  } = raw;
  const token = getTokenById(tokenId);

  const convertOperation = (op) => fromOperationRaw(op, id);

  const res = {
    type: "TokenAccount",
    id,
    parentId,
    token,
    starred: starred || false,
    balance: new BigNumber(balance),
    spendableBalance: spendableBalance
      ? new BigNumber(spendableBalance)
      : new BigNumber(balance),
    compoundBalance: compoundBalance
      ? new BigNumber(compoundBalance)
      : undefined,
    creationDate: new Date(creationDate || Date.now()),
    operationsCount:
      raw.operationsCount || (operations && operations.length) || 0,
    operations: (operations || []).map(convertOperation),
    pendingOperations: (pendingOperations || []).map(convertOperation),
    swapHistory: (swapHistory || []).map(fromSwapOperationRaw),
    approvals,
    balanceHistoryCache: balanceHistoryCache || emptyHistoryCache,
  };
  res.balanceHistoryCache = generateHistoryFromOperations(res as TokenAccount);
  return res as TokenAccount;
}
export function toTokenAccountRaw(ta: TokenAccount): TokenAccountRaw {
  const {
    id,
    parentId,
    token,
    starred,
    operations,
    operationsCount,
    pendingOperations,
    balance,
    spendableBalance,
    compoundBalance,
    balanceHistoryCache,
    swapHistory,
    approvals,
  } = ta;
  return {
    type: "TokenAccountRaw",
    id,
    parentId,
    starred,
    tokenId: token.id,
    balance: balance.toString(),
    spendableBalance: spendableBalance.toString(),
    compoundBalance: compoundBalance ? compoundBalance.toString() : undefined,
    balanceHistoryCache,
    creationDate: ta.creationDate.toISOString(),
    operationsCount,
    operations: operations.map((o) => toOperationRaw(o)),
    pendingOperations: pendingOperations.map((o) => toOperationRaw(o)),
    swapHistory: (swapHistory || []).map(toSwapOperationRaw),
    approvals,
  };
}
export function fromChildAccountRaw(raw: ChildAccountRaw): ChildAccount {
  const {
    id,
    name,
    parentId,
    currencyId,
    starred,
    creationDate,
    operations,
    operationsCount,
    pendingOperations,
    balance,
    address,
    balanceHistoryCache,
    swapHistory,
  } = raw;
  const currency = getCryptoCurrencyById(currencyId);

  const convertOperation = (op) => fromOperationRaw(op, id);

  const res: ChildAccount = {
    type: "ChildAccount",
    id,
    name,
    starred: starred || false,
    parentId,
    currency,
    address,
    balance: new BigNumber(balance),
    creationDate: new Date(creationDate || Date.now()),
    operationsCount: operationsCount || (operations && operations.length) || 0,
    operations: (operations || []).map(convertOperation),
    pendingOperations: (pendingOperations || []).map(convertOperation),
    swapHistory: (swapHistory || []).map(fromSwapOperationRaw),
    balanceHistoryCache: balanceHistoryCache || emptyHistoryCache,
  };
  res.balanceHistoryCache = generateHistoryFromOperations(res);
  return res;
}
export function toChildAccountRaw(ca: ChildAccount): ChildAccountRaw {
  const {
    id,
    name,
    parentId,
    starred,
    currency,
    operations,
    operationsCount,
    pendingOperations,
    balance,
    balanceHistoryCache,
    address,
    creationDate,
    swapHistory,
  } = ca;
  return {
    type: "ChildAccountRaw",
    id,
    name,
    starred,
    parentId,
    address,
    operationsCount,
    currencyId: currency.id,
    balance: balance.toString(),
    balanceHistoryCache,
    creationDate: creationDate.toISOString(),
    operations: operations.map((o) => toOperationRaw(o)),
    pendingOperations: pendingOperations.map((o) => toOperationRaw(o)),
    swapHistory: (swapHistory || []).map(toSwapOperationRaw),
  };
}
export function fromSubAccountRaw(raw: SubAccountRaw): SubAccount {
  switch (raw.type) {
    case "ChildAccountRaw":
      return fromChildAccountRaw(raw);

    case "TokenAccountRaw":
      return fromTokenAccountRaw(raw);

    default:
      throw new Error("invalid raw.type=" + (raw as SubAccountRaw).type);
  }
}
export function toSubAccountRaw(subAccount: SubAccount): SubAccountRaw {
  switch (subAccount.type) {
    case "ChildAccount":
      return toChildAccountRaw(subAccount);

    case "TokenAccount":
      return toTokenAccountRaw(subAccount);

    default:
      throw new Error(
        "invalid subAccount.type=" + (subAccount as SubAccount).type
      );
  }
}
export function fromAccountLikeRaw(
  rawAccountLike: AccountRawLike
): AccountLike {
  if ("type" in rawAccountLike) {
    //$FlowFixMe
    return fromSubAccountRaw(rawAccountLike);
  }

  //$FlowFixMe
  return fromAccountRaw(rawAccountLike);
}
export function toAccountLikeRaw(accountLike: AccountLike): AccountRawLike {
  switch (accountLike.type) {
    case "Account":
      return toAccountRaw(accountLike);

    default:
      return toSubAccountRaw(accountLike);
  }
}
export function fromAccountRaw(rawAccount: AccountRaw): Account {
  const {
    id,
    seedIdentifier,
    derivationMode,
    index,
    xpub,
    starred,
    used,
    freshAddress,
    freshAddressPath,
    freshAddresses,
    name,
    blockHeight,
    endpointConfig,
    currencyId,
    unitMagnitude,
    operations,
    operationsCount,
    pendingOperations,
    lastSyncDate,
    creationDate,
    balance,
    balanceHistoryCache,
    spendableBalance,
    subAccounts: subAccountsRaw,
    swapHistory,
    syncHash,
    nfts,
  } = rawAccount;

  const subAccounts =
    subAccountsRaw &&
    subAccountsRaw
      .map((ta) => {
        if (ta.type === "TokenAccountRaw") {
          if (findTokenById(ta.tokenId)) {
            return fromTokenAccountRaw(ta);
          }
        } else {
          return fromSubAccountRaw(ta);
        }
      })
      .filter(Boolean);
  const currency = getCryptoCurrencyById(currencyId);
  const unit =
    currency.units.find((u) => u.magnitude === unitMagnitude) ||
    currency.units[0];

  const convertOperation = (op) =>
    fromOperationRaw(op, id, subAccounts as SubAccount[]);

  const res: Account = {
    type: "Account",
    id,
    starred: starred || false,
    used: false,
    // filled again below
    seedIdentifier,
    derivationMode,
    index,
    freshAddress,
    freshAddressPath,
    freshAddresses: freshAddresses || [
      // in case user come from an old data that didn't support freshAddresses
      {
        derivationPath: freshAddressPath,
        address: freshAddress,
      },
    ],
    name,
    blockHeight,
    creationDate: new Date(creationDate || Date.now()),
    balance: new BigNumber(balance),
    spendableBalance: new BigNumber(spendableBalance || balance),
    operations: (operations || []).map(convertOperation),
    operationsCount: operationsCount || (operations && operations.length) || 0,
    pendingOperations: (pendingOperations || []).map(convertOperation),
    unit,
    currency,
    lastSyncDate: new Date(lastSyncDate || 0),
    swapHistory: [],
    syncHash,
    balanceHistoryCache: balanceHistoryCache || emptyHistoryCache,
    nfts: nfts?.map((n) => fromNFTRaw(n)),
  };
  res.balanceHistoryCache = generateHistoryFromOperations(res);

  if (typeof used === "undefined") {
    // old account data that didn't had the field yet
    res.used = !isAccountEmpty(res);
  } else {
    res.used = used;
  }

  if (xpub) {
    res.xpub = xpub;
  }

  if (endpointConfig) {
    res.endpointConfig = endpointConfig;
  }

  if (subAccounts) {
    res.subAccounts = subAccounts as SubAccount[];
  }

  switch (res.currency.family) {
    case "tron": {
      const tronResourcesRaw = (rawAccount as TronAccountRaw).tronResources;
      if (tronResourcesRaw)
        (res as TronAccount).tronResources =
          fromTronResourcesRaw(tronResourcesRaw);
      break;
    }
    case "cosmos": {
      const cosmosResourcesRaw = (rawAccount as CosmosAccountRaw)
        .cosmosResources;
      if (cosmosResourcesRaw)
        (res as CosmosAccount).cosmosResources =
          fromCosmosResourcesRaw(cosmosResourcesRaw);
      break;
    }
    case "tezos": {
      const tezosResourcesRaw = (rawAccount as TezosAccountRaw).tezosResources;
      if (tezosResourcesRaw)
        (res as TezosAccount).tezosResources =
          fromTezosResourcesRaw(tezosResourcesRaw);
      break;
    }
    case "bitcoin": {
      const bitcoinResourcesRaw = (rawAccount as BitcoinAccountRaw)
        .bitcoinResources;
      if (bitcoinResourcesRaw)
        (res as BitcoinAccount).bitcoinResources =
          fromBitcoinResourcesRaw(bitcoinResourcesRaw);
      break;
    }
    case "polkadot": {
      const polkadotResourcesRaw = (rawAccount as PolkadotAccountRaw)
        .polkadotResources;
      if (polkadotResourcesRaw)
        (res as PolkadotAccount).polkadotResources =
          fromPolkadotResourcesRaw(polkadotResourcesRaw);
      break;
    }
    case "elrond": {
      const elrondResourcesRaw = (rawAccount as ElrondAccountRaw)
        .elrondResources;
      if (elrondResourcesRaw)
        (res as ElrondAccount).elrondResources =
          fromElrondResourcesRaw(elrondResourcesRaw);
      break;
    }
    case "solana": {
      const solanaResourcesRaw = (rawAccount as SolanaAccountRaw)
        .solanaResources;
      if (solanaResourcesRaw)
        (res as SolanaAccount).solanaResources =
          fromSolanaResourcesRaw(solanaResourcesRaw);
      break;
    }
    case "crypto_org": {
      const cryptoOrgResourcesRaw = (rawAccount as CryptoOrgAccountRaw)
        .cryptoOrgResources;
      if (cryptoOrgResourcesRaw)
        (res as CryptoOrgAccount).cryptoOrgResources =
          fromCryptoOrgResourcesRaw(cryptoOrgResourcesRaw);
      break;
    }
    case "celo": {
      const celoResourcesRaw = (rawAccount as CeloAccountRaw).celoResources;
      if (celoResourcesRaw)
        (res as CeloAccount).celoResources =
          fromCeloResourcesRaw(celoResourcesRaw);
      break;
    }
<<<<<<< HEAD
    case "avalanchepchain": {
      const avalanchePChainResourcesRaw = (
        rawAccount as AvalanchePChainAccountRaw
      ).avalanchePChainResources;
      if (avalanchePChainResourcesRaw)
        (res as AvalanchePChainAccount).avalanchePChainResources =
          fromAvalanchePChainResourcesRaw(avalanchePChainResourcesRaw);
      break;
    }
    case "near": {
      const nearResourcesRaw = (rawAccount as NearAccountRaw).nearResources;
      if (nearResourcesRaw)
        (res as NearAccount).nearResources =
          fromNearResourcesRaw(nearResourcesRaw);
      break;
    }
=======
>>>>>>> 0bc7ff96
    default: {
      const bridge = getAccountBridge(res);
      const assignFromAccountRaw = bridge.assignFromAccountRaw;
      if (assignFromAccountRaw) {
        assignFromAccountRaw(rawAccount, res);
      }
    }
  }

  if (swapHistory) {
    res.swapHistory = swapHistory.map(fromSwapOperationRaw);
  }

  return res;
}
export function toAccountRaw(account: Account): AccountRaw {
  const {
    id,
    seedIdentifier,
    xpub,
    name,
    starred,
    used,
    derivationMode,
    index,
    freshAddress,
    freshAddressPath,
    freshAddresses,
    blockHeight,
    currency,
    creationDate,
    operationsCount,
    operations,
    pendingOperations,
    unit,
    lastSyncDate,
    balance,
    balanceHistoryCache,
    spendableBalance,
    subAccounts,
    endpointConfig,
    swapHistory,
    syncHash,
    nfts,
  } = account;
  const res: AccountRaw = {
    id,
    seedIdentifier,
    name,
    starred,
    used,
    derivationMode,
    index,
    freshAddress,
    freshAddressPath,
    freshAddresses,
    blockHeight,
    syncHash,
    creationDate: creationDate.toISOString(),
    operationsCount,
    operations: (operations || []).map((o) => toOperationRaw(o)),
    pendingOperations: (pendingOperations || []).map((o) => toOperationRaw(o)),
    currencyId: currency.id,
    unitMagnitude: unit.magnitude,
    lastSyncDate: lastSyncDate.toISOString(),
    balance: balance.toFixed(),
    spendableBalance: spendableBalance.toFixed(),
    nfts: nfts?.map((n) => toNFTRaw(n)),
  };

  if (balanceHistoryCache) {
    res.balanceHistoryCache = balanceHistoryCache;
  }

  if (endpointConfig) {
    res.endpointConfig = endpointConfig;
  }

  if (xpub) {
    res.xpub = xpub;
  }

  if (subAccounts) {
    res.subAccounts = subAccounts.map(toSubAccountRaw);
  }

  switch (account.currency.family) {
    case "tron": {
      const tronAccount = account as TronAccount;
      if (tronAccount.tronResources) {
        (res as TronAccountRaw).tronResources = toTronResourcesRaw(
          tronAccount.tronResources
        );
      }
      break;
    }
    case "cosmos": {
      const cosmosAccount = account as CosmosAccount;
      if (cosmosAccount.cosmosResources) {
        (res as CosmosAccountRaw).cosmosResources = toCosmosResourcesRaw(
          cosmosAccount.cosmosResources
        );
      }
      break;
    }
    case "tezos": {
      const tezosAccount = account as TezosAccount;
      if (tezosAccount.tezosResources) {
        (res as TezosAccountRaw).tezosResources = toTezosResourcesRaw(
          tezosAccount.tezosResources
        );
      }
      break;
    }
    case "bitcoin": {
      const bitcoinAccount = account as BitcoinAccount;
      if (bitcoinAccount.bitcoinResources) {
        (res as BitcoinAccountRaw).bitcoinResources = toBitcoinResourcesRaw(
          bitcoinAccount.bitcoinResources
        );
      }
      break;
    }
    case "polkadot": {
      const polkadotAccount = account as PolkadotAccount;
      if (polkadotAccount.polkadotResources) {
        (res as PolkadotAccountRaw).polkadotResources = toPolkadotResourcesRaw(
          polkadotAccount.polkadotResources
        );
      }
      break;
    }
    case "elrond": {
      const elrondAccount = account as ElrondAccount;
      if (elrondAccount.elrondResources) {
        (res as ElrondAccountRaw).elrondResources = toElrondResourcesRaw(
          elrondAccount.elrondResources
        );
      }
      break;
    }
    case "solana": {
      const solanaAccount = account as SolanaAccount;
      if (solanaAccount.solanaResources) {
        (res as SolanaAccountRaw).solanaResources = toSolanaResourcesRaw(
          solanaAccount.solanaResources
        );
      }
      break;
    }
    case "crypto_org": {
      const crytpoOrgAccount = account as CryptoOrgAccount;
      if (crytpoOrgAccount.cryptoOrgResources) {
        (res as CryptoOrgAccountRaw).cryptoOrgResources =
          toCryptoOrgResourcesRaw(crytpoOrgAccount.cryptoOrgResources);
      }
      break;
    }
    case "celo": {
      const celoAccount = account as CeloAccount;
      if (celoAccount.celoResources)
        (res as CeloAccountRaw).celoResources = toCeloResourcesRaw(
          celoAccount.celoResources
        );
      break;
    }
<<<<<<< HEAD
    case "avalanchepchain": {
      const avalanchePChainAccount = account as AvalanchePChainAccount;
      if (avalanchePChainAccount.avalanchePChainResources)
        (res as AvalanchePChainAccountRaw).avalanchePChainResources =
          toAvalanchePChainResourcesRaw(
            avalanchePChainAccount.avalanchePChainResources
          );
      break;
    }
    case "near": {
      const nearAccount = account as NearAccount;
      if (nearAccount.nearResources) {
        (res as NearAccountRaw).nearResources = toNearResourcesRaw(
          nearAccount.nearResources
        );
      }
      break;
    }
=======
>>>>>>> 0bc7ff96
    default: {
      const bridge = getAccountBridge(account);
      const assignToAccountRaw = bridge.assignToAccountRaw;
      if (assignToAccountRaw) {
        assignToAccountRaw(account, res);
      }
    }
  }

  if (swapHistory) {
    res.swapHistory = swapHistory.map(toSwapOperationRaw);
  }

  return res;
}

export function toNFTRaw({
  id,
  tokenId,
  amount,
  contract,
  standard,
  currencyId,
  metadata,
}: ProtoNFT): ProtoNFTRaw {
  return {
    id,
    tokenId,
    amount: amount.toFixed(),
    contract,
    standard,
    currencyId,
    metadata,
  };
}

export function fromNFTRaw({
  id,
  tokenId,
  amount,
  contract,
  standard,
  currencyId,
  metadata,
}: ProtoNFTRaw): ProtoNFT {
  return {
    id,
    tokenId,
    amount: new BigNumber(amount),
    contract,
    standard,
    currencyId,
    metadata,
  };
}<|MERGE_RESOLUTION|>--- conflicted
+++ resolved
@@ -575,7 +575,6 @@
           fromCeloResourcesRaw(celoResourcesRaw);
       break;
     }
-<<<<<<< HEAD
     case "avalanchepchain": {
       const avalanchePChainResourcesRaw = (
         rawAccount as AvalanchePChainAccountRaw
@@ -585,15 +584,6 @@
           fromAvalanchePChainResourcesRaw(avalanchePChainResourcesRaw);
       break;
     }
-    case "near": {
-      const nearResourcesRaw = (rawAccount as NearAccountRaw).nearResources;
-      if (nearResourcesRaw)
-        (res as NearAccount).nearResources =
-          fromNearResourcesRaw(nearResourcesRaw);
-      break;
-    }
-=======
->>>>>>> 0bc7ff96
     default: {
       const bridge = getAccountBridge(res);
       const assignFromAccountRaw = bridge.assignFromAccountRaw;
@@ -760,7 +750,6 @@
         );
       break;
     }
-<<<<<<< HEAD
     case "avalanchepchain": {
       const avalanchePChainAccount = account as AvalanchePChainAccount;
       if (avalanchePChainAccount.avalanchePChainResources)
@@ -770,17 +759,6 @@
           );
       break;
     }
-    case "near": {
-      const nearAccount = account as NearAccount;
-      if (nearAccount.nearResources) {
-        (res as NearAccountRaw).nearResources = toNearResourcesRaw(
-          nearAccount.nearResources
-        );
-      }
-      break;
-    }
-=======
->>>>>>> 0bc7ff96
     default: {
       const bridge = getAccountBridge(account);
       const assignToAccountRaw = bridge.assignToAccountRaw;
