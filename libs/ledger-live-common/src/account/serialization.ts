import { BigNumber } from "bignumber.js";
import {
<<<<<<< HEAD
  toBitcoinResourcesRaw,
  fromBitcoinResourcesRaw,
} from "../families/bitcoin/serialization";
import {
  toCosmosResourcesRaw,
  fromCosmosResourcesRaw,
} from "../families/cosmos/serialization";

import {
  toAvalanchePChainResourcesRaw,
  fromAvalanchePChainResourcesRaw,
} from "../families/avalanchepchain/serialization";
import {
  toPolkadotResourcesRaw,
  fromPolkadotResourcesRaw,
} from "@ledgerhq/coin-polkadot/serialization";
import {
  toTezosResourcesRaw,
  fromTezosResourcesRaw,
} from "../families/tezos/serialization";
import {
  toElrondResourcesRaw,
  fromElrondResourcesRaw,
} from "../families/elrond/serialization";
import {
  toCryptoOrgResourcesRaw,
  fromCryptoOrgResourcesRaw,
} from "../families/crypto_org/serialization";

import {
  toSolanaResourcesRaw,
  fromSolanaResourcesRaw,
} from "../families/solana/serialization";

import {
  toCeloResourcesRaw,
  fromCeloResourcesRaw,
} from "../families/celo/serialization";

import {
=======
>>>>>>> 3d1600fb
  getCryptoCurrencyById,
  getTokenById,
  findTokenById,
} from "../currencies";
import accountByFamily from "../generated/account";
import { isAccountEmpty } from "./helpers";
import type { SwapOperation, SwapOperationRaw } from "../exchange/swap/types";
import {
  emptyHistoryCache,
  generateHistoryFromOperations,
} from "@ledgerhq/coin-framework/account/balanceHistoryCache";
import { inferFamilyFromAccountId } from "@ledgerhq/coin-framework/account/index";

import type {
  Account,
  AccountLike,
  AccountRaw,
  AccountRawLike,
  BalanceHistory,
  BalanceHistoryRaw,
  ChildAccount,
  ChildAccountRaw,
  Operation,
  OperationRaw,
  ProtoNFT,
  ProtoNFTRaw,
  SubAccount,
  SubAccountRaw,
  TokenAccount,
  TokenAccountRaw,
} from "@ledgerhq/types-live";
import {
  toOperationRaw as commonToOperationRaw,
  fromOperationRaw as commonFromOperationRaw,
} from "@ledgerhq/coin-framework/account/serialization";
<<<<<<< HEAD
import { CosmosAccount, CosmosAccountRaw } from "../families/cosmos/types";
import { BitcoinAccount, BitcoinAccountRaw } from "../families/bitcoin/types";
import {
  PolkadotAccount,
  PolkadotAccountRaw,
} from "@ledgerhq/coin-polkadot/types";
import { ElrondAccount, ElrondAccountRaw } from "../families/elrond/types";
import {
  CryptoOrgAccount,
  CryptoOrgAccountRaw,
} from "../families/crypto_org/types";
import { SolanaAccount, SolanaAccountRaw } from "../families/solana/types";
import { TezosAccount, TezosAccountRaw } from "../families/tezos/types";
import { CeloAccount, CeloAccountRaw } from "../families/celo/types";
import {
  AvalanchePChainAccount,
  AvalanchePChainAccountRaw,
} from "../families/avalanchepchain/types";

export { toAvalanchePChainResourcesRaw, fromAvalanchePChainResourcesRaw };
=======
>>>>>>> 3d1600fb
import { getAccountBridge } from "../bridge";

export function toBalanceHistoryRaw(b: BalanceHistory): BalanceHistoryRaw {
  return b.map(({ date, value }) => [date.toISOString(), value.toString()]);
}
export function fromBalanceHistoryRaw(b: BalanceHistoryRaw): BalanceHistory {
  return b.map(([date, value]) => ({
    date: new Date(date),
    value: parseFloat(value),
  }));
}
export const toOperationRaw = (
  operation: Operation,
  preserveSubOperation?: boolean
): OperationRaw => {
  const copy: OperationRaw = commonToOperationRaw(
    operation,
    preserveSubOperation
  );

  let e = copy.extra;

  if (e) {
    const family = inferFamilyFromAccountId(copy.accountId);

    if (family) {
      const abf = accountByFamily[family];

      if (abf && abf.toOperationExtraRaw) {
        e = abf.toOperationExtraRaw(e);
      }
    }
  }

  return {
    ...copy,
    extra: e,
  };
};
export { inferSubOperations } from "@ledgerhq/coin-framework/account/serialization";
export const fromOperationRaw = (
  operation: OperationRaw,
  accountId: string,
  subAccounts?: SubAccount[] | null | undefined
): Operation => {
  const res: Operation = commonFromOperationRaw(
    operation,
    accountId,
    subAccounts
  );

  let e = res.extra;

  if (e) {
    const family = inferFamilyFromAccountId(res.accountId);

    if (family) {
      const abf = accountByFamily[family];

      if (abf && abf.fromOperationExtraRaw) {
        e = abf.fromOperationExtraRaw(e);
      }
    }
  }

  return {
    ...res,
    extra: e || {},
  };
};
export function fromSwapOperationRaw(raw: SwapOperationRaw): SwapOperation {
  const { fromAmount, toAmount } = raw;
  return {
    ...raw,
    fromAmount: new BigNumber(fromAmount),
    toAmount: new BigNumber(toAmount),
  };
}
export function toSwapOperationRaw(so: SwapOperation): SwapOperationRaw {
  const { fromAmount, toAmount } = so;
  return {
    ...so,
    fromAmount: fromAmount.toString(),
    toAmount: toAmount.toString(),
  };
}
export function fromTokenAccountRaw(raw: TokenAccountRaw): TokenAccount {
  const {
    id,
    parentId,
    tokenId,
    starred,
    operations,
    pendingOperations,
    creationDate,
    balance,
    spendableBalance,
    compoundBalance,
    balanceHistoryCache,
    swapHistory,
    approvals,
  } = raw;
  const token = getTokenById(tokenId);

  const convertOperation = (op) => fromOperationRaw(op, id);

  const res = {
    type: "TokenAccount",
    id,
    parentId,
    token,
    starred: starred || false,
    balance: new BigNumber(balance),
    spendableBalance: spendableBalance
      ? new BigNumber(spendableBalance)
      : new BigNumber(balance),
    compoundBalance: compoundBalance
      ? new BigNumber(compoundBalance)
      : undefined,
    creationDate: new Date(creationDate || Date.now()),
    operationsCount:
      raw.operationsCount || (operations && operations.length) || 0,
    operations: (operations || []).map(convertOperation),
    pendingOperations: (pendingOperations || []).map(convertOperation),
    swapHistory: (swapHistory || []).map(fromSwapOperationRaw),
    approvals,
    balanceHistoryCache: balanceHistoryCache || emptyHistoryCache,
  };
  res.balanceHistoryCache = generateHistoryFromOperations(res as TokenAccount);
  return res as TokenAccount;
}
export function toTokenAccountRaw(ta: TokenAccount): TokenAccountRaw {
  const {
    id,
    parentId,
    token,
    starred,
    operations,
    operationsCount,
    pendingOperations,
    balance,
    spendableBalance,
    compoundBalance,
    balanceHistoryCache,
    swapHistory,
    approvals,
  } = ta;
  return {
    type: "TokenAccountRaw",
    id,
    parentId,
    starred,
    tokenId: token.id,
    balance: balance.toString(),
    spendableBalance: spendableBalance.toString(),
    compoundBalance: compoundBalance ? compoundBalance.toString() : undefined,
    balanceHistoryCache,
    creationDate: ta.creationDate.toISOString(),
    operationsCount,
    operations: operations.map((o) => toOperationRaw(o)),
    pendingOperations: pendingOperations.map((o) => toOperationRaw(o)),
    swapHistory: (swapHistory || []).map(toSwapOperationRaw),
    approvals,
  };
}
export function fromChildAccountRaw(raw: ChildAccountRaw): ChildAccount {
  const {
    id,
    name,
    parentId,
    currencyId,
    starred,
    creationDate,
    operations,
    operationsCount,
    pendingOperations,
    balance,
    address,
    balanceHistoryCache,
    swapHistory,
  } = raw;
  const currency = getCryptoCurrencyById(currencyId);

  const convertOperation = (op) => fromOperationRaw(op, id);

  const res: ChildAccount = {
    type: "ChildAccount",
    id,
    name,
    starred: starred || false,
    parentId,
    currency,
    address,
    balance: new BigNumber(balance),
    creationDate: new Date(creationDate || Date.now()),
    operationsCount: operationsCount || (operations && operations.length) || 0,
    operations: (operations || []).map(convertOperation),
    pendingOperations: (pendingOperations || []).map(convertOperation),
    swapHistory: (swapHistory || []).map(fromSwapOperationRaw),
    balanceHistoryCache: balanceHistoryCache || emptyHistoryCache,
  };
  res.balanceHistoryCache = generateHistoryFromOperations(res);
  return res;
}
export function toChildAccountRaw(ca: ChildAccount): ChildAccountRaw {
  const {
    id,
    name,
    parentId,
    starred,
    currency,
    operations,
    operationsCount,
    pendingOperations,
    balance,
    balanceHistoryCache,
    address,
    creationDate,
    swapHistory,
  } = ca;
  return {
    type: "ChildAccountRaw",
    id,
    name,
    starred,
    parentId,
    address,
    operationsCount,
    currencyId: currency.id,
    balance: balance.toString(),
    balanceHistoryCache,
    creationDate: creationDate.toISOString(),
    operations: operations.map((o) => toOperationRaw(o)),
    pendingOperations: pendingOperations.map((o) => toOperationRaw(o)),
    swapHistory: (swapHistory || []).map(toSwapOperationRaw),
  };
}
export function fromSubAccountRaw(raw: SubAccountRaw): SubAccount {
  switch (raw.type) {
    case "ChildAccountRaw":
      return fromChildAccountRaw(raw);

    case "TokenAccountRaw":
      return fromTokenAccountRaw(raw);

    default:
      throw new Error("invalid raw.type=" + (raw as SubAccountRaw).type);
  }
}
export function toSubAccountRaw(subAccount: SubAccount): SubAccountRaw {
  switch (subAccount.type) {
    case "ChildAccount":
      return toChildAccountRaw(subAccount);

    case "TokenAccount":
      return toTokenAccountRaw(subAccount);

    default:
      throw new Error(
        "invalid subAccount.type=" + (subAccount as SubAccount).type
      );
  }
}
export function fromAccountLikeRaw(
  rawAccountLike: AccountRawLike
): AccountLike {
  if ("type" in rawAccountLike) {
    //$FlowFixMe
    return fromSubAccountRaw(rawAccountLike);
  }

  //$FlowFixMe
  return fromAccountRaw(rawAccountLike);
}
export function toAccountLikeRaw(accountLike: AccountLike): AccountRawLike {
  switch (accountLike.type) {
    case "Account":
      return toAccountRaw(accountLike);

    default:
      return toSubAccountRaw(accountLike);
  }
}
export function fromAccountRaw(rawAccount: AccountRaw): Account {
  const {
    id,
    seedIdentifier,
    derivationMode,
    index,
    xpub,
    starred,
    used,
    freshAddress,
    freshAddressPath,
    freshAddresses,
    name,
    blockHeight,
    endpointConfig,
    currencyId,
    unitMagnitude,
    operations,
    operationsCount,
    pendingOperations,
    lastSyncDate,
    creationDate,
    balance,
    balanceHistoryCache,
    spendableBalance,
    subAccounts: subAccountsRaw,
    swapHistory,
    syncHash,
    nfts,
  } = rawAccount;

  const subAccounts =
    subAccountsRaw &&
    subAccountsRaw
      .map((ta) => {
        if (ta.type === "TokenAccountRaw") {
          if (findTokenById(ta.tokenId)) {
            return fromTokenAccountRaw(ta);
          }
        } else {
          return fromSubAccountRaw(ta);
        }
      })
      .filter(Boolean);
  const currency = getCryptoCurrencyById(currencyId);
  const unit =
    currency.units.find((u) => u.magnitude === unitMagnitude) ||
    currency.units[0];

  const convertOperation = (op) =>
    fromOperationRaw(op, id, subAccounts as SubAccount[]);

  const res: Account = {
    type: "Account",
    id,
    starred: starred || false,
    used: false,
    // filled again below
    seedIdentifier,
    derivationMode,
    index,
    freshAddress,
    freshAddressPath,
    freshAddresses: freshAddresses || [
      // in case user come from an old data that didn't support freshAddresses
      {
        derivationPath: freshAddressPath,
        address: freshAddress,
      },
    ],
    name,
    blockHeight,
    creationDate: new Date(creationDate || Date.now()),
    balance: new BigNumber(balance),
    spendableBalance: new BigNumber(spendableBalance || balance),
    operations: (operations || []).map(convertOperation),
    operationsCount: operationsCount || (operations && operations.length) || 0,
    pendingOperations: (pendingOperations || []).map(convertOperation),
    unit,
    currency,
    lastSyncDate: new Date(lastSyncDate || 0),
    swapHistory: [],
    syncHash,
    balanceHistoryCache: balanceHistoryCache || emptyHistoryCache,
    nfts: nfts?.map((n) => fromNFTRaw(n)),
  };
  res.balanceHistoryCache = generateHistoryFromOperations(res);

  if (typeof used === "undefined") {
    // old account data that didn't had the field yet
    res.used = !isAccountEmpty(res);
  } else {
    res.used = used;
  }

  if (xpub) {
    res.xpub = xpub;
  }

  if (endpointConfig) {
    res.endpointConfig = endpointConfig;
  }

  if (subAccounts) {
    res.subAccounts = subAccounts as SubAccount[];
  }

  switch (res.currency.family) {
<<<<<<< HEAD
    case "cosmos": {
      const cosmosResourcesRaw = (rawAccount as CosmosAccountRaw)
        .cosmosResources;
      if (cosmosResourcesRaw)
        (res as CosmosAccount).cosmosResources =
          fromCosmosResourcesRaw(cosmosResourcesRaw);
      break;
    }
    case "tezos": {
      const tezosResourcesRaw = (rawAccount as TezosAccountRaw).tezosResources;
      if (tezosResourcesRaw)
        (res as TezosAccount).tezosResources =
          fromTezosResourcesRaw(tezosResourcesRaw);
      break;
    }
    case "bitcoin": {
      const bitcoinResourcesRaw = (rawAccount as BitcoinAccountRaw)
        .bitcoinResources;
      if (bitcoinResourcesRaw)
        (res as BitcoinAccount).bitcoinResources =
          fromBitcoinResourcesRaw(bitcoinResourcesRaw);
      break;
    }
    case "polkadot": {
      const polkadotResourcesRaw = (rawAccount as PolkadotAccountRaw)
        .polkadotResources;
      if (polkadotResourcesRaw)
        (res as PolkadotAccount).polkadotResources =
          fromPolkadotResourcesRaw(polkadotResourcesRaw);
      break;
    }
    case "elrond": {
      const elrondResourcesRaw = (rawAccount as ElrondAccountRaw)
        .elrondResources;
      if (elrondResourcesRaw)
        (res as ElrondAccount).elrondResources =
          fromElrondResourcesRaw(elrondResourcesRaw);
      break;
    }
    case "solana": {
      const solanaResourcesRaw = (rawAccount as SolanaAccountRaw)
        .solanaResources;
      if (solanaResourcesRaw)
        (res as SolanaAccount).solanaResources =
          fromSolanaResourcesRaw(solanaResourcesRaw);
      break;
    }
    case "crypto_org": {
      const cryptoOrgResourcesRaw = (rawAccount as CryptoOrgAccountRaw)
        .cryptoOrgResources;
      if (cryptoOrgResourcesRaw)
        (res as CryptoOrgAccount).cryptoOrgResources =
          fromCryptoOrgResourcesRaw(cryptoOrgResourcesRaw);
      break;
    }
    case "celo": {
      const celoResourcesRaw = (rawAccount as CeloAccountRaw).celoResources;
      if (celoResourcesRaw)
        (res as CeloAccount).celoResources =
          fromCeloResourcesRaw(celoResourcesRaw);
      break;
    }
    case "avalanchepchain": {
      const avalanchePChainResourcesRaw = (
        rawAccount as AvalanchePChainAccountRaw
      ).avalanchePChainResources;
      if (avalanchePChainResourcesRaw)
        (res as AvalanchePChainAccount).avalanchePChainResources =
          fromAvalanchePChainResourcesRaw(avalanchePChainResourcesRaw);
      break;
    }
=======
>>>>>>> 3d1600fb
    default: {
      const bridge = getAccountBridge(res);
      const assignFromAccountRaw = bridge.assignFromAccountRaw;
      if (assignFromAccountRaw) {
        assignFromAccountRaw(rawAccount, res);
      }
    }
  }

  if (swapHistory) {
    res.swapHistory = swapHistory.map(fromSwapOperationRaw);
  }

  return res;
}
export function toAccountRaw(account: Account): AccountRaw {
  const {
    id,
    seedIdentifier,
    xpub,
    name,
    starred,
    used,
    derivationMode,
    index,
    freshAddress,
    freshAddressPath,
    freshAddresses,
    blockHeight,
    currency,
    creationDate,
    operationsCount,
    operations,
    pendingOperations,
    unit,
    lastSyncDate,
    balance,
    balanceHistoryCache,
    spendableBalance,
    subAccounts,
    endpointConfig,
    swapHistory,
    syncHash,
    nfts,
  } = account;
  const res: AccountRaw = {
    id,
    seedIdentifier,
    name,
    starred,
    used,
    derivationMode,
    index,
    freshAddress,
    freshAddressPath,
    freshAddresses,
    blockHeight,
    syncHash,
    creationDate: creationDate.toISOString(),
    operationsCount,
    operations: (operations || []).map((o) => toOperationRaw(o)),
    pendingOperations: (pendingOperations || []).map((o) => toOperationRaw(o)),
    currencyId: currency.id,
    unitMagnitude: unit.magnitude,
    lastSyncDate: lastSyncDate.toISOString(),
    balance: balance.toFixed(),
    spendableBalance: spendableBalance.toFixed(),
    nfts: nfts?.map((n) => toNFTRaw(n)),
  };

  if (balanceHistoryCache) {
    res.balanceHistoryCache = balanceHistoryCache;
  }

  if (endpointConfig) {
    res.endpointConfig = endpointConfig;
  }

  if (xpub) {
    res.xpub = xpub;
  }

  if (subAccounts) {
    res.subAccounts = subAccounts.map(toSubAccountRaw);
  }

  switch (account.currency.family) {
<<<<<<< HEAD
    case "cosmos": {
      const cosmosAccount = account as CosmosAccount;
      if (cosmosAccount.cosmosResources) {
        (res as CosmosAccountRaw).cosmosResources = toCosmosResourcesRaw(
          cosmosAccount.cosmosResources
        );
      }
      break;
    }
    case "tezos": {
      const tezosAccount = account as TezosAccount;
      if (tezosAccount.tezosResources) {
        (res as TezosAccountRaw).tezosResources = toTezosResourcesRaw(
          tezosAccount.tezosResources
        );
      }
      break;
    }
    case "bitcoin": {
      const bitcoinAccount = account as BitcoinAccount;
      if (bitcoinAccount.bitcoinResources) {
        (res as BitcoinAccountRaw).bitcoinResources = toBitcoinResourcesRaw(
          bitcoinAccount.bitcoinResources
        );
      }
      break;
    }
    case "polkadot": {
      const polkadotAccount = account as PolkadotAccount;
      if (polkadotAccount.polkadotResources) {
        (res as PolkadotAccountRaw).polkadotResources = toPolkadotResourcesRaw(
          polkadotAccount.polkadotResources
        );
      }
      break;
    }
    case "elrond": {
      const elrondAccount = account as ElrondAccount;
      if (elrondAccount.elrondResources) {
        (res as ElrondAccountRaw).elrondResources = toElrondResourcesRaw(
          elrondAccount.elrondResources
        );
      }
      break;
    }
    case "solana": {
      const solanaAccount = account as SolanaAccount;
      if (solanaAccount.solanaResources) {
        (res as SolanaAccountRaw).solanaResources = toSolanaResourcesRaw(
          solanaAccount.solanaResources
        );
      }
      break;
    }
    case "crypto_org": {
      const crytpoOrgAccount = account as CryptoOrgAccount;
      if (crytpoOrgAccount.cryptoOrgResources) {
        (res as CryptoOrgAccountRaw).cryptoOrgResources =
          toCryptoOrgResourcesRaw(crytpoOrgAccount.cryptoOrgResources);
      }
      break;
    }
    case "celo": {
      const celoAccount = account as CeloAccount;
      if (celoAccount.celoResources)
        (res as CeloAccountRaw).celoResources = toCeloResourcesRaw(
          celoAccount.celoResources
        );
      break;
    }
    case "avalanchepchain": {
      const avalanchePChainAccount = account as AvalanchePChainAccount;
      if (avalanchePChainAccount.avalanchePChainResources)
        (res as AvalanchePChainAccountRaw).avalanchePChainResources =
          toAvalanchePChainResourcesRaw(
            avalanchePChainAccount.avalanchePChainResources
          );
      break;
    }
=======
>>>>>>> 3d1600fb
    default: {
      const bridge = getAccountBridge(account);
      const assignToAccountRaw = bridge.assignToAccountRaw;
      if (assignToAccountRaw) {
        assignToAccountRaw(account, res);
      }
    }
  }

  if (swapHistory) {
    res.swapHistory = swapHistory.map(toSwapOperationRaw);
  }

  return res;
}

export function toNFTRaw({
  id,
  tokenId,
  amount,
  contract,
  standard,
  currencyId,
  metadata,
}: ProtoNFT): ProtoNFTRaw {
  return {
    id,
    tokenId,
    amount: amount.toFixed(),
    contract,
    standard,
    currencyId,
    metadata,
  };
}

export function fromNFTRaw({
  id,
  tokenId,
  amount,
  contract,
  standard,
  currencyId,
  metadata,
}: ProtoNFTRaw): ProtoNFT {
  return {
    id,
    tokenId,
    amount: new BigNumber(amount),
    contract,
    standard,
    currencyId,
    metadata,
  };
}<|MERGE_RESOLUTION|>--- conflicted
+++ resolved
@@ -1,48 +1,5 @@
 import { BigNumber } from "bignumber.js";
 import {
-<<<<<<< HEAD
-  toBitcoinResourcesRaw,
-  fromBitcoinResourcesRaw,
-} from "../families/bitcoin/serialization";
-import {
-  toCosmosResourcesRaw,
-  fromCosmosResourcesRaw,
-} from "../families/cosmos/serialization";
-
-import {
-  toAvalanchePChainResourcesRaw,
-  fromAvalanchePChainResourcesRaw,
-} from "../families/avalanchepchain/serialization";
-import {
-  toPolkadotResourcesRaw,
-  fromPolkadotResourcesRaw,
-} from "@ledgerhq/coin-polkadot/serialization";
-import {
-  toTezosResourcesRaw,
-  fromTezosResourcesRaw,
-} from "../families/tezos/serialization";
-import {
-  toElrondResourcesRaw,
-  fromElrondResourcesRaw,
-} from "../families/elrond/serialization";
-import {
-  toCryptoOrgResourcesRaw,
-  fromCryptoOrgResourcesRaw,
-} from "../families/crypto_org/serialization";
-
-import {
-  toSolanaResourcesRaw,
-  fromSolanaResourcesRaw,
-} from "../families/solana/serialization";
-
-import {
-  toCeloResourcesRaw,
-  fromCeloResourcesRaw,
-} from "../families/celo/serialization";
-
-import {
-=======
->>>>>>> 3d1600fb
   getCryptoCurrencyById,
   getTokenById,
   findTokenById,
@@ -78,29 +35,6 @@
   toOperationRaw as commonToOperationRaw,
   fromOperationRaw as commonFromOperationRaw,
 } from "@ledgerhq/coin-framework/account/serialization";
-<<<<<<< HEAD
-import { CosmosAccount, CosmosAccountRaw } from "../families/cosmos/types";
-import { BitcoinAccount, BitcoinAccountRaw } from "../families/bitcoin/types";
-import {
-  PolkadotAccount,
-  PolkadotAccountRaw,
-} from "@ledgerhq/coin-polkadot/types";
-import { ElrondAccount, ElrondAccountRaw } from "../families/elrond/types";
-import {
-  CryptoOrgAccount,
-  CryptoOrgAccountRaw,
-} from "../families/crypto_org/types";
-import { SolanaAccount, SolanaAccountRaw } from "../families/solana/types";
-import { TezosAccount, TezosAccountRaw } from "../families/tezos/types";
-import { CeloAccount, CeloAccountRaw } from "../families/celo/types";
-import {
-  AvalanchePChainAccount,
-  AvalanchePChainAccountRaw,
-} from "../families/avalanchepchain/types";
-
-export { toAvalanchePChainResourcesRaw, fromAvalanchePChainResourcesRaw };
-=======
->>>>>>> 3d1600fb
 import { getAccountBridge } from "../bridge";
 
 export function toBalanceHistoryRaw(b: BalanceHistory): BalanceHistoryRaw {
@@ -492,80 +426,6 @@
   }
 
   switch (res.currency.family) {
-<<<<<<< HEAD
-    case "cosmos": {
-      const cosmosResourcesRaw = (rawAccount as CosmosAccountRaw)
-        .cosmosResources;
-      if (cosmosResourcesRaw)
-        (res as CosmosAccount).cosmosResources =
-          fromCosmosResourcesRaw(cosmosResourcesRaw);
-      break;
-    }
-    case "tezos": {
-      const tezosResourcesRaw = (rawAccount as TezosAccountRaw).tezosResources;
-      if (tezosResourcesRaw)
-        (res as TezosAccount).tezosResources =
-          fromTezosResourcesRaw(tezosResourcesRaw);
-      break;
-    }
-    case "bitcoin": {
-      const bitcoinResourcesRaw = (rawAccount as BitcoinAccountRaw)
-        .bitcoinResources;
-      if (bitcoinResourcesRaw)
-        (res as BitcoinAccount).bitcoinResources =
-          fromBitcoinResourcesRaw(bitcoinResourcesRaw);
-      break;
-    }
-    case "polkadot": {
-      const polkadotResourcesRaw = (rawAccount as PolkadotAccountRaw)
-        .polkadotResources;
-      if (polkadotResourcesRaw)
-        (res as PolkadotAccount).polkadotResources =
-          fromPolkadotResourcesRaw(polkadotResourcesRaw);
-      break;
-    }
-    case "elrond": {
-      const elrondResourcesRaw = (rawAccount as ElrondAccountRaw)
-        .elrondResources;
-      if (elrondResourcesRaw)
-        (res as ElrondAccount).elrondResources =
-          fromElrondResourcesRaw(elrondResourcesRaw);
-      break;
-    }
-    case "solana": {
-      const solanaResourcesRaw = (rawAccount as SolanaAccountRaw)
-        .solanaResources;
-      if (solanaResourcesRaw)
-        (res as SolanaAccount).solanaResources =
-          fromSolanaResourcesRaw(solanaResourcesRaw);
-      break;
-    }
-    case "crypto_org": {
-      const cryptoOrgResourcesRaw = (rawAccount as CryptoOrgAccountRaw)
-        .cryptoOrgResources;
-      if (cryptoOrgResourcesRaw)
-        (res as CryptoOrgAccount).cryptoOrgResources =
-          fromCryptoOrgResourcesRaw(cryptoOrgResourcesRaw);
-      break;
-    }
-    case "celo": {
-      const celoResourcesRaw = (rawAccount as CeloAccountRaw).celoResources;
-      if (celoResourcesRaw)
-        (res as CeloAccount).celoResources =
-          fromCeloResourcesRaw(celoResourcesRaw);
-      break;
-    }
-    case "avalanchepchain": {
-      const avalanchePChainResourcesRaw = (
-        rawAccount as AvalanchePChainAccountRaw
-      ).avalanchePChainResources;
-      if (avalanchePChainResourcesRaw)
-        (res as AvalanchePChainAccount).avalanchePChainResources =
-          fromAvalanchePChainResourcesRaw(avalanchePChainResourcesRaw);
-      break;
-    }
-=======
->>>>>>> 3d1600fb
     default: {
       const bridge = getAccountBridge(res);
       const assignFromAccountRaw = bridge.assignFromAccountRaw;
@@ -653,88 +513,6 @@
   }
 
   switch (account.currency.family) {
-<<<<<<< HEAD
-    case "cosmos": {
-      const cosmosAccount = account as CosmosAccount;
-      if (cosmosAccount.cosmosResources) {
-        (res as CosmosAccountRaw).cosmosResources = toCosmosResourcesRaw(
-          cosmosAccount.cosmosResources
-        );
-      }
-      break;
-    }
-    case "tezos": {
-      const tezosAccount = account as TezosAccount;
-      if (tezosAccount.tezosResources) {
-        (res as TezosAccountRaw).tezosResources = toTezosResourcesRaw(
-          tezosAccount.tezosResources
-        );
-      }
-      break;
-    }
-    case "bitcoin": {
-      const bitcoinAccount = account as BitcoinAccount;
-      if (bitcoinAccount.bitcoinResources) {
-        (res as BitcoinAccountRaw).bitcoinResources = toBitcoinResourcesRaw(
-          bitcoinAccount.bitcoinResources
-        );
-      }
-      break;
-    }
-    case "polkadot": {
-      const polkadotAccount = account as PolkadotAccount;
-      if (polkadotAccount.polkadotResources) {
-        (res as PolkadotAccountRaw).polkadotResources = toPolkadotResourcesRaw(
-          polkadotAccount.polkadotResources
-        );
-      }
-      break;
-    }
-    case "elrond": {
-      const elrondAccount = account as ElrondAccount;
-      if (elrondAccount.elrondResources) {
-        (res as ElrondAccountRaw).elrondResources = toElrondResourcesRaw(
-          elrondAccount.elrondResources
-        );
-      }
-      break;
-    }
-    case "solana": {
-      const solanaAccount = account as SolanaAccount;
-      if (solanaAccount.solanaResources) {
-        (res as SolanaAccountRaw).solanaResources = toSolanaResourcesRaw(
-          solanaAccount.solanaResources
-        );
-      }
-      break;
-    }
-    case "crypto_org": {
-      const crytpoOrgAccount = account as CryptoOrgAccount;
-      if (crytpoOrgAccount.cryptoOrgResources) {
-        (res as CryptoOrgAccountRaw).cryptoOrgResources =
-          toCryptoOrgResourcesRaw(crytpoOrgAccount.cryptoOrgResources);
-      }
-      break;
-    }
-    case "celo": {
-      const celoAccount = account as CeloAccount;
-      if (celoAccount.celoResources)
-        (res as CeloAccountRaw).celoResources = toCeloResourcesRaw(
-          celoAccount.celoResources
-        );
-      break;
-    }
-    case "avalanchepchain": {
-      const avalanchePChainAccount = account as AvalanchePChainAccount;
-      if (avalanchePChainAccount.avalanchePChainResources)
-        (res as AvalanchePChainAccountRaw).avalanchePChainResources =
-          toAvalanchePChainResourcesRaw(
-            avalanchePChainAccount.avalanchePChainResources
-          );
-      break;
-    }
-=======
->>>>>>> 3d1600fb
     default: {
       const bridge = getAccountBridge(account);
       const assignToAccountRaw = bridge.assignToAccountRaw;
