import { BigNumber } from "bignumber.js";
import invariant from "invariant";
import { getEnv } from "../env";
import { encodeTokenAccountId } from "./accountId";
import { emptyHistoryCache } from "./balanceHistoryCache";
import { isAccountDelegating } from "../families/tezos/bakers";
import {
  BitcoinAccount,
  initialBitcoinResourcesValue,
} from "../families/bitcoin/types";
import type {
  Account,
  AccountLike,
  AccountLikeArray,
  SubAccount,
  TokenAccount,
  ChildAccount,
} from "@ledgerhq/types-live";
import { TokenCurrency, Unit } from "@ledgerhq/types-cryptoassets";
import { TronAccount } from "../families/tron/types";
import { CosmosAccount } from "../families/cosmos/types";

// by convention, a main account is the top level account
// in case of an Account is the account itself
// in case of a TokenAccount it's the parentAccount
export const getMainAccount = (
  account: AccountLike,
  parentAccount: Account | null | undefined
): Account => {
  const mainAccount = account.type === "Account" ? account : parentAccount;
  invariant(mainAccount, "an account is expected");
  return mainAccount as Account;
};

export const getAccountCurrency = (account: AccountLike) => {
  switch (account.type) {
    case "Account":
    case "ChildAccount":
      return account.currency;

    case "TokenAccount":
      return account.token;

    default:
      throw new Error("invalid account.type=" + (account as AccountLike).type);
  }
};

export const getAccountUnit = (account: AccountLike): Unit => {
  switch (account.type) {
    case "Account":
      return account.unit;

    case "TokenAccount":
      return account.token.units[0];

    case "ChildAccount":
      return account.currency.units[0];

    default:
      throw new Error("invalid account.type=" + (account as AccountLike).type);
  }
};

export const getAccountName = (account: AccountLike): string => {
  switch (account.type) {
    case "Account":
    case "ChildAccount":
      return account.name;

    case "TokenAccount":
      return account.token.name;

    default:
      throw new Error("invalid account.type=" + (account as AccountLike).type);
  }
};

export const getAccountSpendableBalance = (account: AccountLike): BigNumber => {
  switch (account.type) {
    case "Account":
    case "TokenAccount":
      return account.spendableBalance;

    case "ChildAccount":
      return account.balance;

    default:
      throw new Error("invalid account.type=" + (account as AccountLike).type);
  }
};

export const isAccountEmpty = (a: AccountLike): boolean => {
  if (a.type === "Account" && a.currency.family === "tron") {
    const tronAcc = a as TronAccount;
    // FIXME: here we compared a BigNumber to a number, would always return false
    return (
      tronAcc.tronResources && tronAcc.tronResources.bandwidth.freeLimit.eq(0)
    );
  }

  const hasSubAccounts =
    a.type === "Account" && a.subAccounts && a.subAccounts.length;
  return a.operationsCount === 0 && a.balance.isZero() && !hasSubAccounts;
};

export function areAllOperationsLoaded(account: AccountLike): boolean {
  if (account.operationsCount !== account.operations.length) {
    return false;
  }

  if (account.type === "Account" && account.subAccounts) {
    return account.subAccounts.every(areAllOperationsLoaded);
  }

  return true;
}

export const isAccountBalanceSignificant = (a: AccountLike): boolean =>
  a.balance.gt(100);

// in future, could be a per currency thing
// clear account to a bare minimal version that can be restored via sync
// will preserve the balance to avoid user panic
export function clearAccount<T extends AccountLike>(account: T): T {
  if (account.type === "TokenAccount") {
    return {
      ...account,
      balanceHistoryCache: emptyHistoryCache,
      operations: [],
      pendingOperations: [],
    };
  }

  if (account.type === "ChildAccount") {
    return {
      ...account,
      balanceHistoryCache: emptyHistoryCache,
      operations: [],
      pendingOperations: [],
    };
  }

  const copy: Account = {
    ...account,
    balanceHistoryCache: emptyHistoryCache,
    lastSyncDate: new Date(0),
    operations: [],
    pendingOperations: [],
    subAccounts:
      (account as Account).subAccounts &&
      (account as Account).subAccounts?.map(clearAccount),
  };

  if (copy.currency.family === "tron") {
    const tronAcc = copy as TronAccount;
    tronAcc.tronResources = {
      ...tronAcc.tronResources,
      cacheTransactionInfoById: {},
    };
  }
  if (copy.currency.family === "bitcoin") {
    (copy as BitcoinAccount).bitcoinResources = initialBitcoinResourcesValue;
  }
  delete copy.nfts;
  return copy as T;
}

export function findSubAccountById(
  account: Account,
  id: string
): SubAccount | null | undefined {
  return (account.subAccounts || []).find((a) => a.id === id);
}

// get the token accounts of an account, ignoring those that are zero IF user don't want them
export function listSubAccounts(account: Account): SubAccount[] {
  const accounts = account.subAccounts || [];

  if (getEnv("HIDE_EMPTY_TOKEN_ACCOUNTS")) {
    return accounts.filter((a) => !a.balance.isZero());
  }

  return accounts;
}

export type FlattenAccountsOptions = {
  enforceHideEmptySubAccounts?: boolean;
};

export function flattenAccounts(
  topAccounts: AccountLikeArray,
  o: FlattenAccountsOptions = {}
): AccountLike[] {
  const accounts: AccountLike[] = [];

  for (let i = 0; i < topAccounts.length; i++) {
    const account = topAccounts[i];
    accounts.push(account);

    if (account.type === "Account") {
      const subAccounts = o.enforceHideEmptySubAccounts
        ? listSubAccounts(account)
        : account.subAccounts || [];

      for (let j = 0; j < subAccounts.length; j++) {
        accounts.push(subAccounts[j]);
      }
    }
  }

  return accounts;
}

export const shortAddressPreview = (addr: string, target = 20): string => {
  const slice = Math.floor((target - 3) / 2);
  return addr.length < target - 3
    ? addr
    : `${addr.slice(0, slice)}...${addr.slice(addr.length - slice)}`;
};

export const isAccountBalanceUnconfirmed = (account: AccountLike): boolean =>
  account.pendingOperations.some(
    (op) => !account.operations.find((o) => o.hash === op.hash)
  ) || account.operations.some((op) => !op.blockHeight);

export const isUpToDateAccount = (account: Account | null | undefined) => {
  if (!account) return true;
  const { lastSyncDate, currency } = account;
  const { blockAvgTime } = currency;
  if (!blockAvgTime) return true;
  const outdated =
    // FIXME: same here, we need to use valueOf for typescript to compare dates
    Date.now().valueOf() - (lastSyncDate.valueOf() || 0) >
    blockAvgTime * 1000 + getEnv("SYNC_OUTDATED_CONSIDERED_DELAY");
  return !outdated;
};

export const getVotesCount = (
  account: AccountLike,
  parentAccount?: Account | null | undefined
): number => {
  const mainAccount = getMainAccount(account, parentAccount);

  // FIXME find a way to make it per family?
  switch (mainAccount.currency.family) {
    case "tezos":
      return isAccountDelegating(account) ? 1 : 0;
    case "tron":
      return (mainAccount as TronAccount)?.tronResources?.votes.length || 0;
    case "cosmos":
<<<<<<< HEAD
      return (mainAccount as CosmosAccount).cosmosResources.delegations.length;
    case "osmosis":
      return (mainAccount as CosmosAccount).cosmosResources.delegations.length;
=======
      return (
        (mainAccount as CosmosAccount)?.cosmosResources?.delegations.length || 0
      );
>>>>>>> 6bd3eecc
    default:
      return 0;
  }
};

export const makeEmptyTokenAccount = (
  account: Account,
  token: TokenCurrency
): SubAccount => ({
  type: "TokenAccount",
  id: account.id + "+" + token.contractAddress,
  parentId: account.id,
  token,
  balance: new BigNumber(0),
  spendableBalance: new BigNumber(0),
  operationsCount: 0,
  creationDate: new Date(),
  operations: [],
  pendingOperations: [],
  starred: false,
  swapHistory: [],
  balanceHistoryCache: emptyHistoryCache,
});

/**
 * Enhance an account to force token accounts presence
 */
export const accountWithMandatoryTokens = (
  account: Account,
  tokenCurrencies: TokenCurrency[]
): Account => {
  const { subAccounts } = account;
  if (!subAccounts) return account;
  const existingTokens = subAccounts
    .map((a) => a.type === "TokenAccount" && a.token)
    .filter(Boolean);
  const addition = tokenCurrencies
    .filter(
      (
        t // token of the same currency
      ) => t.parentCurrency === account.currency && !existingTokens.includes(t) // not yet in the sub accounts
    )
    .map<TokenAccount>((token) => ({
      type: "TokenAccount",
      id: encodeTokenAccountId(account.id, token),
      parentId: account.id,
      token,
      balance: new BigNumber(0),
      spendableBalance: new BigNumber(0),
      operationsCount: 0,
      creationDate: new Date(),
      operations: [],
      pendingOperations: [],
      starred: false,
      swapHistory: [],
      balanceHistoryCache: emptyHistoryCache,
    }));
  if (addition.length === 0) return account;
  return { ...account, subAccounts: subAccounts.concat(addition) };
};

/**
 * Patch account to enforce the removal of a blacklisted token
 */
export const withoutToken = (account: Account, tokenId: string): Account => {
  const { subAccounts } = account;
  if (!subAccounts) return account;
  const tokenAccount = subAccounts.find(
    (a) => a.type === "TokenAccount" && a.token.id === tokenId
  );
  if (!tokenAccount) return account;
  return {
    ...account,
    subAccounts: subAccounts.filter((sa) => sa.id !== tokenAccount.id),
  };
};

/**
 * Find matching pair of subAccount/parentAccount for a given token curency
 * if no subAccount found will return parentAccount or null if no matches found
 */
export const findTokenAccountByCurrency = (
  tokenCurrency: TokenCurrency,
  accounts: Account[]
):
  | {
      account?: SubAccount;
      parentAccount: Account;
    }
  | null
  | undefined => {
  const parentCurrency = tokenCurrency.parentCurrency;

  for (const parentAccount of accounts) {
    if (parentAccount.subAccounts && parentAccount.subAccounts.length > 0) {
      for (const account of parentAccount.subAccounts) {
        const c = getAccountCurrency(account);

        if (c.id === tokenCurrency.id) {
          // if token currency matches subAccount return couple account/parentAccount
          return {
            account,
            parentAccount,
          };
        }
      }
    }

    const parentC = getAccountCurrency(parentAccount);

    if (parentC.id === parentCurrency.id) {
      // if no token currency matches but parent matches return parentAccount
      return {
        parentAccount,
      };
    }
  }

  return null; // else return nothing
};

export function isAccount(account: AccountLike): account is Account {
  return account.type === "Account";
}

export function isTokenAccount(account: AccountLike): account is TokenAccount {
  return account.type === "TokenAccount";
}

export function isChildAccount(account: AccountLike): account is ChildAccount {
  return account.type === "ChildAccount";
}

export function isSubAccount(account: AccountLike): account is SubAccount {
  return isTokenAccount(account) || isChildAccount(account);
}

export function getParentAccount(
  account: AccountLike,
  accounts: AccountLike[]
): Account {
  switch (account.type) {
    case "Account":
      return account;
    case "TokenAccount":
    case "ChildAccount": {
      const parentAccount = accounts.find((a) => a.id == account.parentId);
      if (!parentAccount) {
        throw new Error(
          "No 'parentAccount' account provided for token account"
        );
      }

      return parentAccount as Account;
    }
  }
}<|MERGE_RESOLUTION|>--- conflicted
+++ resolved
@@ -248,16 +248,11 @@
       return isAccountDelegating(account) ? 1 : 0;
     case "tron":
       return (mainAccount as TronAccount)?.tronResources?.votes.length || 0;
+    case "osmosis":
     case "cosmos":
-<<<<<<< HEAD
-      return (mainAccount as CosmosAccount).cosmosResources.delegations.length;
-    case "osmosis":
-      return (mainAccount as CosmosAccount).cosmosResources.delegations.length;
-=======
       return (
         (mainAccount as CosmosAccount)?.cosmosResources?.delegations.length || 0
       );
->>>>>>> 6bd3eecc
     default:
       return 0;
   }
