import type { Transaction } from "../types";
import { sync, scanAccounts } from "../js-synchronisation";
import createTransaction from "../js-createTransaction";
import prepareTransaction from "../js-prepareTransaction";
import getTransactionStatus from "../js-getTransactionStatus";
import estimateMaxSpendable from "../js-estimateMaxSpendable";
import signOperation from "../js-signOperation";
import broadcast from "../js-broadcast";
import { calculateFees } from "./../cache";
import { perCoinLogic } from "../logic";
import { makeAccountBridgeReceive } from "../../../bridge/jsHelpers";
import * as explorerConfigAPI from "../../../api/explorerConfig";
import { AccountBridge, CurrencyBridge } from "@ledgerhq/types-live";
import { FullConfigOverrides } from "../../../api/explorerConfig/types";

const receive = makeAccountBridgeReceive({
  injectGetAddressParams: (account) => {
    const perCoin = perCoinLogic[account.currency.id];

    if (perCoin && perCoin.injectGetAddressParams) {
      return perCoin.injectGetAddressParams(account);
    }
  },
});

const updateTransaction = (t, patch): any => {
  const updatedT = { ...t, ...patch };

  // We accept case-insensitive addresses as input from user,
  // but segwit addresses need to be converted to lowercase to be valid
  if (updatedT.recipient.toLowerCase().indexOf("bc1") === 0) {
    updatedT.recipient = updatedT.recipient.toLowerCase();
  }

  return updatedT;
};

<<<<<<< HEAD
const preload = async () => Promise.resolve({});

const hydrate = () => {};
=======
const preload = async (): Promise<{
  explorerConfig: FullConfigOverrides | null | undefined;
}> => {
  const explorerConfig = await explorerConfigAPI.preload();
  return {
    explorerConfig,
  };
};

const hydrate = (maybeConfig: any): void => {
  if (
    typeof maybeConfig === "object" &&
    maybeConfig &&
    maybeConfig.explorerConfig
  ) {
    explorerConfigAPI.hydrate(maybeConfig.explorerConfig);
  }
};
>>>>>>> 0f1bf87f

const currencyBridge: CurrencyBridge = {
  scanAccounts,
  preload,
  hydrate,
};
const accountBridge: AccountBridge<Transaction> = {
  estimateMaxSpendable,
  createTransaction,
  prepareTransaction,
  updateTransaction,
  getTransactionStatus,
  receive,
  sync,
  signOperation,
  broadcast: async ({ account, signedOperation }) => {
    calculateFees.reset();
    return broadcast({
      account,
      signedOperation,
    });
  },
};
export default {
  currencyBridge,
  accountBridge,
};<|MERGE_RESOLUTION|>--- conflicted
+++ resolved
@@ -35,30 +35,9 @@
   return updatedT;
 };
 
-<<<<<<< HEAD
 const preload = async () => Promise.resolve({});
 
 const hydrate = () => {};
-=======
-const preload = async (): Promise<{
-  explorerConfig: FullConfigOverrides | null | undefined;
-}> => {
-  const explorerConfig = await explorerConfigAPI.preload();
-  return {
-    explorerConfig,
-  };
-};
-
-const hydrate = (maybeConfig: any): void => {
-  if (
-    typeof maybeConfig === "object" &&
-    maybeConfig &&
-    maybeConfig.explorerConfig
-  ) {
-    explorerConfigAPI.hydrate(maybeConfig.explorerConfig);
-  }
-};
->>>>>>> 0f1bf87f
 
 const currencyBridge: CurrencyBridge = {
   scanAccounts,
