--- conflicted
+++ resolved
@@ -78,13 +78,8 @@
     client.interceptors.response.use(responseInterceptor, errorInterceptor);
   }
 
-<<<<<<< HEAD
   async broadcast(tx: string) {
     const url = "/tx/send";
-=======
-  async broadcast(tx: string): Promise<any> {
-    const url = "/transactions/send";
->>>>>>> 0f1bf87f
     const client = await this.client.acquire();
     const res = await client.client.post(url, { tx });
     await this.client.release(client);
@@ -92,11 +87,7 @@
   }
 
   async getTxHex(txId: string): Promise<string> {
-<<<<<<< HEAD
     const url = `/tx/${txId}/hex`;
-=======
-    const url = `/transactions/${txId}/hex`;
->>>>>>> 0f1bf87f
 
     // TODO add a test for failure (at the sync level)
     const client = await this.client.acquire();
@@ -105,21 +96,11 @@
     ).data;
     await this.client.release(client);
 
-<<<<<<< HEAD
-    this.emit("fetched-transaction-tx", { url, tx: res });
-
     return res.hex;
   }
 
-  async getCurrentBlock() {
+  async getCurrentBlock(): Promise<Block | null> {
     const url = `/block/current`;
-=======
-    return res[0].hex;
-  }
-
-  async getCurrentBlock(): Promise<Block | null> {
-    const url = `/blocks/current`;
->>>>>>> 0f1bf87f
 
     const client = await this.client.acquire();
     const res: any = (await client.client.get(url)).data;
@@ -138,13 +119,8 @@
     return block;
   }
 
-<<<<<<< HEAD
-  async getBlockByHeight(height: number) {
+  async getBlockByHeight(height: number): Promise<Block | null> {
     const url = `/block/${height}`;
-=======
-  async getBlockByHeight(height: number): Promise<Block | null> {
-    const url = `/blocks/${height}`;
->>>>>>> 0f1bf87f
 
     const client = await this.client.acquire();
     const res: any = (await client.client.get(url)).data;
@@ -182,7 +158,6 @@
     return parseFloat(fees["relay_fee"]);
   }
 
-<<<<<<< HEAD
   async getPendings(address: Address, nbMax?: number) {
     const params: {
       no_token?: string;
@@ -195,74 +170,22 @@
     };
     const txs = await this.fetchTxs(address, params);
     const pendingsTxs = txs.filter((tx) => !tx.block);
-=======
-  async getPendings(address: Address, nbMax?: number): Promise<TX[]> {
-    const params: ExplorerParams =
-      this.explorerVersion === "v2"
-        ? {
-            noToken: "true",
-          }
-        : {
-            no_token: "true",
-          };
-    if (!this.disableBatchSize) {
-      params.batch_size = nbMax || 1000;
-    }
-    const res = await this.fetchTxs(address, params);
-    const pendingsTxs = res.txs.filter((tx) => !tx.block);
->>>>>>> 0f1bf87f
     pendingsTxs.forEach((tx) => this.hydrateTx(address, tx));
     return pendingsTxs;
   }
 
-<<<<<<< HEAD
   // eslint-disable-next-line @typescript-eslint/no-explicit-any
-  async fetchTxs(address: Address, params: any): Promise<any[]> {
+  async fetchTxs(address: Address, params: ExplorerParams): Promise<TX[]> {
     const url = `/address/${address.address}/txs`;
-=======
-  async fetchTxs(
-    address: Address,
-    params: ExplorerParams
-  ): Promise<{ txs: TX[] }> {
-    const url = `/addresses/${address.address}/transactions`;
->>>>>>> 0f1bf87f
 
     // TODO add a test for failure (at the sync level)
     const client = await this.client.acquire();
-<<<<<<< HEAD
     const response = await client.client.get(url, {
       params,
     });
     const txs = response.data.data;
     await this.client.release(client);
-    const res = { txs };
-    this.emit("fetched-address-transaction", { url, params, res });
     return txs;
-=======
-    let res: { txs: TX[] } = { txs: [] };
-    try {
-      res = (
-        await client.client.get(url, {
-          params,
-          // some altcoin may have outputs with values > MAX_SAFE_INTEGER
-          transformResponse: (string) =>
-            // eslint-disable-next-line @typescript-eslint/no-explicit-any
-            JSONBigNumber.parse(string, (key: string, value: any) => {
-              if (BigNumber.isBigNumber(value)) {
-                if (key === "value") {
-                  return value.toString();
-                }
-                return value.toNumber();
-              }
-              return value;
-            }),
-        })
-      ).data;
-    } finally {
-      await this.client.release(client);
-    }
-    return res;
->>>>>>> 0f1bf87f
   }
 
   hydrateTx(address: Address, tx: TX): void {
@@ -312,8 +235,7 @@
     batchSize: number,
     address: Address,
     lastTx: TX | undefined
-<<<<<<< HEAD
-  ) {
+  ): Promise<TX[]> {
     const params: {
       no_token?: string;
       batch_size?: number;
@@ -324,28 +246,6 @@
       block_hash: lastTx ? lastTx.block.hash : undefined,
     };
     const txs = await this.fetchTxs(address, params);
-=======
-  ): Promise<TX[]> {
-    const params: ExplorerParams =
-      this.explorerVersion === "v2"
-        ? {
-            noToken: "true",
-          }
-        : {
-            no_token: "true",
-          };
-    if (!this.disableBatchSize) {
-      params.batch_size = batchSize;
-    }
-    if (lastTx) {
-      if (this.explorerVersion === "v2") {
-        params.blockHash = lastTx.block.hash;
-      } else {
-        params.block_hash = lastTx.block.hash;
-      }
-    }
-    const res = await this.fetchTxs(address, params);
->>>>>>> 0f1bf87f
 
     const hydratedTxs: TX[] = [];
 
