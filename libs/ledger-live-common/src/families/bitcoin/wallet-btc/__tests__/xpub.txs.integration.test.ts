--- conflicted
+++ resolved
@@ -22,15 +22,9 @@
   const network = coininfo.bitcoin.regtest.toBitcoinJS();
 
   const explorer = new BitcoinLikeExplorer({
-<<<<<<< HEAD
     cryptoCurrency: getCryptoCurrencyById("bitcoin"),
     forcedExplorerURI: "http://localhost:20000/blockchain/v3",
     disableBatchSize: true, // https://ledgerhq.atlassian.net/browse/BACK-2191
-=======
-    explorerURI: "http://localhost:20000/blockchain/v3",
-    explorerVersion: "v3",
-    disableBatchSize: true,
->>>>>>> ee6ec0a8
   });
   const crypto = new Crypto({
     network,
