import { DerivationModes } from "./types";
import { Currency } from "./crypto/types";
import Xpub from "./xpub";

export interface Account {
  params: {
    path: string;
    index: number;
    currency: Currency;
    network: "mainnet" | "testnet";
    derivationMode: DerivationModes;
<<<<<<< HEAD
    // eslint-disable-next-line @typescript-eslint/no-explicit-any
=======
    explorer: "ledgerv3" | "ledgerv2";
>>>>>>> 8c5e3ba6
    explorerURI: string;
    storage: "mock";
    // eslint-disable-next-line @typescript-eslint/no-explicit-any
    storageParams: any[];
  };

  xpub: Xpub;
}

export interface SerializedAccount {
  params: {
    path: string;
    index: number;
    currency: Currency;
    network: "mainnet" | "testnet";
    derivationMode: DerivationModes;
<<<<<<< HEAD
    // eslint-disable-next-line @typescript-eslint/no-explicit-any
=======
    explorer: "ledgerv3" | "ledgerv2";
>>>>>>> 8c5e3ba6
    explorerURI: string;
    storage: "mock";
    // eslint-disable-next-line @typescript-eslint/no-explicit-any
    storageParams: any[];
  };

  xpub: {
    xpub: string;
    data: unknown;
  };
}<|MERGE_RESOLUTION|>--- conflicted
+++ resolved
@@ -9,11 +9,6 @@
     currency: Currency;
     network: "mainnet" | "testnet";
     derivationMode: DerivationModes;
-<<<<<<< HEAD
-    // eslint-disable-next-line @typescript-eslint/no-explicit-any
-=======
-    explorer: "ledgerv3" | "ledgerv2";
->>>>>>> 8c5e3ba6
     explorerURI: string;
     storage: "mock";
     // eslint-disable-next-line @typescript-eslint/no-explicit-any
@@ -30,11 +25,6 @@
     currency: Currency;
     network: "mainnet" | "testnet";
     derivationMode: DerivationModes;
-<<<<<<< HEAD
-    // eslint-disable-next-line @typescript-eslint/no-explicit-any
-=======
-    explorer: "ledgerv3" | "ledgerv2";
->>>>>>> 8c5e3ba6
     explorerURI: string;
     storage: "mock";
     // eslint-disable-next-line @typescript-eslint/no-explicit-any
