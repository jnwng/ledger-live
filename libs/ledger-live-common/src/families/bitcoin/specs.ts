import expect from "expect";
import { BigNumber } from "bignumber.js";
import invariant from "invariant";
import bchaddrjs from "bchaddrjs";
import sample from "lodash/sample";
import { log } from "@ledgerhq/logs";
import type {
  BitcoinAccount,
  BitcoinOutput,
  BitcoinResources,
  Transaction,
} from "./types";
import { getCryptoCurrencyById, parseCurrencyUnit } from "../../currencies";
import { botTest, genericTestDestination, pickSiblings } from "../../bot/specs";
import { bitcoinPickingStrategy } from "./types";
import type { MutationSpec, AppSpec } from "../../bot/types";
import { LowerThanMinimumRelayFee } from "../../errors";
import { getMinRelayFee, getUTXOStatus } from "./logic";
import { DeviceModelId } from "@ledgerhq/devices";
import { acceptTransaction } from "./speculos-deviceActions";

type Arg = Partial<{
  minimalAmount: BigNumber;
  targetAccountSize: number;
  recipientVariation: (arg0: string) => string;
}>;

const recoverBadTransactionStatus = ({
  bridge,
  account,
  transaction,
  status,
}) => {
  const hasErrors = Object.keys(status.errors).length > 0;

  if (
    !hasErrors &&
    status.warnings.feePerByte instanceof LowerThanMinimumRelayFee &&
    status.estimatedFees.gt(0)
  ) {
    const feePerByte = new BigNumber(getMinRelayFee(account.currency))
      .times(transaction.feePerByte || 0)
      .div(status.estimatedFees)
      .integerValue(BigNumber.ROUND_CEIL);
    log("specs/bitcoin", "recovering with feePerByte=" + feePerByte.toString());
    if (feePerByte.lt(1) || feePerByte.eq(transaction.feePerByte || 0)) return;
    return bridge.updateTransaction(transaction, {
      feePerByte,
    });
  }
};

const genericTest = ({
  operation,
  account,
  transaction,
  status,
  accountBeforeTransaction,
}): void => {
  invariant(
    Date.now() - operation.date < 1000000,
    "operation time to be recent"
  );

  // balance move
  botTest("account balance decreased with operation value", () =>
    expect(account.balance.toString()).toBe(
      accountBeforeTransaction.balance.minus(operation.value).toString()
    )
  );
  // inputs outputs
  const { txInputs, txOutputs } = status;
  invariant(txInputs, "tx inputs defined");
  invariant(txOutputs, "tx outputs defined");
  const { bitcoinResources } = accountBeforeTransaction;
  invariant(bitcoinResources, "bitcoin resources");
  const nonDeterministicPicking =
    transaction.utxoStrategy.strategy === bitcoinPickingStrategy.OPTIMIZE_SIZE;

  // FIXME: we do this in unsorted way. there are changes of outputs ordering...
  const asSorted = (opShape: { senders: string[]; recipients: string[] }) => ({
    senders: opShape.senders.slice(0).sort(),
    recipients: opShape.recipients.slice(0).sort(),
  });

  botTest("operation matches tx senders and recipients", () => {
    let expectedSenders = nonDeterministicPicking
      ? operation.senders
      : txInputs.map((t) => t.address).filter(Boolean);
    let expectedRecipients = txOutputs
      .filter((o) => o.address && !o.isChange)
      .map((o) => o.address)
      .filter(Boolean);
    if (account.currency.id === "bitcoin_cash") {
      expectedSenders = expectedSenders.map(bchToCashaddrAddressWithoutPrefix);
      expectedRecipients = expectedRecipients.map(
        bchToCashaddrAddressWithoutPrefix
      );
    }
    expect(asSorted(operation)).toMatchObject(
      asSorted({
        senders: expectedSenders,
        recipients: expectedRecipients,
      })
    );
  });
  const utxosPicked = (status.txInputs || [])
    .map(({ previousTxHash, previousOutputIndex }) =>
      bitcoinResources.utxos.find(
        (u) =>
          u.hash === previousTxHash && u.outputIndex === previousOutputIndex
      )
    )
    .filter(Boolean);
  // verify that no utxo that was supposed to be exploded were used
  botTest("picked utxo has been consumed", () =>
    expect(
      utxosPicked.filter(
        (u: BitcoinOutput) =>
          u.blockHeight && getUTXOStatus(u, transaction.utxoStrategy).excluded
      )
    ).toEqual([])
  );
};

const testDestination = genericTestDestination;

const genericMinimalAmount = new BigNumber(10000);

const bitcoinLikeMutations = ({
  minimalAmount = genericMinimalAmount,
  targetAccountSize = 3,
  recipientVariation = (recipient) => recipient,
}: Arg = {}): MutationSpec<Transaction>[] => [
  {
    name: "move ~50%",
    maxRun: 1,
    transaction: ({ account, siblings, bridge, maxSpendable }) => {
      invariant(maxSpendable.gt(minimalAmount), "balance is too low");
      const sibling = pickSiblings(siblings, targetAccountSize);
      const recipient = recipientVariation(sibling.freshAddress);
      const amount = maxSpendable.div(1.9 + 0.2 * Math.random()).integerValue();
      const transaction = bridge.createTransaction(account);
      const updates: Array<Partial<Transaction>> = [
        {
          recipient,
        },
        {
          amount,
        },
      ];

      if (Math.random() < 0.5) {
        updates.push({
          rbf: true,
        });
      }

      return {
        transaction,
        updates,
        destination: sibling,
      };
    },
    testDestination,
    recoverBadTransactionStatus,
  },
  {
    name: "optimize-size",
    maxRun: 1,
    transaction: ({ account, siblings, bridge, maxSpendable }) => {
      invariant(maxSpendable.gt(minimalAmount), "balance is too low");
      const sibling = pickSiblings(siblings, targetAccountSize);
      const transaction = bridge.createTransaction(account);
      const updates = [
        {
          recipient: recipientVariation(sibling.freshAddress),
        },
        {
          amount: maxSpendable.times(0.1 + 0.9 * Math.random()).integerValue(),
        },
        {
          utxoStrategy: {
            ...transaction.utxoStrategy,
            strategy: bitcoinPickingStrategy.OPTIMIZE_SIZE,
          },
        },
      ];
      return {
        transaction,
        updates,
        destination: sibling,
      };
    },
    testDestination,
    recoverBadTransactionStatus,
  },
  {
    name: "send 1 utxo",
    maxRun: 1,
    transaction: ({ account, bridge, siblings, maxSpendable }) => {
      invariant(maxSpendable.gt(minimalAmount), "balance is too low");
      const sibling = pickSiblings(siblings, targetAccountSize);
      const { bitcoinResources } = account as BitcoinAccount;
      invariant(bitcoinResources, "bitcoin resources");
      const transaction = bridge.createTransaction(account);
      const utxo = sample(
        (bitcoinResources as BitcoinResources).utxos.filter(
          (u) => u.blockHeight
        )
      );
      invariant(utxo, "no confirmed utxo");
      return {
        transaction,
        updates: [
          {
            recipient: recipientVariation(sibling.freshAddress),
          },
          {
            utxoStrategy: {
              ...transaction.utxoStrategy,
              excludeUTXOs: (bitcoinResources as BitcoinResources).utxos
                .filter((u) => u !== utxo)
                .map(({ outputIndex, hash }) => ({
                  outputIndex,
                  hash,
                })),
            },
          },
          {
            useAllAmount: true,
          },
        ],
        destination: sibling,
      };
    },
    recoverBadTransactionStatus,
    testDestination,
    test: ({ accountBeforeTransaction, account, operation, transaction }) => {
      const utxo = (
        (accountBeforeTransaction as BitcoinAccount).bitcoinResources?.utxos ||
        []
      ).find(
        (utxo) =>
          !transaction.utxoStrategy.excludeUTXOs.some(
            (u) => u.hash === utxo.hash && u.outputIndex === utxo.outputIndex
          )
      );
      invariant(utxo, "utxo available");
      botTest("sender is only the utxo address", () => {
        let expectedSender = (utxo as BitcoinOutput).address;
        if (account.currency.id === "bitcoin_cash") {
          expectedSender = bchToCashaddrAddressWithoutPrefix(expectedSender);
        }
        expect(operation).toMatchObject({
          senders: [expectedSender],
        });
      });
      botTest("utxo has been consumed", () =>
        expect(
          (account as BitcoinAccount).bitcoinResources?.utxos.find(
            (u) =>
              u.hash === (utxo as BitcoinOutput).hash &&
              u.outputIndex === (utxo as BitcoinOutput).outputIndex
          )
        ).toBe(undefined)
      );
    },
  },
  {
    name: "send max",
    maxRun: 1,
    transaction: ({ account, siblings, bridge, maxSpendable }) => {
      invariant(maxSpendable.gt(minimalAmount), "balance is too low");
      const sibling = pickSiblings(siblings, targetAccountSize);
      const recipient = recipientVariation(sibling.freshAddress);
      const transaction = bridge.createTransaction(account);
      return {
        transaction,
        updates: [
          {
            recipient,
          },
          {
            utxoStrategy: {
              ...transaction.utxoStrategy,
            },
          },
          {
            useAllAmount: true,
          },
        ],
        destination: sibling,
      };
    },
    recoverBadTransactionStatus,
    testDestination,
    test: ({ account }) => {
      botTest("total of utxos is zero", () =>
        expect(
          (account as BitcoinAccount).bitcoinResources?.utxos
            .filter(
              (u) => u.blockHeight && u.blockHeight < account.blockHeight - 10
            ) // Exclude pending UTXOs and the Utxos just written into new block (10 blocks time)
            .reduce((p, c) => p.plus(c.value), new BigNumber(0))
            .toString()
        ).toBe("0")
      );
    },
  },
];

const bitcoin: AppSpec<Transaction> = {
  name: "Bitcoin",
  currency: getCryptoCurrencyById("bitcoin"),
  appQuery: {
    model: DeviceModelId.nanoS,
    appName: "Bitcoin",
    appVersion: "2.1.0-rc",
  },
  genericDeviceAction: acceptTransaction,
  test: genericTest,
  mutations: bitcoinLikeMutations(),
  minViableAmount: genericMinimalAmount,
};
const bitcoinTestnet: AppSpec<Transaction> = {
  name: "Bitcoin Testnet",
  currency: getCryptoCurrencyById("bitcoin_testnet"),
  appQuery: {
    model: DeviceModelId.nanoS,
    appName: "Bitcoin Test",
<<<<<<< HEAD
=======
    appVersion: "2.1.0-rc",
>>>>>>> 531751b7
  },
  genericDeviceAction: acceptTransaction,
  test: genericTest,
  mutations: bitcoinLikeMutations({ targetAccountSize: 8 }),
  minViableAmount: genericMinimalAmount,
};
const bitcoinGold: AppSpec<Transaction> = {
  name: "Bitcoin Gold",
  currency: getCryptoCurrencyById("bitcoin_gold"),
  dependency: "Bitcoin",
  appQuery: {
    model: DeviceModelId.nanoS,
    appName: "BitcoinGold",
  },
  genericDeviceAction: acceptTransaction,
  test: genericTest,
  mutations: bitcoinLikeMutations(),
  minViableAmount: genericMinimalAmount,
};

const bchToCashaddrAddressWithoutPrefix = (recipient) =>
  bchaddrjs.toCashAddress(recipient).split(":")[1];

const bitcoinCash: AppSpec<Transaction> = {
  name: "Bitcoin Cash",
  currency: getCryptoCurrencyById("bitcoin_cash"),
  dependency: "Bitcoin",
  appQuery: {
    model: DeviceModelId.nanoS,
    appName: "BitcoinCash",
  },
  genericDeviceAction: acceptTransaction,
  test: genericTest,
  mutations: bitcoinLikeMutations({
    targetAccountSize: 5,
    recipientVariation: (recipient) => {
      const [mode, fn] = sample([
        ["legacy address", bchaddrjs.toLegacyAddress],
        ["cash address", bchaddrjs.toCashAddress],
        ["cash address without prefix", bchToCashaddrAddressWithoutPrefix],
      ]) as [string, (arg: string) => string];
      const addr = fn(recipient);
      log("bch", `using ${mode}: ${recipient} => ${addr}`);
      return addr;
    },
  }),
  minViableAmount: genericMinimalAmount,
};
const peercoin: AppSpec<Transaction> = {
  name: "Peercoin",
  currency: getCryptoCurrencyById("peercoin"),
  dependency: "Bitcoin",
  appQuery: {
    model: DeviceModelId.nanoS,
    appName: "Peercoin",
  },
  genericDeviceAction: acceptTransaction,
  test: genericTest,
  mutations: bitcoinLikeMutations(),
  minViableAmount: genericMinimalAmount,
};
const pivx: AppSpec<Transaction> = {
  name: "PivX",
  currency: getCryptoCurrencyById("pivx"),
  dependency: "Bitcoin",
  appQuery: {
    model: DeviceModelId.nanoS,
    appName: "PivX",
  },
  genericDeviceAction: acceptTransaction,
  test: genericTest,
  mutations: bitcoinLikeMutations(),
  minViableAmount: genericMinimalAmount,
};
const qtum: AppSpec<Transaction> = {
  name: "Qtum",
  currency: getCryptoCurrencyById("qtum"),
  dependency: "Bitcoin",
  appQuery: {
    model: DeviceModelId.nanoS,
    appName: "Qtum",
  },
  genericDeviceAction: acceptTransaction,
  test: genericTest,
  mutations: bitcoinLikeMutations(),
  minViableAmount: genericMinimalAmount,
};
const vertcoin: AppSpec<Transaction> = {
  name: "Vertcoin",
  currency: getCryptoCurrencyById("vertcoin"),
  dependency: "Bitcoin",
  appQuery: {
    model: DeviceModelId.nanoS,
    appName: "Vertcoin",
  },
  genericDeviceAction: acceptTransaction,
  test: genericTest,
  mutations: bitcoinLikeMutations(),
  minViableAmount: genericMinimalAmount,
};
const viacoin: AppSpec<Transaction> = {
  name: "Viacoin",
  currency: getCryptoCurrencyById("viacoin"),
  dependency: "Bitcoin",
  appQuery: {
    model: DeviceModelId.nanoS,
    appName: "Viacoin",
  },
  genericDeviceAction: acceptTransaction,
  test: genericTest,
  mutations: bitcoinLikeMutations(),
  minViableAmount: genericMinimalAmount,
};
const minDash = parseCurrencyUnit(
  getCryptoCurrencyById("dash").units[0],
  "0.001"
);
const dash: AppSpec<Transaction> = {
  name: "Dash",
  currency: getCryptoCurrencyById("dash"),
  dependency: "Bitcoin",
  appQuery: {
    model: DeviceModelId.nanoS,
    appName: "Dash",
  },
  genericDeviceAction: acceptTransaction,
  test: genericTest,
  mutations: bitcoinLikeMutations({
    targetAccountSize: 5,
    minimalAmount: minDash,
  }),
  minViableAmount: minDash,
};
const minDoge = parseCurrencyUnit(
  getCryptoCurrencyById("dogecoin").units[0],
  "1"
);
const dogecoin: AppSpec<Transaction> = {
  name: "DogeCoin",
  currency: getCryptoCurrencyById("dogecoin"),
  dependency: "Bitcoin",
  appQuery: {
    model: DeviceModelId.nanoS,
    appName: "Dogecoin",
  },
  genericDeviceAction: acceptTransaction,
  test: genericTest,
  mutations: bitcoinLikeMutations({
    targetAccountSize: 5,
    minimalAmount: minDoge,
  }),
  minViableAmount: minDoge,
};
const minZcash = parseCurrencyUnit(
  getCryptoCurrencyById("zcash").units[0],
  "0.0002"
);
const zcash: AppSpec<Transaction> = {
  name: "ZCash",
  currency: getCryptoCurrencyById("zcash"),
  appQuery: {
    model: DeviceModelId.nanoS,
    appName: "Zcash",
  },
  genericDeviceAction: acceptTransaction,
  test: genericTest,
  mutations: bitcoinLikeMutations({
    minimalAmount: minZcash,
  }),
  minViableAmount: minZcash,
};
const minHorizen = parseCurrencyUnit(
  getCryptoCurrencyById("zencash").units[0],
  "0.01"
);
const zencash: AppSpec<Transaction> = {
  name: "Horizen",
  currency: getCryptoCurrencyById("zencash"),
  dependency: "Bitcoin",
  appQuery: {
    model: DeviceModelId.nanoS,
    appName: "Horizen",
  },
  genericDeviceAction: acceptTransaction,
  test: genericTest,
  mutations: bitcoinLikeMutations({
    minimalAmount: minHorizen,
  }),
  minViableAmount: minHorizen,
};
const minDigibyte = parseCurrencyUnit(
  getCryptoCurrencyById("digibyte").units[0],
  "0.1"
);
const digibyte: AppSpec<Transaction> = {
  name: "Digibyte",
  currency: getCryptoCurrencyById("digibyte"),
  dependency: "Bitcoin",
  appQuery: {
    model: DeviceModelId.nanoS,
    appName: "Digibyte",
  },
  genericDeviceAction: acceptTransaction,
  test: genericTest,
  mutations: bitcoinLikeMutations({
    targetAccountSize: 5,
    minimalAmount: minDigibyte,
  }),
  minViableAmount: minDigibyte,
};
const minKomodo = parseCurrencyUnit(
  getCryptoCurrencyById("komodo").units[0],
  "0.1"
);
const komodo: AppSpec<Transaction> = {
  name: "Komodo",
  currency: getCryptoCurrencyById("komodo"),
  dependency: "Bitcoin",
  appQuery: {
    model: DeviceModelId.nanoS,
    appName: "Komodo",
  },
  genericDeviceAction: acceptTransaction,
  test: genericTest,
  mutations: bitcoinLikeMutations({
    minimalAmount: minKomodo,
  }),
  minViableAmount: minKomodo,
};
const minDecred = parseCurrencyUnit(
  getCryptoCurrencyById("decred").units[0],
  "0.0001"
);
const decred: AppSpec<Transaction> = {
  name: "Decred",
  currency: getCryptoCurrencyById("decred"),
  appQuery: {
    model: DeviceModelId.nanoS,
    appName: "Decred",
  },
  genericDeviceAction: acceptTransaction,
  test: genericTest,
  mutations: bitcoinLikeMutations({
    minimalAmount: minDecred,
  }),
  minViableAmount: minDecred,
};
const minLitecoin = parseCurrencyUnit(
  getCryptoCurrencyById("litecoin").units[0],
  "0.001"
);
const litecoin: AppSpec<Transaction> = {
  name: "Litecoin",
  currency: getCryptoCurrencyById("litecoin"),
  dependency: "Bitcoin",
  appQuery: {
    model: DeviceModelId.nanoS,
    appName: "Litecoin",
  },
  genericDeviceAction: acceptTransaction,
  test: genericTest,
  mutations: bitcoinLikeMutations({
    targetAccountSize: 5,
    minimalAmount: minLitecoin,
  }),
  minViableAmount: minLitecoin,
};

export default {
  bitcoin,
  bitcoinTestnet,
  bitcoinCash,
  bitcoinGold,
  dash,
  digibyte,
  dogecoin,
  komodo,
  litecoin,
  peercoin,
  pivx,
  qtum,
  vertcoin,
  viacoin,
  zcash,
  zencash,
  decred,
};<|MERGE_RESOLUTION|>--- conflicted
+++ resolved
@@ -329,10 +329,6 @@
   appQuery: {
     model: DeviceModelId.nanoS,
     appName: "Bitcoin Test",
-<<<<<<< HEAD
-=======
-    appVersion: "2.1.0-rc",
->>>>>>> 531751b7
   },
   genericDeviceAction: acceptTransaction,
   test: genericTest,
