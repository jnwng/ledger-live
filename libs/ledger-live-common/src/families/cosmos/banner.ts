import { getCurrentCosmosPreloadData } from "./preloadedData";
import { LEDGER_VALIDATOR_ADDRESS } from "./utils";
import { canDelegate, canRedelegate } from "./logic";
import type {
  CosmosAccount,
  CosmosValidatorItem,
  CosmosDelegation,
} from "./types";

interface AccountBannerState {
  display: boolean;
  redelegate: boolean;
  validatorSrcAddress: string;
  ledgerValidator: CosmosValidatorItem | undefined;
}

export function getAccountBannerState(
  account: CosmosAccount
): AccountBannerState {
  // Group current validator
  const cosmosResources = account.cosmosResources
    ? account.cosmosResources
    : { delegations: [], redelegations: [] };
  const delegationAddresses = cosmosResources.delegations.map((delegation) => {
    return delegation.validatorAddress;
  });
  const redelegationAddresses = cosmosResources.redelegations.map(
    (redelegation) => {
      return redelegation.validatorDstAddress;
    }
  );
  const validatorAdresses = [...delegationAddresses, ...redelegationAddresses];

  // Get ledger validator data
  const { validators } = getCurrentCosmosPreloadData();
  const ledgerValidator = validators.find(
    (validator) => validator.validatorAddress === LEDGER_VALIDATOR_ADDRESS
  );

  // Find user current worst validator (default validator is ledger)
  let worstValidator = ledgerValidator;
  for (let i = 0; i < validatorAdresses.length; i++) {
    const validatorAdress = validatorAdresses[i];
    const validator = validators.find(
      (validator) => validator.validatorAddress === validatorAdress
    );
    if (
      worstValidator &&
      validator &&
      worstValidator.commission < validator.commission &&
      canRedelegate(account, validator as unknown as CosmosDelegation)
    ) {
      worstValidator = validator;
    }
  }

  let redelegate = false;
  let validatorSrcAddress = "";
  let display = false;

  if (worstValidator) {
    if (
      worstValidator?.validatorAddress === ledgerValidator?.validatorAddress
    ) {
<<<<<<< HEAD
      // Not found worst validator than ledger
      if (canDelegate(account)) {
=======
      if (account.spendableBalance?.gt(0)) {
>>>>>>> a4af1e85
        // Delegate remaining ATOM (not staked)
        display = true;
      }
    } else {
      // Redelegate to the worst validator
      display = true;
      redelegate = true;
      validatorSrcAddress = worstValidator.validatorAddress;
    }
  }

  return {
    display,
    redelegate,
    validatorSrcAddress,
    ledgerValidator,
  };
}<|MERGE_RESOLUTION|>--- conflicted
+++ resolved
@@ -62,12 +62,8 @@
     if (
       worstValidator?.validatorAddress === ledgerValidator?.validatorAddress
     ) {
-<<<<<<< HEAD
       // Not found worst validator than ledger
       if (canDelegate(account)) {
-=======
-      if (account.spendableBalance?.gt(0)) {
->>>>>>> a4af1e85
         // Delegate remaining ATOM (not staked)
         display = true;
       }
