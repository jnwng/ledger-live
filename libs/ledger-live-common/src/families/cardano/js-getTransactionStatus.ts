--- conflicted
+++ resolved
@@ -181,13 +181,10 @@
     throw new Error("StakeKey is not registered");
   }
 
-<<<<<<< HEAD
-=======
   if (a.balance.eq(0)) {
     throw new CardanoNotEnoughFunds();
   }
 
->>>>>>> 057f2f7b
   try {
     await buildTransaction(a, t);
   } catch (e: any) {
