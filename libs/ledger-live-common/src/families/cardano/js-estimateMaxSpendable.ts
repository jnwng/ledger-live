import { BigNumber } from "bignumber.js";
<<<<<<< HEAD
=======
import { log } from "@ledgerhq/logs";
>>>>>>> 2971ba20
import type { AccountLike, Account } from "@ledgerhq/types-live";
import { getMainAccount } from "../../account";
import type { CardanoAccount, Transaction } from "./types";
import { createTransaction } from "./js-transaction";
import {
  address as TyphonAddress,
  types as TyphonTypes,
} from "@stricahq/typhonjs";
import { buildTransaction } from "./js-buildTransaction";

/**
 * Returns the maximum possible amount for transaction
 *
 * @param {Object} param - the account, parentAccount and transaction
 */
const estimateMaxSpendable = async ({
  account,
  parentAccount,
  transaction,
}: {
  account: AccountLike;
  parentAccount?: Account;
  transaction?: Transaction;
}): Promise<BigNumber> => {
  if (account.type === "TokenAccount") {
    return account.balance;
  }

  const dummyRecipient =
    "addr_test1qqqqqqqqqqqqqqqqqqqqqqqqqqqqqqqqqqqqqqqqqqqqqqqqqqqqqqqqqqqqqqqqqqqqqqqqqqqqqqqqqqqqqqqqqqqq0uk53y";
  const a = getMainAccount(account, parentAccount);
  const t: Transaction = {
    ...createTransaction(),
    ...transaction,
    recipient: dummyRecipient,
    // amount field will not be used to build a transaction when useAllAmount is true
    amount: new BigNumber(0),
    useAllAmount: true,
  };
  let typhonTransaction;
  try {
    typhonTransaction = await buildTransaction(a as CardanoAccount, t);
  } catch (error) {
    log("cardano-error", "Failed to estimate max spendable: " + String(error));
    return new BigNumber(0);
  }
  const transactionAmount = typhonTransaction
    .getOutputs()
    .filter(
      (o) =>
        !(o.address instanceof TyphonAddress.BaseAddress) ||
        !(o.address.paymentCredential.type === TyphonTypes.HashType.ADDRESS) ||
        o.address.paymentCredential.bipPath === undefined
    )
    .reduce((total, o) => total.plus(o.amount), new BigNumber(0));

  return transactionAmount;
};

export default estimateMaxSpendable;<|MERGE_RESOLUTION|>--- conflicted
+++ resolved
@@ -1,8 +1,5 @@
 import { BigNumber } from "bignumber.js";
-<<<<<<< HEAD
-=======
 import { log } from "@ledgerhq/logs";
->>>>>>> 2971ba20
 import type { AccountLike, Account } from "@ledgerhq/types-live";
 import { getMainAccount } from "../../account";
 import type { CardanoAccount, Transaction } from "./types";
