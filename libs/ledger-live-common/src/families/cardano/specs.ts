--- conflicted
+++ resolved
@@ -20,11 +20,7 @@
   currency.units[0],
   "3"
 );
-<<<<<<< HEAD
-const minBalanceRequiredForDelegate = parseCurrencyUnit(currency.units[0], "1");
-=======
 const minBalanceRequiredForDelegate = parseCurrencyUnit(currency.units[0], "3");
->>>>>>> 057f2f7b
 
 const cardano: AppSpec<Transaction> = {
   name: "cardano",
