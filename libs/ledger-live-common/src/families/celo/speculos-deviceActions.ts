import type { DeviceAction } from "../../bot/types";
import type { Transaction } from "./types";
import { deviceActionFlow } from "../../bot/specs";
import { formatCurrencyUnit } from "../../currencies";
<<<<<<< HEAD

const typeWording = {
  send: "Send",
  lock: "Lock",
  unlock: "Unlock",
  withdraw: "Withdraw",
  vote: "Vote",
  revoke: "Revoke",
  activate: "Activate",
  register: "Create Account",
};

const acceptTransaction: DeviceAction<Transaction, any> = deviceActionFlow({
  steps: [
    {
      title: "Review",
      button: "Rr",
    },
    {
      title: "Amount",
      button: "Rr",
      expectedValue: ({ account, status }) => {
        const formattedValue =
          "CELO " +
          formatCurrencyUnit(account.unit, status.amount, {
            disableRounding: true,
          });
=======
>>>>>>> 5da717c5

export const acceptTransaction: DeviceAction<Transaction, any> =
  deviceActionFlow({
    steps: [
      {
        title: "Review",
        button: "Rr",
      },
      {
        title: "Amount",
        button: "Rr",
        expectedValue: ({ account, status }) => {
          const formattedValue =
            "CELO " +
            formatCurrencyUnit(account.unit, status.amount, {
              disableRounding: true,
            });

          if (!formattedValue.includes(".")) {
            // if the value is pure integer, in the app it will automatically add an .0
            return formattedValue + ".0";
          }

          return formattedValue;
        },
      },
      {
        title: "Address",
        button: "Rr",
        expectedValue: ({ transaction }) => transaction.recipient,
      },
      {
        title: "Max Fees",
        button: "Rr",
      },
      {
        title: "No Gateway Fee",
        button: "Rr",
      },
      {
        title: "Accept",
        button: "LRlr",
      },
<<<<<<< HEAD
    },
    {
      title: "Address",
      button: "Rr",
      expectedValue: ({ transaction }) => transaction.recipient,
    },
    {
      title: "Max Fees",
      button: "Rr",
    },
    {
      title: "No Gateway Fee",
      button: "Rr",
    },
    {
      title: "Validator",
      button: "Rr",
    },
    {
      title: "Type",
      button: "Rr",
      expectedValue: ({ transaction }) => {
        return typeWording[transaction.mode];
      },
    },
    {
      title: "Accept",
      button: "LRlr",
    },
  ],
});
export default {
  acceptTransaction,
};
=======
    ],
  });
>>>>>>> 5da717c5
<|MERGE_RESOLUTION|>--- conflicted
+++ resolved
@@ -2,8 +2,6 @@
 import type { Transaction } from "./types";
 import { deviceActionFlow } from "../../bot/specs";
 import { formatCurrencyUnit } from "../../currencies";
-<<<<<<< HEAD
-
 const typeWording = {
   send: "Send",
   lock: "Lock",
@@ -14,24 +12,6 @@
   activate: "Activate",
   register: "Create Account",
 };
-
-const acceptTransaction: DeviceAction<Transaction, any> = deviceActionFlow({
-  steps: [
-    {
-      title: "Review",
-      button: "Rr",
-    },
-    {
-      title: "Amount",
-      button: "Rr",
-      expectedValue: ({ account, status }) => {
-        const formattedValue =
-          "CELO " +
-          formatCurrencyUnit(account.unit, status.amount, {
-            disableRounding: true,
-          });
-=======
->>>>>>> 5da717c5
 
 export const acceptTransaction: DeviceAction<Transaction, any> =
   deviceActionFlow({
@@ -49,12 +29,10 @@
             formatCurrencyUnit(account.unit, status.amount, {
               disableRounding: true,
             });
-
           if (!formattedValue.includes(".")) {
             // if the value is pure integer, in the app it will automatically add an .0
             return formattedValue + ".0";
           }
-
           return formattedValue;
         },
       },
@@ -72,45 +50,23 @@
         button: "Rr",
       },
       {
+        title: "Validator",
+        button: "Rr",
+      },
+      {
+        title: "Type",
+        button: "Rr",
+        expectedValue: ({ transaction }) => {
+          return typeWording[transaction.mode];
+        },
+      },
+      {
         title: "Accept",
         button: "LRlr",
       },
-<<<<<<< HEAD
-    },
-    {
-      title: "Address",
-      button: "Rr",
-      expectedValue: ({ transaction }) => transaction.recipient,
-    },
-    {
-      title: "Max Fees",
-      button: "Rr",
-    },
-    {
-      title: "No Gateway Fee",
-      button: "Rr",
-    },
-    {
-      title: "Validator",
-      button: "Rr",
-    },
-    {
-      title: "Type",
-      button: "Rr",
-      expectedValue: ({ transaction }) => {
-        return typeWording[transaction.mode];
-      },
-    },
-    {
-      title: "Accept",
-      button: "LRlr",
-    },
-  ],
-});
+    ],
+  });
+
 export default {
   acceptTransaction,
-};
-=======
-    ],
-  });
->>>>>>> 5da717c5
+};