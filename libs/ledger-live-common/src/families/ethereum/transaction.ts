--- conflicted
+++ resolved
@@ -289,69 +289,6 @@
     fillTransactionDataResult,
   };
 }
-<<<<<<< HEAD
-export function inferEthereumGasLimitRequest(
-  account: Account,
-  transaction: Transaction
-): EthereumGasLimitRequest {
-  const r: EthereumGasLimitRequest = {
-    from: account.freshAddress,
-    amplifier: "1",
-  };
-
-  if (transaction.gasPrice) {
-    r.gasPrice = "0x" + transaction.gasPrice.toString();
-  }
-
-  try {
-    const { data, to, value } = buildEthereumTx(account, transaction, 1).tx;
-
-    if (value) {
-      r.value = "0x" + (value.toString("hex") || "0");
-    }
-
-    if (to) {
-      r.to = to.toString();
-    }
-
-    if (data) {
-      r.data = "0x" + data.toString("hex");
-    }
-  } catch (e) {
-    log("warn", "couldn't serializeTransactionData: " + e);
-  }
-
-  return r;
-}
-export const estimateGasLimit: (
-  account: Account,
-  request: EthereumGasLimitRequest
-) => Promise<BigNumber> = makeLRUCache(
-  (account: Account, request: EthereumGasLimitRequest) => {
-    const api = apiForCurrency(account.currency);
-    return api.getDryRunGasLimit(request).then((value) =>
-      value.eq(21000) // regular ETH send should not be amplified
-        ? value
-        : value.times(getEnv("ETHEREUM_GAS_LIMIT_AMPLIFIER")).integerValue()
-    );
-  },
-  (a, r) =>
-    a.id +
-    "|" +
-    String(r.from) +
-    "+" +
-    String(r.to) +
-    "+" +
-    String(r.value) +
-    "+" +
-    String(r.data) +
-    "+" +
-    String(r.gasPrice) +
-    "+" +
-    String(r.amplifier)
-);
-=======
->>>>>>> 4ad61559
 
 export default {
   formatTransaction,
