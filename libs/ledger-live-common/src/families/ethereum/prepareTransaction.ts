--- conflicted
+++ resolved
@@ -75,23 +75,14 @@
 
       estimatedGasLimit = await estimateGasLimit(
         account,
-<<<<<<< HEAD
         // Those are the only elements from a transaction necessary to estimate the gas limit
         {
           from: account.freshAddress,
-          to: tx.recipient,
-          value: "0x" + (tx.amount.toString(16) || "00"),
-          data: tx.data ? `0x${tx.data.toString("hex")}` : "0x",
-=======
-        protoTransaction.to!.toString(),
-        // Those are the only elements from a transaction necessary to estimate the gas limit
-        {
-          from: account.freshAddress,
+          to: protoTransaction.to as string,
           value: "0x" + (protoTransaction.value.toString(16) || "00"),
           data: protoTransaction.data
             ? `0x${protoTransaction.data.toString("hex")}`
             : "0x",
->>>>>>> 01c3025d
         }
       );
     }
