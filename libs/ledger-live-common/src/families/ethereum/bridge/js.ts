--- conflicted
+++ resolved
@@ -1,15 +1,3 @@
-<<<<<<< HEAD
-import invariant from "invariant";
-import { BigNumber } from "bignumber.js";
-import {
-  NotEnoughGas,
-  FeeNotLoaded,
-  FeeRequired,
-  GasLessThanEstimate,
-  AmountRequired,
-} from "@ledgerhq/errors";
-=======
->>>>>>> 4ad61559
 import type { CurrencyBridge, AccountBridge } from "@ledgerhq/types-live";
 import {
   makeSync,
@@ -39,169 +27,7 @@
   shouldMergeOps: false,
 });
 
-<<<<<<< HEAD
-const createTransaction = (): Transaction => ({
-  family: "ethereum",
-  mode: "send",
-  amount: new BigNumber(0),
-  recipient: "",
-  gasPrice: null,
-  userGasLimit: null,
-  estimatedGasLimit: null,
-  networkInfo: null,
-  feeCustomUnit: getCryptoCurrencyById("ethereum").units[1],
-  useAllAmount: false,
-  feesStrategy: "medium",
-});
-
-const updateTransaction = (t, patch) => {
-  if ("recipient" in patch && patch.recipient !== t.recipient) {
-    return { ...t, ...patch, userGasLimit: null, estimatedGasLimit: null };
-  }
-
-  return { ...t, ...patch };
-};
-
-const getTransactionStatus = (a, t) => {
-  const gasLimit = getGasLimit(t);
-  const estimatedFees = (t.gasPrice || new BigNumber(0)).times(gasLimit);
-  const errors: {
-    gasPrice?: Error;
-    gasLimit?: Error;
-    recipient?: Error;
-    amount?: Error;
-  } = {};
-  const warnings: {
-    gasLimit?: Error;
-  } = {};
-  const result = {
-    errors,
-    warnings,
-    estimatedFees,
-    amount: new BigNumber(0),
-    totalSpent: new BigNumber(0),
-  };
-  const m = modes[t.mode];
-  invariant(m, "missing module for mode=" + t.mode);
-  m.fillTransactionStatus(a, t, result);
-
-  // generic gas error and warnings
-  if (!t.gasPrice) {
-    errors.gasPrice = new FeeNotLoaded();
-  } else if (gasLimit.eq(0)) {
-    errors.gasLimit = new FeeRequired();
-  } else if (!errors.recipient) {
-    if (estimatedFees.gt(a.balance)) {
-      errors.gasPrice = new NotEnoughGas();
-    }
-  }
-
-  if (!t.amount.gt(0)) {
-    errors.amount = new AmountRequired();
-  }
-
-  if (t.estimatedGasLimit && gasLimit.lt(t.estimatedGasLimit)) {
-    warnings.gasLimit = new GasLessThanEstimate();
-  }
-
-  return Promise.resolve(result);
-};
-
-const getNetworkInfoByOneGasPrice = async (c) => {
-  const { gas_price } = await getEstimatedFees(c);
-  const initial = new BigNumber(gas_price);
-  const gasPrice = inferDynamicRange(initial);
-  return {
-    family: "ethereum",
-    gasPrice,
-  };
-};
-
-const getNetworkInfoByGasTrackerBarometer = async (c) => {
-  const api = apiForCurrency(c);
-  const { low, medium, high } = await api.getGasTrackerBarometer();
-  const minValue = low;
-  const maxValue = high.lte(low) ? low.times(2) : high;
-  const initial = medium;
-  const gasPrice = inferDynamicRange(initial, {
-    minValue,
-    maxValue,
-  });
-  return {
-    family: "ethereum",
-    gasPrice,
-  };
-};
-
-const getNetworkInfo = (c) =>
-  getNetworkInfoByGasTrackerBarometer(c).catch((e) => {
-    // TODO: drop this fallback when the API is 100% in production
-    if (e.status === 404) {
-      return getNetworkInfoByOneGasPrice(c);
-    }
-
-    throw e;
-  });
-
-const inferGasPrice = (t: Transaction, networkInfo: NetworkInfo) => {
-  return t.feesStrategy === "slow"
-    ? networkInfo.gasPrice.min
-    : t.feesStrategy === "medium"
-    ? networkInfo.gasPrice.initial
-    : t.feesStrategy === "fast"
-    ? networkInfo.gasPrice.max
-    : t.gasPrice || networkInfo.gasPrice.initial;
-};
-
-const prepareTransaction = async (a, t: Transaction): Promise<Transaction> => {
-  const networkInfo = t.networkInfo || (await getNetworkInfo(a.currency));
-  const gasPrice = inferGasPrice(t, networkInfo as NetworkInfo);
-
-  if (t.gasPrice !== gasPrice || t.networkInfo !== networkInfo) {
-    t = { ...t, networkInfo: networkInfo as NetworkInfo, gasPrice };
-  }
-
-  let estimatedGasLimit;
-  const request = inferEthereumGasLimitRequest(a, t);
-
-  if (request.to) {
-    estimatedGasLimit = await estimateGasLimit(a, request);
-  }
-
-  if (
-    !t.estimatedGasLimit ||
-    (estimatedGasLimit && !estimatedGasLimit.eq(t.estimatedGasLimit))
-  ) {
-    t.estimatedGasLimit = estimatedGasLimit;
-  }
-
-  t = await prepareTransactionModules(a, t);
-
-  return t;
-};
-
-const estimateMaxSpendable = async ({
-  account,
-  parentAccount,
-  transaction,
-}) => {
-  const mainAccount = getMainAccount(account, parentAccount);
-  const t = await prepareTransaction(mainAccount, {
-    ...createTransaction(),
-    subAccountId: account.type === "Account" ? null : account.id,
-    ...transaction,
-    recipient:
-      transaction?.recipient || "0x0000000000000000000000000000000000000000",
-    useAllAmount: true,
-  });
-  const s = await getTransactionStatus(mainAccount, t);
-  return s.amount;
-};
-
-const getPreloadStrategy = (_currency) => ({
-=======
 const getPreloadStrategy = (): {} => ({
->>>>>>> 4ad61559
   preloadMaxAge: 30 * 1000,
 });
 
