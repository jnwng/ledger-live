import type { Resolver } from "../../hw/getAddress/types";
import AvalancheApp from "@avalabs/hw-app-avalanche";

const resolver: Resolver = async (transport, { path }) => {
  const avalanche = new AvalancheApp(transport);

  const { publicKey, chain_code } = await avalanche.getExtendedPubKey(
    path,
    false
  );

  return {
    path,
    address: "",
<<<<<<< HEAD
    publicKey: publicKey.toString("hex"),
    chainCode: chain_code.toString("hex"),
=======
    publicKey: publicKey?.toString("hex"),
    chainCode: chain_code?.toString("hex")
>>>>>>> 4134c6d2
  };
};

export default resolver;<|MERGE_RESOLUTION|>--- conflicted
+++ resolved
@@ -12,13 +12,8 @@
   return {
     path,
     address: "",
-<<<<<<< HEAD
-    publicKey: publicKey.toString("hex"),
-    chainCode: chain_code.toString("hex"),
-=======
     publicKey: publicKey?.toString("hex"),
-    chainCode: chain_code?.toString("hex")
->>>>>>> 4134c6d2
+    chainCode: chain_code?.toString("hex"),
   };
 };
 
