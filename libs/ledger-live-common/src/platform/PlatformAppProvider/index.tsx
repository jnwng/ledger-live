import React, {
  createContext,
  useCallback,
  useMemo,
  useState,
  useEffect,
  useContext,
} from "react";
import type { PlatformAppContextType, Props, State } from "./types";
import api from "./api";
import type { AppManifest } from "../types";
import { initializeLocalManifest } from "./helpers";

<<<<<<< HEAD
=======
// @ts-expect-error TODO: Investigate? Monorepo caught this error
>>>>>>> 1d23791f
const PlatformAppContext = createContext<PlatformAppContextType>({});
const initialState: State = {
  localManifests: initializeLocalManifest(),
  remoteManifests: new Map(),
  isLoading: false,
  lastUpdateTime: undefined,
  error: undefined,
};
const AUTO_UPDATE_DEFAULT_DELAY = 1800 * 1000; // 1800 seconds

export function usePlatformApp(): PlatformAppContextType {
  return useContext(PlatformAppContext);
}
export function PlatformAppProvider({
  autoUpdateDelay,
  platformAppsServerURL,
  children,
}: Props): JSX.Element {
  const [state, setState] = useState<State>(initialState);

  const addLocalManifest = useCallback((manifest: AppManifest) => {
    setState((previousState) => ({
      ...previousState,
      localManifests: new Map(previousState.localManifests).set(
        manifest.id,
        manifest
      ),
    }));
  }, []);

  const removeLocalManifest = useCallback((id: string) => {
    setState((previousState) => {
      const newLocalManifests = new Map(previousState.localManifests);
      newLocalManifests.delete(id);
      return {
        ...previousState,
        localManifests: newLocalManifests,
      };
    });
  }, []);

  const updateData = useCallback(async () => {
    try {
      setState((previousState) => ({
        ...previousState,
        isLoading: true,
      }));

      const remoteManifestList = await api.fetchManifest(platformAppsServerURL);
      const remoteManifests = new Map();
      for (let i = 0; i < remoteManifestList.length; i++) {
        const currentManifest = remoteManifestList[i];
        remoteManifests.set(currentManifest.id, currentManifest);
      }

      setState((previousState) => ({
        ...previousState,
        remoteManifests,
        isLoading: false,
        lastUpdateTime: Date.now(),
        error: undefined,
      }));
    } catch (error: any) {
      setState((previousState) => ({
        ...previousState,
        isLoading: false,
        error,
      }));
    }
  }, [platformAppsServerURL]);

  useEffect(() => {
    updateData();
  }, [updateData]);
  useEffect(() => {
    const intervalInstance = setInterval(
      updateData,
      autoUpdateDelay !== undefined
        ? autoUpdateDelay
        : AUTO_UPDATE_DEFAULT_DELAY
    );
    return () => clearInterval(intervalInstance);
  }, [autoUpdateDelay, updateData]);

  const value = useMemo(() => {
    const manifests = new Map([
      ...state.remoteManifests,
      ...state.localManifests,
    ]);
    return {
      ...state,
      manifests,
      updateData,
      addLocalManifest,
      removeLocalManifest,
    };
  }, [state, updateData, removeLocalManifest, addLocalManifest]);

  return (
    <PlatformAppContext.Provider value={value}>
      {children}
    </PlatformAppContext.Provider>
  );
}<|MERGE_RESOLUTION|>--- conflicted
+++ resolved
@@ -11,10 +11,7 @@
 import type { AppManifest } from "../types";
 import { initializeLocalManifest } from "./helpers";
 
-<<<<<<< HEAD
-=======
 // @ts-expect-error TODO: Investigate? Monorepo caught this error
->>>>>>> 1d23791f
 const PlatformAppContext = createContext<PlatformAppContextType>({});
 const initialState: State = {
   localManifests: initializeLocalManifest(),
