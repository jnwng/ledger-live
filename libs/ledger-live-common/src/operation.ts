--- conflicted
+++ resolved
@@ -89,48 +89,4 @@
   return (
     isEthFamily && operation.blockHeight === null && !!operation.transactionRaw
   );
-<<<<<<< HEAD
-}
-
-export const getOperationConfirmationNumber = (
-  operation: Operation,
-  account: Account
-): number =>
-  operation.blockHeight ? account.blockHeight - operation.blockHeight + 1 : 0;
-
-export const getOperationConfirmationDisplayableNumber = (
-  operation: Operation,
-  account: Account
-): string =>
-  account.blockHeight && operation.blockHeight && account.currency.blockAvgTime
-    ? String(account.blockHeight - operation.blockHeight + 1)
-    : "";
-
-export const isConfirmedOperation = (
-  operation: Operation,
-  account: Account,
-  confirmationsNb: number
-): boolean =>
-  operation.blockHeight
-    ? account.blockHeight - operation.blockHeight + 1 >= confirmationsNb
-    : false;
-
-export const isEditableOperation = (
-  account: AccountLike,
-  operation: Operation
-): boolean => {
-  let isEthFamily = false;
-  if (account.type === "Account") {
-    isEthFamily = account.currency.family === "ethereum";
-  } else if (account.type === "TokenAccount") {
-    isEthFamily = account.token.parentCurrency.family === "ethereum";
-  }
-  return (
-    isEthFamily &&
-    operation.blockHeight === null &&
-    (operation.type === "OUT" || operation.type === "NFT_OUT")
-  );
-};
-=======
-}
->>>>>>> b83a621f
+}