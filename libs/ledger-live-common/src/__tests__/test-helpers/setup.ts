--- conflicted
+++ resolved
@@ -64,11 +64,8 @@
   "hedera",
   "cardano",
   "cardano_testnet",
-<<<<<<< HEAD
+  "osmosis",
   "filecoin",
-=======
-  "osmosis",
->>>>>>> 3b106fc2
 ]);
 
 for (const k in process.env) setEnvUnsafe(k as EnvName, process.env[k]);
