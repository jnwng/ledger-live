--- conflicted
+++ resolved
@@ -10,116 +10,69 @@
 
 | Currency |SEED1 | SEED2|
 |--|--|--|
-<<<<<<< HEAD
-| Algorand | ⚠️ | ❌ |
-| Avalanche P-Chain | [🙏](https://subnets.avax.network/validators/bc1q4wwuhvp882637t80khxxph6mx5wyfzy7t0j82m) | ✅ |
-| Bitcoin | ❌ | [🙏](https://blockstream.info/address/AQXzh2M3TsveC7MSoH94TTHM3q2HM6UAvt) |
-| Bitcoin Testnet | ✅ | [🙏](https://live.blockcypher.com/btc-testnet/address/Xkt8DxeCUnB911XsAch34Bwe6qqSBbjE3r) |
-| Bitcoin Cash | [🙏](https://blockchair.com/bitcoin-cash/address/AQXzh2M3TsveC7MSoH94TTHM3q2HM6UAvt) | [🙏](https://blockchair.com/bitcoin-cash/address/dgb1qht909kw83mz0gaerewqnv88206wf94legzy7r4) |
-| Bitcoin Gold | [🙏](https://btgexplorer.com/address/Xkt8DxeCUnB911XsAch34Bwe6qqSBbjE3r) | ✅ |
-| Dash | [🙏](https://explorer.dash.org/insight/address/dgb1qht909kw83mz0gaerewqnv88206wf94legzy7r4) | [🙏](https://explorer.dash.org/insight/address/RWksZkxzcEYoBqC1DM6PrXyKurXRew9EP2) |
-| DigiByte | ✅ | [🙏](https://digiexplorer.info/address/ltc1qv29jhv9fgevexgezrds4jrll87sqdnmz2q7ah5) |
-| Dogecoin | [🙏](https://dogechain.info/address/RWksZkxzcEYoBqC1DM6PrXyKurXRew9EP2) | [🙏](https://dogechain.info/address/P9xs8oGpD87RUWTvGuHqrzCZu1J6vP6tr2) |
-| Komodo | [🙏](https://kmdexplorer.io/address/ltc1qv29jhv9fgevexgezrds4jrll87sqdnmz2q7ah5) | [🙏](https://kmdexplorer.io/address/D7jqj2UpQqWe4EZhwcWDBDcatGjeVFzakr) |
-| Litecoin | [🙏](https://live.blockcypher.com/ltc/address/P9xs8oGpD87RUWTvGuHqrzCZu1J6vP6tr2) | [🙏](https://live.blockcypher.com/ltc/address/MFd4ugE9STPXmTGQqqxsfSdhNP5rx1y7we) |
-| Peercoin | [🙏](https://blockbook.peercoin.net/address/D7jqj2UpQqWe4EZhwcWDBDcatGjeVFzakr) | [🙏](https://blockbook.peercoin.net/address/3CGsK5NhQWmdsCu5Ryq3thu1ufNYwPoYA3) |
-| PivX | [🙏](https://chainz.cryptoid.info/pivx/address.dws?MFd4ugE9STPXmTGQqqxsfSdhNP5rx1y7we.htm) | [🙏](https://chainz.cryptoid.info/pivx/address.dws?EZjc4W42JjgYyGt5YUGV4W2eGYD63vbYtw.htm) |
-| Qtum | [🙏](https://explorer.qtum.org/address/3CGsK5NhQWmdsCu5Ryq3thu1ufNYwPoYA3) | ✅ |
-| Vertcoin | [🙏](https://vtcblocks.com/address/EZjc4W42JjgYyGt5YUGV4W2eGYD63vbYtw) | [🙏](https://vtcblocks.com/address/zneoegLhr8hh1JS6XaXrD7qGnnxqfcm4bRV) |
-| Viacoin | ✅ | [🙏](https://explorer.viacoin.org/address/DsZZvqfbnb2FtHmCzxXTMGXWqDNcrvGn4Ni) |
-| Zcash | [🙏](https://chain.so/address/ZEC/zneoegLhr8hh1JS6XaXrD7qGnnxqfcm4bRV) | ❌ |
-| Horizen | [🙏](https://explorer.zensystem.io/address/DsZZvqfbnb2FtHmCzxXTMGXWqDNcrvGn4Ni) | [🙏](https://explorer.zensystem.io/address/0x9De2c901184f274d9Ae65B6d4192Ced7Ff5e051C) |
-| Decred | ❌ | ✅ |
-| Cardano | [🙏](https://cardanoscan.io/address/0x9De2c901184f274d9Ae65B6d4192Ced7Ff5e051C) | [🙏](https://cardanoscan.io/address/osmo13lshcl9qcv63ryc03zpw8lngnvyah2l67slpdr) |
-| Celo | [🙏](https://explorer.celo.org/address/cosmos13lshcl9qcv63ryc03zpw8lngnvyah2l6ktv3m3) | [🙏](https://explorer.celo.org/address/cro1nqy7500hrvxeu4wmffq4zr8gwgnff2evevhg40) |
-| Cosmos | [🙏](https://www.mintscan.io/cosmos/validators/osmo13lshcl9qcv63ryc03zpw8lngnvyah2l67slpdr) | ✅ |
-| Osmosis | [🙏](https://www.mintscan.io/osmosis/validators/cro1nqy7500hrvxeu4wmffq4zr8gwgnff2evevhg40) | [🙏](https://www.mintscan.io/osmosis/validators/0x932E8214E25AceC996aD7d195339AF5139625065) |
-| Crypto.org | ✅ | [🙏](https://crypto.org/explorer/account/0x932E8214E25AceC996aD7d195339AF5139625065) |
-| MultiversX | [🙏](https://explorer.elrond.com/accounts/0x932E8214E25AceC996aD7d195339AF5139625065) | ✅ |
-| Avalanche C-Chain | [🙏](https://cchain.explorer.avax.network/address/0x932E8214E25AceC996aD7d195339AF5139625065) | [🙏](https://cchain.explorer.avax.network/address/0x6999fB16d0bEccB7908A0C133441eC6A50c1deD2) |
-| Binance Smart Chain | ✅ | [🙏](https://bscscan.com/address/0x932E8214E25AceC996aD7d195339AF5139625065) |
-| Polygon | [🙏](https://polygonscan.com/address/0x6999fB16d0bEccB7908A0C133441eC6A50c1deD2) | [🙏](https://polygonscan.com/address/0x932E8214E25AceC996aD7d195339AF5139625065) |
-| Ethereum | [🙏](https://etherscan.io/address/0x932E8214E25AceC996aD7d195339AF5139625065) | [🙏](https://etherscan.io/address/0x932E8214E25AceC996aD7d195339AF5139625065) |
-| Ethereum Classic | [🙏](https://blockscout.com/etc/mainnet/address/0x932E8214E25AceC996aD7d195339AF5139625065/transactions) | [🙏](https://blockscout.com/etc/mainnet/address/0x932E8214E25AceC996aD7d195339AF5139625065/transactions) |
-| Ethereum Goerli | [🙏](https://goerli.etherscan.io/address/0x932E8214E25AceC996aD7d195339AF5139625065) | [🙏](https://goerli.etherscan.io/address/0x932E8214E25AceC996aD7d195339AF5139625065) |
-| Cronos | [🙏](https://cronoscan.com/address/0x932E8214E25AceC996aD7d195339AF5139625065) | [🙏](https://cronoscan.com/address/0x932E8214E25AceC996aD7d195339AF5139625065) |
-| Fantom | [🙏](https://ftmscan.com/address/0x932E8214E25AceC996aD7d195339AF5139625065) | ❌ |
-| Moonbeam | [🙏](https://moonbeam.moonscan.io/address/0x932E8214E25AceC996aD7d195339AF5139625065) | ⚠️ |
-| Songbird | ❌ | [🙏](https://songbird-explorer.flare.network/address/4fa92eaaac5210f1fec2228388f803dbf39428725dadfa025c0df125fcc6788f/transactions) |
-| Flare | ⚠️ | ❌ |
-| Filecoin | [🙏](https://filfox.info/en/address/4fa92eaaac5210f1fec2228388f803dbf39428725dadfa025c0df125fcc6788f) | [🙏](https://filfox.info/en/address/rnmiQggEzwTHNqwJFpqYGgqt1rM7K5qPhw) |
-| Hedera | ❌ | [🙏](https://hashscan.io/mainnet/account/8J1jPhJ1beLUJ9BLLZbRLFQtX1UWKrxiVbrvRtiPeEc9) |
-| NEAR | [🙏](https://explorer.near.org/accounts/rnmiQggEzwTHNqwJFpqYGgqt1rM7K5qPhw) | ❌ |
-| XRP | [🙏](https://bithomp.com/explorer/8J1jPhJ1beLUJ9BLLZbRLFQtX1UWKrxiVbrvRtiPeEc9) | ✅ |
-| Solana | ❌ | ✅ |
-| Stellar | ⚠️ | ? |
-| Tezos | ✅ | ? |
-| Tron | [🙏](https://tronscan.org/#/address/SU26L3FCVKVC6BDCOGDDV6QYDS72MB7DCYSF6RVUV6CW45FQI7PC7HKXCQ) | ? |
-| Polkadot | [🙏](https://polkadot.subscan.io/account/bc1q4wwuhvp882637t80khxxph6mx5wyfzy7t0j82m) | ? |
-=======
-| Algorand | ⚠️ | ⚠️ |
-| Bitcoin | [🙏](https://blockstream.info/address/bc1q4wwuhvp882637t80khxxph6mx5wyfzy7t0j82m) | ✅ |
-| Bitcoin Testnet | ❌ | [🙏](https://live.blockcypher.com/btc-testnet/address/osmo13lshcl9qcv63ryc03zpw8lngnvyah2l67slpdr) |
-| Bitcoin Cash | ✅ | [🙏](https://blockchair.com/bitcoin-cash/address/cro1nqy7500hrvxeu4wmffq4zr8gwgnff2evevhg40) |
-| Bitcoin Gold | [🙏](https://btgexplorer.com/address/AQXzh2M3TsveC7MSoH94TTHM3q2HM6UAvt) | ✅ |
-| Dash | [🙏](https://explorer.dash.org/insight/address/Xkt8DxeCUnB911XsAch34Bwe6qqSBbjE3r) | [🙏](https://explorer.dash.org/insight/address/0x932E8214E25AceC996aD7d195339AF5139625065) |
-| DigiByte | [🙏](https://digiexplorer.info/address/dgb1qht909kw83mz0gaerewqnv88206wf94legzy7r4) | [🙏](https://digiexplorer.info/address/0x932E8214E25AceC996aD7d195339AF5139625065) |
-| Dogecoin | ✅ | ✅ |
-| Komodo | [🙏](https://kmdexplorer.io/address/RWksZkxzcEYoBqC1DM6PrXyKurXRew9EP2) | [🙏](https://kmdexplorer.io/address/0x6999fB16d0bEccB7908A0C133441eC6A50c1deD2) |
-| Litecoin | [🙏](https://live.blockcypher.com/ltc/address/ltc1qv29jhv9fgevexgezrds4jrll87sqdnmz2q7ah5) | [🙏](https://live.blockcypher.com/ltc/address/0x932E8214E25AceC996aD7d195339AF5139625065) |
-| Peercoin | [🙏](https://blockbook.peercoin.net/address/P9xs8oGpD87RUWTvGuHqrzCZu1J6vP6tr2) | [🙏](https://blockbook.peercoin.net/address/0x932E8214E25AceC996aD7d195339AF5139625065) |
-| PivX | [🙏](https://chainz.cryptoid.info/pivx/address.dws?D7jqj2UpQqWe4EZhwcWDBDcatGjeVFzakr.htm) | [🙏](https://chainz.cryptoid.info/pivx/address.dws?0x932E8214E25AceC996aD7d195339AF5139625065.htm) |
-| Qtum | [🙏](https://explorer.qtum.org/address/MFd4ugE9STPXmTGQqqxsfSdhNP5rx1y7we) | [🙏](https://explorer.qtum.org/address/0x932E8214E25AceC996aD7d195339AF5139625065) |
-| Vertcoin | [🙏](https://vtcblocks.com/address/3CGsK5NhQWmdsCu5Ryq3thu1ufNYwPoYA3) | [🙏](https://vtcblocks.com/address/0x932E8214E25AceC996aD7d195339AF5139625065) |
-| Viacoin | [🙏](https://explorer.viacoin.org/address/EZjc4W42JjgYyGt5YUGV4W2eGYD63vbYtw) | [🙏](https://explorer.viacoin.org/address/0x932E8214E25AceC996aD7d195339AF5139625065) |
-| Zcash | ✅ | ❌ |
-| Horizen | [🙏](https://explorer.zensystem.io/address/zneoegLhr8hh1JS6XaXrD7qGnnxqfcm4bRV) | ⚠️ |
-| Decred | [🙏](https://mainnet.decred.org/address/DsZZvqfbnb2FtHmCzxXTMGXWqDNcrvGn4Ni) | [🙏](https://mainnet.decred.org/address/4fa92eaaac5210f1fec2228388f803dbf39428725dadfa025c0df125fcc6788f) |
-| Cardano | ❌ | ❌ |
-| Celo | [🙏](https://explorer.celo.org/address/0x9De2c901184f274d9Ae65B6d4192Ced7Ff5e051C) | [🙏](https://explorer.celo.org/address/rnmiQggEzwTHNqwJFpqYGgqt1rM7K5qPhw) |
-| Axelar | ✅ | [🙏](https://www.mintscan.io/axelar/validators/8J1jPhJ1beLUJ9BLLZbRLFQtX1UWKrxiVbrvRtiPeEc9) |
-| Cosmos | [🙏](https://www.mintscan.io/cosmos/validators/osmo13lshcl9qcv63ryc03zpw8lngnvyah2l67slpdr) | ❌ |
-| Osmosis | [🙏](https://www.mintscan.io/osmosis/validators/cro1nqy7500hrvxeu4wmffq4zr8gwgnff2evevhg40) | ✅ |
-| Persistence | ✅ | ✅ |
+| Algorand | ⚠️ | ✅ |
+| Avalanche P-Chain | [🙏](https://subnets.avax.network/validators/bc1q4wwuhvp882637t80khxxph6mx5wyfzy7t0j82m) | [🙏](https://subnets.avax.network/validators/osmo13lshcl9qcv63ryc03zpw8lngnvyah2l67slpdr) |
+| Bitcoin | ❌ | [🙏](https://blockstream.info/address/cro1nqy7500hrvxeu4wmffq4zr8gwgnff2evevhg40) |
+| Bitcoin Testnet | ✅ | ✅ |
+| Bitcoin Cash | [🙏](https://blockchair.com/bitcoin-cash/address/AQXzh2M3TsveC7MSoH94TTHM3q2HM6UAvt) | [🙏](https://blockchair.com/bitcoin-cash/address/0x932E8214E25AceC996aD7d195339AF5139625065) |
+| Bitcoin Gold | [🙏](https://btgexplorer.com/address/Xkt8DxeCUnB911XsAch34Bwe6qqSBbjE3r) | [🙏](https://btgexplorer.com/address/0x932E8214E25AceC996aD7d195339AF5139625065) |
+| Dash | [🙏](https://explorer.dash.org/insight/address/dgb1qht909kw83mz0gaerewqnv88206wf94legzy7r4) | ✅ |
+| DigiByte | ✅ | [🙏](https://digiexplorer.info/address/0x6999fB16d0bEccB7908A0C133441eC6A50c1deD2) |
+| Dogecoin | [🙏](https://dogechain.info/address/RWksZkxzcEYoBqC1DM6PrXyKurXRew9EP2) | [🙏](https://dogechain.info/address/0x932E8214E25AceC996aD7d195339AF5139625065) |
+| Komodo | [🙏](https://kmdexplorer.io/address/ltc1qv29jhv9fgevexgezrds4jrll87sqdnmz2q7ah5) | [🙏](https://kmdexplorer.io/address/0x932E8214E25AceC996aD7d195339AF5139625065) |
+| Litecoin | [🙏](https://live.blockcypher.com/ltc/address/P9xs8oGpD87RUWTvGuHqrzCZu1J6vP6tr2) | [🙏](https://live.blockcypher.com/ltc/address/0x932E8214E25AceC996aD7d195339AF5139625065) |
+| Peercoin | [🙏](https://blockbook.peercoin.net/address/D7jqj2UpQqWe4EZhwcWDBDcatGjeVFzakr) | [🙏](https://blockbook.peercoin.net/address/0x932E8214E25AceC996aD7d195339AF5139625065) |
+| PivX | [🙏](https://chainz.cryptoid.info/pivx/address.dws?MFd4ugE9STPXmTGQqqxsfSdhNP5rx1y7we.htm) | [🙏](https://chainz.cryptoid.info/pivx/address.dws?0x932E8214E25AceC996aD7d195339AF5139625065.htm) |
+| Qtum | [🙏](https://explorer.qtum.org/address/3CGsK5NhQWmdsCu5Ryq3thu1ufNYwPoYA3) | [🙏](https://explorer.qtum.org/address/0x932E8214E25AceC996aD7d195339AF5139625065) |
+| Vertcoin | [🙏](https://vtcblocks.com/address/EZjc4W42JjgYyGt5YUGV4W2eGYD63vbYtw) | ❌ |
+| Viacoin | ✅ | ⚠️ |
+| Zcash | [🙏](https://chain.so/address/ZEC/zneoegLhr8hh1JS6XaXrD7qGnnxqfcm4bRV) | [🙏](https://chain.so/address/ZEC/4fa92eaaac5210f1fec2228388f803dbf39428725dadfa025c0df125fcc6788f) |
+| Horizen | [🙏](https://explorer.zensystem.io/address/DsZZvqfbnb2FtHmCzxXTMGXWqDNcrvGn4Ni) | ❌ |
+| Decred | ❌ | [🙏](https://mainnet.decred.org/address/rnmiQggEzwTHNqwJFpqYGgqt1rM7K5qPhw) |
+| Cardano | [🙏](https://cardanoscan.io/address/0x9De2c901184f274d9Ae65B6d4192Ced7Ff5e051C) | [🙏](https://cardanoscan.io/address/8J1jPhJ1beLUJ9BLLZbRLFQtX1UWKrxiVbrvRtiPeEc9) |
+| Celo | [🙏](https://explorer.celo.org/address/cosmos13lshcl9qcv63ryc03zpw8lngnvyah2l6ktv3m3) | ❌ |
+| Axelar | [🙏](https://www.mintscan.io/axelar/validators/osmo13lshcl9qcv63ryc03zpw8lngnvyah2l67slpdr) | ✅ |
+| Cosmos | [🙏](https://www.mintscan.io/cosmos/validators/cro1nqy7500hrvxeu4wmffq4zr8gwgnff2evevhg40) | ✅ |
+| Osmosis | ✅ | ? |
+| Persistence | [🙏](https://www.mintscan.io/persistence/validators/0x932E8214E25AceC996aD7d195339AF5139625065) | ? |
 | Quicksilver | [🙏](https://www.mintscan.io/quicksilver/validators/0x932E8214E25AceC996aD7d195339AF5139625065) | ? |
-| Onomy | [🙏](https://www.mintscan.io/onomy-protocl/validators/0x932E8214E25AceC996aD7d195339AF5139625065) | ? |
-| Crypto.org | ✅ | ? |
-| MultiversX | [🙏](https://explorer.elrond.com/accounts/0x6999fB16d0bEccB7908A0C133441eC6A50c1deD2) | ? |
+| Onomy | ✅ | ? |
+| Crypto.org | [🙏](https://crypto.org/explorer/account/0x6999fB16d0bEccB7908A0C133441eC6A50c1deD2) | ? |
+| MultiversX | [🙏](https://explorer.elrond.com/accounts/0x932E8214E25AceC996aD7d195339AF5139625065) | ? |
 | Avalanche C-Chain | [🙏](https://cchain.explorer.avax.network/address/0x932E8214E25AceC996aD7d195339AF5139625065) | ? |
 | Binance Smart Chain | [🙏](https://bscscan.com/address/0x932E8214E25AceC996aD7d195339AF5139625065) | ? |
 | Polygon | [🙏](https://polygonscan.com/address/0x932E8214E25AceC996aD7d195339AF5139625065) | ? |
 | Ethereum | [🙏](https://etherscan.io/address/0x932E8214E25AceC996aD7d195339AF5139625065) | ? |
 | Ethereum Classic | [🙏](https://blockscout.com/etc/mainnet/address/0x932E8214E25AceC996aD7d195339AF5139625065/transactions) | ? |
-| Ethereum Goerli | [🙏](https://goerli.etherscan.io/address/0x932E8214E25AceC996aD7d195339AF5139625065) | ? |
-| Arbitrum Goerli | ❌ | ? |
-| Cronos | ⚠️ | ? |
-| Fantom | [🙏](https://ftmscan.com/address/4fa92eaaac5210f1fec2228388f803dbf39428725dadfa025c0df125fcc6788f) | ? |
-| Flare | ❌ | ? |
-| Songbird | [🙏](https://songbird-explorer.flare.network/address/rnmiQggEzwTHNqwJFpqYGgqt1rM7K5qPhw/transactions) | ? |
-| Moonbeam | [🙏](https://moonbeam.moonscan.io/address/8J1jPhJ1beLUJ9BLLZbRLFQtX1UWKrxiVbrvRtiPeEc9) | ? |
-| RSK | ❌ | ? |
+| Ethereum Goerli | ❌ | ? |
+| Arbitrum Goerli | ⚠️ | ? |
+| Cronos | [🙏](https://cronoscan.com/address/4fa92eaaac5210f1fec2228388f803dbf39428725dadfa025c0df125fcc6788f) | ? |
+| Fantom | ❌ | ? |
+| Flare | [🙏](https://flare-explorer.flare.network/address/rnmiQggEzwTHNqwJFpqYGgqt1rM7K5qPhw/transactions) | ? |
+| Songbird | [🙏](https://songbird-explorer.flare.network/address/8J1jPhJ1beLUJ9BLLZbRLFQtX1UWKrxiVbrvRtiPeEc9/transactions) | ? |
+| Moonbeam | ❌ | ? |
+| RSK | ✅ | ? |
 | Bittorent Chain | ✅ | ? |
-| Kava EVM | ✅ | ? |
-| Evmos EVM | [🙏](https://blockscout.evmos.org/address/SU26L3FCVKVC6BDCOGDDV6QYDS72MB7DCYSF6RVUV6CW45FQI7PC7HKXCQ) | ? |
-| Optimism | [🙏](https://optimistic.etherscan.io/address/bc1q4wwuhvp882637t80khxxph6mx5wyfzy7t0j82m) | ? |
-| Optimism Goerli | ❌ | ? |
-| Energy Web | ✅ | ? |
-| Astar | [🙏](https://blockscout.com/astar/address/AQXzh2M3TsveC7MSoH94TTHM3q2HM6UAvt) | ? |
-| Metis | [🙏](https://andromeda-explorer.metis.io/address/Xkt8DxeCUnB911XsAch34Bwe6qqSBbjE3r) | ? |
-| Boba | [🙏](https://bobascan.com/address/dgb1qht909kw83mz0gaerewqnv88206wf94legzy7r4) | ? |
-| Moonriver | ✅ | ? |
-| Velas EVM | [🙏](https://evmexplorer.velas.com/address/RWksZkxzcEYoBqC1DM6PrXyKurXRew9EP2) | ? |
-| Syscoin | [🙏](https://explorer.syscoin.org/address/ltc1qv29jhv9fgevexgezrds4jrll87sqdnmz2q7ah5) | ? |
-| Filecoin | [🙏](https://filfox.info/en/address/P9xs8oGpD87RUWTvGuHqrzCZu1J6vP6tr2) | ? |
-| Hedera | [🙏](https://hashscan.io/mainnet/account/D7jqj2UpQqWe4EZhwcWDBDcatGjeVFzakr) | ? |
-| NEAR | [🙏](https://explorer.near.org/accounts/MFd4ugE9STPXmTGQqqxsfSdhNP5rx1y7we) | ? |
-| XRP | [🙏](https://bithomp.com/explorer/3CGsK5NhQWmdsCu5Ryq3thu1ufNYwPoYA3) | ? |
-| Solana | [🙏](https://explorer.solana.com/address/EZjc4W42JjgYyGt5YUGV4W2eGYD63vbYtw) | ? |
+| Kava EVM | [🙏](https://explorer.kava.io/address/SU26L3FCVKVC6BDCOGDDV6QYDS72MB7DCYSF6RVUV6CW45FQI7PC7HKXCQ) | ? |
+| Evmos EVM | [🙏](https://blockscout.evmos.org/address/bc1q4wwuhvp882637t80khxxph6mx5wyfzy7t0j82m) | ? |
+| Optimism | ❌ | ? |
+| Optimism Goerli | ✅ | ? |
+| Energy Web | [🙏](https://explorer.energyweb.org/address/AQXzh2M3TsveC7MSoH94TTHM3q2HM6UAvt) | ? |
+| Astar | [🙏](https://blockscout.com/astar/address/Xkt8DxeCUnB911XsAch34Bwe6qqSBbjE3r) | ? |
+| Metis | [🙏](https://andromeda-explorer.metis.io/address/dgb1qht909kw83mz0gaerewqnv88206wf94legzy7r4) | ? |
+| Boba | ✅ | ? |
+| Moonriver | [🙏](https://moonriver.moonscan.io/address/RWksZkxzcEYoBqC1DM6PrXyKurXRew9EP2) | ? |
+| Velas EVM | [🙏](https://evmexplorer.velas.com/address/ltc1qv29jhv9fgevexgezrds4jrll87sqdnmz2q7ah5) | ? |
+| Syscoin | [🙏](https://explorer.syscoin.org/address/P9xs8oGpD87RUWTvGuHqrzCZu1J6vP6tr2) | ? |
+| Filecoin | [🙏](https://filfox.info/en/address/D7jqj2UpQqWe4EZhwcWDBDcatGjeVFzakr) | ? |
+| Hedera | [🙏](https://hashscan.io/mainnet/account/MFd4ugE9STPXmTGQqqxsfSdhNP5rx1y7we) | ? |
+| NEAR | [🙏](https://explorer.near.org/accounts/3CGsK5NhQWmdsCu5Ryq3thu1ufNYwPoYA3) | ? |
+| XRP | [🙏](https://bithomp.com/explorer/EZjc4W42JjgYyGt5YUGV4W2eGYD63vbYtw) | ? |
+| Solana | ✅ | ? |
 | Stellar | ⚠️ | ? |
-| Tezos | [🙏](https://tzkt.io/zneoegLhr8hh1JS6XaXrD7qGnnxqfcm4bRV) | ? |
-| Tron | [🙏](https://tronscan.org/#/address/DsZZvqfbnb2FtHmCzxXTMGXWqDNcrvGn4Ni) | ? |
-| Polkadot | ❌ | ? |
->>>>>>> dec94198
+| Tezos | [🙏](https://tzkt.io/DsZZvqfbnb2FtHmCzxXTMGXWqDNcrvGn4Ni) | ? |
+| Tron | ❌ | ? |
+| Polkadot | [🙏](https://polkadot.subscan.io/account/0x9De2c901184f274d9Ae65B6d4192Ced7Ff5e051C) | ? |
 
 </details>
 
@@ -129,96 +82,53 @@
 
 | Currency |SEED1 | SEED2| Total |
 |--|--|--|--|
-<<<<<<< HEAD
-| Algorand | 0 ALGO | ❌ |0 ALGO |
-| Avalanche P-Chain | 0 AVAX | 0.00059432 AVAX |0.00059432 AVAX |
+| Algorand | 0 ALGO | 1.09641 ALGO |1.09641 ALGO |
+| Avalanche P-Chain | 0 AVAX | 0 AVAX |0 AVAX |
 | Bitcoin | ❌ | 0 BTC |0 BTC |
-| Bitcoin Testnet | 0.00594326 𝚝BTC | 0 𝚝BTC |0.00594326 𝚝BTC |
+| Bitcoin Testnet | 0.00594326 𝚝BTC | 2,000,000 𝚝BTC |2,000,000 𝚝BTC |
 | Bitcoin Cash | 0 BCH | 0 BCH |0 BCH |
-| Bitcoin Gold | 0 BTG | 7.47896 BTG |7.47896 BTG |
-| Dash | 0 DASH | 0 DASH |0 DASH |
+| Bitcoin Gold | 0 BTG | 0 BTG |0 BTG |
+| Dash | 0 DASH | 264,410,212 DASH |264,410,212 DASH |
 | DigiByte | 7.47896 DGB | 0 DGB |7.47896 DGB |
 | Dogecoin | 0 DOGE | 0 DOGE |0 DOGE |
-=======
-| Algorand | 0 ALGO | 0 ALGO |0 ALGO |
-| Bitcoin | 0 BTC | 0.0109641 BTC |0.0109641 BTC |
-| Bitcoin Testnet | ❌ | 0 𝚝BTC |0 𝚝BTC |
-| Bitcoin Cash | 0.00594326 BCH | 0 BCH |0.00594326 BCH |
-| Bitcoin Gold | 0 BTG | 2,000,000 BTG |2,000,000 BTG |
-| Dash | 0 DASH | 0 DASH |0 DASH |
-| DigiByte | 0 DGB | 0 DGB |0 DGB |
-| Dogecoin | 7.47896 DOGE | 264,410,212 DOGE |264,410,220 DOGE |
->>>>>>> dec94198
 | Komodo | 0 KMD | 0 KMD |0 KMD |
 | Litecoin | 0 LTC | 0 LTC |0 LTC |
 | Peercoin | 0 PPC | 0 PPC |0 PPC |
 | PivX | 0 PIVX | 0 PIVX |0 PIVX |
-| Qtum | 0 QTUM | 0.00656479 QTUM |0.00656479 QTUM |
-| Vertcoin | 0 VTC | 0 VTC |0 VTC |
-<<<<<<< HEAD
+| Qtum | 0 QTUM | 0 QTUM |0 QTUM |
+| Vertcoin | 0 VTC | ❌ |0 VTC |
 | Viacoin | 0.00656479 VIA | 0 VIA |0.00656479 VIA |
-| Zcash | 0 ZEC | ❌ |0 ZEC |
-| Horizen | 0 ZEN | 0 ZEN |0 ZEN |
-| Decred | ❌ | 0.0109641 DCR |0.0109641 DCR |
+| Zcash | 0 ZEC | 0 ZEC |0 ZEC |
+| Horizen | 0 ZEN | ❌ |0 ZEN |
+| Decred | ❌ | 0 DCR |0 DCR |
 | Cardano | 0 ADA | 0 ADA |0 ADA |
-| Celo | 0 CELO | 0 CELO |0 CELO |
-| Cosmos | 0 ATOM | 200,000,000 ATOM |200,000,000 ATOM |
-| Osmosis | 0 OSMO | 0 OSMO |0 OSMO |
-| Crypto.org | 2,000,000 CRO | 0 CRO |2,000,000 CRO |
-| MultiversX | 0 EGLD | 0.026441 EGLD |0.026441 EGLD |
-| Avalanche C-Chain | 0 AVAX | 0 AVAX |0 AVAX |
-| Binance Smart Chain | 0.026441 BNB | 0 BNB |0.026441 BNB |
-| Polygon | 0 MATIC | 0 MATIC |0 MATIC |
-| Ethereum | 0 ETH | 0 ETH |0 ETH |
-| Ethereum Classic | 0 ETC | 0 ETC |0 ETC |
-| Ethereum Goerli | 0 𝚝ETH | 0 𝚝ETH |0 𝚝ETH |
-| Cronos | 0 CRO | 0 CRO |0 CRO |
-| Fantom | 0 FTM | ❌ |0 FTM |
-| Moonbeam | 0 GLMR | 0 GLMR |0 GLMR |
-| Songbird | ❌ | 0 SGB |0 SGB |
-| Flare | 0 FLR | ❌ |0 FLR |
-| Filecoin | 0 FIL | 0 FIL |0 FIL |
-| Hedera | ❌ | 0 HBAR |0 HBAR |
-| NEAR | 0 NEAR | ❌ |0 NEAR |
-| XRP | 0 XRP | 0.206466 XRP |0.206466 XRP |
-| Solana | ❌ | 0.0164056 SOL |0.0164056 SOL |
-| Stellar | 0.0206466 XLM | ? |0.0206466 XLM |
-| Tezos | 16.4056 XTZ | ? |16.4056 XTZ |
-| Tron | 0 TRX | ? |0 TRX |
-| Polkadot | 0 DOT | ? |0 DOT |
-=======
-| Viacoin | 0 VIA | 0 VIA |0 VIA |
-| Zcash | 0.00656479 ZEC | ❌ |0.00656479 ZEC |
-| Horizen | 0 ZEN | 0 ZEN |0 ZEN |
-| Decred | 0 DCR | 0 DCR |0 DCR |
-| Cardano | ❌ | ❌ |0 ADA |
-| Celo | 0 CELO | 0 CELO |0 CELO |
-| Axelar | 1.09641 AXL | 0 AXL |1.09641 AXL |
-| Cosmos | 0 ATOM | ❌ |0 ATOM |
-| Osmosis | 0 OSMO | 0.206466 OSMO |0.206466 OSMO |
-| Persistence | 200,000,000 XPRT | 16.4056 XPRT |200,000,016 XPRT |
+| Celo | 0 CELO | ❌ |0 CELO |
+| Axelar | 0 AXL | 0.206466 AXL |0.206466 AXL |
+| Cosmos | 0 ATOM | 16.4056 ATOM |16.4056 ATOM |
+| Osmosis | 200,000,000 OSMO | ? |200,000,000 OSMO |
+| Persistence | 0 XPRT | ? |0 XPRT |
 | Quicksilver | 0 QCK | ? |0 QCK |
-| Onomy | 0 NOM | ? |0 NOM |
-| Crypto.org | 264,410,212 CRO | ? |264,410,212 CRO |
+| Onomy | 0.026441 NOM | ? |0.026441 NOM |
+| Crypto.org | 0 CRO | ? |0 CRO |
 | MultiversX | 0 EGLD | ? |0 EGLD |
 | Avalanche C-Chain | 0 AVAX | ? |0 AVAX |
 | Binance Smart Chain | 0 BNB | ? |0 BNB |
 | Polygon | 0 MATIC | ? |0 MATIC |
 | Ethereum | 0 ETH | ? |0 ETH |
 | Ethereum Classic | 0 ETC | ? |0 ETC |
-| Ethereum Goerli | 0 𝚝ETH | ? |0 𝚝ETH |
-| Arbitrum Goerli | ❌ | ? |0 𝚝ETH |
+| Ethereum Goerli | ❌ | ? |0 𝚝ETH |
+| Arbitrum Goerli | 0 𝚝ETH | ? |0 𝚝ETH |
 | Cronos | 0 CRO | ? |0 CRO |
-| Fantom | 0 FTM | ? |0 FTM |
-| Flare | ❌ | ? |0 FLR |
+| Fantom | ❌ | ? |0 FTM |
+| Flare | 0 FLR | ? |0 FLR |
 | Songbird | 0 SGB | ? |0 SGB |
-| Moonbeam | 0 GLMR | ? |0 GLMR |
-| RSK | ❌ | ? |0 RBTC |
+| Moonbeam | ❌ | ? |0 GLMR |
+| RSK | 0 RBTC | ? |0 RBTC |
 | Bittorent Chain | 0 BTT | ? |0 BTT |
 | Kava EVM | 0 KAVA | ? |0 KAVA |
 | Evmos EVM | 0 EVMOS | ? |0 EVMOS |
-| Optimism | 0 ETH | ? |0 ETH |
-| Optimism Goerli | ❌ | ? |0 𝚝ETH |
+| Optimism | ❌ | ? |0 ETH |
+| Optimism Goerli | 0 𝚝ETH | ? |0 𝚝ETH |
 | Energy Web | 0 EWT | ? |0 EWT |
 | Astar | 0 ASTR | ? |0 ASTR |
 | Metis | 0 METIS | ? |0 METIS |
@@ -230,12 +140,11 @@
 | Hedera | 0 HBAR | ? |0 HBAR |
 | NEAR | 0 NEAR | ? |0 NEAR |
 | XRP | 0 XRP | ? |0 XRP |
-| Solana | 0 SOL | ? |0 SOL |
-| Stellar | 0.0656479 XLM | ? |0.0656479 XLM |
+| Solana | 0.00065647 SOL | ? |0.00065647 SOL |
+| Stellar | 0 XLM | ? |0 XLM |
 | Tezos | 0 XTZ | ? |0 XTZ |
-| Tron | 0 TRX | ? |0 TRX |
-| Polkadot | ❌ | ? |0 DOT |
->>>>>>> dec94198
+| Tron | ❌ | ? |0 TRX |
+| Polkadot | 0 DOT | ? |0 DOT |
 
 </details>
 
@@ -245,126 +154,74 @@
 
 | Currency |SEED1 | SEED2| Total |
 |--|--|--|--|
-<<<<<<< HEAD
-| **Algorand** | 1 | ❌ |1 |
-| **Avalanche P-Chain** | 4 | 7 |11 |
-| **Bitcoin** family | 39 |60 |99 |
-| Bitcoin | ❌ | 2 |2 |
-| Bitcoin Testnet | 7 | 1 |8 |
-| Bitcoin Cash | 2 | 3 |5 |
-| Bitcoin Gold | 1 | 7 |8 |
-| Dash | 3 | 1 |4 |
-| DigiByte | 7 | 3 |10 |
+| **Algorand** | 1 | 27 |28 |
+| **Avalanche P-Chain** | 4 | 1 |5 |
+| **Bitcoin** family | 39 |24 |63 |
+| Bitcoin | ❌ | 1 |1 |
+| Bitcoin Testnet | 7 | 6 |13 |
+| Bitcoin Cash | 2 | 1 |3 |
+| Bitcoin Gold | 1 | 1 |2 |
+| Dash | 3 | 5 |8 |
+| DigiByte | 7 | 1 |8 |
 | Dogecoin | 1 | 1 |2 |
 | Komodo | 3 | 1 |4 |
-| Litecoin | 1 | 2 |3 |
-| Peercoin | 1 | 2 |3 |
-| PivX | 2 | 2 |4 |
-| Qtum | 2 | 5 |7 |
-| Vertcoin | 2 | 1 |3 |
-| Viacoin | 5 | 1 |6 |
-| Zcash | 1 | ❌ |1 |
-| Horizen | 1 | 1 |2 |
-| Decred | ❌ | 27 |27 |
+| Litecoin | 1 | 1 |2 |
+| Peercoin | 1 | 1 |2 |
+| PivX | 2 | 1 |3 |
+| Qtum | 2 | 1 |3 |
+| Vertcoin | 2 | ❌ |2 |
+| Viacoin | 5 | 0 |5 |
+| Zcash | 1 | 2 |3 |
+| Horizen | 1 | ❌ |1 |
+| Decred | ❌ | 1 |1 |
 | **Cardano** | 1 | 1 |2 |
-| **Celo** | 27 | 1 |28 |
-| **Cosmos** family | 2 |7 |9 |
-| Cosmos | 1 | 6 |7 |
-| Osmosis | 1 | 1 |2 |
-| **Crypto.org** | 6 | 1 |7 |
-| **MultiversX** | 1 | 5 |6 |
-| **Ethereum** family | 10 |6 |16 |
-| Avalanche C-Chain | 1 | 1 |2 |
-| Binance Smart Chain | 5 | 1 |6 |
-| Polygon | 1 | 1 |2 |
-| Ethereum | 1 | 1 |2 |
-| Ethereum Classic | 1 | 1 |2 |
-| Ethereum Goerli | 1 | 1 |2 |
-| **evm** family | 3 |3 |6 |
-| Cronos | 1 | 1 |2 |
-| Fantom | 1 | ❌ |1 |
-| Moonbeam | 1 | 0 |1 |
-| Songbird | ❌ | 2 |2 |
-| Flare | 0 | ❌ |0 |
-| **Filecoin** | 2 | 1 |3 |
-| **Hedera** | ❌ | 1 |1 |
-| **NEAR** | 1 | ❌ |1 |
-| **XRP** | 1 | 5 |6 |
-| **Solana** | ❌ | 8 |8 |
-| **Stellar** | 5 | ? |5 |
-| **Tezos** | 8 | ? |8 |
-| **Tron** | 1 | ? |1 |
-| **Polkadot** | 4 | ? |4 |
-| **Total** | 116 |106 |222 |
-=======
-| **Algorand** | 1 | 1 |2 |
-| **Bitcoin** family | 43 |51 |94 |
-| Bitcoin | 4 | 27 |31 |
-| Bitcoin Testnet | ❌ | 1 |1 |
-| Bitcoin Cash | 7 | 1 |8 |
-| Bitcoin Gold | 2 | 6 |8 |
-| Dash | 1 | 1 |2 |
-| DigiByte | 3 | 1 |4 |
-| Dogecoin | 7 | 5 |12 |
-| Komodo | 1 | 1 |2 |
-| Litecoin | 3 | 1 |4 |
-| Peercoin | 1 | 1 |2 |
-| PivX | 1 | 1 |2 |
-| Qtum | 2 | 1 |3 |
-| Vertcoin | 2 | 1 |3 |
-| Viacoin | 2 | 1 |3 |
-| Zcash | 5 | ❌ |5 |
-| Horizen | 1 | 0 |1 |
-| Decred | 1 | 2 |3 |
-| **Cardano** | ❌ | ❌ |0 |
-| **Celo** | 1 | 1 |2 |
-| **Cosmos** family | 37 |14 |51 |
-| Axelar | 27 | 1 |28 |
-| Cosmos | 1 | ❌ |1 |
-| Osmosis | 1 | 5 |6 |
-| Persistence | 6 | 8 |14 |
+| **Celo** | 27 | ❌ |27 |
+| **Cosmos** family | 15 |13 |28 |
+| Axelar | 1 | 5 |6 |
+| Cosmos | 1 | 8 |9 |
+| Osmosis | 6 | ? |6 |
+| Persistence | 1 | ? |1 |
 | Quicksilver | 1 | ? |1 |
-| Onomy | 1 | ? |1 |
-| **Crypto.org** | 5 | ? |5 |
+| Onomy | 5 | ? |5 |
+| **Crypto.org** | 1 | ? |1 |
 | **MultiversX** | 1 | ? |1 |
-| **Ethereum** family | 6 |0 |6 |
+| **Ethereum** family | 5 |0 |5 |
 | Avalanche C-Chain | 1 | ? |1 |
 | Binance Smart Chain | 1 | ? |1 |
 | Polygon | 1 | ? |1 |
 | Ethereum | 1 | ? |1 |
 | Ethereum Classic | 1 | ? |1 |
-| Ethereum Goerli | 1 | ? |1 |
-| **evm** family | 46 |0 |46 |
-| Arbitrum Goerli | ❌ | ? |0 |
-| Cronos | 0 | ? |0 |
-| Fantom | 2 | ? |2 |
-| Flare | ❌ | ? |0 |
+| Ethereum Goerli | ❌ | ? |0 |
+| **evm** family | 47 |0 |47 |
+| Arbitrum Goerli | 0 | ? |0 |
+| Cronos | 2 | ? |2 |
+| Fantom | ❌ | ? |0 |
+| Flare | 1 | ? |1 |
 | Songbird | 1 | ? |1 |
-| Moonbeam | 1 | ? |1 |
-| RSK | ❌ | ? |0 |
-| Bittorent Chain | 5 | ? |5 |
-| Kava EVM | 8 | ? |8 |
-| Evmos EVM | 1 | ? |1 |
-| Optimism | 4 | ? |4 |
-| Optimism Goerli | ❌ | ? |0 |
-| Energy Web | 7 | ? |7 |
-| Astar | 2 | ? |2 |
-| Metis | 1 | ? |1 |
-| Boba | 3 | ? |3 |
-| Moonriver | 7 | ? |7 |
-| Velas EVM | 1 | ? |1 |
-| Syscoin | 3 | ? |3 |
+| Moonbeam | ❌ | ? |0 |
+| RSK | 5 | ? |5 |
+| Bittorent Chain | 8 | ? |8 |
+| Kava EVM | 1 | ? |1 |
+| Evmos EVM | 4 | ? |4 |
+| Optimism | ❌ | ? |0 |
+| Optimism Goerli | 7 | ? |7 |
+| Energy Web | 2 | ? |2 |
+| Astar | 1 | ? |1 |
+| Metis | 3 | ? |3 |
+| Boba | 7 | ? |7 |
+| Moonriver | 1 | ? |1 |
+| Velas EVM | 3 | ? |3 |
+| Syscoin | 1 | ? |1 |
 | **Filecoin** | 1 | ? |1 |
-| **Hedera** | 1 | ? |1 |
+| **Hedera** | 2 | ? |2 |
 | **NEAR** | 2 | ? |2 |
 | **XRP** | 2 | ? |2 |
-| **Solana** | 2 | ? |2 |
-| **Stellar** | 5 | ? |5 |
+| **Solana** | 5 | ? |5 |
+| **Stellar** | 1 | ? |1 |
 | **Tezos** | 1 | ? |1 |
-| **Tron** | 1 | ? |1 |
-| **Polkadot** | ❌ | ? |0 |
-| **Total** | 155 |67 |222 |
->>>>>>> dec94198
+| **Tron** | ❌ | ? |0 |
+| **Polkadot** | 1 | ? |1 |
+| **Total** | 156 |66 |222 |
 
 </details>
 
@@ -374,84 +231,36 @@
 
 | Currency |SEED1 | SEED2| Total |
 |--|--|--|--|
-<<<<<<< HEAD
-| **Algorand** | 0 | ❌ |0 |
-| **Avalanche P-Chain** | 0 | 172 |172 |
-| **Bitcoin** family | 744 |898 |1642 |
+| **Algorand** | 0 | 326 |326 |
+| **Avalanche P-Chain** | 0 | 0 |0 |
+| **Bitcoin** family | 744 |83 |827 |
 | Bitcoin | ❌ | 0 |0 |
-| Bitcoin Testnet | 172 | 0 |172 |
+| Bitcoin Testnet | 172 | 33 |205 |
 | Bitcoin Cash | 0 | 0 |0 |
-| Bitcoin Gold | 0 | 312 |312 |
-| Dash | 0 | 0 |0 |
+| Bitcoin Gold | 0 | 0 |0 |
+| Dash | 0 | 50 |50 |
 | DigiByte | 312 | 0 |312 |
 | Dogecoin | 0 | 0 |0 |
-=======
-| **Algorand** | 0 | 0 |0 |
-| **Bitcoin** family | 744 |409 |1153 |
-| Bitcoin | 0 | 326 |326 |
-| Bitcoin Testnet | ❌ | 0 |0 |
-| Bitcoin Cash | 172 | 0 |172 |
-| Bitcoin Gold | 0 | 33 |33 |
-| Dash | 0 | 0 |0 |
-| DigiByte | 0 | 0 |0 |
-| Dogecoin | 312 | 50 |362 |
->>>>>>> dec94198
 | Komodo | 0 | 0 |0 |
 | Litecoin | 0 | 0 |0 |
 | Peercoin | 0 | 0 |0 |
 | PivX | 0 | 0 |0 |
-| Qtum | 0 | 260 |260 |
-| Vertcoin | 0 | 0 |0 |
-<<<<<<< HEAD
+| Qtum | 0 | 0 |0 |
+| Vertcoin | 0 | ❌ |0 |
 | Viacoin | 260 | 0 |260 |
-| Zcash | 0 | ❌ |0 |
-| Horizen | 0 | 0 |0 |
-| Decred | ❌ | 326 |326 |
+| Zcash | 0 | 0 |0 |
+| Horizen | 0 | ❌ |0 |
+| Decred | ❌ | 0 |0 |
 | **Cardano** | 0 | 0 |0 |
-| **Celo** | 326 | 0 |326 |
-| **Cosmos** family | 0 |33 |33 |
-| Cosmos | 0 | 33 |33 |
-| Osmosis | 0 | 0 |0 |
-| **Crypto.org** | 33 | 0 |33 |
-| **MultiversX** | 0 | 50 |50 |
-| **Ethereum** family | 50 |0 |50 |
-| Avalanche C-Chain | 0 | 0 |0 |
-| Binance Smart Chain | 50 | 0 |50 |
-| Polygon | 0 | 0 |0 |
-| Ethereum | 0 | 0 |0 |
-| Ethereum Classic | 0 | 0 |0 |
-| Ethereum Goerli | 0 | 0 |0 |
-| **evm** family | 0 |0 |0 |
-| Cronos | 0 | 0 |0 |
-| Fantom | 0 | ❌ |0 |
-| Moonbeam | 0 | 0 |0 |
-| Songbird | ❌ | 0 |0 |
-| Flare | 0 | ❌ |0 |
-| **Filecoin** | 0 | 0 |0 |
-| **Hedera** | ❌ | 0 |0 |
-| **NEAR** | 0 | ❌ |0 |
-| **XRP** | 0 | 48 |48 |
-| **Solana** | ❌ | 205 |205 |
-| **Stellar** | 48 | ? |48 |
-| **Tezos** | 205 | ? |205 |
-| **Tron** | 0 | ? |0 |
-| **Polkadot** | 0 | ? |0 |
-| **Total** | 1406 |1406 |2812 |
-=======
-| Viacoin | 0 | 0 |0 |
-| Zcash | 260 | ❌ |260 |
-| Horizen | 0 | 0 |0 |
-| Decred | 0 | 0 |0 |
-| **Cardano** | ❌ | ❌ |0 |
-| **Celo** | 0 | 0 |0 |
-| **Cosmos** family | 359 |253 |612 |
-| Axelar | 326 | 0 |326 |
-| Cosmos | 0 | ❌ |0 |
-| Osmosis | 0 | 48 |48 |
-| Persistence | 33 | 205 |238 |
+| **Celo** | 326 | ❌ |326 |
+| **Cosmos** family | 83 |253 |336 |
+| Axelar | 0 | 48 |48 |
+| Cosmos | 0 | 205 |205 |
+| Osmosis | 33 | ? |33 |
+| Persistence | 0 | ? |0 |
 | Quicksilver | 0 | ? |0 |
-| Onomy | 0 | ? |0 |
-| **Crypto.org** | 50 | ? |50 |
+| Onomy | 50 | ? |50 |
+| **Crypto.org** | 0 | ? |0 |
 | **MultiversX** | 0 | ? |0 |
 | **Ethereum** family | 0 |0 |0 |
 | Avalanche C-Chain | 0 | ? |0 |
@@ -459,38 +268,37 @@
 | Polygon | 0 | ? |0 |
 | Ethereum | 0 | ? |0 |
 | Ethereum Classic | 0 | ? |0 |
-| Ethereum Goerli | 0 | ? |0 |
+| Ethereum Goerli | ❌ | ? |0 |
 | **evm** family | 737 |0 |737 |
-| Arbitrum Goerli | ❌ | ? |0 |
+| Arbitrum Goerli | 0 | ? |0 |
 | Cronos | 0 | ? |0 |
-| Fantom | 0 | ? |0 |
-| Flare | ❌ | ? |0 |
+| Fantom | ❌ | ? |0 |
+| Flare | 0 | ? |0 |
 | Songbird | 0 | ? |0 |
-| Moonbeam | 0 | ? |0 |
-| RSK | ❌ | ? |0 |
-| Bittorent Chain | 48 | ? |48 |
-| Kava EVM | 205 | ? |205 |
+| Moonbeam | ❌ | ? |0 |
+| RSK | 48 | ? |48 |
+| Bittorent Chain | 205 | ? |205 |
+| Kava EVM | 0 | ? |0 |
 | Evmos EVM | 0 | ? |0 |
-| Optimism | 0 | ? |0 |
-| Optimism Goerli | ❌ | ? |0 |
-| Energy Web | 172 | ? |172 |
+| Optimism | ❌ | ? |0 |
+| Optimism Goerli | 172 | ? |172 |
+| Energy Web | 0 | ? |0 |
 | Astar | 0 | ? |0 |
 | Metis | 0 | ? |0 |
-| Boba | 0 | ? |0 |
-| Moonriver | 312 | ? |312 |
+| Boba | 312 | ? |312 |
+| Moonriver | 0 | ? |0 |
 | Velas EVM | 0 | ? |0 |
 | Syscoin | 0 | ? |0 |
 | **Filecoin** | 0 | ? |0 |
 | **Hedera** | 0 | ? |0 |
 | **NEAR** | 0 | ? |0 |
 | **XRP** | 0 | ? |0 |
-| **Solana** | 0 | ? |0 |
-| **Stellar** | 260 | ? |260 |
+| **Solana** | 260 | ? |260 |
+| **Stellar** | 0 | ? |0 |
 | **Tezos** | 0 | ? |0 |
-| **Tron** | 0 | ? |0 |
-| **Polkadot** | ❌ | ? |0 |
+| **Tron** | ❌ | ? |0 |
+| **Polkadot** | 0 | ? |0 |
 | **Total** | 2150 |662 |2812 |
->>>>>>> dec94198
 
 </details>
 
@@ -503,124 +311,73 @@
 
 | Currency |SEED1 | SEED2| Total |
 |--|--|--|--|
-<<<<<<< HEAD
-| **Algorand** | 4.68s | ❌ | |
-| **Avalanche P-Chain** | 31s | 550s |581s |
+| **Algorand** | 4.68s | 171s |175s |
+| **Avalanche P-Chain** | 31s | 7.35s |38s |
 | **Bitcoin** family |  | | |
-| Bitcoin | ❌ | 25s | |
-| Bitcoin Testnet | 550s | 17s |567s |
-| Bitcoin Cash | 25s | 22s |47s |
-| Bitcoin Gold | 17s | 120s |137s |
-| Dash | 22s | 7.01s |29s |
-| DigiByte | 120s | 124s |244s |
-| Dogecoin | 7.01s | 8.39s |15s |
-| Komodo | 124s | 3.48s |127s |
-| Litecoin | 8.39s | 23s |32s |
-| Peercoin | 3.48s | 30s |34s |
-| PivX | 23s | 13s |36s |
-| Qtum | 30s | 317s |347s |
-| Vertcoin | 13s | 31s |44s |
-| Viacoin | 317s | 91s |408s |
-| Zcash | 31s | ❌ | |
-| Horizen | 91s | 8.28s |100s |
-| Decred | ❌ | 171s | |
-| **Cardano** | 8.28s | 7.35s |16s |
-| **Celo** | 171s | 11s |181s |
-| **Cosmos** family | 18s |62s |80s |
-| Cosmos | 7.35s | 24s |31s |
-| Osmosis | 11s | 38s |49s |
-| **Crypto.org** | 24s | 11s |35s |
-| **MultiversX** | 38s | 102s |141s |
-| **Ethereum** family | 164s |52s |216s |
-| Avalanche C-Chain | 11s | 31s |42s |
-| Binance Smart Chain | 102s | 16s |118s |
-| Polygon | 31s | 1.78s |33s |
-| Ethereum | 16s | 1.09s |17s |
-| Ethereum Classic | 1.78s | 1.20s |2.98s |
-| Ethereum Goerli | 1.09s | 0.93s |2.02s |
+| Bitcoin | ❌ | 11s | |
+| Bitcoin Testnet | 550s | 24s |574s |
+| Bitcoin Cash | 25s | 38s |63s |
+| Bitcoin Gold | 17s | 11s |28s |
+| Dash | 22s | 102s |124s |
+| DigiByte | 120s | 31s |151s |
+| Dogecoin | 7.01s | 16s |23s |
+| Komodo | 124s | 1.78s |126s |
+| Litecoin | 8.39s | 1.09s |9s |
+| Peercoin | 3.48s | 1.20s |4.67s |
+| PivX | 23s | 0.93s |24s |
+| Qtum | 30s | 0.98s |31s |
+| Vertcoin | 13s | ❌ | |
+| Viacoin | 317s | 0.69s |318s |
+| Zcash | 31s | 15s |45s |
+| Horizen | 91s | ❌ | |
+| Decred | ❌ | 0.53s | |
+| **Cardano** | 8.28s | 22s |30s |
+| **Celo** | 171s | ❌ | |
+| **Cosmos** family | 194s |189s |383s |
+| Axelar | 7.35s | 14s |21s |
+| Cosmos | 11s | 175s |185s |
+| Osmosis | 24s | ? |24s |
+| Persistence | 38s | ? |38s |
+| Quicksilver | 11s | ? |11s |
+| Onomy | 102s | ? |102s |
+| **Crypto.org** | 31s | ? |31s |
+| **MultiversX** | 16s | ? |16s |
+| **Ethereum** family |  | | |
+| Avalanche C-Chain | 1.78s | ? |1.78s |
+| Binance Smart Chain | 1.09s | ? |1.09s |
+| Polygon | 1.20s | ? |1.20s |
+| Ethereum | 0.93s | ? |0.93s |
+| Ethereum Classic | 0.98s | ? |0.98s |
+| Ethereum Goerli | ❌ | ? | |
 | **evm** family |  | | |
-| Cronos | 1.20s | 0.98s |2.17s |
-| Fantom | 0.93s | ❌ | |
-| Moonbeam | 0.98s | 0.69s |1.67s |
-| Songbird | ❌ | 15s | |
-| Flare | 0.69s | ❌ | |
-| **Filecoin** | 15s | 0.53s |15s |
-| **Hedera** | ❌ | 22s | |
-| **NEAR** | 0.53s | ❌ | |
-| **XRP** | 22s | 14s |36s |
-| **Solana** | ❌ | 175s | |
-| **Stellar** | 14s | ? |14s |
-| **Tezos** | 175s | ? |175s |
-| **Tron** | 4.68s | ? |4.68s |
-| **Polkadot** | 31s | ? |31s |
-=======
-| **Algorand** | 4.68s | 8.28s |13s |
-| **Bitcoin** family |  | | |
-| Bitcoin | 31s | 171s |202s |
-| Bitcoin Testnet | ❌ | 7.35s | |
-| Bitcoin Cash | 550s | 11s |561s |
-| Bitcoin Gold | 25s | 24s |49s |
-| Dash | 17s | 38s |55s |
-| DigiByte | 22s | 11s |33s |
-| Dogecoin | 120s | 102s |222s |
-| Komodo | 7.01s | 31s |38s |
-| Litecoin | 124s | 16s |140s |
-| Peercoin | 8.39s | 1.78s |10s |
-| PivX | 3.48s | 1.09s |4.57s |
-| Qtum | 23s | 1.20s |24s |
-| Vertcoin | 30s | 0.93s |31s |
-| Viacoin | 13s | 0.98s |14s |
-| Zcash | 317s | ❌ | |
-| Horizen | 31s | 0.69s |32s |
-| Decred | 91s | 15s |106s |
-| **Cardano** | ❌ | ❌ | |
-| **Celo** | 8.28s | 0.53s |8.81s |
-| **Cosmos** family | 262s | | |
-| Axelar | 171s | 22s |193s |
-| Cosmos | 7.35s | ❌ | |
-| Osmosis | 11s | 14s |25s |
-| Persistence | 24s | 175s |199s |
-| Quicksilver | 38s | ? |38s |
-| Onomy | 11s | ? |11s |
-| **Crypto.org** | 102s | ? |102s |
-| **MultiversX** | 31s | ? |31s |
-| **Ethereum** family | 22s | |22s |
-| Avalanche C-Chain | 16s | ? |16s |
-| Binance Smart Chain | 1.78s | ? |1.78s |
-| Polygon | 1.09s | ? |1.09s |
-| Ethereum | 1.20s | ? |1.20s |
-| Ethereum Classic | 0.93s | ? |0.93s |
-| Ethereum Goerli | 0.98s | ? |0.98s |
-| **evm** family |  | | |
-| Arbitrum Goerli | ❌ | ? | |
-| Cronos | 0.69s | ? |0.69s |
-| Fantom | 15s | ? |15s |
-| Flare | ❌ | ? | |
-| Songbird | 0.53s | ? |0.53s |
-| Moonbeam | 22s | ? |22s |
-| RSK | ❌ | ? | |
-| Bittorent Chain | 14s | ? |14s |
-| Kava EVM | 175s | ? |175s |
-| Evmos EVM | 4.68s | ? |4.68s |
-| Optimism | 31s | ? |31s |
-| Optimism Goerli | ❌ | ? | |
-| Energy Web | 550s | ? |550s |
-| Astar | 25s | ? |25s |
-| Metis | 17s | ? |17s |
-| Boba | 22s | ? |22s |
-| Moonriver | 120s | ? |120s |
-| Velas EVM | 7.01s | ? |7.01s |
-| Syscoin | 124s | ? |124s |
-| **Filecoin** | 8.39s | ? |8.39s |
-| **Hedera** | 3.48s | ? |3.48s |
-| **NEAR** | 23s | ? |23s |
-| **XRP** | 30s | ? |30s |
-| **Solana** | 13s | ? |13s |
-| **Stellar** | 317s | ? |317s |
-| **Tezos** | 31s | ? |31s |
-| **Tron** | 91s | ? |91s |
-| **Polkadot** | ❌ | ? | |
->>>>>>> dec94198
+| Arbitrum Goerli | 0.69s | ? |0.69s |
+| Cronos | 15s | ? |15s |
+| Fantom | ❌ | ? | |
+| Flare | 0.53s | ? |0.53s |
+| Songbird | 22s | ? |22s |
+| Moonbeam | ❌ | ? | |
+| RSK | 14s | ? |14s |
+| Bittorent Chain | 175s | ? |175s |
+| Kava EVM | 4.68s | ? |4.68s |
+| Evmos EVM | 31s | ? |31s |
+| Optimism | ❌ | ? | |
+| Optimism Goerli | 550s | ? |550s |
+| Energy Web | 25s | ? |25s |
+| Astar | 17s | ? |17s |
+| Metis | 22s | ? |22s |
+| Boba | 120s | ? |120s |
+| Moonriver | 7.01s | ? |7.01s |
+| Velas EVM | 124s | ? |124s |
+| Syscoin | 8.39s | ? |8.39s |
+| **Filecoin** | 3.48s | ? |3.48s |
+| **Hedera** | 23s | ? |23s |
+| **NEAR** | 30s | ? |30s |
+| **XRP** | 13s | ? |13s |
+| **Solana** | 317s | ? |317s |
+| **Stellar** | 31s | ? |31s |
+| **Tezos** | 91s | ? |91s |
+| **Tron** | ❌ | ? | |
+| **Polkadot** | 8.28s | ? |8.28s |
 | **Total** |  | | |
 
 </details>
@@ -631,16 +388,11 @@
 
 | Currency |SEED1 | SEED2| Total |
 |--|--|--|--|
-| **Algorand** | 0 | ❌ |0 |
+| **Algorand** | 0 | 0 |0 |
 | **Avalanche P-Chain** | 0 | 0 |0 |
 | **Bitcoin** family | 0 |0 |0 |
-<<<<<<< HEAD
 | Bitcoin | ❌ | 0 |0 |
 | Bitcoin Testnet | 0 | 0 |0 |
-=======
-| Bitcoin | 0 | 0 |0 |
-| Bitcoin Testnet | ❌ | 0 |0 |
->>>>>>> dec94198
 | Bitcoin Cash | 0 | 0 |0 |
 | Bitcoin Gold | 0 | 0 |0 |
 | Dash | 0 | 0 |0 |
@@ -651,23 +403,18 @@
 | Peercoin | 0 | 0 |0 |
 | PivX | 0 | 0 |0 |
 | Qtum | 0 | 0 |0 |
-| Vertcoin | 0 | 0 |0 |
+| Vertcoin | 0 | ❌ |0 |
 | Viacoin | 0 | 0 |0 |
-| Zcash | 0 | ❌ |0 |
-| Horizen | 0 | 0 |0 |
-<<<<<<< HEAD
+| Zcash | 0 | 0 |0 |
+| Horizen | 0 | ❌ |0 |
 | Decred | ❌ | 0 |0 |
 | **Cardano** | 0 | 0 |0 |
-=======
-| Decred | 0 | 0 |0 |
-| **Cardano** | ❌ | ❌ |0 |
->>>>>>> dec94198
-| **Celo** | 0 | 0 |0 |
+| **Celo** | 0 | ❌ |0 |
 | **Cosmos** family | 0 |0 |0 |
 | Axelar | 0 | 0 |0 |
-| Cosmos | 0 | ❌ |0 |
-| Osmosis | 0 | 0 |0 |
-| Persistence | 0 | 0 |0 |
+| Cosmos | 0 | 0 |0 |
+| Osmosis | 0 | ? |0 |
+| Persistence | 0 | ? |0 |
 | Quicksilver | 0 | ? |0 |
 | Onomy | 0 | ? |0 |
 | **Crypto.org** | 0 | ? |0 |
@@ -678,32 +425,20 @@
 | Polygon | 0 | ? |0 |
 | Ethereum | 0 | ? |0 |
 | Ethereum Classic | 0 | ? |0 |
-| Ethereum Goerli | 0 | ? |0 |
+| Ethereum Goerli | ❌ | ? |0 |
 | **evm** family | 0 |0 |0 |
-<<<<<<< HEAD
-| Cronos | 0 | 0 |0 |
-| Fantom | 0 | ❌ |0 |
-| Moonbeam | 0 | 0 |0 |
-| Songbird | ❌ | 0 |0 |
-| Flare | 0 | ❌ |0 |
-| **Filecoin** | 0 | 0 |0 |
-| **Hedera** | ❌ | 0 |0 |
-| **NEAR** | 0 | ❌ |0 |
-| **XRP** | 0 | 0 |0 |
-| **Solana** | ❌ | 0 |0 |
-=======
-| Arbitrum Goerli | ❌ | ? |0 |
+| Arbitrum Goerli | 0 | ? |0 |
 | Cronos | 0 | ? |0 |
-| Fantom | 0 | ? |0 |
-| Flare | ❌ | ? |0 |
+| Fantom | ❌ | ? |0 |
+| Flare | 0 | ? |0 |
 | Songbird | 0 | ? |0 |
-| Moonbeam | 0 | ? |0 |
-| RSK | ❌ | ? |0 |
+| Moonbeam | ❌ | ? |0 |
+| RSK | 0 | ? |0 |
 | Bittorent Chain | 0 | ? |0 |
 | Kava EVM | 0 | ? |0 |
 | Evmos EVM | 0 | ? |0 |
-| Optimism | 0 | ? |0 |
-| Optimism Goerli | ❌ | ? |0 |
+| Optimism | ❌ | ? |0 |
+| Optimism Goerli | 0 | ? |0 |
 | Energy Web | 0 | ? |0 |
 | Astar | 0 | ? |0 |
 | Metis | 0 | ? |0 |
@@ -716,11 +451,10 @@
 | **NEAR** | 0 | ? |0 |
 | **XRP** | 0 | ? |0 |
 | **Solana** | 0 | ? |0 |
->>>>>>> dec94198
 | **Stellar** | 0 | ? |0 |
 | **Tezos** | 0 | ? |0 |
-| **Tron** | 0 | ? |0 |
-| **Polkadot** | ❌ | ? |0 |
+| **Tron** | ❌ | ? |0 |
+| **Polkadot** | 0 | ? |0 |
 | **Total** | 0 |0 |0 |
 
 </details>
@@ -731,16 +465,11 @@
 
 | Currency |SEED1 | SEED2| Total |
 |--|--|--|--|
-| **Algorand** |  | ❌ | |
+| **Algorand** |  |  | |
 | **Avalanche P-Chain** |  |  | |
 | **Bitcoin** family |  | | |
-<<<<<<< HEAD
 | Bitcoin | ❌ |  | |
 | Bitcoin Testnet |  |  | |
-=======
-| Bitcoin |  |  | |
-| Bitcoin Testnet | ❌ |  | |
->>>>>>> dec94198
 | Bitcoin Cash |  |  | |
 | Bitcoin Gold |  |  | |
 | Dash |  |  | |
@@ -751,23 +480,18 @@
 | Peercoin |  |  | |
 | PivX |  |  | |
 | Qtum |  |  | |
-| Vertcoin |  |  | |
+| Vertcoin |  | ❌ | |
 | Viacoin |  |  | |
-| Zcash |  | ❌ | |
-| Horizen |  |  | |
-<<<<<<< HEAD
+| Zcash |  |  | |
+| Horizen |  | ❌ | |
 | Decred | ❌ |  | |
 | **Cardano** |  |  | |
-=======
-| Decred |  |  | |
-| **Cardano** | ❌ | ❌ | |
->>>>>>> dec94198
-| **Celo** |  |  | |
+| **Celo** |  | ❌ | |
 | **Cosmos** family |  | | |
 | Axelar |  |  | |
-| Cosmos |  | ❌ | |
-| Osmosis |  |  | |
-| Persistence |  |  | |
+| Cosmos |  |  | |
+| Osmosis |  | ? | |
+| Persistence |  | ? | |
 | Quicksilver |  | ? | |
 | Onomy |  | ? | |
 | **Crypto.org** |  | ? | |
@@ -778,32 +502,20 @@
 | Polygon |  | ? | |
 | Ethereum |  | ? | |
 | Ethereum Classic |  | ? | |
-| Ethereum Goerli |  | ? | |
+| Ethereum Goerli | ❌ | ? | |
 | **evm** family |  | | |
-<<<<<<< HEAD
-| Cronos |  |  | |
-| Fantom |  | ❌ | |
-| Moonbeam |  |  | |
-| Songbird | ❌ |  | |
-| Flare |  | ❌ | |
-| **Filecoin** |  |  | |
-| **Hedera** | ❌ |  | |
-| **NEAR** |  | ❌ | |
-| **XRP** |  |  | |
-| **Solana** | ❌ |  | |
-=======
-| Arbitrum Goerli | ❌ | ? | |
+| Arbitrum Goerli |  | ? | |
 | Cronos |  | ? | |
-| Fantom |  | ? | |
-| Flare | ❌ | ? | |
+| Fantom | ❌ | ? | |
+| Flare |  | ? | |
 | Songbird |  | ? | |
-| Moonbeam |  | ? | |
-| RSK | ❌ | ? | |
+| Moonbeam | ❌ | ? | |
+| RSK |  | ? | |
 | Bittorent Chain |  | ? | |
 | Kava EVM |  | ? | |
 | Evmos EVM |  | ? | |
-| Optimism |  | ? | |
-| Optimism Goerli | ❌ | ? | |
+| Optimism | ❌ | ? | |
+| Optimism Goerli |  | ? | |
 | Energy Web |  | ? | |
 | Astar |  | ? | |
 | Metis |  | ? | |
@@ -816,11 +528,10 @@
 | **NEAR** |  | ? | |
 | **XRP** |  | ? | |
 | **Solana** |  | ? | |
->>>>>>> dec94198
 | **Stellar** |  | ? | |
 | **Tezos** |  | ? | |
-| **Tron** |  | ? | |
-| **Polkadot** | ❌ | ? | |
+| **Tron** | ❌ | ? | |
+| **Polkadot** |  | ? | |
 | **Total** |  | | |
 
 </details>
@@ -831,16 +542,11 @@
 
 | Currency |SEED1 | SEED2| Total |
 |--|--|--|--|
-| **Algorand** | 0 | ❌ |0 |
+| **Algorand** | 0 | 0 |0 |
 | **Avalanche P-Chain** | 0 | 0 |0 |
 | **Bitcoin** family | 0 |0 |0 |
-<<<<<<< HEAD
 | Bitcoin | ❌ | 0 |0 |
 | Bitcoin Testnet | 0 | 0 |0 |
-=======
-| Bitcoin | 0 | 0 |0 |
-| Bitcoin Testnet | ❌ | 0 |0 |
->>>>>>> dec94198
 | Bitcoin Cash | 0 | 0 |0 |
 | Bitcoin Gold | 0 | 0 |0 |
 | Dash | 0 | 0 |0 |
@@ -851,23 +557,18 @@
 | Peercoin | 0 | 0 |0 |
 | PivX | 0 | 0 |0 |
 | Qtum | 0 | 0 |0 |
-| Vertcoin | 0 | 0 |0 |
+| Vertcoin | 0 | ❌ |0 |
 | Viacoin | 0 | 0 |0 |
-| Zcash | 0 | ❌ |0 |
-| Horizen | 0 | 0 |0 |
-<<<<<<< HEAD
+| Zcash | 0 | 0 |0 |
+| Horizen | 0 | ❌ |0 |
 | Decred | ❌ | 0 |0 |
 | **Cardano** | 0 | 0 |0 |
-=======
-| Decred | 0 | 0 |0 |
-| **Cardano** | ❌ | ❌ |0 |
->>>>>>> dec94198
-| **Celo** | 0 | 0 |0 |
+| **Celo** | 0 | ❌ |0 |
 | **Cosmos** family | 0 |0 |0 |
 | Axelar | 0 | 0 |0 |
-| Cosmos | 0 | ❌ |0 |
-| Osmosis | 0 | 0 |0 |
-| Persistence | 0 | 0 |0 |
+| Cosmos | 0 | 0 |0 |
+| Osmosis | 0 | ? |0 |
+| Persistence | 0 | ? |0 |
 | Quicksilver | 0 | ? |0 |
 | Onomy | 0 | ? |0 |
 | **Crypto.org** | 0 | ? |0 |
@@ -878,32 +579,20 @@
 | Polygon | 0 | ? |0 |
 | Ethereum | 0 | ? |0 |
 | Ethereum Classic | 0 | ? |0 |
-| Ethereum Goerli | 0 | ? |0 |
+| Ethereum Goerli | ❌ | ? |0 |
 | **evm** family | 0 |0 |0 |
-<<<<<<< HEAD
-| Cronos | 0 | 0 |0 |
-| Fantom | 0 | ❌ |0 |
-| Moonbeam | 0 | 0 |0 |
-| Songbird | ❌ | 0 |0 |
-| Flare | 0 | ❌ |0 |
-| **Filecoin** | 0 | 0 |0 |
-| **Hedera** | ❌ | 0 |0 |
-| **NEAR** | 0 | ❌ |0 |
-| **XRP** | 0 | 0 |0 |
-| **Solana** | ❌ | 0 |0 |
-=======
-| Arbitrum Goerli | ❌ | ? |0 |
+| Arbitrum Goerli | 0 | ? |0 |
 | Cronos | 0 | ? |0 |
-| Fantom | 0 | ? |0 |
-| Flare | ❌ | ? |0 |
+| Fantom | ❌ | ? |0 |
+| Flare | 0 | ? |0 |
 | Songbird | 0 | ? |0 |
-| Moonbeam | 0 | ? |0 |
-| RSK | ❌ | ? |0 |
+| Moonbeam | ❌ | ? |0 |
+| RSK | 0 | ? |0 |
 | Bittorent Chain | 0 | ? |0 |
 | Kava EVM | 0 | ? |0 |
 | Evmos EVM | 0 | ? |0 |
-| Optimism | 0 | ? |0 |
-| Optimism Goerli | ❌ | ? |0 |
+| Optimism | ❌ | ? |0 |
+| Optimism Goerli | 0 | ? |0 |
 | Energy Web | 0 | ? |0 |
 | Astar | 0 | ? |0 |
 | Metis | 0 | ? |0 |
@@ -916,11 +605,10 @@
 | **NEAR** | 0 | ? |0 |
 | **XRP** | 0 | ? |0 |
 | **Solana** | 0 | ? |0 |
->>>>>>> dec94198
 | **Stellar** | 0 | ? |0 |
 | **Tezos** | 0 | ? |0 |
-| **Tron** | 0 | ? |0 |
-| **Polkadot** | ❌ | ? |0 |
+| **Tron** | ❌ | ? |0 |
+| **Polkadot** | 0 | ? |0 |
 | **Total** | 0 |0 |0 |
 
 </details>
@@ -931,48 +619,33 @@
 
 | Currency |SEED1 | SEED2| Total |
 |--|--|--|--|
-| **Algorand** |  | ❌ | |
+| **Algorand** |  |  | |
 | **Avalanche P-Chain** |  |  | |
 | **Bitcoin** family |  | | |
-<<<<<<< HEAD
 | Bitcoin | ❌ |  | |
 | Bitcoin Testnet |  |  | |
-=======
-| Bitcoin |  |  | |
-| Bitcoin Testnet | ❌ |  | |
->>>>>>> dec94198
 | Bitcoin Cash |  |  | |
-| Bitcoin Gold |  | 827kb | |
+| Bitcoin Gold |  |  | |
 | Dash |  |  | |
-<<<<<<< HEAD
 | DigiByte | 827kb |  | |
 | Dogecoin |  |  | |
-=======
-| DigiByte |  |  | |
-| Dogecoin | 827kb |  | |
->>>>>>> dec94198
 | Komodo |  |  | |
 | Litecoin |  |  | |
 | Peercoin |  |  | |
 | PivX |  |  | |
 | Qtum |  |  | |
-| Vertcoin |  |  | |
+| Vertcoin |  | ❌ | |
 | Viacoin |  |  | |
-| Zcash |  | ❌ | |
-| Horizen |  |  | |
-<<<<<<< HEAD
+| Zcash |  |  | |
+| Horizen |  | ❌ | |
 | Decred | ❌ |  | |
 | **Cardano** |  |  | |
-=======
-| Decred |  |  | |
-| **Cardano** | ❌ | ❌ | |
->>>>>>> dec94198
-| **Celo** |  |  | |
+| **Celo** |  | ❌ | |
 | **Cosmos** family |  | | |
 | Axelar |  |  | |
-| Cosmos |  | ❌ | |
-| Osmosis |  |  | |
-| Persistence |  |  | |
+| Cosmos |  |  | |
+| Osmosis |  | ? | |
+| Persistence |  | ? | |
 | Quicksilver |  | ? | |
 | Onomy |  | ? | |
 | **Crypto.org** |  | ? | |
@@ -983,37 +656,25 @@
 | Polygon |  | ? | |
 | Ethereum |  | ? | |
 | Ethereum Classic |  | ? | |
-| Ethereum Goerli |  | ? | |
+| Ethereum Goerli | ❌ | ? | |
 | **evm** family |  | | |
-<<<<<<< HEAD
-| Cronos |  |  | |
-| Fantom |  | ❌ | |
-| Moonbeam |  |  | |
-| Songbird | ❌ |  | |
-| Flare |  | ❌ | |
-| **Filecoin** |  |  | |
-| **Hedera** | ❌ |  | |
-| **NEAR** |  | ❌ | |
-| **XRP** |  |  | |
-| **Solana** | ❌ |  | |
-=======
-| Arbitrum Goerli | ❌ | ? | |
+| Arbitrum Goerli |  | ? | |
 | Cronos |  | ? | |
-| Fantom |  | ? | |
-| Flare | ❌ | ? | |
+| Fantom | ❌ | ? | |
+| Flare |  | ? | |
 | Songbird |  | ? | |
-| Moonbeam |  | ? | |
-| RSK | ❌ | ? | |
+| Moonbeam | ❌ | ? | |
+| RSK |  | ? | |
 | Bittorent Chain |  | ? | |
 | Kava EVM |  | ? | |
 | Evmos EVM |  | ? | |
-| Optimism |  | ? | |
-| Optimism Goerli | ❌ | ? | |
+| Optimism | ❌ | ? | |
+| Optimism Goerli |  | ? | |
 | Energy Web |  | ? | |
 | Astar |  | ? | |
 | Metis |  | ? | |
-| Boba |  | ? | |
-| Moonriver | 827kb | ? |827kb |
+| Boba | 827kb | ? |827kb |
+| Moonriver |  | ? | |
 | Velas EVM |  | ? | |
 | Syscoin |  | ? | |
 | **Filecoin** |  | ? | |
@@ -1021,11 +682,10 @@
 | **NEAR** |  | ? | |
 | **XRP** |  | ? | |
 | **Solana** |  | ? | |
->>>>>>> dec94198
 | **Stellar** |  | ? | |
 | **Tezos** |  | ? | |
-| **Tron** |  | ? | |
-| **Polkadot** | ❌ | ? | |
+| **Tron** | ❌ | ? | |
+| **Polkadot** |  | ? | |
 | **Total** |  | | |
 
 </details>
@@ -1036,48 +696,33 @@
 
 | Currency |SEED1 | SEED2| Total |
 |--|--|--|--|
-| **Algorand** |  | ❌ | |
+| **Algorand** |  |  | |
 | **Avalanche P-Chain** |  |  | |
 | **Bitcoin** family |  | | |
-<<<<<<< HEAD
 | Bitcoin | ❌ |  | |
 | Bitcoin Testnet |  |  | |
-=======
-| Bitcoin |  |  | |
-| Bitcoin Testnet | ❌ |  | |
->>>>>>> dec94198
 | Bitcoin Cash |  |  | |
-| Bitcoin Gold |  | 0kb | |
+| Bitcoin Gold |  |  | |
 | Dash |  |  | |
-<<<<<<< HEAD
 | DigiByte | 0kb |  | |
 | Dogecoin |  |  | |
-=======
-| DigiByte |  |  | |
-| Dogecoin | 0kb |  | |
->>>>>>> dec94198
 | Komodo |  |  | |
 | Litecoin |  |  | |
 | Peercoin |  |  | |
 | PivX |  |  | |
 | Qtum |  |  | |
-| Vertcoin |  |  | |
+| Vertcoin |  | ❌ | |
 | Viacoin |  |  | |
-| Zcash |  | ❌ | |
-| Horizen |  |  | |
-<<<<<<< HEAD
+| Zcash |  |  | |
+| Horizen |  | ❌ | |
 | Decred | ❌ |  | |
 | **Cardano** |  |  | |
-=======
-| Decred |  |  | |
-| **Cardano** | ❌ | ❌ | |
->>>>>>> dec94198
-| **Celo** |  |  | |
+| **Celo** |  | ❌ | |
 | **Cosmos** family |  | | |
 | Axelar |  |  | |
-| Cosmos |  | ❌ | |
-| Osmosis |  |  | |
-| Persistence |  |  | |
+| Cosmos |  |  | |
+| Osmosis |  | ? | |
+| Persistence |  | ? | |
 | Quicksilver |  | ? | |
 | Onomy |  | ? | |
 | **Crypto.org** |  | ? | |
@@ -1088,37 +733,25 @@
 | Polygon |  | ? | |
 | Ethereum |  | ? | |
 | Ethereum Classic |  | ? | |
-| Ethereum Goerli |  | ? | |
+| Ethereum Goerli | ❌ | ? | |
 | **evm** family |  | | |
-<<<<<<< HEAD
-| Cronos |  |  | |
-| Fantom |  | ❌ | |
-| Moonbeam |  |  | |
-| Songbird | ❌ |  | |
-| Flare |  | ❌ | |
-| **Filecoin** |  |  | |
-| **Hedera** | ❌ |  | |
-| **NEAR** |  | ❌ | |
-| **XRP** |  |  | |
-| **Solana** | ❌ |  | |
-=======
-| Arbitrum Goerli | ❌ | ? | |
+| Arbitrum Goerli |  | ? | |
 | Cronos |  | ? | |
-| Fantom |  | ? | |
-| Flare | ❌ | ? | |
+| Fantom | ❌ | ? | |
+| Flare |  | ? | |
 | Songbird |  | ? | |
-| Moonbeam |  | ? | |
-| RSK | ❌ | ? | |
+| Moonbeam | ❌ | ? | |
+| RSK |  | ? | |
 | Bittorent Chain |  | ? | |
 | Kava EVM |  | ? | |
 | Evmos EVM |  | ? | |
-| Optimism |  | ? | |
-| Optimism Goerli | ❌ | ? | |
+| Optimism | ❌ | ? | |
+| Optimism Goerli |  | ? | |
 | Energy Web |  | ? | |
 | Astar |  | ? | |
 | Metis |  | ? | |
-| Boba |  | ? | |
-| Moonriver | 0kb | ? |0kb |
+| Boba | 0kb | ? |0kb |
+| Moonriver |  | ? | |
 | Velas EVM |  | ? | |
 | Syscoin |  | ? | |
 | **Filecoin** |  | ? | |
@@ -1126,11 +759,10 @@
 | **NEAR** |  | ? | |
 | **XRP** |  | ? | |
 | **Solana** |  | ? | |
->>>>>>> dec94198
 | **Stellar** |  | ? | |
 | **Tezos** |  | ? | |
-| **Tron** |  | ? | |
-| **Polkadot** | ❌ | ? | |
+| **Tron** | ❌ | ? | |
+| **Polkadot** |  | ? | |
 | **Total** |  | | |
 
 </details>
@@ -1141,124 +773,73 @@
 
 | Currency |SEED1 | SEED2| Total |
 |--|--|--|--|
-<<<<<<< HEAD
-| **Algorand** | 0.04s | ❌ | |
-| **Avalanche P-Chain** | 1.14s | 2.67s |3.82s |
+| **Algorand** | 0.04s | 2.05s |2.09s |
+| **Avalanche P-Chain** | 1.14s | 0.08s |1.22s |
 | **Bitcoin** family |  | | |
-| Bitcoin | ❌ | 1.14s | |
-| Bitcoin Testnet | 2.67s | 0.16s |2.84s |
-| Bitcoin Cash | 1.14s | 0.51s |1.65s |
-| Bitcoin Gold | 0.16s | 3.34s |3.50s |
-| Dash | 0.51s | 0.15s |0.66s |
-| DigiByte | 3.34s | 1.16s |4.50s |
-| Dogecoin | 0.15s | 0.15s |0.30s |
-| Komodo | 1.16s | 0.14s |1.30s |
-| Litecoin | 0.15s | 0.76s |0.91s |
-| Peercoin | 0.14s | 1.06s |1.20s |
-| PivX | 0.76s | 0.20s |0.96s |
-| Qtum | 1.06s | 1.84s |2.90s |
-| Vertcoin | 0.20s | 0.99s |1.19s |
-| Viacoin | 1.84s | 0.98s |2.83s |
-| Zcash | 0.99s | ❌ | |
-| Horizen | 0.98s | 0.11s |1.09s |
-| Decred | ❌ | 2.05s | |
-| **Cardano** | 0.11s | 0.08s |0.19s |
-| **Celo** | 2.05s | 0.09s |2.13s |
-| **Cosmos** family | 0.16s |1.85s |2.01s |
-| Cosmos | 0.08s | 0.94s |1.01s |
-| Osmosis | 0.09s | 0.91s |1.00s |
-| **Crypto.org** | 0.94s | 0.17s |1.11s |
-| **MultiversX** | 0.91s | 1.68s |2.59s |
-| **Ethereum** family | 3.18s |1.49s |4.67s |
-| Avalanche C-Chain | 0.17s | 1.00s |1.17s |
-| Binance Smart Chain | 1.68s | 0.17s |1.85s |
-| Polygon | 1.00s | 0.09s |1.09s |
-| Ethereum | 0.17s | 0.07s |0.25s |
-| Ethereum Classic | 0.09s | 0.08s |0.17s |
-| Ethereum Goerli | 0.07s | 0.07s |0.15s |
+| Bitcoin | ❌ | 0.09s | |
+| Bitcoin Testnet | 2.67s | 0.94s |3.61s |
+| Bitcoin Cash | 1.14s | 0.91s |2.05s |
+| Bitcoin Gold | 0.16s | 0.17s |0.33s |
+| Dash | 0.51s | 1.68s |2.19s |
+| DigiByte | 3.34s | 1.00s |4.34s |
+| Dogecoin | 0.15s | 0.17s |0.32s |
+| Komodo | 1.16s | 0.09s |1.25s |
+| Litecoin | 0.15s | 0.07s |0.22s |
+| Peercoin | 0.14s | 0.08s |0.23s |
+| PivX | 0.76s | 0.07s |0.84s |
+| Qtum | 1.06s | 0.08s |1.14s |
+| Vertcoin | 0.20s | ❌ | |
+| Viacoin | 1.84s | 0.04s |1.88s |
+| Zcash | 0.99s | 0.44s |1.44s |
+| Horizen | 0.98s | ❌ | |
+| Decred | ❌ | 0.04s | |
+| **Cardano** | 0.11s | 0.37s |0.48s |
+| **Celo** | 2.05s | ❌ | |
+| **Cosmos** family | 3.86s |4.35s |8.21s |
+| Axelar | 0.08s | 0.15s |0.23s |
+| Cosmos | 0.09s | 4.20s |4.29s |
+| Osmosis | 0.94s | ? |0.94s |
+| Persistence | 0.91s | ? |0.91s |
+| Quicksilver | 0.17s | ? |0.17s |
+| Onomy | 1.68s | ? |1.68s |
+| **Crypto.org** | 1.00s | ? |1.00s |
+| **MultiversX** | 0.17s | ? |0.17s |
+| **Ethereum** family |  | | |
+| Avalanche C-Chain | 0.09s | ? |0.09s |
+| Binance Smart Chain | 0.07s | ? |0.07s |
+| Polygon | 0.08s | ? |0.08s |
+| Ethereum | 0.07s | ? |0.07s |
+| Ethereum Classic | 0.08s | ? |0.08s |
+| Ethereum Goerli | ❌ | ? | |
 | **evm** family |  | | |
-| Cronos | 0.08s | 0.08s |0.16s |
-| Fantom | 0.07s | ❌ | |
-| Moonbeam | 0.08s | 0.04s |0.11s |
-| Songbird | ❌ | 0.44s | |
-| Flare | 0.04s | ❌ | |
-| **Filecoin** | 0.44s | 0.04s |0.48s |
-| **Hedera** | ❌ | 0.37s | |
-| **NEAR** | 0.04s | ❌ | |
-| **XRP** | 0.37s | 0.15s |0.52s |
-| **Solana** | ❌ | 4.20s | |
-| **Stellar** | 0.15s | ? |0.15s |
-| **Tezos** | 4.20s | ? |4.20s |
-| **Tron** | 0.04s | ? |0.04s |
-| **Polkadot** | 1.14s | ? |1.14s |
-=======
-| **Algorand** | 0.04s | 0.11s |0.15s |
-| **Bitcoin** family |  | | |
-| Bitcoin | 1.14s | 2.05s |3.19s |
-| Bitcoin Testnet | ❌ | 0.08s | |
-| Bitcoin Cash | 2.67s | 0.09s |2.76s |
-| Bitcoin Gold | 1.14s | 0.94s |2.08s |
-| Dash | 0.16s | 0.91s |1.07s |
-| DigiByte | 0.51s | 0.17s |0.68s |
-| Dogecoin | 3.34s | 1.68s |5.02s |
-| Komodo | 0.15s | 1.00s |1.15s |
-| Litecoin | 1.16s | 0.17s |1.33s |
-| Peercoin | 0.15s | 0.09s |0.24s |
-| PivX | 0.14s | 0.07s |0.21s |
-| Qtum | 0.76s | 0.08s |0.85s |
-| Vertcoin | 1.06s | 0.07s |1.14s |
-| Viacoin | 0.20s | 0.08s |0.28s |
-| Zcash | 1.84s | ❌ | |
-| Horizen | 0.99s | 0.04s |1.03s |
-| Decred | 0.98s | 0.44s |1.43s |
-| **Cardano** | ❌ | ❌ | |
-| **Celo** | 0.11s | 0.04s |0.15s |
-| **Cosmos** family | 4.23s | | |
-| Axelar | 2.05s | 0.37s |2.42s |
-| Cosmos | 0.08s | ❌ | |
-| Osmosis | 0.09s | 0.15s |0.24s |
-| Persistence | 0.94s | 4.20s |5.14s |
-| Quicksilver | 0.91s | ? |0.91s |
-| Onomy | 0.17s | ? |0.17s |
-| **Crypto.org** | 1.68s | ? |1.68s |
-| **MultiversX** | 1.00s | ? |1.00s |
-| **Ethereum** family | 0.57s | |0.57s |
-| Avalanche C-Chain | 0.17s | ? |0.17s |
-| Binance Smart Chain | 0.09s | ? |0.09s |
-| Polygon | 0.07s | ? |0.07s |
-| Ethereum | 0.08s | ? |0.08s |
-| Ethereum Classic | 0.07s | ? |0.07s |
-| Ethereum Goerli | 0.08s | ? |0.08s |
-| **evm** family |  | | |
-| Arbitrum Goerli | ❌ | ? | |
-| Cronos | 0.04s | ? |0.04s |
-| Fantom | 0.44s | ? |0.44s |
-| Flare | ❌ | ? | |
-| Songbird | 0.04s | ? |0.04s |
-| Moonbeam | 0.37s | ? |0.37s |
-| RSK | ❌ | ? | |
-| Bittorent Chain | 0.15s | ? |0.15s |
-| Kava EVM | 4.20s | ? |4.20s |
-| Evmos EVM | 0.04s | ? |0.04s |
-| Optimism | 1.14s | ? |1.14s |
-| Optimism Goerli | ❌ | ? | |
-| Energy Web | 2.67s | ? |2.67s |
-| Astar | 1.14s | ? |1.14s |
-| Metis | 0.16s | ? |0.16s |
-| Boba | 0.51s | ? |0.51s |
-| Moonriver | 3.34s | ? |3.34s |
-| Velas EVM | 0.15s | ? |0.15s |
-| Syscoin | 1.16s | ? |1.16s |
-| **Filecoin** | 0.15s | ? |0.15s |
-| **Hedera** | 0.14s | ? |0.14s |
-| **NEAR** | 0.76s | ? |0.76s |
-| **XRP** | 1.06s | ? |1.06s |
-| **Solana** | 0.20s | ? |0.20s |
-| **Stellar** | 1.84s | ? |1.84s |
-| **Tezos** | 0.99s | ? |0.99s |
-| **Tron** | 0.98s | ? |0.98s |
-| **Polkadot** | ❌ | ? | |
->>>>>>> dec94198
+| Arbitrum Goerli | 0.04s | ? |0.04s |
+| Cronos | 0.44s | ? |0.44s |
+| Fantom | ❌ | ? | |
+| Flare | 0.04s | ? |0.04s |
+| Songbird | 0.37s | ? |0.37s |
+| Moonbeam | ❌ | ? | |
+| RSK | 0.15s | ? |0.15s |
+| Bittorent Chain | 4.20s | ? |4.20s |
+| Kava EVM | 0.04s | ? |0.04s |
+| Evmos EVM | 1.14s | ? |1.14s |
+| Optimism | ❌ | ? | |
+| Optimism Goerli | 2.67s | ? |2.67s |
+| Energy Web | 1.14s | ? |1.14s |
+| Astar | 0.16s | ? |0.16s |
+| Metis | 0.51s | ? |0.51s |
+| Boba | 3.34s | ? |3.34s |
+| Moonriver | 0.15s | ? |0.15s |
+| Velas EVM | 1.16s | ? |1.16s |
+| Syscoin | 0.15s | ? |0.15s |
+| **Filecoin** | 0.14s | ? |0.14s |
+| **Hedera** | 0.76s | ? |0.76s |
+| **NEAR** | 1.06s | ? |1.06s |
+| **XRP** | 0.20s | ? |0.20s |
+| **Solana** | 1.84s | ? |1.84s |
+| **Stellar** | 0.99s | ? |0.99s |
+| **Tezos** | 0.98s | ? |0.98s |
+| **Tron** | ❌ | ? | |
+| **Polkadot** | 0.11s | ? |0.11s |
 | **Total** |  | | |
 
 </details>
@@ -1269,116 +850,69 @@
 
 | Currency |SEED1 | SEED2|
 |--|--|--|
-<<<<<<< HEAD
-| Algorand | 279mb | ❌ |
-| Avalanche P-Chain | 226mb | 223mb |
-| Bitcoin | ❌ | 224mb |
-| Bitcoin Testnet | 223mb | 279mb |
-| Bitcoin Cash | 224mb | 230mb |
-| Bitcoin Gold | 279mb | 241mb |
-| Dash | 230mb | 271mb |
-| DigiByte | 241mb | 182mb |
-| Dogecoin | 271mb | 273mb |
-| Komodo | 182mb | 279mb |
-| Litecoin | 273mb | 224mb |
-| Peercoin | 279mb | 224mb |
-| PivX | 224mb | 269mb |
-| Qtum | 224mb | 231mb |
-| Vertcoin | 269mb | 224mb |
-| Viacoin | 231mb | 222mb |
-| Zcash | 224mb | ❌ |
-| Horizen | 222mb | 278mb |
-| Decred | ❌ | 224mb |
-| Cardano | 278mb | 265mb |
-| Celo | 224mb | 262mb |
-| Cosmos | 265mb | 223mb |
-| Osmosis | 262mb | 222mb |
-| Crypto.org | 223mb | 262mb |
-| MultiversX | 222mb | 232mb |
-| Avalanche C-Chain | 262mb | 222mb |
-| Binance Smart Chain | 232mb | 260mb |
-| Polygon | 222mb | 277mb |
-| Ethereum | 260mb | 271mb |
-| Ethereum Classic | 277mb | 262mb |
-| Ethereum Goerli | 271mb | 272mb |
-| Cronos | 262mb | 276mb |
-| Fantom | 272mb | ❌ |
-| Moonbeam | 276mb | 277mb |
-| Songbird | ❌ | 257mb |
-| Flare | 277mb | ❌ |
-| Filecoin | 257mb | 269mb |
-| Hedera | ❌ | 288mb |
-| NEAR | 269mb | ❌ |
-| XRP | 288mb | 265mb |
-| Solana | ❌ | 239mb |
-| Stellar | 265mb | ? |
-| Tezos | 239mb | ? |
-| Tron | 279mb | ? |
-| Polkadot | 226mb | ? |
-=======
-| Algorand | 279mb | 278mb |
-| Bitcoin | 226mb | 224mb |
-| Bitcoin Testnet | ❌ | 265mb |
-| Bitcoin Cash | 223mb | 262mb |
-| Bitcoin Gold | 224mb | 223mb |
-| Dash | 279mb | 222mb |
-| DigiByte | 230mb | 262mb |
-| Dogecoin | 241mb | 232mb |
-| Komodo | 271mb | 222mb |
-| Litecoin | 182mb | 260mb |
-| Peercoin | 273mb | 277mb |
-| PivX | 279mb | 271mb |
-| Qtum | 224mb | 262mb |
-| Vertcoin | 224mb | 272mb |
-| Viacoin | 269mb | 276mb |
-| Zcash | 231mb | ❌ |
-| Horizen | 224mb | 277mb |
-| Decred | 222mb | 257mb |
-| Cardano | ❌ | ❌ |
-| Celo | 278mb | 269mb |
-| Axelar | 224mb | 288mb |
-| Cosmos | 265mb | ❌ |
-| Osmosis | 262mb | 265mb |
-| Persistence | 223mb | 239mb |
-| Quicksilver | 222mb | ? |
-| Onomy | 262mb | ? |
-| Crypto.org | 232mb | ? |
-| MultiversX | 222mb | ? |
-| Avalanche C-Chain | 260mb | ? |
-| Binance Smart Chain | 277mb | ? |
-| Polygon | 271mb | ? |
-| Ethereum | 262mb | ? |
-| Ethereum Classic | 272mb | ? |
-| Ethereum Goerli | 276mb | ? |
-| Arbitrum Goerli | ❌ | ? |
-| Cronos | 277mb | ? |
-| Fantom | 257mb | ? |
-| Flare | ❌ | ? |
-| Songbird | 269mb | ? |
-| Moonbeam | 288mb | ? |
-| RSK | ❌ | ? |
-| Bittorent Chain | 265mb | ? |
-| Kava EVM | 239mb | ? |
-| Evmos EVM | 279mb | ? |
-| Optimism | 226mb | ? |
-| Optimism Goerli | ❌ | ? |
-| Energy Web | 223mb | ? |
-| Astar | 224mb | ? |
-| Metis | 279mb | ? |
-| Boba | 230mb | ? |
-| Moonriver | 241mb | ? |
-| Velas EVM | 271mb | ? |
-| Syscoin | 182mb | ? |
-| Filecoin | 273mb | ? |
-| Hedera | 279mb | ? |
+| Algorand | 279mb | 224mb |
+| Avalanche P-Chain | 226mb | 265mb |
+| Bitcoin | ❌ | 262mb |
+| Bitcoin Testnet | 223mb | 223mb |
+| Bitcoin Cash | 224mb | 222mb |
+| Bitcoin Gold | 279mb | 262mb |
+| Dash | 230mb | 232mb |
+| DigiByte | 241mb | 222mb |
+| Dogecoin | 271mb | 260mb |
+| Komodo | 182mb | 277mb |
+| Litecoin | 273mb | 271mb |
+| Peercoin | 279mb | 262mb |
+| PivX | 224mb | 272mb |
+| Qtum | 224mb | 276mb |
+| Vertcoin | 269mb | ❌ |
+| Viacoin | 231mb | 277mb |
+| Zcash | 224mb | 257mb |
+| Horizen | 222mb | ❌ |
+| Decred | ❌ | 269mb |
+| Cardano | 278mb | 288mb |
+| Celo | 224mb | ❌ |
+| Axelar | 265mb | 265mb |
+| Cosmos | 262mb | 239mb |
+| Osmosis | 223mb | ? |
+| Persistence | 222mb | ? |
+| Quicksilver | 262mb | ? |
+| Onomy | 232mb | ? |
+| Crypto.org | 222mb | ? |
+| MultiversX | 260mb | ? |
+| Avalanche C-Chain | 277mb | ? |
+| Binance Smart Chain | 271mb | ? |
+| Polygon | 262mb | ? |
+| Ethereum | 272mb | ? |
+| Ethereum Classic | 276mb | ? |
+| Ethereum Goerli | ❌ | ? |
+| Arbitrum Goerli | 277mb | ? |
+| Cronos | 257mb | ? |
+| Fantom | ❌ | ? |
+| Flare | 269mb | ? |
+| Songbird | 288mb | ? |
+| Moonbeam | ❌ | ? |
+| RSK | 265mb | ? |
+| Bittorent Chain | 239mb | ? |
+| Kava EVM | 279mb | ? |
+| Evmos EVM | 226mb | ? |
+| Optimism | ❌ | ? |
+| Optimism Goerli | 223mb | ? |
+| Energy Web | 224mb | ? |
+| Astar | 279mb | ? |
+| Metis | 230mb | ? |
+| Boba | 241mb | ? |
+| Moonriver | 271mb | ? |
+| Velas EVM | 182mb | ? |
+| Syscoin | 273mb | ? |
+| Filecoin | 279mb | ? |
+| Hedera | 224mb | ? |
 | NEAR | 224mb | ? |
-| XRP | 224mb | ? |
-| Solana | 269mb | ? |
-| Stellar | 231mb | ? |
-| Tezos | 224mb | ? |
-| Tron | 222mb | ? |
-| Polkadot | ❌ | ? |
->>>>>>> dec94198
+| XRP | 269mb | ? |
+| Solana | 231mb | ? |
+| Stellar | 224mb | ? |
+| Tezos | 222mb | ? |
+| Tron | ❌ | ? |
+| Polkadot | 278mb | ? |
 
 </details>
 
@@ -1388,16 +922,10 @@
 
 | Currency |SEED1 | SEED2|
 |--|--|--|
-<<<<<<< HEAD
-| Algorand |  | ❌ |
+| Algorand |  |  |
 | Avalanche P-Chain |  |  |
 | Bitcoin | ❌ |  |
 | Bitcoin Testnet |  |  |
-=======
-| Algorand |  |  |
-| Bitcoin |  |  |
-| Bitcoin Testnet | ❌ |  |
->>>>>>> dec94198
 | Bitcoin Cash |  |  |
 | Bitcoin Gold |  |  |
 | Dash |  |  |
@@ -1408,42 +936,17 @@
 | Peercoin |  |  |
 | PivX |  |  |
 | Qtum |  |  |
-| Vertcoin |  |  |
+| Vertcoin |  | ❌ |
 | Viacoin |  |  |
-| Zcash |  | ❌ |
-| Horizen |  |  |
-<<<<<<< HEAD
+| Zcash |  |  |
+| Horizen |  | ❌ |
 | Decred | ❌ |  |
 | Cardano |  |  |
-=======
-| Decred |  |  |
-| Cardano | ❌ | ❌ |
->>>>>>> dec94198
-| Celo |  |  |
+| Celo |  | ❌ |
 | Axelar |  |  |
-| Cosmos |  | ❌ |
-| Osmosis |  |  |
-<<<<<<< HEAD
-| Crypto.org |  |  |
-| MultiversX |  |  |
-| Avalanche C-Chain |  |  |
-| Binance Smart Chain |  |  |
-| Polygon |  |  |
-| Ethereum |  |  |
-| Ethereum Classic |  |  |
-| Ethereum Goerli |  |  |
-| Cronos |  |  |
-| Fantom |  | ❌ |
-| Moonbeam |  |  |
-| Songbird | ❌ |  |
-| Flare |  | ❌ |
-| Filecoin |  |  |
-| Hedera | ❌ |  |
-| NEAR |  | ❌ |
-| XRP |  |  |
-| Solana | ❌ |  |
-=======
-| Persistence |  |  |
+| Cosmos |  |  |
+| Osmosis |  | ? |
+| Persistence |  | ? |
 | Quicksilver |  | ? |
 | Onomy |  | ? |
 | Crypto.org |  | ? |
@@ -1453,19 +956,19 @@
 | Polygon |  | ? |
 | Ethereum |  | ? |
 | Ethereum Classic |  | ? |
-| Ethereum Goerli |  | ? |
-| Arbitrum Goerli | ❌ | ? |
+| Ethereum Goerli | ❌ | ? |
+| Arbitrum Goerli |  | ? |
 | Cronos |  | ? |
-| Fantom |  | ? |
-| Flare | ❌ | ? |
+| Fantom | ❌ | ? |
+| Flare |  | ? |
 | Songbird |  | ? |
-| Moonbeam |  | ? |
-| RSK | ❌ | ? |
+| Moonbeam | ❌ | ? |
+| RSK |  | ? |
 | Bittorent Chain |  | ? |
 | Kava EVM |  | ? |
 | Evmos EVM |  | ? |
-| Optimism |  | ? |
-| Optimism Goerli | ❌ | ? |
+| Optimism | ❌ | ? |
+| Optimism Goerli |  | ? |
 | Energy Web |  | ? |
 | Astar |  | ? |
 | Metis |  | ? |
@@ -1478,11 +981,10 @@
 | NEAR |  | ? |
 | XRP |  | ? |
 | Solana |  | ? |
->>>>>>> dec94198
 | Stellar |  | ? |
 | Tezos |  | ? |
-| Tron |  | ? |
-| Polkadot | ❌ | ? |
+| Tron | ❌ | ? |
+| Polkadot |  | ? |
 
 </details>
 
@@ -1492,16 +994,11 @@
 
 | Currency |SEED1 | SEED2| Total |
 |--|--|--|--|
-| **Algorand** |  | ❌ |✅ |
+| **Algorand** |  |  |✅ |
 | **Avalanche P-Chain** |  |  |✅ |
 | **Bitcoin** family | ✅ |✅ |✅ |
-<<<<<<< HEAD
 | Bitcoin | ❌ |  |✅ |
 | Bitcoin Testnet |  |  |✅ |
-=======
-| Bitcoin |  |  |✅ |
-| Bitcoin Testnet | ❌ |  |✅ |
->>>>>>> dec94198
 | Bitcoin Cash |  |  |✅ |
 | Bitcoin Gold |  |  |✅ |
 | Dash |  |  |✅ |
@@ -1512,23 +1009,18 @@
 | Peercoin |  |  |✅ |
 | PivX |  |  |✅ |
 | Qtum |  |  |✅ |
-| Vertcoin |  |  |✅ |
+| Vertcoin |  | ❌ |✅ |
 | Viacoin |  |  |✅ |
-| Zcash |  | ❌ |✅ |
-| Horizen |  |  |✅ |
-<<<<<<< HEAD
+| Zcash |  |  |✅ |
+| Horizen |  | ❌ |✅ |
 | Decred | ❌ |  |✅ |
 | **Cardano** |  |  |✅ |
-=======
-| Decred |  |  |✅ |
-| **Cardano** | ❌ | ❌ |✅ |
->>>>>>> dec94198
-| **Celo** |  |  |✅ |
+| **Celo** |  | ❌ |✅ |
 | **Cosmos** family | ✅ |✅ |✅ |
 | Axelar |  |  |✅ |
-| Cosmos |  | ❌ |✅ |
-| Osmosis |  |  |✅ |
-| Persistence |  |  |✅ |
+| Cosmos |  |  |✅ |
+| Osmosis |  | ? |✅ |
+| Persistence |  | ? |✅ |
 | Quicksilver |  | ? |✅ |
 | Onomy |  | ? |✅ |
 | **Crypto.org** |  | ? |✅ |
@@ -1539,32 +1031,20 @@
 | Polygon |  | ? |✅ |
 | Ethereum |  | ? |✅ |
 | Ethereum Classic |  | ? |✅ |
-| Ethereum Goerli |  | ? |✅ |
+| Ethereum Goerli | ❌ | ? |✅ |
 | **evm** family | ✅ |✅ |✅ |
-<<<<<<< HEAD
-| Cronos |  |  |✅ |
-| Fantom |  | ❌ |✅ |
-| Moonbeam |  |  |✅ |
-| Songbird | ❌ |  |✅ |
-| Flare |  | ❌ |✅ |
-| **Filecoin** |  |  |✅ |
-| **Hedera** | ❌ |  |✅ |
-| **NEAR** |  | ❌ |✅ |
-| **XRP** |  |  |✅ |
-| **Solana** | ❌ |  |✅ |
-=======
-| Arbitrum Goerli | ❌ | ? |✅ |
+| Arbitrum Goerli |  | ? |✅ |
 | Cronos |  | ? |✅ |
-| Fantom |  | ? |✅ |
-| Flare | ❌ | ? |✅ |
+| Fantom | ❌ | ? |✅ |
+| Flare |  | ? |✅ |
 | Songbird |  | ? |✅ |
-| Moonbeam |  | ? |✅ |
-| RSK | ❌ | ? |✅ |
+| Moonbeam | ❌ | ? |✅ |
+| RSK |  | ? |✅ |
 | Bittorent Chain |  | ? |✅ |
 | Kava EVM |  | ? |✅ |
 | Evmos EVM |  | ? |✅ |
-| Optimism |  | ? |✅ |
-| Optimism Goerli | ❌ | ? |✅ |
+| Optimism | ❌ | ? |✅ |
+| Optimism Goerli |  | ? |✅ |
 | Energy Web |  | ? |✅ |
 | Astar |  | ? |✅ |
 | Metis |  | ? |✅ |
@@ -1577,11 +1057,10 @@
 | **NEAR** |  | ? |✅ |
 | **XRP** |  | ? |✅ |
 | **Solana** |  | ? |✅ |
->>>>>>> dec94198
 | **Stellar** |  | ? |✅ |
 | **Tezos** |  | ? |✅ |
-| **Tron** |  | ? |✅ |
-| **Polkadot** | ❌ | ? |✅ |
+| **Tron** | ❌ | ? |✅ |
+| **Polkadot** |  | ? |✅ |
 | **Total** | ✅ |✅ |✅ |
 
 </details>
@@ -1589,27 +1068,14 @@
 
 
 # Errors
-<<<<<<< HEAD
-- SEED2: Algorand: Error: scan accounts timeout for currency Bitcoin Testnet
 - SEED1: Bitcoin: Error: scan accounts timeout for currency Bitcoin Testnet
+- SEED2: Celo: TypeError: Cannot read properties of undefined (reading 'length')
 - SEED1: Decred: DeviceVersionUnsupported: Device app version 6.0.1 unsupported, recommended version is 5.0.
-- SEED2: Fantom: LedgerAPI5xx: API HTTP 503
-- SEED2: Flare: Error: no app found for Polkadot. Are you sure your COINAPPS is up to date?
-- SEED1: Hedera: Error: no app found for Polkadot. Are you sure your COINAPPS is up to date?
-- SEED2: NEAR: TypeError: Cannot read properties of undefined (reading 'length')
-- SEED1: Solana: TypeError: Cannot read properties of undefined (reading 'length')
-- SEED1: Songbird: LedgerAPI5xx: API HTTP 503
-- SEED2: ZCash: DeviceVersionUnsupported: Device app version 6.0.1 unsupported, recommended version is 5.0."
-=======
-- SEED1: Arbitrum Goerli: LedgerAPI5xx: API HTTP 503
-- SEED1: Bitcoin Testnet: Error: scan accounts timeout for currency Bitcoin Testnet
-- SEED1: cardano: DeviceVersionUnsupported: Device app version 6.0.1 unsupported, recommended version is 5.0.
-- SEED2: cardano: Error: no app found for Polkadot. Are you sure your COINAPPS is up to date?
-- SEED2: cosmos: TypeError: Cannot read properties of undefined (reading 'length')
-- SEED1: Flare: Error: no app found for Polkadot. Are you sure your COINAPPS is up to date?
-- SEED1: Optimism Goerli: Error: scan accounts timeout for currency Bitcoin Testnet
-- SEED1: Polkadot: DeviceVersionUnsupported: Device app version 6.0.1 unsupported, recommended version is 5.0.
-- SEED1: RSK: TypeError: Cannot read properties of undefined (reading 'length')
-- SEED2: ZCash: LedgerAPI5xx: API HTTP 503"
->>>>>>> dec94198
+- SEED1: Ethereum Goerli: LedgerAPI5xx: API HTTP 503
+- SEED1: Fantom: Error: no app found for Polkadot. Are you sure your COINAPPS is up to date?
+- SEED2: Horizen: Error: no app found for Polkadot. Are you sure your COINAPPS is up to date?
+- SEED1: Moonbeam: TypeError: Cannot read properties of undefined (reading 'length')
+- SEED1: Optimism: Error: scan accounts timeout for currency Bitcoin Testnet
+- SEED1: Tron: DeviceVersionUnsupported: Device app version 6.0.1 unsupported, recommended version is 5.0.
+- SEED2: Vertcoin: LedgerAPI5xx: API HTTP 503"
 `;