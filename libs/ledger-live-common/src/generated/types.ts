--- conflicted
+++ resolved
@@ -109,12 +109,8 @@
   | solanaTransactionRaw
   | stellarTransactionRaw
   | tezosTransactionRaw
-<<<<<<< HEAD
-  | tronTransactionRaw
-=======
   | tronTransactionRaw;
 
->>>>>>> 2971ba20
 export type TransactionStatus =
   | algorandTransactionStatus
   | bitcoinTransactionStatus
@@ -133,12 +129,8 @@
   | solanaTransactionStatus
   | stellarTransactionStatus
   | tezosTransactionStatus
-<<<<<<< HEAD
-  | tronTransactionStatus
-=======
   | tronTransactionStatus;
 
->>>>>>> 2971ba20
 export type TransactionStatusRaw =
   | algorandTransactionStatusRaw
   | bitcoinTransactionStatusRaw
@@ -157,8 +149,4 @@
   | solanaTransactionStatusRaw
   | stellarTransactionStatusRaw
   | tezosTransactionStatusRaw
-<<<<<<< HEAD
-  | tronTransactionStatusRaw
-=======
-  | tronTransactionStatusRaw;
->>>>>>> 2971ba20
+  | tronTransactionStatusRaw;