This document allows to track, explain and maintain the dependencies we have defined in package.json.

You can see at any point in time what libraries are upgradable using:

```
yarn upgrade-interactive -i --latest
```

### Direct Dependencies

| library name (what).                        | description of its usage (why)                                    | ideal frequency of update (when) / status                            |
|---------------------------------------------|-------------------------------------------------------------------| -------------------------------------------------------------------- |
| @celo/contractkit                           | Celo coin integration                                             | monthly                                                              |
| @celo/wallet-base                           | Celo coin integration                                             | monthly                                                              |
| @celo/wallet-ledger                         | Celo coin integration                                             | monthly                                                              |
| @cosmjs/amino                               | Cosmos coin integration                                           | monthly                                                              |
| @cosmjs/crypto                              | Cosmos coin integration                                           | monthly                                                              |
| @cosmjs/ledger-amino                        | Osmosis coin integration                                          | TBD, planning to remove soon                                         |
| @cosmjs/proto-signing                       | Cosmos coin integration                                           | monthly                                                              |
| @cosmjs/stargate                            | Cosmos coin integration                                           | monthly                                                              |
| @crypto-org-chain/chain-jslib               | Cronos coin integration                                           | monthly                                                              |
| @keplr-wallet/cosmos                        | Osmosis coin integration                                          | TBD, planning to remove                                              |
| @ethereumjs/common                          | Ethereum coin integration                                         | monthly                                                              |
| @ethereumjs/tx                              | Ethereum coin integration                                         | monthly                                                              |
| @ledgerhq/compressjs                        | used for LiveQR feature                                           | stable                                                               |
| @ledgerhq/cryptoassets                      | crypto currencies and tokens                                      | weekly                                                               |
| @ledgerhq/devices                           | devices data                                                      | weekly                                                               |
| @ledgerhq/errors                            | errors defintion                                                  | weekly                                                               |
| @ledgerhq/hw-app-btc                        | Bitcoin coin integration                                          | weekly                                                               |
| @ledgerhq/hw-app-cosmos                     | Cosmos coin integration                                           | weekly                                                               |
| @ledgerhq/hw-app-eth                        | Ethereum coin integration                                         | weekly                                                               |
| @ledgerhq/hw-app-polkadot                   | Polkadot coin integration                                         | weekly                                                               |
| @ledgerhq/hw-app-solana                     | Solana coin integration                                           | weekly                                                               |
| @ledgerhq/hw-app-str                        | Ethereum coin integration                                         | weekly                                                               |
| @ledgerhq/hw-app-tezos                      | Tezos coin integration                                            | weekly                                                               |
| @ledgerhq/hw-app-trx                        | TRON coin integration                                             | weekly                                                               |
| @ledgerhq/hw-app-xrp                        | XRP coin integration                                              | weekly                                                               |
| @ledgerhq/hw-transport                      | device communication                                              | weekly                                                               |
| @ledgerhq/hw-transport-mocker               | used by tests                                                     | weekly                                                               |
| @ledgerhq/hw-transport-node-speculos        | used by bot tests                                                 | weekly                                                               |
| @ledgerhq/json-bignumber                    | workaround for Ledger explorers who don't give String in some API | stable                                                               |
| @ledgerhq/live-app-sdk                      | utils for live apps feature                                       | ???                                                                  |
| @ledgerhq/logs                              | logs                                                              | weekly                                                               |
| @polkadot/types                             | Polkadot coin integration                                         | monthly                                                              |
| @polkadot/types-known                       | Polkadot coin integration                                         | monthly                                                              |
| @polkadot/util                              | Polkadot coin integration                                         | monthly                                                              |
| @polkadot/util-crypto                       | Polkadot coin integration                                         | monthly                                                              |
| @polkadot/wasm-crypto                       | Polkadot coin integration                                         | **BLOCKED BY LLM (ticket missing)**                                  |
| @solana/spl-token                           | Solana coin integration                                           | monthly                                                              |
| @solana/web3.js                             | Solana coin integration                                           | **BLOCKED BY LLM because of BigInt in RN (ticket missing)**          |
| @stacks/network                             | Stacks coin integration                                           | monthly                                                              |
| @stacks/transactions                        | Stacks coin integration                                           | monthly                                                              |
| @taquito/ledger-signer                      | Tezos coin integration                                            | monthly                                                              |
| @taquito/taquito                            | Tezos coin integration                                            | monthly                                                              |
| @taquito/utils                              | Tezos coin integration                                            | monthly                                                              |
| @types/bchaddrjs                            | Bitcoin coin integration                                          | monthly                                                              |
| @types/bs58check                            | Bitcoin coin integration                                          | monthly                                                              |
| @walletconnect/client                       | Wallet connect feature                                            | monthly                                                              |
| @xstate/react                               | used for some components                                          | TBD DEPRECATE?                                                       |
| @zondax/ledger-filecoin                     | Filecoin coin integration                                         | monthly                                                              |
<<<<<<< HEAD
| @zondax/ledger-stacks                       | Stacks coin integration                                           | monthly                                                              |
| algosdk                                     | Algorand coin integration                                         | monthly                                                              |
=======
>>>>>>> 77f990e2
| async                                       | ???                                                               | UNCLEAR IF USED                                                      |
| axios                                       | network                                                           | monthly                                                              |
| axios-retry                                 | network                                                           | monthly                                                              |
| base32-decode                               | Filecoin coin integration                                         | monthly                                                              |
| bchaddrjs                                   | Bitcoin coin integration                                          | monthly                                                              |
| bech32                                      | Bitcoin coin integration                                          | BLOCKED? TBD                                                         |
| bignumber.js                                | many parts involving amounts                                      | monthly                                                              |
| bip32                                       | coin integrations                                                 | monthly                                                              |
| bip32-path                                  | coin integrations                                                 | monthly                                                              |
| bip39                                       | needed for bot                                                    | monthly                                                              |
| bitcoinjs-lib                               | Bitcoin coin integration                                          | **ticket missing**: apparently blocking LLM                          |
| blake-hash                                  | Bitcoin coin integration                                          | monthly                                                              |
| bn.js                                       | Stacks coin integration                                           | monthly                                                              |
| bs58                                        | Bitcoin coin integration                                          | monthly                                                              |
| bs58check                                   | Bitcoin coin integration                                          | monthly                                                              |
| buffer                                      | many parts for bytes ops                                          | monthly                                                              |
| cashaddrjs                                  | Bitcoin coin integration                                          | monthly                                                              |
| cbor                                        | Filecoin coin integration                                         | monthly                                                              |
| coininfo                                    | Bitcoin coin integration                                          | monthly                                                              |
| crypto-js                                   | NEO coin integration                                              | monthly                                                              |
| c32check                                    | Stacks coin integration                                           | monthly                                                              |
| eip55                                       | Ethereum coin integration                                         | monthly                                                              |
| eth-sig-util                                | Ethereum coin integration                                         | monthly                                                              |
| ethereumjs-abi                              | Ethereum coin integration                                         | monthly                                                              |
| ethereumjs-util                             | Ethereum coin integration                                         | monthly                                                              |
| expect                                      | Tests                                                             | monthly                                                              |
| generic-pool                                | Bitcoin coin integration                                          | monthly                                                              |
| invariant                                   | generic helper                                                    | monthly                                                              |
| isomorphic-ws                               | WebSocket helper                                                  | monthly                                                              |
| json-rpc-2.0                                | Ethereum coin integration                                         | monthly                                                              |
| leb128                                      | Filecoin coin integration                                         | monthly                                                              |
| lodash                                      | generic helper                                                    | monthly                                                              |
| long                                        | Osmosis coin integration                                          | monthly                                                              |
| lru-cache                                   | generic helper                                                    | monthly                                                              |
| numeral                                     | for very concise amount display (on graph)                        | monthly – **TBD if can be dropped**                                  |
| object-hash                                 | Solana coin integration                                           | monthly                                                              |
| performance-now                             | bot                                                               | monthly – may not strongly need                                      |
| prando                                      | account mocks                                                     | stable – try not to upgrade to not change the mock data too often    |
| redux                                       | general react helper                                              | monthly                                                              |
| reselect                                    | general react helper                                              | monthly                                                              |
| ripemd160                                   | Bitcoin coin integration                                          | monthly                                                              |
| ripple-binary-codec                         | XRP coin integration                                              | monthly                                                              |
| ripple-bs58check                            | XRP coin integration                                              | monthly                                                              |
| ripple-lib                                  | XRP coin integration                                              | monthly                                                              |
| rlp                                         | Ethereum coin integration                                         | monthly                                                              |
| rxjs                                        | generic helper                                                    | BLOCKED by issue revealed when trying to upgrade. **ticket missing** |
| rxjs-compat                                 | generic helper                                                    | BLOCKED by issue revealed when trying to upgrade. **ticket missing** |
| secp256k1                                   | Bitcoin coin integration                                          | monthly                                                              |
| semver                                      | generic helper                                                    | monthly                                                              |
| sha.js                                      | generic helper for crypto                                         | monthly                                                              |
| stellar-sdk                                 | Stellar coin integration                                          | monthly                                                              |
| triple-beam                                 | logs                                                              | monthly                                                              |
| winston                                     | logs                                                              | monthly                                                              |
| xstate                                      | generic helper for React                                          | **TBD why it's needed.**                                             |
| zcash-bitcore-lib                           | Bitcoin coin integration                                          | monthly                                                              |
| varuint-bitcoin                             | Bitcoin coin integration                                          | monthly                                                              |
| @stricahq/typhonjs                          | Cardano coin integration                                          | monthly                                                              |
| @stricahq/bip32ed25519                      | Cardano coin integration                                          | stable                                                               |
| @cardano-foundation/ledgerjs-hw-app-cardano | Cardano coin integration                                          | stable                                                               |<|MERGE_RESOLUTION|>--- conflicted
+++ resolved
@@ -58,11 +58,8 @@
 | @walletconnect/client                       | Wallet connect feature                                            | monthly                                                              |
 | @xstate/react                               | used for some components                                          | TBD DEPRECATE?                                                       |
 | @zondax/ledger-filecoin                     | Filecoin coin integration                                         | monthly                                                              |
-<<<<<<< HEAD
 | @zondax/ledger-stacks                       | Stacks coin integration                                           | monthly                                                              |
 | algosdk                                     | Algorand coin integration                                         | monthly                                                              |
-=======
->>>>>>> 77f990e2
 | async                                       | ???                                                               | UNCLEAR IF USED                                                      |
 | axios                                       | network                                                           | monthly                                                              |
 | axios-retry                                 | network                                                           | monthly                                                              |
