--- conflicted
+++ resolved
@@ -4,11 +4,7 @@
   },
   "name": "@ledgerhq/live-common",
   "description": "Common ground for the Ledger Live apps",
-<<<<<<< HEAD
-  "version": "27.8.0-nightly.3",
-=======
   "version": "27.8.0",
->>>>>>> 01c3025d
   "repository": {
     "type": "git",
     "url": "https://github.com/LedgerHQ/ledger-live.git"
