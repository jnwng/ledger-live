{
  "engines": {
    "node": ">=14"
  },
  "name": "@ledgerhq/live-common",
  "description": "Common ground for the Ledger Live apps",
<<<<<<< HEAD
  "version": "27.10.1-nightly.0",
=======
  "version": "27.9.0",
>>>>>>> c20ff340
  "repository": {
    "type": "git",
    "url": "https://github.com/LedgerHQ/ledger-live.git"
  },
  "bugs": {
    "url": "https://github.com/LedgerHQ/ledger-live/issues"
  },
  "homepage": "https://github.com/LedgerHQ/ledger-live/tree/develop/libs/ledger-live-common",
  "main": "lib/index.js",
  "module": "lib-es/index.js",
  "types": "lib/index.d.ts",
  "typesVersions": {
    "*": {
      "*.json": [
        "*.json"
      ],
      "*/": [
        "lib/*/index.d.ts"
      ],
      "*": [
        "lib/*"
      ],
      "lib/*/": [
        "lib/*/index.d.ts"
      ],
      "lib/*": [
        "lib/*"
      ],
      "lib-es/*/": [
        "lib-es/*/index.d.ts"
      ],
      "lib-es/*": [
        "lib-es/*"
      ]
    }
  },
  "exports": {
    "./lib/*/": "./lib/*/index.js",
    "./lib/*": "./lib/*.js",
    "./lib/*.js": "./lib/*.js",
    "./lib-es/*/": "./lib-es/*/index.js",
    "./lib-es/*": "./lib-es/*.js",
    "./lib-es/*.js": "./lib-es/*.js",
    "./*/": {
      "require": "./lib/*/index.js",
      "default": "./lib-es/*/index.js"
    },
    "./*": {
      "require": "./lib/*.js",
      "default": "./lib-es/*.js"
    },
    "./*.js": {
      "require": "./lib/*.js",
      "default": "./lib-es/*.js"
    },
    ".": {
      "require": "./lib/index.js",
      "default": "./lib-es/index.js"
    },
    "./package.json": "./package.json"
  },
  "license": "Apache-2.0",
  "scripts": {
    "build": "zx ./scripts/build-ts.mjs",
    "watch": "zx ./scripts/watch-ts.mjs",
    "updateAppSupportsQuitApp": "node scripts/updateAppSupportsQuitApp.js",
    "prettier": "prettier --write 'src/**/*.?s'",
    "lint": "eslint src --cache",
    "lint:fix": "pnpm lint --fix",
    "jest": "cross-env TZ=America/New_York jest",
    "typecheck": "tsc --noEmit -p src/tsconfig.json",
    "ci-lint": "pnpm lint",
    "test": "pnpm ci-test-unit",
    "ci-test-unit": "env-cmd -f .ci.unit.env pnpm jest --ci --updateSnapshot && git diff --exit-code src",
    "ci-test-integration": "env-cmd -f .ci.integration.env pnpm jest --ci --updateSnapshot --passWithNoTests"
  },
  "files": [
    "lib",
    "src",
    "react.js",
    "reactNative.js"
  ],
  "peerDependencies": {
    "@types/react": "*",
    "react": ">=16",
    "react-dom": ">=16",
    "react-native": ">=0.65.1",
    "react-native-svg": ">=12.1.1",
    "react-redux": "^7.2.9",
    "redux-actions": "2.6.5"
  },
  "peerDependenciesMeta": {
    "react": {
      "optional": true
    },
    "react-dom": {
      "optional": true
    },
    "react-native": {
      "optional": true
    },
    "@types/react": {
      "optional": true
    },
    "react-redux": {
      "optional": true
    },
    "redux-actions": {
      "optional": true
    },
    "react-native-svg": {
      "optional": true
    }
  },
  "react-native": {
    "https": false
  },
  "dependencies": {
    "@cardano-foundation/ledgerjs-hw-app-cardano": "^5.1.0",
    "@celo/connect": "^1.5.2",
    "@celo/contractkit": "^1.5.2",
    "@celo/utils": "^1.5.2",
    "@celo/wallet-base": "^1.5.2",
    "@celo/wallet-ledger": "^1.5.2",
    "@cosmjs/amino": "^0.28.4",
    "@cosmjs/crypto": "^0.26.5",
    "@cosmjs/launchpad": "^0.26.5",
    "@cosmjs/ledger-amino": "^0.26.5",
    "@cosmjs/proto-signing": "^0.26.5",
    "@cosmjs/stargate": "^0.26.5",
    "@crypto-com/chain-jslib": "0.0.19",
    "@ethereumjs/common": "^2.6.2",
    "@ethereumjs/tx": "^3.5.0",
    "@ethersproject/shims": "^5.7.0",
    "@hashgraph/sdk": "^2.10.1",
    "@keplr-wallet/cosmos": "^0.9.16",
    "@keplr-wallet/proto-types": "^0.10.4",
    "@ledgerhq/compressjs": "github:LedgerHQ/compressjs#d9e8e4d994923e0ea76a32b97289bcccfe71b82e",
    "@ledgerhq/cryptoassets": "workspace:^",
    "@ledgerhq/devices": "workspace:^",
    "@ledgerhq/errors": "workspace:^",
    "@ledgerhq/hw-app-algorand": "workspace:^",
    "@ledgerhq/hw-app-btc": "workspace:^",
    "@ledgerhq/hw-app-cosmos": "workspace:^",
    "@ledgerhq/hw-app-eth": "workspace:^",
    "@ledgerhq/hw-app-polkadot": "workspace:^",
    "@ledgerhq/hw-app-solana": "workspace:^",
    "@ledgerhq/hw-app-str": "workspace:^",
    "@ledgerhq/hw-app-tezos": "workspace:^",
    "@ledgerhq/hw-app-trx": "workspace:^",
    "@ledgerhq/hw-app-xrp": "workspace:^",
    "@ledgerhq/hw-transport": "workspace:^",
    "@ledgerhq/hw-transport-mocker": "workspace:^",
    "@ledgerhq/hw-transport-node-speculos": "workspace:^",
    "@ledgerhq/json-bignumber": "^1.1.0",
    "@ledgerhq/live-app-sdk": "^0.8.1",
    "@ledgerhq/logs": "workspace:^",
    "@polkadot/types": "9.8.1",
    "@polkadot/types-known": "9.8.1",
    "@polkadot/util": "10.1.12",
    "@polkadot/util-crypto": "10.1.12",
    "@solana/spl-token": "^0.2.0",
    "@solana/web3.js": "1.41.3",
    "@stricahq/bip32ed25519": "^1.0.3",
    "@stricahq/typhonjs": "^1.2.6",
    "@taquito/ledger-signer": "^13.0.1",
    "@taquito/taquito": "^13.0.1",
    "@taquito/utils": "^13.0.1",
    "@types/bchaddrjs": "^0.4.0",
    "@types/bs58check": "^2.1.0",
    "@types/pako": "^2.0.0",
    "@types/qs": "^6.9.7",
    "@types/redux-actions": "^2.6.2",
    "@walletconnect/client": "1.7.3",
    "@xstate/react": "^1.6.3",
    "@zondax/cbor": "v8.1.0-zondax-no-bigint",
    "@zondax/ledger-filecoin": "^0.11.2",
    "algo-msgpack-with-bigint": "^2.1.1",
    "algosdk": "1.13.0",
    "async": "^3.2.3",
    "axios": "0.26.1",
    "axios-retry": "^3.2.4",
    "base32-decode": "^1.0.0",
    "bchaddrjs": "^0.5.2",
    "bech32": "^1.1.3",
    "bignumber.js": "^9.1.0",
    "bip32": "^2.0.6",
    "bip32-path": "^0.4.2",
    "bip39": "^3.0.4",
    "bitcoinjs-lib": "^5.2.0",
    "blake-hash": "^2.0.0",
    "blake2b": "^2.1.4",
    "blakejs": "^1.1.1",
    "bs58": "^4.0.1",
    "bs58check": "^2.1.2",
    "buffer": "^6.0.3",
    "cashaddrjs": "^0.4.4",
    "coininfo": "^5.1.0",
    "cosmjs-types": "0.2.1",
    "create-hmac": "^1.1.7",
    "crypto-js": "^4.1.1",
    "eip55": "^2.1.0",
    "eth-sig-util": "3.0.1",
    "ethereumjs-abi": "^0.6.8",
    "ethereumjs-util": "^7.1.4",
    "ethers": "^5.6.9",
    "events": "^3.3.0",
    "expect": "^27.4.6",
    "generic-pool": "^3.8.2",
    "invariant": "^2.2.2",
    "isomorphic-ws": "^4.0.1",
    "json-rpc-2.0": "^0.2.19",
    "jwt-decode": "^3.1.2",
    "leb128": "^0.0.5",
    "lodash": "^4.17.21",
    "lru-cache": "5.1.1",
    "minimatch": "^5.1.0",
    "numeral": "^2.0.6",
    "object-hash": "^2.2.0",
    "pako": "^2.0.4",
    "performance-now": "^2.1.0",
    "prando": "^6.0.1",
    "qs": "^6.10.1",
    "react-native-get-random-values": "^1.8.0",
    "redux": "^4.1.2",
    "reselect": "^4.1.5",
    "ripemd160": "^2.0.2",
    "ripple-binary-codec": "^1.3.0",
    "ripple-bs58check": "^2.0.2",
    "rlp": "^3.0.0",
    "rxjs": "6",
    "rxjs-compat": "^6.6.7",
    "secp256k1": "^4.0.3",
    "semver": "^7.3.5",
    "sha.js": "^2.4.11",
    "source-map-support": "^0.5.21",
    "stellar-sdk": "^10.1.1",
    "superstruct": "0.14.2",
    "tiny-secp256k1": "^1.1.6",
    "triple-beam": "^1.3.0",
    "utility-types": "^3.10.0",
    "varuint-bitcoin": "1.1.2",
    "winston": "^3.4.0",
    "xstate": "^4.30.2",
    "zcash-bitcore-lib": "^0.13.20-rc3"
  },
  "devDependencies": {
    "@ledgerhq/types-cryptoassets": "workspace:^",
    "@ledgerhq/types-devices": "workspace:^",
    "@ledgerhq/types-live": "workspace:^",
    "@svgr/core": "^5.5.0",
    "@testing-library/react": "12",
    "@testing-library/react-hooks": "^4.0.1",
    "@types/bs58": "^4.0.1",
    "@types/cbor": "^6.0.0",
    "@types/jest": "^27.5.0",
    "@types/lodash": "^4.14.179",
    "@types/node": "16.11.12",
    "@types/object-hash": "^2.1.0",
    "@types/react": "^17",
    "@typescript-eslint/eslint-plugin": "^4.33.0",
    "@typescript-eslint/parser": "^4.33.0",
    "benchmark": "^2.1.4",
    "camelcase": "^6.2.1",
    "cross-env": "^7.0.3",
    "env-cmd": "*",
    "eslint": "^7.32.0",
    "eslint-config-airbnb": "^18.2.1",
    "eslint-config-prettier": "^8.3.0",
    "eslint-config-typescript": "^3.0.0",
    "eslint-formatter-pretty": "^3.0.1",
    "eslint-plugin-import": "^2.25.4",
    "eslint-plugin-jsx-a11y": "^6.5.1",
    "eslint-plugin-prettier": "^3.4.0",
    "eslint-plugin-react": "^7.29.2",
    "eslint-plugin-react-hooks": "^4.3.0",
    "eslint-plugin-typescript": "^0.14.0",
    "fs": "^0.0.1-security",
    "glob": "^7.2.0",
    "jest": "^28.1.1",
    "jest-environment-jsdom": "28",
    "jest-file-snapshot": "^0.5.0",
    "long": "^4.0.0",
    "prettier": "2.3.2",
    "react": "^17.0.2",
    "react-dom": "17.0.2",
    "react-native": "0.65.1",
    "react-native-svg": "^12.1.1",
    "react-redux": "^7.2.9",
    "react-test-renderer": "^17.0.2",
    "redux-actions": "2.6.5",
    "timemachine": "^0.3.2",
    "ts-jest": "^28.0.5",
    "ts-node": "^10.4.0",
    "typescript": "^4.8.3",
    "typescript-eslint-parser": "^22.0.0",
    "uuid": "^8.3.2",
    "ws": "7"
  }
}<|MERGE_RESOLUTION|>--- conflicted
+++ resolved
@@ -4,11 +4,7 @@
   },
   "name": "@ledgerhq/live-common",
   "description": "Common ground for the Ledger Live apps",
-<<<<<<< HEAD
-  "version": "27.10.1-nightly.0",
-=======
   "version": "27.9.0",
->>>>>>> c20ff340
   "repository": {
     "type": "git",
     "url": "https://github.com/LedgerHQ/ledger-live.git"
