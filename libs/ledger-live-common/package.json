--- conflicted
+++ resolved
@@ -8,11 +8,7 @@
     "type": "git",
     "url": "https://github.com/LedgerHQ/ledger-live-common"
   },
-<<<<<<< HEAD
-  "version": "24.0.0-nightly.3",
-=======
   "version": "24.0.0",
->>>>>>> e4792a0d
   "main": "lib/index.js",
   "module": "lib-es/index.js",
   "types": "lib/index.d.ts",
