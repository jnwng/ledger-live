--- conflicted
+++ resolved
@@ -4,11 +4,7 @@
   },
   "name": "@ledgerhq/live-common",
   "description": "Common ground for the Ledger Live apps",
-<<<<<<< HEAD
-  "version": "24.1.1-nightly.3",
-=======
   "version": "25.0.0",
->>>>>>> 910a79bc
   "repository": {
     "type": "git",
     "url": "https://github.com/LedgerHQ/ledger-live.git"
