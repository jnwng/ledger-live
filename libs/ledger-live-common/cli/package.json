--- conflicted
+++ resolved
@@ -1,10 +1,6 @@
 {
   "name": "@ledgerhq/live-cli",
-<<<<<<< HEAD
-  "version": "21.32.2-nightly.0",
-=======
   "version": "21.32.1",
->>>>>>> 1d23791f
   "description": "ledger-live CLI version",
   "repository": {
     "type": "git",
