# @ledgerhq/live-common

<<<<<<< HEAD
## 24.0.0-nightly.3

### Major Changes

- e9decc277: change tags for glif derivation modes

### Patch Changes

- 2012b5477: Drop deprecated "Portfolio V1"

## 23.1.0-nightly.2

### Minor Changes

- e1f2f07a2: fix(LLC): cardano byron address validation

## 23.1.0-nightly.1

### Minor Changes

- d22452817: Fix Tezos synchronisation with originating type

## 23.0.1-nightly.0

### Patch Changes

- 22531f3c3: Update expected steps labels for Cosmos device actions
- 1e4a5647b: Patching shouldUpgrade & mustUpgrade logic to allow for pre-release tags that were considered always considered as false before
=======
## 23.1.0

### Minor Changes

- 8861c4fe0: upgrade dependencies
- ec5c4fa3d: Fix incremental sync for Cardano, use blockHeight from last operation instead of from account

### Patch Changes

- 8323d2eaa: Fix: Infinite Loading Spinner if no nano connected at start of funding flow [LIVE-2447]
- bf12e0f65: feat: sell and fund flow [LIVE-784]
- 608010c9d: Add a purchase device page embedding a webview from the ecommerce team. Also abstract webview pages logic into its own component (include Learn page's webview). Add a delayed tracking provider to send events to Adjust or Segment with an anonymised timestamp for sensible data.
- 78a64769d: Fix experimental EIP712 variable not working correctly

## 23.1.0-next.4

### Patch Changes

- 78a64769d: Fix experimental EIP712 variable not working correctly

## 23.1.0-next.3

### Minor Changes

- ec5c4fa3d: Fix incremental sync for Cardano, use blockHeight from last operation instead of from account

## 23.1.0-next.2

### Patch Changes

- bf12e0f65: feat: sell and fund flow [LIVE-784]

## 23.1.0-next.1

### Patch Changes

- 608010c9d: Add a purchase device page embedding a webview from the ecommerce team. Also abstract webview pages logic into its own component (include Learn page's webview). Add a delayed tracking provider to send events to Adjust or Segment with an anonymised timestamp for sensible data.

## 23.1.0-next.0

### Minor Changes

- 8861c4fe0: upgrade dependencies

### Patch Changes

- 8323d2eaa: Fix: Infinite Loading Spinner if no nano connected at start of funding flow [LIVE-2447]
>>>>>>> 596c2806

## 23.0.0

### Major Changes

- 64c2fdb06: fix collision between bip44 and glif nomral derivation modes

### Minor Changes

- a66fbe852: import fix for Cardano (ADA) when doing a send it may cause invalid address
- 899aa3300: Use of the maxSpendable for bot testing instead of amount balance
- 89e82ed79: Crypto Icons - Add support for Abachi tokens icons
- 403ea8efe: Update cosmos snapshot
- 98ecc6272: First integration of Cardano (sync/send/receive)
- 64c2fdb06: Filecoin integration in LLD and LLM

### Patch Changes

- 09648db7f: refactor of the top perfs filter
- 0f59cfc10: Fix crash related to the way polkadot/crypto handles environments that lack WASM support.
- 8ee9c5568: Fix: Infinite Loading Spinner if no nano connected at start of funding flow [LIVE-2447]
- 9a86fe231: Fix the click on browse assets button on the market screen
- 8b2e24b6c: Fixing an issue with WalletConnect not accepting new connection after a first disconnection, resulting in an infite loading
- b688a592d: fix swap rate formula
- 71ad84023: Track in Sentry the uncaught errors thrown in the bridge transaction flow.
- Updated dependencies [c4be045f9]
  - @ledgerhq/hw-app-eth@6.29.0

## 23.0.0-next.4

### Patch Changes

- 8b2e24b6c: Fixing an issue with WalletConnect not accepting new connection after a first disconnection, resulting in an infite loading

## 23.0.0-next.3

### Minor Changes

- a66fbe852: import fix for Cardano (ADA) when doing a send it may cause invalid address

## 23.0.0-next.2

### Patch Changes

- 8ee9c5568: Fix: Infinite Loading Spinner if no nano connected at start of funding flow [LIVE-2447]

## 23.0.0-next.1

### Minor Changes

- 98ecc6272: First integration of Cardano (sync/send/receive)

## 23.0.0-next.0

### Major Changes

- 64c2fdb06: fix collision between bip44 and glif nomral derivation modes

### Minor Changes

- 899aa3300: Use of the maxSpendable for bot testing instead of amount balance
- 89e82ed79: Crypto Icons - Add support for Abachi tokens icons
- 403ea8efe: Update cosmos snapshot
- 64c2fdb06: Filecoin integration in LLD and LLM

### Patch Changes

- 09648db7f: refactor of the top perfs filter
- 0f59cfc10: Fix crash related to the way polkadot/crypto handles environments that lack WASM support.
- 9a86fe231: Fix the click on browse assets button on the market screen
- b688a592d: fix swap rate formula
- 71ad84023: Track in Sentry the uncaught errors thrown in the bridge transaction flow.
- Updated dependencies [c4be045f9]
  - @ledgerhq/hw-app-eth@6.29.0-next.0

## 22.2.1

### Patch Changes

- 6bcf42ecd: Fix: Infinite Loading Spinner if no nano connected at start of funding flow [LIVE-2447]

## 22.2.0

### Minor Changes

- e0c187073: Change the NFT Media components and model to use the new image processing feature from our NFT Metadata Provider. We now have multiple images and we're supporting videos.
- ee44ffb17: Cosmos Staking V1 LLD and LLC rework of delegation
- 0252fab71: LIVE-1004 Hedera first integration in LLD
- f913f6fdb: LIVE-2162 Solana staking UX improvements
- 9dadffa88: Update cosmos snapshot

### Patch Changes

- 3f816efba: Update stellar-sdk to 10.1.0
- f2574d25d: LIVE-2380 Update min Cosmos Nano app version to 2.34.4
- 04ad3813d: Add missing condition in Account page to check if account type before using isNFTActive helper. Also adds typing and unit tests to all NFT related helpers from live-common.

## 22.2.0-next.2

### Minor Changes

- 9dadffa88: Update cosmos snapshot

## 22.2.0-next.1

### Patch Changes

- 04ad3813d: Add missing condition in Account page to check if account type before using isNFTActive helper. Also adds typing and unit tests to all NFT related helpers from live-common.

## 22.2.0-next.0

### Minor Changes

- e0c18707: Change the NFT Media components and model to use the new image processing feature from our NFT Metadata Provider. We now have multiple images and we're supporting videos.
- ee44ffb1: Cosmos Staking V1 LLD and LLC rework of delegation
- 0252fab7: LIVE-1004 Hedera first integration in LLD
- f913f6fd: LIVE-2162 Solana staking UX improvements

### Patch Changes

- 3f816efb: Update stellar-sdk to 10.1.0
- f2574d25: LIVE-2380 Update min Cosmos Nano app version to 2.34.4<|MERGE_RESOLUTION|>--- conflicted
+++ resolved
@@ -1,35 +1,5 @@
 # @ledgerhq/live-common
 
-<<<<<<< HEAD
-## 24.0.0-nightly.3
-
-### Major Changes
-
-- e9decc277: change tags for glif derivation modes
-
-### Patch Changes
-
-- 2012b5477: Drop deprecated "Portfolio V1"
-
-## 23.1.0-nightly.2
-
-### Minor Changes
-
-- e1f2f07a2: fix(LLC): cardano byron address validation
-
-## 23.1.0-nightly.1
-
-### Minor Changes
-
-- d22452817: Fix Tezos synchronisation with originating type
-
-## 23.0.1-nightly.0
-
-### Patch Changes
-
-- 22531f3c3: Update expected steps labels for Cosmos device actions
-- 1e4a5647b: Patching shouldUpgrade & mustUpgrade logic to allow for pre-release tags that were considered always considered as false before
-=======
 ## 23.1.0
 
 ### Minor Changes
@@ -77,7 +47,6 @@
 ### Patch Changes
 
 - 8323d2eaa: Fix: Infinite Loading Spinner if no nano connected at start of funding flow [LIVE-2447]
->>>>>>> 596c2806
 
 ## 23.0.0
 
