# @ledgerhq/live-common

<<<<<<< HEAD
## 24.0.0-nightly.3

### Minor Changes

- [#525](https://github.com/LedgerHQ/ledger-live/pull/525) [`3969bac02`](https://github.com/LedgerHQ/ledger-live/commit/3969bac02d6028ff543e61d4b67d95a6bfb14dfe) Thanks [@laure-lebon](https://github.com/laure-lebon)! - Filter added to empty delegation inside array when amount is egal to zero

### Patch Changes

- [#560](https://github.com/LedgerHQ/ledger-live/pull/560) [`414fa596a`](https://github.com/LedgerHQ/ledger-live/commit/414fa596a88aafdce676ac3fb349f41f302ea860) Thanks [@hzheng-ledger](https://github.com/hzheng-ledger)! - fix crash when there is a transaction with no input for bitcoin. LIVE-2748

## 24.0.0-nightly.2

### Minor Changes

- [#346](https://github.com/LedgerHQ/ledger-live/pull/346) [`60fb9efdc`](https://github.com/LedgerHQ/ledger-live/commit/60fb9efdcc9dbf72f651fd7b388d175a12bf859b) Thanks [@alexandremgo](https://github.com/alexandremgo)! - Synchronized onboarding logic with:

  - Function to extract the device onboarding state from byte flags
  - Polling mechanism to retrieve the device onboarding state
  - Polling mechanism available as a react hook for LLM and LLD

### Patch Changes

- Updated dependencies [[`89387dee6`](https://github.com/LedgerHQ/ledger-live/commit/89387dee6dfc2a63fa29665ab5524f3950d3ce0e)]:
  - @ledgerhq/hw-app-btc@7.0.0-nightly.1

## 24.0.0-nightly.1

### Minor Changes

- 508e4c23b: Update ledger-live-common dependency stellar-sdk to v10.1.1

### Patch Changes

- Updated dependencies [6e956f22b]
  - @ledgerhq/cryptoassets@6.29.0-nightly.1
  - @ledgerhq/hw-app-eth@6.29.1-nightly.0

## 24.0.0-nightly.0
=======
## 24.0.0

### Major Changes

- [#352](https://github.com/LedgerHQ/ledger-live/pull/352) [`b1e396dd8`](https://github.com/LedgerHQ/ledger-live/commit/b1e396dd89ca2787978dc7e53b7ca865133a1961) Thanks [@hzheng-ledger](https://github.com/hzheng-ledger)! - satstack issue fix Jira ticket: LIVE-2208 and LIVE-2170

* [#360](https://github.com/LedgerHQ/ledger-live/pull/360) [`e9decc277`](https://github.com/LedgerHQ/ledger-live/commit/e9decc27785fb07972460494c8ef39e92b0127a1) Thanks [@emmanuelm41](https://github.com/emmanuelm41)! - change tags for glif derivation modes

### Minor Changes

- [#321](https://github.com/LedgerHQ/ledger-live/pull/321) [`c5714333b`](https://github.com/LedgerHQ/ledger-live/commit/c5714333bdb1c90a29c20c7e5793184d89967142) Thanks [@lambertkevin](https://github.com/lambertkevin)! - Adding optimistic operations to NFT transfers

* [#375](https://github.com/LedgerHQ/ledger-live/pull/375) [`d22452817`](https://github.com/LedgerHQ/ledger-live/commit/d224528174313bc4975e62d015adf928d4315620) Thanks [@henrily-ledger](https://github.com/henrily-ledger)! - Fix Tezos synchronisation with originating type

- [#385](https://github.com/LedgerHQ/ledger-live/pull/385) [`5145781e5`](https://github.com/LedgerHQ/ledger-live/commit/5145781e599fcb64be13695620988951bb805a3e) Thanks [@lambertkevin](https://github.com/lambertkevin)! - NFT counter value added on LLM and LLD with feature flagging

* [#502](https://github.com/LedgerHQ/ledger-live/pull/502) [`bdc76d75f`](https://github.com/LedgerHQ/ledger-live/commit/bdc76d75f9643129384c76ac9868e160c4b52062) Thanks [@hzheng-ledger](https://github.com/hzheng-ledger)! - Bitcoin Rbf new implementation. Jira ticket: LIVE-1414, LIVE-1415, LIVE-1416

- [#453](https://github.com/LedgerHQ/ledger-live/pull/453) [`10440ec3c`](https://github.com/LedgerHQ/ledger-live/commit/10440ec3c2bffa7ce8636a7838680bb3501ffe0d) Thanks [@henrily-ledger](https://github.com/henrily-ledger)! - XRP: add retry to api call

* [#399](https://github.com/LedgerHQ/ledger-live/pull/399) [`e1f2f07a2`](https://github.com/LedgerHQ/ledger-live/commit/e1f2f07a2ba1de5eab6fa10c4c800b7097c8037d) Thanks [@pavanvora](https://github.com/pavanvora)! - fix(LLC): cardano byron address validation

- [#158](https://github.com/LedgerHQ/ledger-live/pull/158) [`508e4c23b`](https://github.com/LedgerHQ/ledger-live/commit/508e4c23babd04c48e7b626ef4004fb55f3c1ba9) Thanks [@alexalouit](https://github.com/alexalouit)! - Update ledger-live-common dependency stellar-sdk to v10.1.1

### Patch Changes

- [#73](https://github.com/LedgerHQ/ledger-live/pull/73) [`99cc5bbc1`](https://github.com/LedgerHQ/ledger-live/commit/99cc5bbc10d2676ad3e621577fdbcf432d1c91a2) Thanks [@chabroA](https://github.com/chabroA)! - Handle all non final (i.e: non OK nor KO) status as pending

* [#199](https://github.com/LedgerHQ/ledger-live/pull/199) [`22531f3c3`](https://github.com/LedgerHQ/ledger-live/commit/22531f3c377191d56bc5d5635f1174fb32b01957) Thanks [@haammar-ledger](https://github.com/haammar-ledger)! - Update expected steps labels for Cosmos device actions

- [#418](https://github.com/LedgerHQ/ledger-live/pull/418) [`2012b5477`](https://github.com/LedgerHQ/ledger-live/commit/2012b54773b6391f353903564a247ad02be1a296) Thanks [@gre](https://github.com/gre)! - Drop deprecated "Portfolio V1"

* [#73](https://github.com/LedgerHQ/ledger-live/pull/73) [`99cc5bbc1`](https://github.com/LedgerHQ/ledger-live/commit/99cc5bbc10d2676ad3e621577fdbcf432d1c91a2) Thanks [@chabroA](https://github.com/chabroA)! - Add loading spinner on "From amount" field in Swap form when using "Send max" toggle

- [#332](https://github.com/LedgerHQ/ledger-live/pull/332) [`1e4a5647b`](https://github.com/LedgerHQ/ledger-live/commit/1e4a5647b39c0f806bc311383b49a246fbe453eb) Thanks [@lambertkevin](https://github.com/lambertkevin)! - Patching shouldUpgrade & mustUpgrade logic to allow for pre-release tags that were considered always considered as false before

- Updated dependencies [[`6e956f22b`](https://github.com/LedgerHQ/ledger-live/commit/6e956f22bdf96f7a902b48a8cd231a34053d459b)]:
  - @ledgerhq/cryptoassets@6.29.0
  - @ledgerhq/hw-app-eth@6.29.1

## 24.0.0-next.4

### Major Changes

- [#502](https://github.com/LedgerHQ/ledger-live/pull/502) [`bdc76d75f`](https://github.com/LedgerHQ/ledger-live/commit/bdc76d75f9643129384c76ac9868e160c4b52062) Thanks [@hzheng-ledger](https://github.com/hzheng-ledger)! - Bitcoin Rbf new implementation. Jira ticket: LIVE-1414, LIVE-1415, LIVE-1416

## 24.0.0-next.3

### Minor Changes

- 5145781e5: NFT counter value added on LLM and LLD with feature flagging

## 24.0.0-next.2

### Minor Changes

- c5714333b: Adding optimistic operations to NFT transfers

## 24.0.0-next.1

### Patch Changes

- 99cc5bbc1: Handle all non final (i.e: non OK nor KO) status as pending
- 99cc5bbc1: Add loading spinner on "From amount" field in Swap form when using "Send max" toggle

## 24.0.0-next.0
>>>>>>> e4792a0d

### Major Changes

- b1e396dd8: satstack issue fix Jira ticket: LIVE-2208 and LIVE-2170
<<<<<<< HEAD

### Minor Changes

- 10440ec3c: XRP: add retry to api call
=======
- e9decc277: change tags for glif derivation modes

### Minor Changes

- d22452817: Fix Tezos synchronisation with originating type
- 10440ec3c: XRP: add retry to api call
- e1f2f07a2: fix(LLC): cardano byron address validation
- 508e4c23b: Update ledger-live-common dependency stellar-sdk to v10.1.1

### Patch Changes

- 22531f3c3: Update expected steps labels for Cosmos device actions
- 2012b5477: Drop deprecated "Portfolio V1"
- 1e4a5647b: Patching shouldUpgrade & mustUpgrade logic to allow for pre-release tags that were considered always considered as false before
- Updated dependencies [6e956f22b]
  - @ledgerhq/cryptoassets@6.29.0-next.0
  - @ledgerhq/hw-app-eth@6.29.1-next.0
>>>>>>> e4792a0d

## 23.1.0

### Minor Changes

- 8861c4fe0: upgrade dependencies
- ec5c4fa3d: Fix incremental sync for Cardano, use blockHeight from last operation instead of from account

### Patch Changes

- 8323d2eaa: Fix: Infinite Loading Spinner if no nano connected at start of funding flow [LIVE-2447]
- bf12e0f65: feat: sell and fund flow [LIVE-784]
- 608010c9d: Add a purchase device page embedding a webview from the ecommerce team. Also abstract webview pages logic into its own component (include Learn page's webview). Add a delayed tracking provider to send events to Adjust or Segment with an anonymised timestamp for sensible data.
- 78a64769d: Fix experimental EIP712 variable not working correctly

## 23.1.0-next.4

### Patch Changes

- 78a64769d: Fix experimental EIP712 variable not working correctly

## 23.1.0-next.3

### Minor Changes

- ec5c4fa3d: Fix incremental sync for Cardano, use blockHeight from last operation instead of from account

## 23.1.0-next.2

### Patch Changes

- bf12e0f65: feat: sell and fund flow [LIVE-784]

## 23.1.0-next.1

### Patch Changes

- 608010c9d: Add a purchase device page embedding a webview from the ecommerce team. Also abstract webview pages logic into its own component (include Learn page's webview). Add a delayed tracking provider to send events to Adjust or Segment with an anonymised timestamp for sensible data.

## 23.1.0-next.0

### Minor Changes

- 8861c4fe0: upgrade dependencies

### Patch Changes

- 8323d2eaa: Fix: Infinite Loading Spinner if no nano connected at start of funding flow [LIVE-2447]

## 23.0.0

### Major Changes

- 64c2fdb06: fix collision between bip44 and glif nomral derivation modes

### Minor Changes

- a66fbe852: import fix for Cardano (ADA) when doing a send it may cause invalid address
- 899aa3300: Use of the maxSpendable for bot testing instead of amount balance
- 89e82ed79: Crypto Icons - Add support for Abachi tokens icons
- 403ea8efe: Update cosmos snapshot
- 98ecc6272: First integration of Cardano (sync/send/receive)
- 64c2fdb06: Filecoin integration in LLD and LLM

### Patch Changes

- 09648db7f: refactor of the top perfs filter
- 0f59cfc10: Fix crash related to the way polkadot/crypto handles environments that lack WASM support.
- 8ee9c5568: Fix: Infinite Loading Spinner if no nano connected at start of funding flow [LIVE-2447]
- 9a86fe231: Fix the click on browse assets button on the market screen
- 8b2e24b6c: Fixing an issue with WalletConnect not accepting new connection after a first disconnection, resulting in an infite loading
- b688a592d: fix swap rate formula
- 71ad84023: Track in Sentry the uncaught errors thrown in the bridge transaction flow.
- Updated dependencies [c4be045f9]
  - @ledgerhq/hw-app-eth@6.29.0

## 23.0.0-next.4

### Patch Changes

- 8b2e24b6c: Fixing an issue with WalletConnect not accepting new connection after a first disconnection, resulting in an infite loading

## 23.0.0-next.3

### Minor Changes

- a66fbe852: import fix for Cardano (ADA) when doing a send it may cause invalid address

## 23.0.0-next.2

### Patch Changes

- 8ee9c5568: Fix: Infinite Loading Spinner if no nano connected at start of funding flow [LIVE-2447]

## 23.0.0-next.1

### Minor Changes

- 98ecc6272: First integration of Cardano (sync/send/receive)

## 23.0.0-next.0

### Major Changes

- 64c2fdb06: fix collision between bip44 and glif nomral derivation modes

### Minor Changes

- 899aa3300: Use of the maxSpendable for bot testing instead of amount balance
- 89e82ed79: Crypto Icons - Add support for Abachi tokens icons
- 403ea8efe: Update cosmos snapshot
- 64c2fdb06: Filecoin integration in LLD and LLM

### Patch Changes

- 09648db7f: refactor of the top perfs filter
- 0f59cfc10: Fix crash related to the way polkadot/crypto handles environments that lack WASM support.
- 9a86fe231: Fix the click on browse assets button on the market screen
- b688a592d: fix swap rate formula
- 71ad84023: Track in Sentry the uncaught errors thrown in the bridge transaction flow.
- Updated dependencies [c4be045f9]
  - @ledgerhq/hw-app-eth@6.29.0-next.0

## 22.2.1

### Patch Changes

- 6bcf42ecd: Fix: Infinite Loading Spinner if no nano connected at start of funding flow [LIVE-2447]

## 22.2.0

### Minor Changes

- e0c187073: Change the NFT Media components and model to use the new image processing feature from our NFT Metadata Provider. We now have multiple images and we're supporting videos.
- ee44ffb17: Cosmos Staking V1 LLD and LLC rework of delegation
- 0252fab71: LIVE-1004 Hedera first integration in LLD
- f913f6fdb: LIVE-2162 Solana staking UX improvements
- 9dadffa88: Update cosmos snapshot

### Patch Changes

- 3f816efba: Update stellar-sdk to 10.1.0
- f2574d25d: LIVE-2380 Update min Cosmos Nano app version to 2.34.4
- 04ad3813d: Add missing condition in Account page to check if account type before using isNFTActive helper. Also adds typing and unit tests to all NFT related helpers from live-common.

## 22.2.0-next.2

### Minor Changes

- 9dadffa88: Update cosmos snapshot

## 22.2.0-next.1

### Patch Changes

- 04ad3813d: Add missing condition in Account page to check if account type before using isNFTActive helper. Also adds typing and unit tests to all NFT related helpers from live-common.

## 22.2.0-next.0

### Minor Changes

- e0c18707: Change the NFT Media components and model to use the new image processing feature from our NFT Metadata Provider. We now have multiple images and we're supporting videos.
- ee44ffb1: Cosmos Staking V1 LLD and LLC rework of delegation
- 0252fab7: LIVE-1004 Hedera first integration in LLD
- f913f6fd: LIVE-2162 Solana staking UX improvements

### Patch Changes

- 3f816efb: Update stellar-sdk to 10.1.0
- f2574d25: LIVE-2380 Update min Cosmos Nano app version to 2.34.4<|MERGE_RESOLUTION|>--- conflicted
+++ resolved
@@ -1,45 +1,5 @@
 # @ledgerhq/live-common
 
-<<<<<<< HEAD
-## 24.0.0-nightly.3
-
-### Minor Changes
-
-- [#525](https://github.com/LedgerHQ/ledger-live/pull/525) [`3969bac02`](https://github.com/LedgerHQ/ledger-live/commit/3969bac02d6028ff543e61d4b67d95a6bfb14dfe) Thanks [@laure-lebon](https://github.com/laure-lebon)! - Filter added to empty delegation inside array when amount is egal to zero
-
-### Patch Changes
-
-- [#560](https://github.com/LedgerHQ/ledger-live/pull/560) [`414fa596a`](https://github.com/LedgerHQ/ledger-live/commit/414fa596a88aafdce676ac3fb349f41f302ea860) Thanks [@hzheng-ledger](https://github.com/hzheng-ledger)! - fix crash when there is a transaction with no input for bitcoin. LIVE-2748
-
-## 24.0.0-nightly.2
-
-### Minor Changes
-
-- [#346](https://github.com/LedgerHQ/ledger-live/pull/346) [`60fb9efdc`](https://github.com/LedgerHQ/ledger-live/commit/60fb9efdcc9dbf72f651fd7b388d175a12bf859b) Thanks [@alexandremgo](https://github.com/alexandremgo)! - Synchronized onboarding logic with:
-
-  - Function to extract the device onboarding state from byte flags
-  - Polling mechanism to retrieve the device onboarding state
-  - Polling mechanism available as a react hook for LLM and LLD
-
-### Patch Changes
-
-- Updated dependencies [[`89387dee6`](https://github.com/LedgerHQ/ledger-live/commit/89387dee6dfc2a63fa29665ab5524f3950d3ce0e)]:
-  - @ledgerhq/hw-app-btc@7.0.0-nightly.1
-
-## 24.0.0-nightly.1
-
-### Minor Changes
-
-- 508e4c23b: Update ledger-live-common dependency stellar-sdk to v10.1.1
-
-### Patch Changes
-
-- Updated dependencies [6e956f22b]
-  - @ledgerhq/cryptoassets@6.29.0-nightly.1
-  - @ledgerhq/hw-app-eth@6.29.1-nightly.0
-
-## 24.0.0-nightly.0
-=======
 ## 24.0.0
 
 ### Major Changes
@@ -106,17 +66,10 @@
 - 99cc5bbc1: Add loading spinner on "From amount" field in Swap form when using "Send max" toggle
 
 ## 24.0.0-next.0
->>>>>>> e4792a0d
 
 ### Major Changes
 
 - b1e396dd8: satstack issue fix Jira ticket: LIVE-2208 and LIVE-2170
-<<<<<<< HEAD
-
-### Minor Changes
-
-- 10440ec3c: XRP: add retry to api call
-=======
 - e9decc277: change tags for glif derivation modes
 
 ### Minor Changes
@@ -134,7 +87,6 @@
 - Updated dependencies [6e956f22b]
   - @ledgerhq/cryptoassets@6.29.0-next.0
   - @ledgerhq/hw-app-eth@6.29.1-next.0
->>>>>>> e4792a0d
 
 ## 23.1.0
 
