# live-common-tools

## 0.1.2

### Patch Changes

<<<<<<< HEAD
- Updated dependencies [6bcf42ecd]
  - @ledgerhq/live-common@22.2.1

## 0.1.2-hotfix.0

### Patch Changes

- Updated dependencies [6bcf42ecd]
  - @ledgerhq/live-common@22.2.1-hotfix.0
=======
- Updated dependencies [09648db7f]
- Updated dependencies [a66fbe852]
- Updated dependencies [0f59cfc10]
- Updated dependencies [8ee9c5568]
- Updated dependencies [899aa3300]
- Updated dependencies [89e82ed79]
- Updated dependencies [403ea8efe]
- Updated dependencies [98ecc6272]
- Updated dependencies [9a86fe231]
- Updated dependencies [8b2e24b6c]
- Updated dependencies [64c2fdb06]
- Updated dependencies [b688a592d]
- Updated dependencies [71ad84023]
- Updated dependencies [64c2fdb06]
  - @ledgerhq/live-common@23.0.0

## 0.1.2-next.4

### Patch Changes

- Updated dependencies [8b2e24b6c]
  - @ledgerhq/live-common@23.0.0-next.4

## 0.1.2-next.3

### Patch Changes

- Updated dependencies [a66fbe852]
  - @ledgerhq/live-common@23.0.0-next.3

## 0.1.2-next.2

### Patch Changes

- Updated dependencies [8ee9c5568]
  - @ledgerhq/live-common@23.0.0-next.2

## 0.1.2-next.1

### Patch Changes

- Updated dependencies [98ecc6272]
  - @ledgerhq/live-common@23.0.0-next.1

## 0.1.2-next.0

### Patch Changes

- Updated dependencies [09648db7f]
- Updated dependencies [0f59cfc10]
- Updated dependencies [899aa3300]
- Updated dependencies [89e82ed79]
- Updated dependencies [403ea8efe]
- Updated dependencies [9a86fe231]
- Updated dependencies [64c2fdb06]
- Updated dependencies [b688a592d]
- Updated dependencies [71ad84023]
- Updated dependencies [64c2fdb06]
  - @ledgerhq/live-common@23.0.0-next.0
>>>>>>> da162338

## 0.1.1

### Patch Changes

- Updated dependencies [e0c187073]
- Updated dependencies [ee44ffb17]
- Updated dependencies [0252fab71]
- Updated dependencies [3f816efba]
- Updated dependencies [f2574d25d]
- Updated dependencies [f913f6fdb]
- Updated dependencies [9dadffa88]
- Updated dependencies [04ad3813d]
  - @ledgerhq/live-common@22.2.0

## 0.1.1-next.2

### Patch Changes

- Updated dependencies [9dadffa88]
  - @ledgerhq/live-common@22.2.0-next.2

## 0.1.1-next.1

### Patch Changes

- Updated dependencies [04ad3813d]
  - @ledgerhq/live-common@22.2.0-next.1

## 0.1.1-next.0

### Patch Changes

- Updated dependencies [e0c18707]
- Updated dependencies [ee44ffb1]
- Updated dependencies [0252fab7]
- Updated dependencies [3f816efb]
- Updated dependencies [f2574d25]
- Updated dependencies [f913f6fd]
  - @ledgerhq/live-common@22.2.0-next.0<|MERGE_RESOLUTION|>--- conflicted
+++ resolved
@@ -4,17 +4,8 @@
 
 ### Patch Changes
 
-<<<<<<< HEAD
 - Updated dependencies [6bcf42ecd]
   - @ledgerhq/live-common@22.2.1
-
-## 0.1.2-hotfix.0
-
-### Patch Changes
-
-- Updated dependencies [6bcf42ecd]
-  - @ledgerhq/live-common@22.2.1-hotfix.0
-=======
 - Updated dependencies [09648db7f]
 - Updated dependencies [a66fbe852]
 - Updated dependencies [0f59cfc10]
@@ -30,6 +21,13 @@
 - Updated dependencies [71ad84023]
 - Updated dependencies [64c2fdb06]
   - @ledgerhq/live-common@23.0.0
+
+## 0.1.2-hotfix.0
+
+### Patch Changes
+
+- Updated dependencies [6bcf42ecd]
+  - @ledgerhq/live-common@22.2.1-hotfix.0
 
 ## 0.1.2-next.4
 
@@ -74,7 +72,6 @@
 - Updated dependencies [71ad84023]
 - Updated dependencies [64c2fdb06]
   - @ledgerhq/live-common@23.0.0-next.0
->>>>>>> da162338
 
 ## 0.1.1
 
