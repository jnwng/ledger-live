{
  "name": "@ledgerhq/live-env",
<<<<<<< HEAD
  "version": "0.1.0-nightly.0",
=======
  "version": "0.1.0",
>>>>>>> 5d7bd8c6
  "description": "Ledger Live environment definition",
  "keywords": [
    "Ledger"
  ],
  "repository": {
    "type": "git",
    "url": "https://github.com/LedgerHQ/ledger-live.git"
  },
  "bugs": {
    "url": "https://github.com/LedgerHQ/ledger-live/issues"
  },
  "homepage": "https://github.com/LedgerHQ/ledger-live/tree/develop/libs/env",
  "publishConfig": {
    "access": "public"
  },
  "main": "lib/index.js",
  "module": "lib-es/index.js",
  "types": "lib/index.d.ts",
  "license": "Apache-2.0",
  "dependencies": {
    "lodash": "^4.17.21",
    "rxjs": "^6.6.7",
    "utility-types": "^3.10.0"
  },
  "devDependencies": {
    "@types/jest": "^29.2.4",
    "@typescript-eslint/eslint-plugin": "^5.46.1",
    "@typescript-eslint/parser": "^5.46.1",
    "eslint": "^7.32.0",
    "eslint-config-prettier": "^8.3.0",
    "eslint-config-typescript": "^3.0.0",
    "eslint-formatter-pretty": "^3.0.1",
    "eslint-plugin-prettier": "^3.4.0",
    "eslint-plugin-typescript": "^0.14.0",
    "jest": "^28.1.1",
    "prettier": "^2.8.1",
    "ts-jest": "^28.0.5",
    "typescript": "^4.9.4"
  },
  "scripts": {
    "clean": "rimraf lib lib-es",
    "build": "tsc && tsc -m ES6 --outDir lib-es",
    "prewatch": "pnpm build",
    "watch": "tsc --watch",
    "lint": "eslint ./src --no-error-on-unmatched-pattern --ext .ts,.tsx",
    "lint:fix": "pnpm lint --fix"
  }
}<|MERGE_RESOLUTION|>--- conflicted
+++ resolved
@@ -1,10 +1,6 @@
 {
   "name": "@ledgerhq/live-env",
-<<<<<<< HEAD
-  "version": "0.1.0-nightly.0",
-=======
   "version": "0.1.0",
->>>>>>> 5d7bd8c6
   "description": "Ledger Live environment definition",
   "keywords": [
     "Ledger"
