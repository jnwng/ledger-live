{
  "name": "@ledgerhq/live-env",
<<<<<<< HEAD
  "version": "0.3.0-nightly.0",
=======
  "version": "0.3.0",
>>>>>>> c2af268c
  "description": "Ledger Live environment definition",
  "keywords": [
    "Ledger"
  ],
  "repository": {
    "type": "git",
    "url": "https://github.com/LedgerHQ/ledger-live.git"
  },
  "bugs": {
    "url": "https://github.com/LedgerHQ/ledger-live/issues"
  },
  "homepage": "https://github.com/LedgerHQ/ledger-live/tree/develop/libs/env",
  "publishConfig": {
    "access": "public"
  },
  "main": "lib/index.js",
  "module": "lib-es/index.js",
  "types": "lib/index.d.ts",
  "license": "Apache-2.0",
  "dependencies": {
    "lodash": "^4.17.21",
    "rxjs": "^6.6.7",
    "utility-types": "^3.10.0"
  },
  "devDependencies": {
    "@types/jest": "^29.2.4",
    "@typescript-eslint/eslint-plugin": "^5.46.1",
    "@typescript-eslint/parser": "^5.46.1",
    "eslint": "^7.32.0",
    "eslint-config-prettier": "^8.3.0",
    "eslint-config-typescript": "^3.0.0",
    "eslint-formatter-pretty": "^3.0.1",
    "eslint-plugin-prettier": "^3.4.0",
    "eslint-plugin-typescript": "^0.14.0",
    "jest": "^28.1.1",
    "prettier": "^2.8.1",
    "ts-jest": "^28.0.5"
  },
  "scripts": {
    "clean": "rimraf lib lib-es",
    "build": "tsc && tsc -m ES6 --outDir lib-es",
    "prewatch": "pnpm build",
    "watch": "tsc --watch",
    "lint": "eslint ./src --no-error-on-unmatched-pattern --ext .ts,.tsx",
    "lint:fix": "pnpm lint --fix"
  }
}<|MERGE_RESOLUTION|>--- conflicted
+++ resolved
@@ -1,10 +1,6 @@
 {
   "name": "@ledgerhq/live-env",
-<<<<<<< HEAD
-  "version": "0.3.0-nightly.0",
-=======
   "version": "0.3.0",
->>>>>>> c2af268c
   "description": "Ledger Live environment definition",
   "keywords": [
     "Ledger"
