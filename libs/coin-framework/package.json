{
  "name": "@ledgerhq/coin-framework",
<<<<<<< HEAD
  "version": "0.1.1-nightly.3",
=======
  "version": "0.2.0",
>>>>>>> 6abe8dd3
  "description": "Ledger framework for Coin integration",
  "keywords": [
    "Ledger",
    "LedgerWallet",
    "Hardware Wallet"
  ],
  "repository": {
    "type": "git",
    "url": "https://github.com/LedgerHQ/ledger-live.git"
  },
  "bugs": {
    "url": "https://github.com/LedgerHQ/ledger-live/issues"
  },
  "homepage": "https://github.com/LedgerHQ/ledger-live/tree/develop/libs/coin-framework",
  "publishConfig": {
    "access": "public"
  },
  "main": "lib/index.js",
  "module": "lib-es/index.js",
  "types": "lib/index.d.ts",
  "typesVersions": {
    "*": {
      "*.json": [
        "*.json"
      ],
      "*": [
        "lib/*"
      ],
      "lib/*": [
        "lib/*"
      ],
      "lib-es/*": [
        "lib-es/*"
      ]
    }
  },
  "exports": {
    "./lib/*": "./lib/*.js",
    "./lib/*.js": "./lib/*.js",
    "./lib-es/*": "./lib-es/*.js",
    "./lib-es/*.js": "./lib-es/*.js",
    "./*": {
      "require": "./lib/*.js",
      "default": "./lib-es/*.js"
    },
    "./*.js": {
      "require": "./lib/*.js",
      "default": "./lib-es/*.js"
    },
    "./package.json": "./package.json"
  },
  "files": [
    "lib",
    "lib-es",
    "src"
  ],
  "license": "Apache-2.0",
  "dependencies": {
    "@ledgerhq/compressjs": "github:LedgerHQ/compressjs#d9e8e4d994923e0ea76a32b97289bcccfe71b82e",
    "@ledgerhq/cryptoassets": "workspace:^",
    "@ledgerhq/devices": "workspace:^",
    "@ledgerhq/errors": "workspace:^",
    "@ledgerhq/hw-transport": "workspace:^",
    "@ledgerhq/logs": "workspace:^",
    "@ledgerhq/types-cryptoassets": "workspace:^",
    "@ledgerhq/types-live": "workspace:^",
    "axios": "0.26.1",
    "bignumber.js": "^9.1.0",
    "expect": "^27.4.6",
    "invariant": "^2.2.2",
    "lodash": "^4.17.21",
    "lru-cache": "^7.14.1",
    "minimatch": "^5.1.0",
    "numeral": "^2.0.6",
    "prando": "^6.0.1",
    "rxjs": "^6.6.7",
    "rxjs-compat": "^6.6.7",
    "utility-types": "^3.10.0"
  },
  "devDependencies": {
    "@types/invariant": "^2.2.2",
    "@types/jest": "^29.2.4",
    "@types/lodash": "^4.14.191",
    "@types/numeral": "^2.0.2",
    "@typescript-eslint/eslint-plugin": "^5.46.1",
    "@typescript-eslint/parser": "^5.46.1",
    "cross-env": "^7.0.3",
    "eslint": "^7.32.0",
    "eslint-config-prettier": "^8.3.0",
    "eslint-config-typescript": "^3.0.0",
    "eslint-formatter-pretty": "^3.0.1",
    "eslint-plugin-prettier": "^3.4.0",
    "eslint-plugin-typescript": "^0.14.0",
    "jest": "^28.1.1",
    "prettier": "^2.8.1",
    "timemachine": "^0.3.2",
    "ts-jest": "^28.0.5",
    "typescript": "^4.9.4"
  },
  "scripts": {
    "clean": "rm -rf lib lib-es",
    "build": "tsc && tsc -m ES6 --outDir lib-es",
    "prewatch": "pnpm build",
    "watch": "tsc --watch",
    "doc": "documentation readme src/** --section=API --pe ts --re ts --re d.ts",
    "lint": "eslint ./src --no-error-on-unmatched-pattern --ext .ts,.tsx",
    "lint:fix": "pnpm lint --fix",
    "test": "cross-env TZ=America/New_York jest"
  }
}<|MERGE_RESOLUTION|>--- conflicted
+++ resolved
@@ -1,10 +1,6 @@
 {
   "name": "@ledgerhq/coin-framework",
-<<<<<<< HEAD
-  "version": "0.1.1-nightly.3",
-=======
   "version": "0.2.0",
->>>>>>> 6abe8dd3
   "description": "Ledger framework for Coin integration",
   "keywords": [
     "Ledger",
