--- conflicted
+++ resolved
@@ -1,10 +1,6 @@
 {
   "name": "@ledgerhq/coin-framework",
-<<<<<<< HEAD
-  "version": "0.3.1-nightly.0",
-=======
   "version": "0.3.1",
->>>>>>> 50079748
   "description": "Ledger framework for Coin integration",
   "keywords": [
     "Ledger",
