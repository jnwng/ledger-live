--- conflicted
+++ resolved
@@ -1,10 +1,6 @@
 {
   "name": "@ledgerhq/coin-framework",
-<<<<<<< HEAD
-  "version": "0.2.1-nightly.4",
-=======
   "version": "0.2.1",
->>>>>>> 1256619c
   "description": "Ledger framework for Coin integration",
   "keywords": [
     "Ledger",
