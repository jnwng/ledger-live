# @ledgerhq/native-ui

<<<<<<< HEAD
## 0.17.0-nightly.0
=======
## 0.17.0

### Minor Changes

- [#2843](https://github.com/LedgerHQ/ledger-live/pull/2843) [`61848df7ef`](https://github.com/LedgerHQ/ledger-live/commit/61848df7eff1abfef330585ca96b1688c858c637) Thanks [@pierrelouis-c](https://github.com/pierrelouis-c)! - Fix metro config (forced dependencies)
  ContinueOnDevice: new UI item to indicate the user to continue on the device
  Divider: add a `text` prop to display some text in the middle of the divider
  VerticalTimeline: new appearance (colors, fonts, dashed lines, icon sizes)
  VerticalTimeline: make it scrollable (no need to wrap it in a ScrollView)
  VerticalTimeline: add auto scrolling to active item
  VerticalTimeline: add `header?: React.ReactNode | null` prop
  VerticalTimeline: expose `BodyText` and `SubtitleText` components
  Storybook - VerticalTimeline: more exhaustive examples

## 0.17.0-next.0
>>>>>>> 1256619c

### Minor Changes

- [#2843](https://github.com/LedgerHQ/ledger-live/pull/2843) [`61848df7ef`](https://github.com/LedgerHQ/ledger-live/commit/61848df7eff1abfef330585ca96b1688c858c637) Thanks [@pierrelouis-c](https://github.com/pierrelouis-c)! - Fix metro config (forced dependencies)
  ContinueOnDevice: new UI item to indicate the user to continue on the device
  Divider: add a `text` prop to display some text in the middle of the divider
  VerticalTimeline: new appearance (colors, fonts, dashed lines, icon sizes)
  VerticalTimeline: make it scrollable (no need to wrap it in a ScrollView)
  VerticalTimeline: add auto scrolling to active item
  VerticalTimeline: add `header?: React.ReactNode | null` prop
  VerticalTimeline: expose `BodyText` and `SubtitleText` components
  Storybook - VerticalTimeline: more exhaustive examples

## 0.16.0

### Minor Changes

- [#2713](https://github.com/LedgerHQ/ledger-live/pull/2713) [`0840cfeab8`](https://github.com/LedgerHQ/ledger-live/commit/0840cfeab8d7d3a75def5de22285b913ad049d5a) Thanks [@thomasrogerlux](https://github.com/thomasrogerlux)! - Add a new VerticalStepper component to Natie UI, similar to the VerticalTimeline but featuring a new design and nesting capabilities

### Patch Changes

- [#2733](https://github.com/LedgerHQ/ledger-live/pull/2733) [`0272d44dff`](https://github.com/LedgerHQ/ledger-live/commit/0272d44dff11e356858f666b962b65025d2029eb) Thanks [@juan-cortes](https://github.com/juan-cortes)! - Remove cycle dependencies

- Updated dependencies [[`13a71f1cb2`](https://github.com/LedgerHQ/ledger-live/commit/13a71f1cb24fa254a2ed0b2db7f0d7b8f32465b5)]:
  - @ledgerhq/icons-ui@0.3.5

## 0.16.0-next.0

### Minor Changes

- [#2713](https://github.com/LedgerHQ/ledger-live/pull/2713) [`0840cfeab8`](https://github.com/LedgerHQ/ledger-live/commit/0840cfeab8d7d3a75def5de22285b913ad049d5a) Thanks [@thomasrogerlux](https://github.com/thomasrogerlux)! - Add a new VerticalStepper component to Natie UI, similar to the VerticalTimeline but featuring a new design and nesting capabilities

### Patch Changes

- [#2733](https://github.com/LedgerHQ/ledger-live/pull/2733) [`0272d44dff`](https://github.com/LedgerHQ/ledger-live/commit/0272d44dff11e356858f666b962b65025d2029eb) Thanks [@juan-cortes](https://github.com/juan-cortes)! - Remove cycle dependencies

- Updated dependencies [[`13a71f1cb2`](https://github.com/LedgerHQ/ledger-live/commit/13a71f1cb24fa254a2ed0b2db7f0d7b8f32465b5)]:
  - @ledgerhq/icons-ui@0.3.5-next.0

## 0.15.1

### Patch Changes

- [#2503](https://github.com/LedgerHQ/ledger-live/pull/2503) [`aed44f43b2`](https://github.com/LedgerHQ/ledger-live/commit/aed44f43b26fa9b60822c0754ba384412b9b236a) Thanks [@cgrellard-ledger](https://github.com/cgrellard-ledger)! - Minor ui modifications to Link, FullBackgroundCard and SideImageCard components

- [#2519](https://github.com/LedgerHQ/ledger-live/pull/2519) [`68c0a2a2ac`](https://github.com/LedgerHQ/ledger-live/commit/68c0a2a2ac2080ec7de069ceb2053737f44f2a4b) Thanks [@alexandremgo](https://github.com/alexandremgo)! - fix: onModalHide passed down to ReactNativeModal

  `BaseModal` was not passing down `onModalHide` to `ReactNativeModal`. Until this, `onModalHide={onClose}`, making `onClose` being called twice (once when the user closes the modal, once when the modal is hidden) and `onModalHide` being never called.

  The fix is a workaround so we don't break legacy components that use `BaseModal`. The long-term fix would be to have `onModalHide={onModalHide}` and make sure every usage on `onClose` in the consumers of this component expect the correct behavior.

## 0.15.1-next.0

### Patch Changes

- [#2503](https://github.com/LedgerHQ/ledger-live/pull/2503) [`aed44f43b2`](https://github.com/LedgerHQ/ledger-live/commit/aed44f43b26fa9b60822c0754ba384412b9b236a) Thanks [@cgrellard-ledger](https://github.com/cgrellard-ledger)! - Minor ui modifications to Link, FullBackgroundCard and SideImageCard components

- [#2519](https://github.com/LedgerHQ/ledger-live/pull/2519) [`68c0a2a2ac`](https://github.com/LedgerHQ/ledger-live/commit/68c0a2a2ac2080ec7de069ceb2053737f44f2a4b) Thanks [@alexandremgo](https://github.com/alexandremgo)! - fix: onModalHide passed down to ReactNativeModal

  `BaseModal` was not passing down `onModalHide` to `ReactNativeModal`. Until this, `onModalHide={onClose}`, making `onClose` being called twice (once when the user closes the modal, once when the modal is hidden) and `onModalHide` being never called.

  The fix is a workaround so we don't break legacy components that use `BaseModal`. The long-term fix would be to have `onModalHide={onModalHide}` and make sure every usage on `onClose` in the consumers of this component expect the correct behavior.

## 0.15.0

### Minor Changes

- [#2081](https://github.com/LedgerHQ/ledger-live/pull/2081) [`87826dce62`](https://github.com/LedgerHQ/ledger-live/commit/87826dce627602cef94cf4831c17251069b92076) Thanks [@cgrellard-ledger](https://github.com/cgrellard-ledger)! - Native UI - NotificationCard component added to the ui library

### Patch Changes

- [#2071](https://github.com/LedgerHQ/ledger-live/pull/2071) [`cc3c591bdc`](https://github.com/LedgerHQ/ledger-live/commit/cc3c591bdcb31df5882210fa43928603c2bcb200) Thanks [@cgrellard-ledger](https://github.com/cgrellard-ledger)! - fix ratings modal close behavior

- Updated dependencies [[`5266518d0b`](https://github.com/LedgerHQ/ledger-live/commit/5266518d0baf26258f95a08d7f0a127f1848b38f)]:
  - @ledgerhq/icons-ui@0.3.4

## 0.15.0-next.0

### Minor Changes

- [#2081](https://github.com/LedgerHQ/ledger-live/pull/2081) [`87826dce62`](https://github.com/LedgerHQ/ledger-live/commit/87826dce627602cef94cf4831c17251069b92076) Thanks [@cgrellard-ledger](https://github.com/cgrellard-ledger)! - Native UI - NotificationCard component added to the ui library

### Patch Changes

- [#2071](https://github.com/LedgerHQ/ledger-live/pull/2071) [`cc3c591bdc`](https://github.com/LedgerHQ/ledger-live/commit/cc3c591bdcb31df5882210fa43928603c2bcb200) Thanks [@cgrellard-ledger](https://github.com/cgrellard-ledger)! - fix ratings modal close behavior

- Updated dependencies [[`5266518d0b`](https://github.com/LedgerHQ/ledger-live/commit/5266518d0baf26258f95a08d7f0a127f1848b38f)]:
  - @ledgerhq/icons-ui@0.3.4-next.0

## 0.14.0

### Minor Changes

- [#1802](https://github.com/LedgerHQ/ledger-live/pull/1802) [`b01f9f5c02`](https://github.com/LedgerHQ/ledger-live/commit/b01f9f5c02ef255738b557daba38c1d9f13ee8fe) Thanks [@LFBarreto](https://github.com/LFBarreto)! - NativeUI - add colo and text Color to tag component

### Patch Changes

- Updated dependencies [[`32993aea9a`](https://github.com/LedgerHQ/ledger-live/commit/32993aea9af5dfb7f2519263e5f2a22a88320cdc)]:
  - @ledgerhq/icons-ui@0.3.3

## 0.14.0-next.0

### Minor Changes

- [#1802](https://github.com/LedgerHQ/ledger-live/pull/1802) [`b01f9f5c02`](https://github.com/LedgerHQ/ledger-live/commit/b01f9f5c02ef255738b557daba38c1d9f13ee8fe) Thanks [@LFBarreto](https://github.com/LFBarreto)! - NativeUI - add colo and text Color to tag component

### Patch Changes

- Updated dependencies [[`32993aea9a`](https://github.com/LedgerHQ/ledger-live/commit/32993aea9af5dfb7f2519263e5f2a22a88320cdc)]:
  - @ledgerhq/icons-ui@0.3.3-next.0

## 0.13.0

### Minor Changes

- [#1831](https://github.com/LedgerHQ/ledger-live/pull/1831) [`8ac70e5cca`](https://github.com/LedgerHQ/ledger-live/commit/8ac70e5ccab58159c646f23694c1da13ebc00248) Thanks [@cgrellard-ledger](https://github.com/cgrellard-ledger)! - Two Cards components (FullBackgroundCard and SideImageCard) added to the native-ui lib

### Patch Changes

- Updated dependencies [[`e3222832ba`](https://github.com/LedgerHQ/ledger-live/commit/e3222832ba1fc7f90940fe637bf4a29361a72d94), [`1269f149ae`](https://github.com/LedgerHQ/ledger-live/commit/1269f149aef5d842eddd83beb64ae65240c3dc0f)]:
  - @ledgerhq/icons-ui@0.3.2

## 0.13.0-next.0

### Minor Changes

- [#1831](https://github.com/LedgerHQ/ledger-live/pull/1831) [`8ac70e5cca`](https://github.com/LedgerHQ/ledger-live/commit/8ac70e5ccab58159c646f23694c1da13ebc00248) Thanks [@cgrellard-ledger](https://github.com/cgrellard-ledger)! - Two Cards components (FullBackgroundCard and SideImageCard) added to the native-ui lib

### Patch Changes

- Updated dependencies [[`e3222832ba`](https://github.com/LedgerHQ/ledger-live/commit/e3222832ba1fc7f90940fe637bf4a29361a72d94), [`1269f149ae`](https://github.com/LedgerHQ/ledger-live/commit/1269f149aef5d842eddd83beb64ae65240c3dc0f)]:
  - @ledgerhq/icons-ui@0.3.2-next.0

## 0.12.2

### Patch Changes

- [#1936](https://github.com/LedgerHQ/ledger-live/pull/1936) [`7aa0e616b3`](https://github.com/LedgerHQ/ledger-live/commit/7aa0e616b3dab8e218fea8631c3aa8b894dfc8f1) Thanks [@mlegall-ledger](https://github.com/mlegall-ledger)! - Removed PNG icons for boxed ProviderIcons and replaced them with svg(r)

* [#1759](https://github.com/LedgerHQ/ledger-live/pull/1759) [`77622be003`](https://github.com/LedgerHQ/ledger-live/commit/77622be0033cb7af6ac1284b302ac62e4825652b) Thanks [@ofreyssinet-ledger](https://github.com/ofreyssinet-ledger)! - VerticalTimeline: fix item title long text layout & remove item vertical scroll indicator

* Updated dependencies [[`7aa0e616b3`](https://github.com/LedgerHQ/ledger-live/commit/7aa0e616b3dab8e218fea8631c3aa8b894dfc8f1), [`828af17431`](https://github.com/LedgerHQ/ledger-live/commit/828af1743180ccf0f21a7de143cb910ef7258407)]:
  - @ledgerhq/icons-ui@0.3.1

## 0.12.2-next.0

### Patch Changes

- [#1936](https://github.com/LedgerHQ/ledger-live/pull/1936) [`7aa0e616b3`](https://github.com/LedgerHQ/ledger-live/commit/7aa0e616b3dab8e218fea8631c3aa8b894dfc8f1) Thanks [@mlegall-ledger](https://github.com/mlegall-ledger)! - Removed PNG icons for boxed ProviderIcons and replaced them with svg(r)

* [#1759](https://github.com/LedgerHQ/ledger-live/pull/1759) [`77622be003`](https://github.com/LedgerHQ/ledger-live/commit/77622be0033cb7af6ac1284b302ac62e4825652b) Thanks [@ofreyssinet-ledger](https://github.com/ofreyssinet-ledger)! - VerticalTimeline: fix item title long text layout & remove item vertical scroll indicator

* Updated dependencies [[`7aa0e616b3`](https://github.com/LedgerHQ/ledger-live/commit/7aa0e616b3dab8e218fea8631c3aa8b894dfc8f1), [`828af17431`](https://github.com/LedgerHQ/ledger-live/commit/828af1743180ccf0f21a7de143cb910ef7258407)]:
  - @ledgerhq/icons-ui@0.3.1-next.0

## 0.12.1

### Patch Changes

- [#1141](https://github.com/LedgerHQ/ledger-live/pull/1141) [`24ea9cd15f`](https://github.com/LedgerHQ/ledger-live/commit/24ea9cd15f92d5a2c74c4b936bacb89d5d4d36fd) Thanks [@valpinkman](https://github.com/valpinkman)! - Collateral changes due to solving all LLM typescript/eslint issues/warnings.

- Updated dependencies [[`7495373f8b`](https://github.com/LedgerHQ/ledger-live/commit/7495373f8b4690ce5b7b48410f3e4e47bf2555f4), [`f7a162c356`](https://github.com/LedgerHQ/ledger-live/commit/f7a162c356a0cd84b6eb635493ee56af06e306e5), [`24ea9cd15f`](https://github.com/LedgerHQ/ledger-live/commit/24ea9cd15f92d5a2c74c4b936bacb89d5d4d36fd)]:
  - @ledgerhq/icons-ui@0.3.0
  - @ledgerhq/crypto-icons-ui@0.2.1
  - @ledgerhq/ui-shared@0.1.10

## 0.12.1-next.0

### Patch Changes

- [#1141](https://github.com/LedgerHQ/ledger-live/pull/1141) [`24ea9cd15f`](https://github.com/LedgerHQ/ledger-live/commit/24ea9cd15f92d5a2c74c4b936bacb89d5d4d36fd) Thanks [@valpinkman](https://github.com/valpinkman)! - Collateral changes due to solving all LLM typescript/eslint issues/warnings.

- Updated dependencies [[`7495373f8b`](https://github.com/LedgerHQ/ledger-live/commit/7495373f8b4690ce5b7b48410f3e4e47bf2555f4), [`f7a162c356`](https://github.com/LedgerHQ/ledger-live/commit/f7a162c356a0cd84b6eb635493ee56af06e306e5), [`24ea9cd15f`](https://github.com/LedgerHQ/ledger-live/commit/24ea9cd15f92d5a2c74c4b936bacb89d5d4d36fd)]:
  - @ledgerhq/icons-ui@0.3.0-next.0
  - @ledgerhq/crypto-icons-ui@0.2.1-next.0
  - @ledgerhq/ui-shared@0.1.10-next.0

## 0.12.0

### Minor Changes

- [#330](https://github.com/LedgerHQ/ledger-live/pull/330) [`f7a8df09f8`](https://github.com/LedgerHQ/ledger-live/commit/f7a8df09f8115da779b7082384d5db0823317d53) Thanks [@alexandremgo](https://github.com/alexandremgo)! - Add a vertical timeline component to Native UI

### Patch Changes

- [#330](https://github.com/LedgerHQ/ledger-live/pull/330) [`f7a8df09f8`](https://github.com/LedgerHQ/ledger-live/commit/f7a8df09f8115da779b7082384d5db0823317d53) Thanks [@alexandremgo](https://github.com/alexandremgo)! - Feat: Sync onboarding software checks UI

  - handling unlock device during genuine check

## 0.12.0-next.0

### Minor Changes

- [#330](https://github.com/LedgerHQ/ledger-live/pull/330) [`f7a8df09f8`](https://github.com/LedgerHQ/ledger-live/commit/f7a8df09f8115da779b7082384d5db0823317d53) Thanks [@alexandremgo](https://github.com/alexandremgo)! - Add a vertical timeline component to Native UI

### Patch Changes

- [#330](https://github.com/LedgerHQ/ledger-live/pull/330) [`f7a8df09f8`](https://github.com/LedgerHQ/ledger-live/commit/f7a8df09f8115da779b7082384d5db0823317d53) Thanks [@alexandremgo](https://github.com/alexandremgo)! - Feat: Sync onboarding software checks UI

  - handling unlock device during genuine check

## 0.11.0

### Minor Changes

- [#1457](https://github.com/LedgerHQ/ledger-live/pull/1457) [`4ec8df33ea`](https://github.com/LedgerHQ/ledger-live/commit/4ec8df33ea223c412cb81892bf0380d456e19b54) Thanks [@thomasrogerlux](https://github.com/thomasrogerlux)! - Add a new vertical timeline component

### Patch Changes

- [#1480](https://github.com/LedgerHQ/ledger-live/pull/1480) [`22725d35e5`](https://github.com/LedgerHQ/ledger-live/commit/22725d35e59c79759e7cdd295ac5b7ebbb774ee2) Thanks [@ofreyssinet-ledger](https://github.com/ofreyssinet-ledger)! - VerticalTimeline: add dynamic height capability (with animation)

## 0.11.0-next.0

### Minor Changes

- [#1457](https://github.com/LedgerHQ/ledger-live/pull/1457) [`4ec8df33ea`](https://github.com/LedgerHQ/ledger-live/commit/4ec8df33ea223c412cb81892bf0380d456e19b54) Thanks [@thomasrogerlux](https://github.com/thomasrogerlux)! - Add a new vertical timeline component

### Patch Changes

- [#1480](https://github.com/LedgerHQ/ledger-live/pull/1480) [`22725d35e5`](https://github.com/LedgerHQ/ledger-live/commit/22725d35e59c79759e7cdd295ac5b7ebbb774ee2) Thanks [@ofreyssinet-ledger](https://github.com/ofreyssinet-ledger)! - VerticalTimeline: add dynamic height capability (with animation)

## 0.10.0

### Minor Changes

- [#742](https://github.com/LedgerHQ/ledger-live/pull/742) [`56068b813c`](https://github.com/LedgerHQ/ledger-live/commit/56068b813ce301a37b9d08bd55273b3d934c7371) Thanks [@grsoares21](https://github.com/grsoares21)! - Add a Divider component to the UI lib

### Patch Changes

- [#943](https://github.com/LedgerHQ/ledger-live/pull/943) [`8465b5e317`](https://github.com/LedgerHQ/ledger-live/commit/8465b5e317baecaf8f893b9c090537d2d03ac835) Thanks [@ofreyssinet-ledger](https://github.com/ofreyssinet-ledger)! - Add "delay" prop to Transitions.Fade

* [#943](https://github.com/LedgerHQ/ledger-live/pull/943) [`8465b5e317`](https://github.com/LedgerHQ/ledger-live/commit/8465b5e317baecaf8f893b9c090537d2d03ac835) Thanks [@ofreyssinet-ledger](https://github.com/ofreyssinet-ledger)! - Add largeLineHeight text variant

- [#1293](https://github.com/LedgerHQ/ledger-live/pull/1293) [`b0a7e35a0f`](https://github.com/LedgerHQ/ledger-live/commit/b0a7e35a0f7a85732d1f7bef6ae3144fdf0b8b24) Thanks [@mcayuelas-ledger](https://github.com/mcayuelas-ledger)! - Improvements for the crypto icons library

## 0.10.0-next.0

### Minor Changes

- [#742](https://github.com/LedgerHQ/ledger-live/pull/742) [`56068b813c`](https://github.com/LedgerHQ/ledger-live/commit/56068b813ce301a37b9d08bd55273b3d934c7371) Thanks [@grsoares21](https://github.com/grsoares21)! - Add a Divider component to the UI lib

### Patch Changes

- [#943](https://github.com/LedgerHQ/ledger-live/pull/943) [`8465b5e317`](https://github.com/LedgerHQ/ledger-live/commit/8465b5e317baecaf8f893b9c090537d2d03ac835) Thanks [@ofreyssinet-ledger](https://github.com/ofreyssinet-ledger)! - Add "delay" prop to Transitions.Fade

* [#943](https://github.com/LedgerHQ/ledger-live/pull/943) [`8465b5e317`](https://github.com/LedgerHQ/ledger-live/commit/8465b5e317baecaf8f893b9c090537d2d03ac835) Thanks [@ofreyssinet-ledger](https://github.com/ofreyssinet-ledger)! - Add largeLineHeight text variant

- [#1293](https://github.com/LedgerHQ/ledger-live/pull/1293) [`b0a7e35a0f`](https://github.com/LedgerHQ/ledger-live/commit/b0a7e35a0f7a85732d1f7bef6ae3144fdf0b8b24) Thanks [@mcayuelas-ledger](https://github.com/mcayuelas-ledger)! - Improvements for the crypto icons library

## 0.9.0

### Minor Changes

- [#968](https://github.com/LedgerHQ/ledger-live/pull/968) [`2fd6f6244c`](https://github.com/LedgerHQ/ledger-live/commit/2fd6f6244c41158883ca44accf9cbda4fd8d3418) Thanks [@ofreyssinet-ledger](https://github.com/ofreyssinet-ledger)! - Tag component: change appearance (new design)

* [#492](https://github.com/LedgerHQ/ledger-live/pull/492) [`d679e5feeb`](https://github.com/LedgerHQ/ledger-live/commit/d679e5feebc02e7cd138e1026b7bad5392866ea2) Thanks [@grsoares21](https://github.com/grsoares21)! - Add a Divider component to the UI lib

- [#935](https://github.com/LedgerHQ/ledger-live/pull/935) [`432cfa8994`](https://github.com/LedgerHQ/ledger-live/commit/432cfa8994e21c2e67d72bd0e6e94a64d7cc2dfb) Thanks [@LFBarreto](https://github.com/LFBarreto)! - UI - Crypto icons added as a standalone package + added helper components to integrate them and ensure color contrast

* [#976](https://github.com/LedgerHQ/ledger-live/pull/976) [`f28d403542`](https://github.com/LedgerHQ/ledger-live/commit/f28d4035426e741822108daf172f4509ce030751) Thanks [@grsoares21](https://github.com/grsoares21)! - Add Divider component to the native ui

- [#968](https://github.com/LedgerHQ/ledger-live/pull/968) [`2fd6f6244c`](https://github.com/LedgerHQ/ledger-live/commit/2fd6f6244c41158883ca44accf9cbda4fd8d3418) Thanks [@ofreyssinet-ledger](https://github.com/ofreyssinet-ledger)! - Tag component: remove "active" prop

### Patch Changes

- [#891](https://github.com/LedgerHQ/ledger-live/pull/891) [`092a887af5`](https://github.com/LedgerHQ/ledger-live/commit/092a887af5a1405a1de3704bc5954c761cd53457) Thanks [@ofreyssinet-ledger](https://github.com/ofreyssinet-ledger)! - Add h1Inter text variant (h1 with Inter font)

- Updated dependencies [[`432cfa8994`](https://github.com/LedgerHQ/ledger-live/commit/432cfa8994e21c2e67d72bd0e6e94a64d7cc2dfb)]:
  - @ledgerhq/crypto-icons-ui@0.2.0

## 0.9.0-next.1

### Minor Changes

- [#492](https://github.com/LedgerHQ/ledger-live/pull/492) [`d679e5feeb`](https://github.com/LedgerHQ/ledger-live/commit/d679e5feebc02e7cd138e1026b7bad5392866ea2) Thanks [@grsoares21](https://github.com/grsoares21)! - Add a Divider component to the UI lib

## 0.9.0-next.0

### Minor Changes

- [#968](https://github.com/LedgerHQ/ledger-live/pull/968) [`2fd6f6244`](https://github.com/LedgerHQ/ledger-live/commit/2fd6f6244c41158883ca44accf9cbda4fd8d3418) Thanks [@ofreyssinet-ledger](https://github.com/ofreyssinet-ledger)! - Tag component: change appearance (new design)

* [#935](https://github.com/LedgerHQ/ledger-live/pull/935) [`432cfa899`](https://github.com/LedgerHQ/ledger-live/commit/432cfa8994e21c2e67d72bd0e6e94a64d7cc2dfb) Thanks [@LFBarreto](https://github.com/LFBarreto)! - UI - Crypto icons added as a standalone package + added helper components to integrate them and ensure color contrast

- [#976](https://github.com/LedgerHQ/ledger-live/pull/976) [`f28d40354`](https://github.com/LedgerHQ/ledger-live/commit/f28d4035426e741822108daf172f4509ce030751) Thanks [@grsoares21](https://github.com/grsoares21)! - Add Divider component to the native ui

* [#968](https://github.com/LedgerHQ/ledger-live/pull/968) [`2fd6f6244`](https://github.com/LedgerHQ/ledger-live/commit/2fd6f6244c41158883ca44accf9cbda4fd8d3418) Thanks [@ofreyssinet-ledger](https://github.com/ofreyssinet-ledger)! - Tag component: remove "active" prop

### Patch Changes

- [#891](https://github.com/LedgerHQ/ledger-live/pull/891) [`092a887af`](https://github.com/LedgerHQ/ledger-live/commit/092a887af5a1405a1de3704bc5954c761cd53457) Thanks [@ofreyssinet-ledger](https://github.com/ofreyssinet-ledger)! - Add h1Inter text variant (h1 with Inter font)

- Updated dependencies [[`432cfa899`](https://github.com/LedgerHQ/ledger-live/commit/432cfa8994e21c2e67d72bd0e6e94a64d7cc2dfb)]:
  - @ledgerhq/crypto-icons-ui@0.2.0-next.0

## 0.8.3

### Patch Changes

- [#834](https://github.com/LedgerHQ/ledger-live/pull/834) [`7aa93b8b2`](https://github.com/LedgerHQ/ledger-live/commit/7aa93b8b260a48d236b33181e1500f96962b3d86) Thanks [@LFBarreto](https://github.com/LFBarreto)! - Button component uses correct TouchableOpacity instead of Highlight

* [#440](https://github.com/LedgerHQ/ledger-live/pull/440) [`858898d63`](https://github.com/LedgerHQ/ledger-live/commit/858898d63b3d70dc0be4cefbeaba5770c389660b) Thanks [@cgrellard-ledger](https://github.com/cgrellard-ledger)! - UI - native - notifications component styles extended

## 0.8.3-next.1

### Patch Changes

- [#834](https://github.com/LedgerHQ/ledger-live/pull/834) [`7aa93b8b2`](https://github.com/LedgerHQ/ledger-live/commit/7aa93b8b260a48d236b33181e1500f96962b3d86) Thanks [@LFBarreto](https://github.com/LFBarreto)! - Button component uses correct TouchableOpacity instead of Highlight

## 0.8.3-next.0

### Patch Changes

- [#440](https://github.com/LedgerHQ/ledger-live/pull/440) [`858898d63`](https://github.com/LedgerHQ/ledger-live/commit/858898d63b3d70dc0be4cefbeaba5770c389660b) Thanks [@cgrellard-ledger](https://github.com/cgrellard-ledger)! - UI - native - notifications component styles extended

## 0.8.2

### Patch Changes

- Updated dependencies [[`f538d2974`](https://github.com/LedgerHQ/ledger-live/commit/f538d29745669b2aada6ac34f37cd404c23cf1b8)]:
  - @ledgerhq/icons-ui@0.2.7

## 0.8.2-next.0

### Patch Changes

- Updated dependencies [[`f538d2974`](https://github.com/LedgerHQ/ledger-live/commit/f538d29745669b2aada6ac34f37cd404c23cf1b8)]:
  - @ledgerhq/icons-ui@0.2.7-next.0

## 0.8.1

### Patch Changes

- Updated dependencies [[`429df1cff`](https://github.com/LedgerHQ/ledger-live/commit/429df1cff3cf204ff57200553a808d25c8ff413f)]:
  - @ledgerhq/icons-ui@0.2.6

## 0.8.1-next.0

### Patch Changes

- Updated dependencies [429df1cff]
  - @ledgerhq/icons-ui@0.2.6-next.0

## 0.8.0

### Minor Changes

- 592ad2f7b: Update design on upsell modal in mobile app. Also add new variants and shape to IconBoxList and BoxedIcon components in native UI.

### Patch Changes

- dd6a12c9b: Fix ScrollListContainer ref not being forwarded to FlatList
- 0c2c6682b: ui packages - release
- Updated dependencies [0c2c6682b]
  - @ledgerhq/ui-shared@0.1.9
  - @ledgerhq/icons-ui@0.2.5

## 0.8.0-next.2

### Patch Changes

- 0c2c6682b: ui packages - release
- Updated dependencies [0c2c6682b]
  - @ledgerhq/ui-shared@0.1.9-next.0
  - @ledgerhq/icons-ui@0.2.5-next.0

## 0.8.0-next.1

### Minor Changes

- 592ad2f7b: Update design on upsell modal in mobile app. Also add new variants and shape to IconBoxList and BoxedIcon components in native UI.

## 0.7.19-next.0

### Patch Changes

- dd6a12c9b: Fix ScrollListContainer ref not being forwarded to FlatList

## 0.7.18

### Patch Changes

- f686ec781: UI - shared colors - added new colors to shared themes
- Updated dependencies [f686ec781]
  - @ledgerhq/ui-shared@0.1.8

## 0.7.18-next.0

### Patch Changes

- f686ec781: UI - shared colors - added new colors to shared themes
- Updated dependencies [f686ec781]
  - @ledgerhq/ui-shared@0.1.8-next.0<|MERGE_RESOLUTION|>--- conflicted
+++ resolved
@@ -1,8 +1,5 @@
 # @ledgerhq/native-ui
 
-<<<<<<< HEAD
-## 0.17.0-nightly.0
-=======
 ## 0.17.0
 
 ### Minor Changes
@@ -18,7 +15,6 @@
   Storybook - VerticalTimeline: more exhaustive examples
 
 ## 0.17.0-next.0
->>>>>>> 1256619c
 
 ### Minor Changes
 
