{
  "name": "@ledgerhq/ui-shared",
<<<<<<< HEAD
  "version": "0.1.8-nightly.0",
=======
  "version": "0.1.8",
>>>>>>> e33ad750
  "description": "Package with the shared assets and code between the React and React Native versions of the Ledger design system",
  "main": "lib/index.js",
  "typescriptMain": "index.ts",
  "exports": {
    ".": {
      "require": "./lib/cjs/index.js",
      "default": "./lib/index.js"
    },
    "./": {
      "require": "./lib/cjs/",
      "default": "./lib/"
    },
    "./package.json": "./package.json"
  },
  "types": "lib/index.d.ts",
  "repository": "https://github.com/LedgerHQ/ui/",
  "author": "Ledger Live Team <team-live@ledger.fr>",
  "license": "MIT",
  "files": [
    "lib"
  ],
  "scripts": {
    "build": "tsc && node scripts/transpile",
    "prepublishOnly": "npm run build",
    "clean": "rimraf lib"
  },
  "devDependencies": {
    "esbuild": "^0.13.15",
    "tiny-glob": "^0.2.9",
    "typescript": "^4.5.2"
  }
}<|MERGE_RESOLUTION|>--- conflicted
+++ resolved
@@ -1,10 +1,6 @@
 {
   "name": "@ledgerhq/ui-shared",
-<<<<<<< HEAD
-  "version": "0.1.8-nightly.0",
-=======
   "version": "0.1.8",
->>>>>>> e33ad750
   "description": "Package with the shared assets and code between the React and React Native versions of the Ledger design system",
   "main": "lib/index.js",
   "typescriptMain": "index.ts",
