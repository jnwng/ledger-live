--- conflicted
+++ resolved
@@ -1,10 +1,6 @@
 {
   "name": "@ledgerhq/react-ui",
-<<<<<<< HEAD
-  "version": "0.12.2-nightly.0",
-=======
   "version": "0.13.0",
->>>>>>> 50079748
   "description": "Ledger Live - Desktop UI",
   "author": "Ledger Live Team <team-live@ledger.fr>",
   "repository": {
