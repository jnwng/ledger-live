{
  "name": "@ledgerhq/react-ui",
<<<<<<< HEAD
  "version": "0.7.9-nightly.0",
=======
  "version": "0.8.0",
>>>>>>> e4792a0d
  "description": "Ledger Live - Desktop UI",
  "author": "Ledger Live Team <team-live@ledger.fr>",
  "repository": "https://github.com/LedgerHQ/ui",
  "license": "MIT",
  "types": "index.d.ts",
  "typesVersions": {
    "*": {
      "*": [
        "lib/*",
        "lib/*/index.d.ts"
      ]
    }
  },
  "exports": {
    "./": {
      "require": "./lib/cjs/",
      "default": "./lib/"
    },
    "./*/": {
      "require": "./lib/cjs/*/index.js",
      "default": "./lib/*/index.js"
    },
    "./*": {
      "require": "./lib/cjs/*.js",
      "default": "./lib/*.js"
    },
    "./*.js": {
      "require": "./lib/cjs/*.js",
      "default": "./lib/*.js"
    },
    "./*.woff2": {
      "require": "./lib/cjs/*.woff2",
      "default": "./lib/*.woff2"
    },
    ".": {
      "require": "./lib/cjs/index.js",
      "default": "./lib/index.js"
    },
    "./package.json": "./package.json"
  },
  "sideEffects": [
    "*.woff2",
    "lib/assets/fonts.js"
  ],
  "files": [
    "lib/**/*"
  ],
  "scripts": {
    "storybook": "start-storybook -p 6006 -s ./src",
    "build": "tsc -p tsconfig.prod.json && node scripts/transpile && node scripts/postBuild",
    "prebuild:storybook": "pnpm -F ui-shared -F icons-ui build",
    "build:storybook": "build-storybook -s ./src",
    "watch": "tsc -p tsconfig.prod.json --watch",
    "clean": "rimraf lib",
    "lint": "eslint src --ext .js,.jsx,.ts,.tsx --cache",
    "lint:fix": "pnpm lint --fix",
    "typecheck": "tsc --p . --noEmit",
    "test": "pnpm -w -F ui test:react"
  },
  "dependencies": {
    "@floating-ui/react-dom": "^0.4.0",
    "@ledgerhq/icons-ui": "workspace:^",
    "@ledgerhq/ui-shared": "workspace:^",
    "@tippyjs/react": "^4.2.6",
    "@types/color": "^3.0.2",
    "@types/react": "~17.0.37",
    "@types/react-dom": "^17.0.11",
    "@types/react-transition-group": "^4.4.2",
    "@types/react-window": "^1.8.5",
    "@types/styled-components": "^5.1.14",
    "@types/styled-system": "^5.1.12",
    "chart.js": "^3.5.1",
    "chartjs-adapter-moment": "^1.0.0",
    "color": "^3.1.3",
    "moment": "^2.29.1",
    "react-chartjs-2": "^3.0.5",
    "react-is": "^17.0.2",
    "react-select": "^5.2.1",
    "react-transition-group": "^4.4.2",
    "react-window": "^1.8.6",
    "styled-system": "^5.1.5"
  },
  "peerDependencies": {
    "react": "^17.0.2",
    "react-dom": "^17.0.2",
    "styled-components": "^5.3.3"
  },
  "devDependencies": {
    "@babel/core": "7",
    "@storybook/addon-actions": "^6.3.6",
    "@storybook/addon-essentials": "^6.3.6",
    "@storybook/addon-links": "^6.3.6",
    "@storybook/react": "^6.3.6",
    "@svgr/core": "^5.5.0",
    "@svgr/plugin-svgo": "*",
    "@types/hoist-non-react-statics": "^3.3.1",
    "@types/react-is": "^17.0.3",
    "@typescript-eslint/eslint-plugin": "5.3.1",
    "@typescript-eslint/parser": "^5.22.0",
    "babel-loader": "^8.0.0",
    "csstype": "^3.0.11",
    "esbuild": "^0.13.13",
    "eslint": "8.2.0",
    "eslint-config-prettier": "^8.3.0",
    "eslint-plugin-prettier": "^4.0.0",
    "eslint-plugin-react": "^7.29.2",
    "eslint-plugin-react-hooks": "^4.3.0",
    "fs-extra": "^10.0.1",
    "prettier": "^2.4.1",
    "react": "^17.0.2",
    "react-dom": "^17.0.2",
    "rimraf": "^3.0.2",
    "styled-components": "^5.3.3",
    "tiny-glob": "^0.2.9",
    "typescript": "^4.3.5",
    "webpack": "*"
  }
}<|MERGE_RESOLUTION|>--- conflicted
+++ resolved
@@ -1,10 +1,6 @@
 {
   "name": "@ledgerhq/react-ui",
-<<<<<<< HEAD
-  "version": "0.7.9-nightly.0",
-=======
   "version": "0.8.0",
->>>>>>> e4792a0d
   "description": "Ledger Live - Desktop UI",
   "author": "Ledger Live Team <team-live@ledger.fr>",
   "repository": "https://github.com/LedgerHQ/ui",
