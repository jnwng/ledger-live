--- conflicted
+++ resolved
@@ -1,10 +1,6 @@
 {
   "name": "@ledgerhq/react-ui",
-<<<<<<< HEAD
-  "version": "0.10.4-nightly.1",
-=======
   "version": "0.10.4",
->>>>>>> 84af70af
   "description": "Ledger Live - Desktop UI",
   "author": "Ledger Live Team <team-live@ledger.fr>",
   "repository": {
