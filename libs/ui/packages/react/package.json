{
  "name": "@ledgerhq/react-ui",
<<<<<<< HEAD
  "version": "0.8.1-nightly.2",
=======
  "version": "0.8.1",
>>>>>>> 910a79bc
  "description": "Ledger Live - Desktop UI",
  "author": "Ledger Live Team <team-live@ledger.fr>",
  "repository": {
    "type": "git",
    "url": "https://github.com/LedgerHQ/ledger-live.git"
  },
  "bugs": {
    "url": "https://github.com/LedgerHQ/ledger-live/issues"
  },
  "homepage": "https://github.com/LedgerHQ/ledger-live/tree/develop/libs/ui/packages/react",
  "license": "MIT",
  "types": "index.d.ts",
  "typesVersions": {
    "*": {
      "*": [
        "lib/*",
        "lib/*/index.d.ts"
      ]
    }
  },
  "exports": {
    "./": {
      "require": "./lib/cjs/",
      "default": "./lib/"
    },
    "./*/": {
      "require": "./lib/cjs/*/index.js",
      "default": "./lib/*/index.js"
    },
    "./*": {
      "require": "./lib/cjs/*.js",
      "default": "./lib/*.js"
    },
    "./*.js": {
      "require": "./lib/cjs/*.js",
      "default": "./lib/*.js"
    },
    "./*.woff2": {
      "require": "./lib/cjs/*.woff2",
      "default": "./lib/*.woff2"
    },
    ".": {
      "require": "./lib/cjs/index.js",
      "default": "./lib/index.js"
    },
    "./package.json": "./package.json"
  },
  "sideEffects": [
    "*.woff2",
    "lib/assets/fonts.js"
  ],
  "files": [
    "lib/**/*"
  ],
  "scripts": {
    "storybook": "start-storybook -p 6006 -s ./src",
    "build": "tsc -p tsconfig.prod.json && node scripts/transpile && node scripts/postBuild",
    "prebuild:storybook": "pnpm -F ui-shared -F icons-ui build",
    "build:storybook": "build-storybook -s ./src",
    "watch": "tsc -p tsconfig.prod.json --watch",
    "clean": "rimraf lib",
    "lint": "eslint src --ext .js,.jsx,.ts,.tsx --cache",
    "lint:fix": "pnpm lint --fix",
    "typecheck": "tsc --p . --noEmit",
    "test": "pnpm -w -F ui test:react"
  },
  "dependencies": {
    "@floating-ui/react-dom": "^0.4.0",
    "@ledgerhq/icons-ui": "workspace:^",
    "@ledgerhq/ui-shared": "workspace:^",
    "@tippyjs/react": "^4.2.6",
    "@types/color": "^3.0.2",
    "@types/react": "~17.0.37",
    "@types/react-dom": "^17.0.11",
    "@types/react-transition-group": "^4.4.2",
    "@types/react-window": "^1.8.5",
    "@types/styled-components": "^5.1.14",
    "@types/styled-system": "^5.1.12",
    "chart.js": "^3.5.1",
    "chartjs-adapter-moment": "^1.0.0",
    "color": "^3.1.3",
    "moment": "^2.29.1",
    "react-chartjs-2": "^3.0.5",
    "react-is": "^17.0.2",
    "react-select": "^5.2.1",
    "react-transition-group": "^4.4.2",
    "react-window": "^1.8.6",
    "styled-system": "^5.1.5"
  },
  "peerDependencies": {
    "react": "^17.0.2",
    "react-dom": "^17.0.2",
    "styled-components": "^5.3.3"
  },
  "devDependencies": {
    "@babel/core": "7",
    "@storybook/addon-actions": "^6.3.6",
    "@storybook/addon-essentials": "^6.3.6",
    "@storybook/addon-links": "^6.3.6",
    "@storybook/react": "^6.3.6",
    "@svgr/core": "^5.5.0",
    "@svgr/plugin-svgo": "*",
    "@types/hoist-non-react-statics": "^3.3.1",
    "@types/react-is": "^17.0.3",
    "@typescript-eslint/eslint-plugin": "5.3.1",
    "@typescript-eslint/parser": "^5.22.0",
    "babel-loader": "^8.0.0",
    "csstype": "^3.0.11",
    "esbuild": "^0.13.13",
    "eslint": "8.2.0",
    "eslint-config-prettier": "^8.3.0",
    "eslint-plugin-prettier": "^4.0.0",
    "eslint-plugin-react": "^7.29.2",
    "eslint-plugin-react-hooks": "^4.3.0",
    "fs-extra": "^10.0.1",
    "prettier": "^2.4.1",
    "react": "^17.0.2",
    "react-dom": "^17.0.2",
    "rimraf": "^3.0.2",
    "styled-components": "^5.3.3",
    "tiny-glob": "^0.2.9",
    "typescript": "^4.3.5",
    "webpack": "*"
  }
}<|MERGE_RESOLUTION|>--- conflicted
+++ resolved
@@ -1,10 +1,6 @@
 {
   "name": "@ledgerhq/react-ui",
-<<<<<<< HEAD
-  "version": "0.8.1-nightly.2",
-=======
   "version": "0.8.1",
->>>>>>> 910a79bc
   "description": "Ledger Live - Desktop UI",
   "author": "Ledger Live Team <team-live@ledger.fr>",
   "repository": {
