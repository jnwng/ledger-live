--- conflicted
+++ resolved
@@ -34,13 +34,8 @@
     "./package.json": "./package.json"
   },
   "scripts": {
-<<<<<<< HEAD
-    "build": "pnpm run clean && node scripts/buildReactIcons && node scripts/buildAdditionalIcons && tsc --noEmit false && node scripts/transpile",
-    "prepublishOnly": "pnpm run build",
-=======
-    "build": "node scripts/buildReactIcons && tsc --noEmit false && node scripts/transpile",
-    "prepublishOnly": "pnpm run clean && pnpm run build",
->>>>>>> 8ffa2510
+    "build": "node scripts/buildReactIcons && node scripts/buildAdditionalIcons && tsc --noEmit false && node scripts/transpile",
+    "prepublishOnly": "pnpm run clean &&  pnpm run build",
     "clean": "rimraf react native src/react src/native"
   },
   "peerDependencies": {
