{
  "name": "@ledgerhq/icons-ui",
  "description": "Icons used by the Ledger design system.",
<<<<<<< HEAD
  "version": "0.3.0-nightly.1",
=======
  "version": "0.3.0",
>>>>>>> 77652efe
  "license": "MIT",
  "repository": {
    "type": "git",
    "url": "https://github.com/LedgerHQ/ledger-live.git"
  },
  "bugs": {
    "url": "https://github.com/LedgerHQ/ledger-live/issues"
  },
  "homepage": "https://github.com/LedgerHQ/ledger-live/tree/develop/libs/ui/packages/icons",
  "files": [
    "react",
    "native",
    "index.js"
  ],
  "exports": {
    "./react/": {
      "require": "./react/cjs/",
      "default": "./react/"
    },
    "./react/*": {
      "require": "./react/cjs/*.js",
      "default": "./react/*.js"
    },
    "./react": {
      "require": "./react/cjs/index.js",
      "default": "./react/index.js"
    },
    "./native/": "./native/",
    "./native/*": "./native/*.js",
    "./package.json": "./package.json"
  },
  "scripts": {
    "build": "pnpm run clean && node scripts/buildIcons && tsc --noEmit false && node scripts/transpile",
    "prepublishOnly": "pnpm run build",
    "clean": "rimraf react native src/react src/native"
  },
  "peerDependencies": {
    "@types/react": "*",
    "react": "*",
    "styled-components": "*",
    "styled-system": "*"
  },
  "peerDependenciesMeta": {
    "@types/react": {
      "optional": true
    }
  },
  "devDependencies": {
    "@svgr/core": "^5.5.0",
    "@svgr/plugin-svgo": "^5.5.0",
    "@types/react": "^17.0.37",
    "@types/react-dom": "^17.0.11",
    "@types/react-native": "^0.65.27",
    "@types/styled-components": "^5.1.14",
    "@types/styled-components-react-native": "^5.1.3",
    "@types/styled-system": "^5.1.13",
    "camelcase": "^6.2.1",
    "esbuild": "^0.13.15",
    "glob": "^7.2.0",
    "react-native-svg": "^12.1.1",
    "rimraf": "^3.0.2",
    "tiny-glob": "^0.2.9",
    "typescript": "^4.8.3"
  }
}<|MERGE_RESOLUTION|>--- conflicted
+++ resolved
@@ -1,11 +1,7 @@
 {
   "name": "@ledgerhq/icons-ui",
   "description": "Icons used by the Ledger design system.",
-<<<<<<< HEAD
-  "version": "0.3.0-nightly.1",
-=======
   "version": "0.3.0",
->>>>>>> 77652efe
   "license": "MIT",
   "repository": {
     "type": "git",
