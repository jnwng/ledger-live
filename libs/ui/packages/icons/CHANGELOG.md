--- conflicted
+++ resolved
@@ -1,8 +1,5 @@
 # @ledgerhq/icons-ui
 
-<<<<<<< HEAD
-## 0.2.7-nightly.0
-=======
 ## 0.2.7
 
 ### Patch Changes
@@ -36,7 +33,6 @@
   ```
 
 ## 0.2.7-next.0
->>>>>>> 910a79bc
 
 ### Patch Changes
 
