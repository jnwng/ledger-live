--- conflicted
+++ resolved
@@ -1,24 +1,17 @@
 # @ledgerhq/icons-ui
 
-<<<<<<< HEAD
-## 0.2.0-nightly.0
-=======
 ## 0.2.0
->>>>>>> d8e05c25
 
 ### Minor Changes
 
 - [#935](https://github.com/LedgerHQ/ledger-live/pull/935) [`432cfa8994`](https://github.com/LedgerHQ/ledger-live/commit/432cfa8994e21c2e67d72bd0e6e94a64d7cc2dfb) Thanks [@LFBarreto](https://github.com/LFBarreto)! - UI - Crypto icons added as a standalone package + added helper components to integrate them and ensure color contrast
 
-<<<<<<< HEAD
-=======
 ## 0.2.0-next.0
 
 ### Minor Changes
 
 - [#935](https://github.com/LedgerHQ/ledger-live/pull/935) [`432cfa899`](https://github.com/LedgerHQ/ledger-live/commit/432cfa8994e21c2e67d72bd0e6e94a64d7cc2dfb) Thanks [@LFBarreto](https://github.com/LFBarreto)! - UI - Crypto icons added as a standalone package + added helper components to integrate them and ensure color contrast
 
->>>>>>> d8e05c25
 ## 0.1
 
 ### Patch Changes
