--- conflicted
+++ resolved
@@ -1,11 +1,7 @@
 {
   "name": "@ledgerhq/crypto-icons-ui",
   "description": "Crypto icons used by Ledger Live.",
-<<<<<<< HEAD
-  "version": "0.2.2-nightly.0",
-=======
   "version": "0.2.2",
->>>>>>> 50079748
   "license": "MIT",
   "files": [
     "react",
