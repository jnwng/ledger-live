# ui

<<<<<<< HEAD
## 0.2.0-nightly.0
=======
## 0.2.0

### Minor Changes

- [#3125](https://github.com/LedgerHQ/ledger-live/pull/3125) [`9eaf095ff6`](https://github.com/LedgerHQ/ledger-live/commit/9eaf095ff6c6214b27f5c37c9c73564f95564fba) Thanks [@mlegall-ledger](https://github.com/mlegall-ledger)! - Various performance and documentation improvements :- Updated documentation regarding fonts loading to prevent fonts flickering- Updated package.json to fix path issues on certain consumers- Updated minimal working examples (NextJS)- Removed Icon component from Button component to avoid embarking all icons when using button

## 0.2.0-next.0
>>>>>>> 50079748

### Minor Changes

- [#3125](https://github.com/LedgerHQ/ledger-live/pull/3125) [`9eaf095ff6`](https://github.com/LedgerHQ/ledger-live/commit/9eaf095ff6c6214b27f5c37c9c73564f95564fba) Thanks [@mlegall-ledger](https://github.com/mlegall-ledger)! - Various performance and documentation improvements :- Updated documentation regarding fonts loading to prevent fonts flickering- Updated package.json to fix path issues on certain consumers- Updated minimal working examples (NextJS)- Removed Icon component from Button component to avoid embarking all icons when using button

## 0.1.0

### Minor Changes

- [#935](https://github.com/LedgerHQ/ledger-live/pull/935) [`432cfa8994`](https://github.com/LedgerHQ/ledger-live/commit/432cfa8994e21c2e67d72bd0e6e94a64d7cc2dfb) Thanks [@LFBarreto](https://github.com/LFBarreto)! - UI - Crypto icons added as a standalone package + added helper components to integrate them and ensure color contrast

## 0.1.0-next.0

### Minor Changes

- [#935](https://github.com/LedgerHQ/ledger-live/pull/935) [`432cfa899`](https://github.com/LedgerHQ/ledger-live/commit/432cfa8994e21c2e67d72bd0e6e94a64d7cc2dfb) Thanks [@LFBarreto](https://github.com/LFBarreto)! - UI - Crypto icons added as a standalone package + added helper components to integrate them and ensure color contrast<|MERGE_RESOLUTION|>--- conflicted
+++ resolved
@@ -1,8 +1,5 @@
 # ui
 
-<<<<<<< HEAD
-## 0.2.0-nightly.0
-=======
 ## 0.2.0
 
 ### Minor Changes
@@ -10,7 +7,6 @@
 - [#3125](https://github.com/LedgerHQ/ledger-live/pull/3125) [`9eaf095ff6`](https://github.com/LedgerHQ/ledger-live/commit/9eaf095ff6c6214b27f5c37c9c73564f95564fba) Thanks [@mlegall-ledger](https://github.com/mlegall-ledger)! - Various performance and documentation improvements :- Updated documentation regarding fonts loading to prevent fonts flickering- Updated package.json to fix path issues on certain consumers- Updated minimal working examples (NextJS)- Removed Icon component from Button component to avoid embarking all icons when using button
 
 ## 0.2.0-next.0
->>>>>>> 50079748
 
 ### Minor Changes
 
