{
  "name": "@ledgerhq/live-portfolio",
<<<<<<< HEAD
  "version": "0.0.4-nightly.3",
=======
  "version": "0.0.4",
>>>>>>> e11f9a01
  "description": "Ledger Live Date utilities",
  "keywords": [
    "Ledger"
  ],
  "repository": {
    "type": "git",
    "url": "https://github.com/LedgerHQ/ledger-live.git"
  },
  "bugs": {
    "url": "https://github.com/LedgerHQ/ledger-live/issues"
  },
  "homepage": "https://github.com/LedgerHQ/ledger-live/tree/develop/libs/live-portfolio",
  "publishConfig": {
    "access": "public"
  },
  "main": "lib/index.js",
  "module": "lib-es/index.js",
  "types": "lib/index.d.ts",
  "license": "Apache-2.0",
  "dependencies": {
    "@ledgerhq/types-live": "workspace:^"
  },
  "devDependencies": {
    "@types/jest": "^29.2.4",
    "@typescript-eslint/eslint-plugin": "^5.46.1",
    "@typescript-eslint/parser": "^5.46.1",
    "cross-env": "^7.0.3",
    "eslint": "^7.32.0",
    "eslint-config-prettier": "^8.3.0",
    "eslint-config-typescript": "^3.0.0",
    "eslint-formatter-pretty": "^3.0.1",
    "eslint-plugin-prettier": "^3.4.0",
    "eslint-plugin-typescript": "^0.14.0",
    "jest": "^28.1.1",
    "prettier": "^2.8.1",
    "ts-jest": "^28.0.5"
  },
  "scripts": {
    "clean": "rimraf lib lib-es",
    "build": "tsc && tsc -m ES6 --outDir lib-es",
    "prewatch": "pnpm build",
    "watch": "tsc --watch",
    "lint": "eslint ./src --no-error-on-unmatched-pattern --ext .ts,.tsx",
    "lint:fix": "pnpm lint --fix",
    "test": "cross-env TZ=America/New_York jest"
  }
}<|MERGE_RESOLUTION|>--- conflicted
+++ resolved
@@ -1,10 +1,6 @@
 {
   "name": "@ledgerhq/live-portfolio",
-<<<<<<< HEAD
-  "version": "0.0.4-nightly.3",
-=======
   "version": "0.0.4",
->>>>>>> e11f9a01
   "description": "Ledger Live Date utilities",
   "keywords": [
     "Ledger"
