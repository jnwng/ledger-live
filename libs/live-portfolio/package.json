--- conflicted
+++ resolved
@@ -1,10 +1,6 @@
 {
   "name": "@ledgerhq/live-portfolio",
-<<<<<<< HEAD
-  "version": "0.0.3-nightly.0",
-=======
   "version": "0.0.3",
->>>>>>> 50079748
   "description": "Ledger Live Date utilities",
   "keywords": [
     "Ledger"
