--- conflicted
+++ resolved
@@ -1,19 +1,10 @@
 # @ledgerhq/hw-transport-node-ble
 
-<<<<<<< HEAD
-## 6.27.15-nightly.0
-=======
 ## 6.27.15
->>>>>>> c2af268c
 
 ### Patch Changes
 
 - Updated dependencies [[`77f990e207`](https://github.com/LedgerHQ/ledger-live/commit/77f990e2075c7c9a4be69b364e3754b449c7a546)]:
-<<<<<<< HEAD
-  - @ledgerhq/errors@6.12.6-nightly.0
-  - @ledgerhq/devices@8.0.3-nightly.0
-  - @ledgerhq/hw-transport@6.28.4-nightly.0
-=======
   - @ledgerhq/errors@6.12.6
   - @ledgerhq/devices@8.0.3
   - @ledgerhq/hw-transport@6.28.4
@@ -26,7 +17,6 @@
   - @ledgerhq/errors@6.12.6-next.0
   - @ledgerhq/devices@8.0.3-next.0
   - @ledgerhq/hw-transport@6.28.4-next.0
->>>>>>> c2af268c
 
 ## 6.27.14
 
