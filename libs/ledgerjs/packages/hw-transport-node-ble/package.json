--- conflicted
+++ resolved
@@ -1,10 +1,6 @@
 {
   "name": "@ledgerhq/hw-transport-node-ble",
-<<<<<<< HEAD
-  "version": "6.27.12-nightly.0",
-=======
   "version": "6.27.12",
->>>>>>> fb33336e
   "description": "Ledger Hardware Wallet Bluetooth BLE transport for Node.js (noble)",
   "keywords": [
     "Ledger",
