--- conflicted
+++ resolved
@@ -1,10 +1,6 @@
 {
   "name": "@ledgerhq/devices",
-<<<<<<< HEAD
-  "version": "7.0.2",
-=======
   "version": "7.0.3",
->>>>>>> 1592d5e0
   "description": "Ledger devices",
   "keywords": [
     "Ledger"
