{
  "name": "@ledgerhq/devices",
<<<<<<< HEAD
  "version": "8.0.0-nightly.0",
=======
  "version": "8.0.0",
>>>>>>> fb33336e
  "description": "Ledger devices",
  "keywords": [
    "Ledger"
  ],
  "repository": {
    "type": "git",
    "url": "https://github.com/LedgerHQ/ledger-live.git"
  },
  "bugs": {
    "url": "https://github.com/LedgerHQ/ledger-live/issues"
  },
  "homepage": "https://github.com/LedgerHQ/ledger-live/tree/develop/libs/ledgerjs/packages/devices",
  "publishConfig": {
    "access": "public"
  },
  "main": "lib/index.js",
  "module": "lib-es/index.js",
  "types": "lib/index.d.ts",
  "typesVersions": {
    "*": {
      "lib/*": [
        "lib/*"
      ],
      "lib-es/*": [
        "lib-es/*"
      ],
      "*": [
        "lib/*"
      ]
    }
  },
  "exports": {
    "./lib/*": "./lib/*.js",
    "./lib/*.js": "./lib/*.js",
    "./lib-es/*": "./lib-es/*.js",
    "./lib-es/*.js": "./lib-es/*.js",
    "./*": {
      "require": "./lib/*.js",
      "default": "./lib-es/*.js"
    },
    "./*.js": {
      "require": "./lib/*.js",
      "default": "./lib-es/*.js"
    },
    ".": {
      "require": "./lib/index.js",
      "default": "./lib-es/index.js"
    },
    "./package.json": "./package.json"
  },
  "license": "Apache-2.0",
  "dependencies": {
    "@ledgerhq/errors": "workspace:^",
    "@ledgerhq/logs": "workspace:^",
    "rxjs": "6",
    "semver": "^7.3.5"
  },
  "devDependencies": {
    "@types/semver": "^7.3.9"
  },
  "scripts": {
    "clean": "rimraf lib lib-es",
    "build": "tsc && tsc -m ES6 --outDir lib-es",
    "prewatch": "pnpm build",
    "watch": "tsc --watch",
    "doc": "documentation readme src/** --section=API --pe ts --re ts --re d.ts",
    "lint": "eslint ./src --no-error-on-unmatched-pattern --ext .ts,.tsx",
    "lint:fix": "pnpm lint --fix",
    "test": "jest"
  },
  "gitHead": "dd0dea64b58e5a9125c8a422dcffd29e5ef6abec"
}<|MERGE_RESOLUTION|>--- conflicted
+++ resolved
@@ -1,10 +1,6 @@
 {
   "name": "@ledgerhq/devices",
-<<<<<<< HEAD
-  "version": "8.0.0-nightly.0",
-=======
   "version": "8.0.0",
->>>>>>> fb33336e
   "description": "Ledger devices",
   "keywords": [
     "Ledger"
