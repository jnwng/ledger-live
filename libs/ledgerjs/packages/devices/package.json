--- conflicted
+++ resolved
@@ -1,10 +1,6 @@
 {
   "name": "@ledgerhq/devices",
-<<<<<<< HEAD
-  "version": "7.0.7-nightly.2",
-=======
   "version": "7.0.7",
->>>>>>> 84af70af
   "description": "Ledger devices",
   "keywords": [
     "Ledger"
