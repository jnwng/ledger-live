{
  "name": "@ledgerhq/devices",
<<<<<<< HEAD
  "version": "8.0.1-nightly.2",
=======
  "version": "8.0.1",
>>>>>>> 1256619c
  "description": "Ledger devices",
  "keywords": [
    "Ledger"
  ],
  "repository": {
    "type": "git",
    "url": "https://github.com/LedgerHQ/ledger-live.git"
  },
  "bugs": {
    "url": "https://github.com/LedgerHQ/ledger-live/issues"
  },
  "homepage": "https://github.com/LedgerHQ/ledger-live/tree/develop/libs/ledgerjs/packages/devices",
  "publishConfig": {
    "access": "public"
  },
  "main": "lib/index.js",
  "module": "lib-es/index.js",
  "types": "lib/index.d.ts",
  "typesVersions": {
    "*": {
      "lib/*": [
        "lib/*"
      ],
      "lib-es/*": [
        "lib-es/*"
      ],
      "*": [
        "lib/*"
      ]
    }
  },
  "exports": {
    "./lib/*": "./lib/*.js",
    "./lib/*.js": "./lib/*.js",
    "./lib-es/*": "./lib-es/*.js",
    "./lib-es/*.js": "./lib-es/*.js",
    "./*": {
      "require": "./lib/*.js",
      "default": "./lib-es/*.js"
    },
    "./*.js": {
      "require": "./lib/*.js",
      "default": "./lib-es/*.js"
    },
    ".": {
      "require": "./lib/index.js",
      "default": "./lib-es/index.js"
    },
    "./package.json": "./package.json"
  },
  "license": "Apache-2.0",
  "dependencies": {
    "@ledgerhq/errors": "workspace:^",
    "@ledgerhq/logs": "workspace:^",
    "rxjs": "6",
    "semver": "^7.3.5"
  },
  "devDependencies": {
    "@types/jest": "^29.5.0",
    "@types/node": "^18.15.3",
    "@types/semver": "^7.3.9",
    "documentation": "13.2.4",
    "jest": "^28.1.1",
    "rimraf": "^4.1.2",
    "source-map-support": "^0.5.21",
    "ts-jest": "^28.0.5",
    "ts-node": "^10.4.0",
    "typescript": "^4"
  },
  "scripts": {
    "clean": "rimraf lib lib-es",
    "build": "tsc && tsc -m ES6 --outDir lib-es",
    "prewatch": "pnpm build",
    "watch": "tsc --watch",
    "doc": "documentation readme src/** --section=API --pe ts --re ts --re d.ts",
    "lint": "eslint ./src --no-error-on-unmatched-pattern --ext .ts,.tsx",
    "lint:fix": "pnpm lint --fix",
    "test": "jest"
  },
  "gitHead": "dd0dea64b58e5a9125c8a422dcffd29e5ef6abec"
}<|MERGE_RESOLUTION|>--- conflicted
+++ resolved
@@ -1,10 +1,6 @@
 {
   "name": "@ledgerhq/devices",
-<<<<<<< HEAD
-  "version": "8.0.1-nightly.2",
-=======
   "version": "8.0.1",
->>>>>>> 1256619c
   "description": "Ledger devices",
   "keywords": [
     "Ledger"
