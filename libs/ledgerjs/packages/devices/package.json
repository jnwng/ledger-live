{
  "name": "@ledgerhq/devices",
<<<<<<< HEAD
  "version": "8.0.2-nightly.0",
=======
  "version": "8.0.2",
>>>>>>> e11f9a01
  "description": "Ledger devices",
  "keywords": [
    "Ledger"
  ],
  "repository": {
    "type": "git",
    "url": "https://github.com/LedgerHQ/ledger-live.git"
  },
  "bugs": {
    "url": "https://github.com/LedgerHQ/ledger-live/issues"
  },
  "homepage": "https://github.com/LedgerHQ/ledger-live/tree/develop/libs/ledgerjs/packages/devices",
  "publishConfig": {
    "access": "public"
  },
  "main": "lib/index.js",
  "module": "lib-es/index.js",
  "types": "lib/index.d.ts",
  "typesVersions": {
    "*": {
      "lib/*": [
        "lib/*"
      ],
      "lib-es/*": [
        "lib-es/*"
      ],
      "*": [
        "lib/*"
      ]
    }
  },
  "exports": {
    "./lib/*": "./lib/*.js",
    "./lib/*.js": "./lib/*.js",
    "./lib-es/*": "./lib-es/*.js",
    "./lib-es/*.js": "./lib-es/*.js",
    "./*": {
      "require": "./lib/*.js",
      "default": "./lib-es/*.js"
    },
    "./*.js": {
      "require": "./lib/*.js",
      "default": "./lib-es/*.js"
    },
    ".": {
      "require": "./lib/index.js",
      "default": "./lib-es/index.js"
    },
    "./package.json": "./package.json"
  },
  "license": "Apache-2.0",
  "dependencies": {
    "@ledgerhq/errors": "workspace:^",
    "@ledgerhq/logs": "workspace:^",
    "rxjs": "6",
    "semver": "^7.3.5"
  },
  "devDependencies": {
    "@types/jest": "^29.5.0",
    "@types/node": "^18.15.3",
    "@types/semver": "^7.3.9",
    "documentation": "13.2.4",
    "jest": "^28.1.1",
    "rimraf": "^4.4.1",
    "source-map-support": "^0.5.21",
    "ts-jest": "^28.0.5",
    "ts-node": "^10.4.0"
  },
  "scripts": {
    "clean": "rimraf lib lib-es",
    "build": "tsc && tsc -m ES6 --outDir lib-es",
    "prewatch": "pnpm build",
    "watch": "tsc --watch",
    "doc": "documentation readme src/** --section=API --pe ts --re ts --re d.ts",
    "lint": "eslint ./src --no-error-on-unmatched-pattern --ext .ts,.tsx",
    "lint:fix": "pnpm lint --fix",
    "test": "jest"
  },
  "gitHead": "dd0dea64b58e5a9125c8a422dcffd29e5ef6abec"
}<|MERGE_RESOLUTION|>--- conflicted
+++ resolved
@@ -1,10 +1,6 @@
 {
   "name": "@ledgerhq/devices",
-<<<<<<< HEAD
-  "version": "8.0.2-nightly.0",
-=======
   "version": "8.0.2",
->>>>>>> e11f9a01
   "description": "Ledger devices",
   "keywords": [
     "Ledger"
