--- conflicted
+++ resolved
@@ -1,7 +1,5 @@
 # @ledgerhq/devices
 
-<<<<<<< HEAD
-=======
 ## 7.0.3
 
 ### Patch Changes
@@ -22,7 +20,6 @@
   - @ledgerhq/errors@6.11.1-next.0
   - @ledgerhq/logs@6.10.1-next.0
 
->>>>>>> 1592d5e0
 ## 7.0.2
 
 ### Patch Changes
