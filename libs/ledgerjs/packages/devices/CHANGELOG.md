# @ledgerhq/devices

<<<<<<< HEAD
## 8.0.0-nightly.0
=======
## 8.0.0

### Major Changes

- [#1991](https://github.com/LedgerHQ/ledger-live/pull/1991) [`62af25493e`](https://github.com/LedgerHQ/ledger-live/commit/62af25493e2becf897d517af42542db208b971c7) Thanks [@valpinkman](https://github.com/valpinkman)! - Remove the support for imports ending with `/` mapping to the `index.js` file.

  For instance:

  ```js
  import { getCryptoCurrencyById } from "@ledgerhq/live-common/currencies/";
  ```

  Should be rewritten to:

  ```js
  import { getCryptoCurrencyById } from "@ledgerhq/live-common/currencies/index";
  ```

  This trailing slash is poorly supported by some tools like `vite.js` and was meant as a transitional change.
  Time has come to remove the support for thos shorthand.

## 8.0.0-next.0
>>>>>>> fb33336e

### Major Changes

- [#1991](https://github.com/LedgerHQ/ledger-live/pull/1991) [`62af25493e`](https://github.com/LedgerHQ/ledger-live/commit/62af25493e2becf897d517af42542db208b971c7) Thanks [@valpinkman](https://github.com/valpinkman)! - Remove the support for imports ending with `/` mapping to the `index.js` file.

  For instance:

  ```js
  import { getCryptoCurrencyById } from "@ledgerhq/live-common/currencies/";
  ```

  Should be rewritten to:

  ```js
  import { getCryptoCurrencyById } from "@ledgerhq/live-common/currencies/index";
  ```

  This trailing slash is poorly supported by some tools like `vite.js` and was meant as a transitional change.
  Time has come to remove the support for thos shorthand.

## 7.0.7

### Patch Changes

- [#2066](https://github.com/LedgerHQ/ledger-live/pull/2066) [`3a267c1424`](https://github.com/LedgerHQ/ledger-live/commit/3a267c14241ebc9184490e7eb81b5d4bcc94b092) Thanks [@ofreyssinet-ledger](https://github.com/ofreyssinet-ledger)! - nanoFTS productName changed to "Ledger Stax"

* [#2144](https://github.com/LedgerHQ/ledger-live/pull/2144) [`1f65abb76f`](https://github.com/LedgerHQ/ledger-live/commit/1f65abb76f1a36b428b5c33dd3ad6c58b4d96aa2) Thanks [@juan-cortes](https://github.com/juan-cortes)! - libs - rename nano fts to stax

- [#2150](https://github.com/LedgerHQ/ledger-live/pull/2150) [`e7c1eaa6a2`](https://github.com/LedgerHQ/ledger-live/commit/e7c1eaa6a24d36aa535df7a06f17c55858de5475) Thanks [@alexandremgo](https://github.com/alexandremgo)! - support: string to DeviceModelId helper function

- Updated dependencies [[`3df451dafb`](https://github.com/LedgerHQ/ledger-live/commit/3df451dafb7233f5e3f897478aee22e89f6e5339), [`20c5c5e109`](https://github.com/LedgerHQ/ledger-live/commit/20c5c5e1099885173aaa5ea3199052044066ac98)]:
  - @ledgerhq/errors@6.12.3

## 7.0.7-next.0

### Patch Changes

- [#2066](https://github.com/LedgerHQ/ledger-live/pull/2066) [`3a267c1424`](https://github.com/LedgerHQ/ledger-live/commit/3a267c14241ebc9184490e7eb81b5d4bcc94b092) Thanks [@ofreyssinet-ledger](https://github.com/ofreyssinet-ledger)! - nanoFTS productName changed to "Ledger Stax"

* [#2144](https://github.com/LedgerHQ/ledger-live/pull/2144) [`1f65abb76f`](https://github.com/LedgerHQ/ledger-live/commit/1f65abb76f1a36b428b5c33dd3ad6c58b4d96aa2) Thanks [@juan-cortes](https://github.com/juan-cortes)! - libs - rename nano fts to stax

- [#2150](https://github.com/LedgerHQ/ledger-live/pull/2150) [`e7c1eaa6a2`](https://github.com/LedgerHQ/ledger-live/commit/e7c1eaa6a24d36aa535df7a06f17c55858de5475) Thanks [@alexandremgo](https://github.com/alexandremgo)! - support: string to DeviceModelId helper function

- Updated dependencies [[`3df451dafb`](https://github.com/LedgerHQ/ledger-live/commit/3df451dafb7233f5e3f897478aee22e89f6e5339), [`20c5c5e109`](https://github.com/LedgerHQ/ledger-live/commit/20c5c5e1099885173aaa5ea3199052044066ac98)]:
  - @ledgerhq/errors@6.12.3-next.0

## 7.0.6

### Patch Changes

- Updated dependencies [[`f1c15446da`](https://github.com/LedgerHQ/ledger-live/commit/f1c15446dabef05bb91dada8d8f53f9bc6474ba5)]:
  - @ledgerhq/errors@6.12.2

## 7.0.6-next.0

### Patch Changes

- Updated dependencies [[`f1c15446da`](https://github.com/LedgerHQ/ledger-live/commit/f1c15446dabef05bb91dada8d8f53f9bc6474ba5)]:
  - @ledgerhq/errors@6.12.2-next.0

## 7.0.5

### Patch Changes

- Updated dependencies [[`856f49374e`](https://github.com/LedgerHQ/ledger-live/commit/856f49374ec9b49f005676e270acdb81b78879c8), [`77056e3692`](https://github.com/LedgerHQ/ledger-live/commit/77056e369256112188c183823a2c3fabfea2cba8)]:
  - @ledgerhq/errors@6.12.1

## 7.0.5-next.0

### Patch Changes

- Updated dependencies [[`856f49374e`](https://github.com/LedgerHQ/ledger-live/commit/856f49374ec9b49f005676e270acdb81b78879c8), [`77056e3692`](https://github.com/LedgerHQ/ledger-live/commit/77056e369256112188c183823a2c3fabfea2cba8)]:
  - @ledgerhq/errors@6.12.1-next.0

## 7.0.4

### Patch Changes

- Updated dependencies [[`0308e8c6ae`](https://github.com/LedgerHQ/ledger-live/commit/0308e8c6ae721a99bc50f5dc60db0d11ea8ea1ff), [`df8cbb8dd1`](https://github.com/LedgerHQ/ledger-live/commit/df8cbb8dd166a66325eb96d8192f3f985b71df60), [`4ad6155953`](https://github.com/LedgerHQ/ledger-live/commit/4ad615595392f5ef806cbd21f0be1b30d3ae73c6), [`24ea9cd15f`](https://github.com/LedgerHQ/ledger-live/commit/24ea9cd15f92d5a2c74c4b936bacb89d5d4d36fd)]:
  - @ledgerhq/errors@6.12.0

## 7.0.4-next.0

### Patch Changes

- Updated dependencies [[`0308e8c6ae`](https://github.com/LedgerHQ/ledger-live/commit/0308e8c6ae721a99bc50f5dc60db0d11ea8ea1ff), [`df8cbb8dd1`](https://github.com/LedgerHQ/ledger-live/commit/df8cbb8dd166a66325eb96d8192f3f985b71df60), [`4ad6155953`](https://github.com/LedgerHQ/ledger-live/commit/4ad615595392f5ef806cbd21f0be1b30d3ae73c6), [`24ea9cd15f`](https://github.com/LedgerHQ/ledger-live/commit/24ea9cd15f92d5a2c74c4b936bacb89d5d4d36fd)]:
  - @ledgerhq/errors@6.12.0-next.0

## 7.0.3

### Patch Changes

- [#1356](https://github.com/LedgerHQ/ledger-live/pull/1356) [`ecac411d7a`](https://github.com/LedgerHQ/ledger-live/commit/ecac411d7aad6f4003503ba6259d7c25017ca7aa) Thanks [@juan-cortes](https://github.com/juan-cortes)! - Updated readme.md of packages

- Updated dependencies [[`ecac411d7a`](https://github.com/LedgerHQ/ledger-live/commit/ecac411d7aad6f4003503ba6259d7c25017ca7aa)]:
  - @ledgerhq/errors@6.11.1
  - @ledgerhq/logs@6.10.1

## 7.0.3-next.0

### Patch Changes

- [#1356](https://github.com/LedgerHQ/ledger-live/pull/1356) [`ecac411d7a`](https://github.com/LedgerHQ/ledger-live/commit/ecac411d7aad6f4003503ba6259d7c25017ca7aa) Thanks [@juan-cortes](https://github.com/juan-cortes)! - Updated readme.md of packages

- Updated dependencies [[`ecac411d7a`](https://github.com/LedgerHQ/ledger-live/commit/ecac411d7aad6f4003503ba6259d7c25017ca7aa)]:
  - @ledgerhq/errors@6.11.1-next.0
  - @ledgerhq/logs@6.10.1-next.0

## 7.0.2

### Patch Changes

- [#1278](https://github.com/LedgerHQ/ledger-live/pull/1278) [`e0915b34ba`](https://github.com/LedgerHQ/ledger-live/commit/e0915b34ba37d9906b6c65e7e42f87893c088325) Thanks [@juan-cortes](https://github.com/juan-cortes)! - Update values for memory and block size for FTS

- Updated dependencies [[`1a94cbf28a`](https://github.com/LedgerHQ/ledger-live/commit/1a94cbf28aaa2917c70719e22f446148cd66cef6)]:
  - @ledgerhq/errors@6.11.0

## 7.0.2-next.0

### Patch Changes

- [#1278](https://github.com/LedgerHQ/ledger-live/pull/1278) [`e0915b34ba`](https://github.com/LedgerHQ/ledger-live/commit/e0915b34ba37d9906b6c65e7e42f87893c088325) Thanks [@juan-cortes](https://github.com/juan-cortes)! - Update values for memory and block size for FTS

- Updated dependencies [[`1a94cbf28a`](https://github.com/LedgerHQ/ledger-live/commit/1a94cbf28aaa2917c70719e22f446148cd66cef6)]:
  - @ledgerhq/errors@6.11.0-next.0

## 7.0.1

### Patch Changes

- Updated dependencies [[`ae5e33e15e`](https://github.com/LedgerHQ/ledger-live/commit/ae5e33e15e8a107d0ba8a3688a63eda2c0d43ce7)]:
  - @ledgerhq/errors@6.10.2

## 7.0.1-next.0

### Patch Changes

- Updated dependencies [[`ae5e33e15`](https://github.com/LedgerHQ/ledger-live/commit/ae5e33e15e8a107d0ba8a3688a63eda2c0d43ce7)]:
  - @ledgerhq/errors@6.10.2-next.0

## 7.0.0

### Major Changes

- [#364](https://github.com/LedgerHQ/ledger-live/pull/364) [`f538d2974`](https://github.com/LedgerHQ/ledger-live/commit/f538d29745669b2aada6ac34f37cd404c23cf1b8) Thanks [@elbywan](https://github.com/elbywan)! - #### Replace [webpack](https://webpack.js.org/) with [vite.js](https://vitejs.dev/) to speed up the ledger live desktop development process.

  To fully embrace the "bundleless" vite.js approach, it is necessary to transpile our packages contained in the monorepository to the ESM format, and [subpath exports](https://nodejs.org/api/packages.html#subpath-exports) have been added to silently map to commonjs or esm depending on the need.

  #### 🔥 BREAKING CHANGES for `@ledgerhq/live-common`, `@ledgerhq/devices` and `@ledgerhq/hw-app-btc` consumers.

  As highlighted [here](https://github.com/nodejs/node#39994), it is not possible to target folders directly when using subpath exports.

  The workaround is to suffix the call with `/index` (or `/`).

  For instance…

  ```ts
  import * as currencies from "@ledgerhq/live-common/currencies";
  ```

  …must be rewritten to…

  ```ts
  import * as currencies from "@ledgerhq/live-common/currencies/index;";
  ```

  …or:

  ```ts
  import * as currencies from "@ledgerhq/live-common/currencies/;";
  ```

### Patch Changes

- Updated dependencies [[`203b927b4`](https://github.com/LedgerHQ/ledger-live/commit/203b927b4e5bca3402c85a88c536d519adb18c5f)]:
  - @ledgerhq/errors@6.10.1

## 7.0.0-next.0

### Major Changes

- [#364](https://github.com/LedgerHQ/ledger-live/pull/364) [`f538d2974`](https://github.com/LedgerHQ/ledger-live/commit/f538d29745669b2aada6ac34f37cd404c23cf1b8) Thanks [@elbywan](https://github.com/elbywan)! - #### Replace [webpack](https://webpack.js.org/) with [vite.js](https://vitejs.dev/) to speed up the ledger live desktop development process.

  To fully embrace the "bundleless" vite.js approach, it is necessary to transpile our packages contained in the monorepository to the ESM format, and [subpath exports](https://nodejs.org/api/packages.html#subpath-exports) have been added to silently map to commonjs or esm depending on the need.

  #### 🔥 BREAKING CHANGES for `@ledgerhq/live-common`, `@ledgerhq/devices` and `@ledgerhq/hw-app-btc` consumers.

  As highlighted [here](https://github.com/nodejs/node#39994), it is not possible to target folders directly when using subpath exports.

  The workaround is to suffix the call with `/index` (or `/`).

  For instance…

  ```ts
  import * as currencies from "@ledgerhq/live-common/currencies";
  ```

  …must be rewritten to…

  ```ts
  import * as currencies from "@ledgerhq/live-common/currencies/index;";
  ```

  …or:

  ```ts
  import * as currencies from "@ledgerhq/live-common/currencies/;";
  ```

### Patch Changes

- Updated dependencies [[`203b927b4`](https://github.com/LedgerHQ/ledger-live/commit/203b927b4e5bca3402c85a88c536d519adb18c5f)]:
  - @ledgerhq/errors@6.10.1-next.0<|MERGE_RESOLUTION|>--- conflicted
+++ resolved
@@ -1,8 +1,5 @@
 # @ledgerhq/devices
 
-<<<<<<< HEAD
-## 8.0.0-nightly.0
-=======
 ## 8.0.0
 
 ### Major Changes
@@ -25,7 +22,6 @@
   Time has come to remove the support for thos shorthand.
 
 ## 8.0.0-next.0
->>>>>>> fb33336e
 
 ### Major Changes
 
