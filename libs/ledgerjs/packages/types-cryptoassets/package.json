--- conflicted
+++ resolved
@@ -1,10 +1,6 @@
 {
   "name": "@ledgerhq/types-cryptoassets",
-<<<<<<< HEAD
-  "version": "7.1.0-nightly.0",
-=======
   "version": "7.1.0",
->>>>>>> 5d7bd8c6
   "description": "Ledger types for crypto assets and tokens",
   "keywords": [
     "Ledger"
