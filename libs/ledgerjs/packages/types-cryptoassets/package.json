{
  "name": "@ledgerhq/types-cryptoassets",
<<<<<<< HEAD
  "version": "6.23.3-nightly.0",
=======
  "version": "6.23.3",
>>>>>>> 77652efe
  "description": "Ledger types for crypto assets and tokens",
  "keywords": [
    "Ledger"
  ],
  "repository": {
    "type": "git",
    "url": "https://github.com/LedgerHQ/ledger-live.git"
  },
  "bugs": {
    "url": "https://github.com/LedgerHQ/ledger-live/issues"
  },
  "homepage": "https://github.com/LedgerHQ/ledger-live/tree/develop/libs/ledgerjs/packages/types-cryptoassets",
  "publishConfig": {
    "access": "public"
  },
  "main": "lib/index.js",
  "module": "lib-es/index.js",
  "types": "lib/index.d.ts",
  "license": "Apache-2.0",
  "scripts": {
    "clean": "rimraf lib lib-es",
    "build": "tsc && tsc -m ES6 --outDir lib-es",
    "prewatch": "pnpm build",
    "watch": "tsc --watch",
    "doc": "documentation readme src/** --section=API --pe ts --re ts --re d.ts",
    "lint": "eslint ./src --no-error-on-unmatched-pattern --ext .ts,.tsx",
    "lint:fix": "pnpm lint --fix",
    "test": "jest"
  }
}<|MERGE_RESOLUTION|>--- conflicted
+++ resolved
@@ -1,10 +1,6 @@
 {
   "name": "@ledgerhq/types-cryptoassets",
-<<<<<<< HEAD
-  "version": "6.23.3-nightly.0",
-=======
   "version": "6.23.3",
->>>>>>> 77652efe
   "description": "Ledger types for crypto assets and tokens",
   "keywords": [
     "Ledger"
