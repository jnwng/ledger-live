--- conflicted
+++ resolved
@@ -1,10 +1,6 @@
 {
   "name": "@ledgerhq/swift-bridge-hw-transport-ble",
-<<<<<<< HEAD
-  "version": "1.0.2-nightly.1",
-=======
   "version": "1.0.2",
->>>>>>> 1256619c
   "description": "Package to expose the Swift BLE transport to JS",
   "keywords": [
     "Ledger",
