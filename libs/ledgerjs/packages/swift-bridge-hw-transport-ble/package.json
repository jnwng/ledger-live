--- conflicted
+++ resolved
@@ -1,10 +1,6 @@
 {
   "name": "@ledgerhq/swift-bridge-hw-transport-ble",
-<<<<<<< HEAD
-  "version": "1.0.4-nightly.0",
-=======
   "version": "1.0.4",
->>>>>>> c2af268c
   "description": "Package to expose the Swift BLE transport to JS",
   "keywords": [
     "Ledger",
