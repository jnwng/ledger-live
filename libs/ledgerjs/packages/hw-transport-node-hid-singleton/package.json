{
  "name": "@ledgerhq/hw-transport-node-hid-singleton",
<<<<<<< HEAD
  "version": "6.28.7-nightly.2",
=======
  "version": "6.28.7",
>>>>>>> 84af70af
  "description": "Ledger Hardware Wallet Node implementation of the communication layer, using node-hid and node-usb",
  "keywords": [
    "Ledger",
    "LedgerWallet",
    "hid",
    "node-hid",
    "NanoS",
    "Blue",
    "Hardware Wallet"
  ],
  "repository": {
    "type": "git",
    "url": "https://github.com/LedgerHQ/ledger-live.git"
  },
  "bugs": {
    "url": "https://github.com/LedgerHQ/ledger-live/issues"
  },
  "homepage": "https://github.com/LedgerHQ/ledger-live/tree/develop/libs/ledgerjs/packages/hw-transport-node-hid-singleton",
  "publishConfig": {
    "access": "public"
  },
  "main": "lib/TransportNodeHid.js",
  "module": "lib-es/TransportNodeHid.js",
  "types": "lib/TransportNodeHid.d.ts",
  "license": "Apache-2.0",
  "dependencies": {
    "@ledgerhq/devices": "workspace:^",
    "@ledgerhq/errors": "workspace:^",
    "@ledgerhq/hw-transport": "workspace:^",
    "@ledgerhq/hw-transport-node-hid-noevents": "workspace:^",
    "@ledgerhq/logs": "workspace:^",
    "lodash": "^4.17.21",
    "node-hid": "^2.1.2",
    "usb": "2.5.1"
  },
  "scripts": {
    "clean": "rimraf lib lib-es",
    "build": "tsc && tsc -m ES6 --outDir lib-es",
    "prewatch": "pnpm build",
    "watch": "tsc --watch",
    "doc": "documentation readme src/** --section=API --pe ts --re ts --re d.ts",
    "lint": "eslint ./src --no-error-on-unmatched-pattern --ext .ts,.tsx",
    "lint:fix": "pnpm lint --fix",
    "test": "jest"
  },
  "gitHead": "dd0dea64b58e5a9125c8a422dcffd29e5ef6abec"
}<|MERGE_RESOLUTION|>--- conflicted
+++ resolved
@@ -1,10 +1,6 @@
 {
   "name": "@ledgerhq/hw-transport-node-hid-singleton",
-<<<<<<< HEAD
-  "version": "6.28.7-nightly.2",
-=======
   "version": "6.28.7",
->>>>>>> 84af70af
   "description": "Ledger Hardware Wallet Node implementation of the communication layer, using node-hid and node-usb",
   "keywords": [
     "Ledger",
