--- conflicted
+++ resolved
@@ -1,8 +1,5 @@
 # @ledgerhq/hw-transport-node-hid-singleton
 
-<<<<<<< HEAD
-## 6.28.3-nightly.0
-=======
 ## 6.28.3
 
 ### Patch Changes
@@ -14,7 +11,6 @@
   - add the types-devices lib into LLD
 
 ## 6.28.3-next.0
->>>>>>> 5909e9db
 
 ### Patch Changes
 
