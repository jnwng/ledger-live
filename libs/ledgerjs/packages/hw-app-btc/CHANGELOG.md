--- conflicted
+++ resolved
@@ -1,22 +1,5 @@
 # @ledgerhq/hw-app-btc
 
-<<<<<<< HEAD
-## 9.0.0-nightly.4
-
-### Patch Changes
-
-- Updated dependencies []:
-  - @ledgerhq/hw-transport@6.27.7-nightly.3
-
-## 9.0.0-nightly.3
-
-### Patch Changes
-
-- Updated dependencies []:
-  - @ledgerhq/hw-transport@6.27.7-nightly.2
-
-## 9.0.0-nightly.2
-=======
 ## 9.0.0
 
 ### Patch Changes
@@ -25,32 +8,15 @@
   - @ledgerhq/hw-transport@6.27.7
 
 ## 9.0.0-next.0
->>>>>>> 77652efe
 
 ### Major Changes
 
 - [#1493](https://github.com/LedgerHQ/ledger-live/pull/1493) [`658303322b`](https://github.com/LedgerHQ/ledger-live/commit/658303322b767f5ed3821def8384b5342ab03089) Thanks [@hzheng-ledger](https://github.com/hzheng-ledger)! - Change hw-app-btc to remove any dependency to the legacy Bitcoin Nano app API. Update hw-app-btc API (refer to hw-app-btc/src/Btc.ts for new method signature)
 
-<<<<<<< HEAD
-## 8.1.2-nightly.1
-
-### Patch Changes
-
-- Updated dependencies [[`d3c91a53e0`](https://github.com/LedgerHQ/ledger-live/commit/d3c91a53e06f9f47817e96c452f69e2d9f71d80f)]:
-  - @ledgerhq/hw-transport@6.27.7-nightly.1
-
-## 8.1.2-nightly.0
-
-### Patch Changes
-
-- Updated dependencies []:
-  - @ledgerhq/hw-transport@6.27.7-nightly.0
-=======
 ### Patch Changes
 
 - Updated dependencies [[`d3c91a53e0`](https://github.com/LedgerHQ/ledger-live/commit/d3c91a53e06f9f47817e96c452f69e2d9f71d80f)]:
   - @ledgerhq/hw-transport@6.27.7-next.0
->>>>>>> 77652efe
 
 ## 8.1.1
 
