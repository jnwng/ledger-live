# @ledgerhq/hw-app-btc

<<<<<<< HEAD
## 9.1.2-nightly.2
=======
## 9.1.2
>>>>>>> 84af70af

### Patch Changes

- Updated dependencies []:
<<<<<<< HEAD
  - @ledgerhq/hw-transport@6.27.10-nightly.2

## 9.1.2-nightly.1
=======
  - @ledgerhq/hw-transport@6.27.10

## 9.1.2-next.0
>>>>>>> 84af70af

### Patch Changes

- Updated dependencies []:
<<<<<<< HEAD
  - @ledgerhq/hw-transport@6.27.10-nightly.1

## 9.1.2-nightly.0

### Patch Changes

- Updated dependencies []:
  - @ledgerhq/hw-transport@6.27.10-nightly.0
=======
  - @ledgerhq/hw-transport@6.27.10-next.0
>>>>>>> 84af70af

## 9.1.1

### Patch Changes

- Updated dependencies [[`f1c15446da`](https://github.com/LedgerHQ/ledger-live/commit/f1c15446dabef05bb91dada8d8f53f9bc6474ba5)]:
  - @ledgerhq/hw-transport@6.27.9

## 9.1.1-next.0

### Patch Changes

- Updated dependencies [[`f1c15446da`](https://github.com/LedgerHQ/ledger-live/commit/f1c15446dabef05bb91dada8d8f53f9bc6474ba5)]:
  - @ledgerhq/hw-transport@6.27.9-next.0

## 9.1.0

### Minor Changes

- [#1959](https://github.com/LedgerHQ/ledger-live/pull/1959) [`2aa8cc9c33`](https://github.com/LedgerHQ/ledger-live/commit/2aa8cc9c339ce8c9677b24e70218cc45847d799b) Thanks [@hzheng-ledger](https://github.com/hzheng-ledger)! - Change hw-app-btc to remove any dependency to the legacy Bitcoin Nano app API. Update hw-app-btc API (refer to hw-app-btc/src/Btc.ts for new method signature)

## 9.1.0-next.0

### Minor Changes

- [#1959](https://github.com/LedgerHQ/ledger-live/pull/1959) [`2aa8cc9c33`](https://github.com/LedgerHQ/ledger-live/commit/2aa8cc9c339ce8c9677b24e70218cc45847d799b) Thanks [@hzheng-ledger](https://github.com/hzheng-ledger)! - Change hw-app-btc to remove any dependency to the legacy Bitcoin Nano app API. Update hw-app-btc API (refer to hw-app-btc/src/Btc.ts for new method signature)

## 9.0.1

### Patch Changes

- Updated dependencies []:
  - @ledgerhq/hw-transport@6.27.8

## 9.0.1-next.0

### Patch Changes

- Updated dependencies []:
  - @ledgerhq/hw-transport@6.27.8-next.0

## 9.0.0

### Patch Changes

- Updated dependencies [[`d3c91a53e0`](https://github.com/LedgerHQ/ledger-live/commit/d3c91a53e06f9f47817e96c452f69e2d9f71d80f)]:
  - @ledgerhq/hw-transport@6.27.7

## 9.0.0-next.0

### Major Changes

- [#1493](https://github.com/LedgerHQ/ledger-live/pull/1493) [`658303322b`](https://github.com/LedgerHQ/ledger-live/commit/658303322b767f5ed3821def8384b5342ab03089) Thanks [@hzheng-ledger](https://github.com/hzheng-ledger)! - Change hw-app-btc to remove any dependency to the legacy Bitcoin Nano app API. Update hw-app-btc API (refer to hw-app-btc/src/Btc.ts for new method signature)

### Patch Changes

- Updated dependencies [[`d3c91a53e0`](https://github.com/LedgerHQ/ledger-live/commit/d3c91a53e06f9f47817e96c452f69e2d9f71d80f)]:
  - @ledgerhq/hw-transport@6.27.7-next.0

## 8.1.1

### Patch Changes

- [#1356](https://github.com/LedgerHQ/ledger-live/pull/1356) [`ecac411d7a`](https://github.com/LedgerHQ/ledger-live/commit/ecac411d7aad6f4003503ba6259d7c25017ca7aa) Thanks [@juan-cortes](https://github.com/juan-cortes)! - Updated readme.md of packages

- Updated dependencies [[`ecac411d7a`](https://github.com/LedgerHQ/ledger-live/commit/ecac411d7aad6f4003503ba6259d7c25017ca7aa)]:
  - @ledgerhq/hw-transport@6.27.6
  - @ledgerhq/logs@6.10.1

## 8.1.1-next.0

### Patch Changes

- [#1356](https://github.com/LedgerHQ/ledger-live/pull/1356) [`ecac411d7a`](https://github.com/LedgerHQ/ledger-live/commit/ecac411d7aad6f4003503ba6259d7c25017ca7aa) Thanks [@juan-cortes](https://github.com/juan-cortes)! - Updated readme.md of packages

- Updated dependencies [[`ecac411d7a`](https://github.com/LedgerHQ/ledger-live/commit/ecac411d7aad6f4003503ba6259d7c25017ca7aa)]:
  - @ledgerhq/hw-transport@6.27.6-next.0
  - @ledgerhq/logs@6.10.1-next.0

## 8.1.0

### Minor Changes

- [#836](https://github.com/LedgerHQ/ledger-live/pull/836) [`68a0b01efc`](https://github.com/LedgerHQ/ledger-live/commit/68a0b01efcfd481cb8fe71ec22a2fc7217f25ec9) Thanks [@hzheng-ledger](https://github.com/hzheng-ledger)! - Support zcash v5 format transaction

### Patch Changes

- Updated dependencies []:
  - @ledgerhq/hw-transport@6.27.5

## 8.1.0-next.0

### Minor Changes

- [#836](https://github.com/LedgerHQ/ledger-live/pull/836) [`68a0b01efc`](https://github.com/LedgerHQ/ledger-live/commit/68a0b01efcfd481cb8fe71ec22a2fc7217f25ec9) Thanks [@hzheng-ledger](https://github.com/hzheng-ledger)! - Support zcash v5 format transaction

### Patch Changes

- Updated dependencies []:
  - @ledgerhq/hw-transport@6.27.5-next.0

## 8.0.2

### Patch Changes

- Updated dependencies []:
  - @ledgerhq/hw-transport@6.27.4

## 8.0.2-next.0

### Patch Changes

- Updated dependencies []:
  - @ledgerhq/hw-transport@6.27.4-next.0

## 8.0.1

### Patch Changes

- Updated dependencies [[`ecfdd1ebd8`](https://github.com/LedgerHQ/ledger-live/commit/ecfdd1ebd8cc7c4b5bc6315316ce662bb6241311)]:
  - @ledgerhq/hw-transport@6.27.3

## 8.0.1-next.0

### Patch Changes

- Updated dependencies [[`ecfdd1ebd`](https://github.com/LedgerHQ/ledger-live/commit/ecfdd1ebd8cc7c4b5bc6315316ce662bb6241311)]:
  - @ledgerhq/hw-transport@6.27.3-next.0

## 8.0.0

### Major Changes

- [#364](https://github.com/LedgerHQ/ledger-live/pull/364) [`f538d2974`](https://github.com/LedgerHQ/ledger-live/commit/f538d29745669b2aada6ac34f37cd404c23cf1b8) Thanks [@elbywan](https://github.com/elbywan)! - #### Replace [webpack](https://webpack.js.org/) with [vite.js](https://vitejs.dev/) to speed up the ledger live desktop development process.

  To fully embrace the "bundleless" vite.js approach, it is necessary to transpile our packages contained in the monorepository to the ESM format, and [subpath exports](https://nodejs.org/api/packages.html#subpath-exports) have been added to silently map to commonjs or esm depending on the need.

  #### 🔥 BREAKING CHANGES for `@ledgerhq/live-common`, `@ledgerhq/devices` and `@ledgerhq/hw-app-btc` consumers.

  As highlighted [here](https://github.com/nodejs/node#39994), it is not possible to target folders directly when using subpath exports.

  The workaround is to suffix the call with `/index` (or `/`).

  For instance…

  ```ts
  import * as currencies from "@ledgerhq/live-common/currencies";
  ```

  …must be rewritten to…

  ```ts
  import * as currencies from "@ledgerhq/live-common/currencies/index;";
  ```

  …or:

  ```ts
  import * as currencies from "@ledgerhq/live-common/currencies/;";
  ```

### Patch Changes

- Updated dependencies []:
  - @ledgerhq/hw-transport@6.27.2

## 8.0.0-next.0

### Major Changes

- [#364](https://github.com/LedgerHQ/ledger-live/pull/364) [`f538d2974`](https://github.com/LedgerHQ/ledger-live/commit/f538d29745669b2aada6ac34f37cd404c23cf1b8) Thanks [@elbywan](https://github.com/elbywan)! - #### Replace [webpack](https://webpack.js.org/) with [vite.js](https://vitejs.dev/) to speed up the ledger live desktop development process.

  To fully embrace the "bundleless" vite.js approach, it is necessary to transpile our packages contained in the monorepository to the ESM format, and [subpath exports](https://nodejs.org/api/packages.html#subpath-exports) have been added to silently map to commonjs or esm depending on the need.

  #### 🔥 BREAKING CHANGES for `@ledgerhq/live-common`, `@ledgerhq/devices` and `@ledgerhq/hw-app-btc` consumers.

  As highlighted [here](https://github.com/nodejs/node#39994), it is not possible to target folders directly when using subpath exports.

  The workaround is to suffix the call with `/index` (or `/`).

  For instance…

  ```ts
  import * as currencies from "@ledgerhq/live-common/currencies";
  ```

  …must be rewritten to…

  ```ts
  import * as currencies from "@ledgerhq/live-common/currencies/index;";
  ```

  …or:

  ```ts
  import * as currencies from "@ledgerhq/live-common/currencies/;";
  ```

### Patch Changes

- Updated dependencies []:
  - @ledgerhq/hw-transport@6.27.2-next.0

## 7.0.0

### Major Changes

- [#523](https://github.com/LedgerHQ/ledger-live/pull/523) [`89387dee6`](https://github.com/LedgerHQ/ledger-live/commit/89387dee6dfc2a63fa29665ab5524f3950d3ce0e) Thanks [@hzheng-ledger](https://github.com/hzheng-ledger)! - fix zen transaction parser. Jira ticket: https://ledgerhq.atlassian.net/browse/LIVE-1869

## 7.0.0-next.0

### Major Changes

- [#523](https://github.com/LedgerHQ/ledger-live/pull/523) [`89387dee6`](https://github.com/LedgerHQ/ledger-live/commit/89387dee6dfc2a63fa29665ab5524f3950d3ce0e) Thanks [@hzheng-ledger](https://github.com/hzheng-ledger)! - fix zen transaction parser. Jira ticket: https://ledgerhq.atlassian.net/browse/LIVE-1869<|MERGE_RESOLUTION|>--- conflicted
+++ resolved
@@ -1,39 +1,18 @@
 # @ledgerhq/hw-app-btc
 
-<<<<<<< HEAD
-## 9.1.2-nightly.2
-=======
 ## 9.1.2
->>>>>>> 84af70af
-
-### Patch Changes
-
-- Updated dependencies []:
-<<<<<<< HEAD
-  - @ledgerhq/hw-transport@6.27.10-nightly.2
-
-## 9.1.2-nightly.1
-=======
+
+### Patch Changes
+
+- Updated dependencies []:
   - @ledgerhq/hw-transport@6.27.10
 
 ## 9.1.2-next.0
->>>>>>> 84af70af
-
-### Patch Changes
-
-- Updated dependencies []:
-<<<<<<< HEAD
-  - @ledgerhq/hw-transport@6.27.10-nightly.1
-
-## 9.1.2-nightly.0
-
-### Patch Changes
-
-- Updated dependencies []:
-  - @ledgerhq/hw-transport@6.27.10-nightly.0
-=======
+
+### Patch Changes
+
+- Updated dependencies []:
   - @ledgerhq/hw-transport@6.27.10-next.0
->>>>>>> 84af70af
 
 ## 9.1.1
 
