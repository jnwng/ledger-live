--- conflicted
+++ resolved
@@ -1,20 +1,5 @@
 # @ledgerhq/hw-app-btc
 
-<<<<<<< HEAD
-## 9.1.1-nightly.1
-
-### Patch Changes
-
-- Updated dependencies []:
-  - @ledgerhq/hw-transport@6.27.9-nightly.2
-
-## 9.1.1-nightly.0
-
-### Patch Changes
-
-- Updated dependencies []:
-  - @ledgerhq/hw-transport@6.27.9-nightly.1
-=======
 ## 9.1.1
 
 ### Patch Changes
@@ -28,7 +13,6 @@
 
 - Updated dependencies [[`f1c15446da`](https://github.com/LedgerHQ/ledger-live/commit/f1c15446dabef05bb91dada8d8f53f9bc6474ba5)]:
   - @ledgerhq/hw-transport@6.27.9-next.0
->>>>>>> 91180d6a
 
 ## 9.1.0
 
