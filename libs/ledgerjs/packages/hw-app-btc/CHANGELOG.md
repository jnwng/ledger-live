# @ledgerhq/hw-app-btc

<<<<<<< HEAD
## 10.0.0-nightly.0
=======
## 10.0.0
>>>>>>> fb33336e

### Major Changes

- [#1991](https://github.com/LedgerHQ/ledger-live/pull/1991) [`62af25493e`](https://github.com/LedgerHQ/ledger-live/commit/62af25493e2becf897d517af42542db208b971c7) Thanks [@valpinkman](https://github.com/valpinkman)! - Remove the support for imports ending with `/` mapping to the `index.js` file.

  For instance:

  ```js
  import { getCryptoCurrencyById } from "@ledgerhq/live-common/currencies/";
  ```

  Should be rewritten to:

  ```js
  import { getCryptoCurrencyById } from "@ledgerhq/live-common/currencies/index";
  ```

  This trailing slash is poorly supported by some tools like `vite.js` and was meant as a transitional change.
  Time has come to remove the support for thos shorthand.

### Patch Changes

- Updated dependencies []:
<<<<<<< HEAD
  - @ledgerhq/hw-transport@6.28.1-nightly.0
=======
  - @ledgerhq/hw-transport@6.28.1

## 10.0.0-next.0

### Major Changes

- [#1991](https://github.com/LedgerHQ/ledger-live/pull/1991) [`62af25493e`](https://github.com/LedgerHQ/ledger-live/commit/62af25493e2becf897d517af42542db208b971c7) Thanks [@valpinkman](https://github.com/valpinkman)! - Remove the support for imports ending with `/` mapping to the `index.js` file.

  For instance:

  ```js
  import { getCryptoCurrencyById } from "@ledgerhq/live-common/currencies/";
  ```

  Should be rewritten to:

  ```js
  import { getCryptoCurrencyById } from "@ledgerhq/live-common/currencies/index";
  ```

  This trailing slash is poorly supported by some tools like `vite.js` and was meant as a transitional change.
  Time has come to remove the support for thos shorthand.

### Patch Changes

- Updated dependencies []:
  - @ledgerhq/hw-transport@6.28.1-next.0
>>>>>>> fb33336e

## 9.1.3

### Patch Changes

- Updated dependencies [[`c2779b1cab`](https://github.com/LedgerHQ/ledger-live/commit/c2779b1cab18a1d5747ca955f5ceee86db920f57)]:
  - @ledgerhq/hw-transport@6.28.0

## 9.1.3-next.0

### Patch Changes

- Updated dependencies [[`c2779b1cab`](https://github.com/LedgerHQ/ledger-live/commit/c2779b1cab18a1d5747ca955f5ceee86db920f57)]:
  - @ledgerhq/hw-transport@6.28.0-next.0

## 9.1.2

### Patch Changes

- Updated dependencies []:
  - @ledgerhq/hw-transport@6.27.10

## 9.1.2-next.0

### Patch Changes

- Updated dependencies []:
  - @ledgerhq/hw-transport@6.27.10-next.0

## 9.1.1

### Patch Changes

- Updated dependencies [[`f1c15446da`](https://github.com/LedgerHQ/ledger-live/commit/f1c15446dabef05bb91dada8d8f53f9bc6474ba5)]:
  - @ledgerhq/hw-transport@6.27.9

## 9.1.1-next.0

### Patch Changes

- Updated dependencies [[`f1c15446da`](https://github.com/LedgerHQ/ledger-live/commit/f1c15446dabef05bb91dada8d8f53f9bc6474ba5)]:
  - @ledgerhq/hw-transport@6.27.9-next.0

## 9.1.0

### Minor Changes

- [#1959](https://github.com/LedgerHQ/ledger-live/pull/1959) [`2aa8cc9c33`](https://github.com/LedgerHQ/ledger-live/commit/2aa8cc9c339ce8c9677b24e70218cc45847d799b) Thanks [@hzheng-ledger](https://github.com/hzheng-ledger)! - Change hw-app-btc to remove any dependency to the legacy Bitcoin Nano app API. Update hw-app-btc API (refer to hw-app-btc/src/Btc.ts for new method signature)

## 9.1.0-next.0

### Minor Changes

- [#1959](https://github.com/LedgerHQ/ledger-live/pull/1959) [`2aa8cc9c33`](https://github.com/LedgerHQ/ledger-live/commit/2aa8cc9c339ce8c9677b24e70218cc45847d799b) Thanks [@hzheng-ledger](https://github.com/hzheng-ledger)! - Change hw-app-btc to remove any dependency to the legacy Bitcoin Nano app API. Update hw-app-btc API (refer to hw-app-btc/src/Btc.ts for new method signature)

## 9.0.1

### Patch Changes

- Updated dependencies []:
  - @ledgerhq/hw-transport@6.27.8

## 9.0.1-next.0

### Patch Changes

- Updated dependencies []:
  - @ledgerhq/hw-transport@6.27.8-next.0

## 9.0.0

### Patch Changes

- Updated dependencies [[`d3c91a53e0`](https://github.com/LedgerHQ/ledger-live/commit/d3c91a53e06f9f47817e96c452f69e2d9f71d80f)]:
  - @ledgerhq/hw-transport@6.27.7

## 9.0.0-next.0

### Major Changes

- [#1493](https://github.com/LedgerHQ/ledger-live/pull/1493) [`658303322b`](https://github.com/LedgerHQ/ledger-live/commit/658303322b767f5ed3821def8384b5342ab03089) Thanks [@hzheng-ledger](https://github.com/hzheng-ledger)! - Change hw-app-btc to remove any dependency to the legacy Bitcoin Nano app API. Update hw-app-btc API (refer to hw-app-btc/src/Btc.ts for new method signature)

### Patch Changes

- Updated dependencies [[`d3c91a53e0`](https://github.com/LedgerHQ/ledger-live/commit/d3c91a53e06f9f47817e96c452f69e2d9f71d80f)]:
  - @ledgerhq/hw-transport@6.27.7-next.0

## 8.1.1

### Patch Changes

- [#1356](https://github.com/LedgerHQ/ledger-live/pull/1356) [`ecac411d7a`](https://github.com/LedgerHQ/ledger-live/commit/ecac411d7aad6f4003503ba6259d7c25017ca7aa) Thanks [@juan-cortes](https://github.com/juan-cortes)! - Updated readme.md of packages

- Updated dependencies [[`ecac411d7a`](https://github.com/LedgerHQ/ledger-live/commit/ecac411d7aad6f4003503ba6259d7c25017ca7aa)]:
  - @ledgerhq/hw-transport@6.27.6
  - @ledgerhq/logs@6.10.1

## 8.1.1-next.0

### Patch Changes

- [#1356](https://github.com/LedgerHQ/ledger-live/pull/1356) [`ecac411d7a`](https://github.com/LedgerHQ/ledger-live/commit/ecac411d7aad6f4003503ba6259d7c25017ca7aa) Thanks [@juan-cortes](https://github.com/juan-cortes)! - Updated readme.md of packages

- Updated dependencies [[`ecac411d7a`](https://github.com/LedgerHQ/ledger-live/commit/ecac411d7aad6f4003503ba6259d7c25017ca7aa)]:
  - @ledgerhq/hw-transport@6.27.6-next.0
  - @ledgerhq/logs@6.10.1-next.0

## 8.1.0

### Minor Changes

- [#836](https://github.com/LedgerHQ/ledger-live/pull/836) [`68a0b01efc`](https://github.com/LedgerHQ/ledger-live/commit/68a0b01efcfd481cb8fe71ec22a2fc7217f25ec9) Thanks [@hzheng-ledger](https://github.com/hzheng-ledger)! - Support zcash v5 format transaction

### Patch Changes

- Updated dependencies []:
  - @ledgerhq/hw-transport@6.27.5

## 8.1.0-next.0

### Minor Changes

- [#836](https://github.com/LedgerHQ/ledger-live/pull/836) [`68a0b01efc`](https://github.com/LedgerHQ/ledger-live/commit/68a0b01efcfd481cb8fe71ec22a2fc7217f25ec9) Thanks [@hzheng-ledger](https://github.com/hzheng-ledger)! - Support zcash v5 format transaction

### Patch Changes

- Updated dependencies []:
  - @ledgerhq/hw-transport@6.27.5-next.0

## 8.0.2

### Patch Changes

- Updated dependencies []:
  - @ledgerhq/hw-transport@6.27.4

## 8.0.2-next.0

### Patch Changes

- Updated dependencies []:
  - @ledgerhq/hw-transport@6.27.4-next.0

## 8.0.1

### Patch Changes

- Updated dependencies [[`ecfdd1ebd8`](https://github.com/LedgerHQ/ledger-live/commit/ecfdd1ebd8cc7c4b5bc6315316ce662bb6241311)]:
  - @ledgerhq/hw-transport@6.27.3

## 8.0.1-next.0

### Patch Changes

- Updated dependencies [[`ecfdd1ebd`](https://github.com/LedgerHQ/ledger-live/commit/ecfdd1ebd8cc7c4b5bc6315316ce662bb6241311)]:
  - @ledgerhq/hw-transport@6.27.3-next.0

## 8.0.0

### Major Changes

- [#364](https://github.com/LedgerHQ/ledger-live/pull/364) [`f538d2974`](https://github.com/LedgerHQ/ledger-live/commit/f538d29745669b2aada6ac34f37cd404c23cf1b8) Thanks [@elbywan](https://github.com/elbywan)! - #### Replace [webpack](https://webpack.js.org/) with [vite.js](https://vitejs.dev/) to speed up the ledger live desktop development process.

  To fully embrace the "bundleless" vite.js approach, it is necessary to transpile our packages contained in the monorepository to the ESM format, and [subpath exports](https://nodejs.org/api/packages.html#subpath-exports) have been added to silently map to commonjs or esm depending on the need.

  #### 🔥 BREAKING CHANGES for `@ledgerhq/live-common`, `@ledgerhq/devices` and `@ledgerhq/hw-app-btc` consumers.

  As highlighted [here](https://github.com/nodejs/node#39994), it is not possible to target folders directly when using subpath exports.

  The workaround is to suffix the call with `/index` (or `/`).

  For instance…

  ```ts
  import * as currencies from "@ledgerhq/live-common/currencies";
  ```

  …must be rewritten to…

  ```ts
  import * as currencies from "@ledgerhq/live-common/currencies/index;";
  ```

  …or:

  ```ts
  import * as currencies from "@ledgerhq/live-common/currencies/;";
  ```

### Patch Changes

- Updated dependencies []:
  - @ledgerhq/hw-transport@6.27.2

## 8.0.0-next.0

### Major Changes

- [#364](https://github.com/LedgerHQ/ledger-live/pull/364) [`f538d2974`](https://github.com/LedgerHQ/ledger-live/commit/f538d29745669b2aada6ac34f37cd404c23cf1b8) Thanks [@elbywan](https://github.com/elbywan)! - #### Replace [webpack](https://webpack.js.org/) with [vite.js](https://vitejs.dev/) to speed up the ledger live desktop development process.

  To fully embrace the "bundleless" vite.js approach, it is necessary to transpile our packages contained in the monorepository to the ESM format, and [subpath exports](https://nodejs.org/api/packages.html#subpath-exports) have been added to silently map to commonjs or esm depending on the need.

  #### 🔥 BREAKING CHANGES for `@ledgerhq/live-common`, `@ledgerhq/devices` and `@ledgerhq/hw-app-btc` consumers.

  As highlighted [here](https://github.com/nodejs/node#39994), it is not possible to target folders directly when using subpath exports.

  The workaround is to suffix the call with `/index` (or `/`).

  For instance…

  ```ts
  import * as currencies from "@ledgerhq/live-common/currencies";
  ```

  …must be rewritten to…

  ```ts
  import * as currencies from "@ledgerhq/live-common/currencies/index;";
  ```

  …or:

  ```ts
  import * as currencies from "@ledgerhq/live-common/currencies/;";
  ```

### Patch Changes

- Updated dependencies []:
  - @ledgerhq/hw-transport@6.27.2-next.0

## 7.0.0

### Major Changes

- [#523](https://github.com/LedgerHQ/ledger-live/pull/523) [`89387dee6`](https://github.com/LedgerHQ/ledger-live/commit/89387dee6dfc2a63fa29665ab5524f3950d3ce0e) Thanks [@hzheng-ledger](https://github.com/hzheng-ledger)! - fix zen transaction parser. Jira ticket: https://ledgerhq.atlassian.net/browse/LIVE-1869

## 7.0.0-next.0

### Major Changes

- [#523](https://github.com/LedgerHQ/ledger-live/pull/523) [`89387dee6`](https://github.com/LedgerHQ/ledger-live/commit/89387dee6dfc2a63fa29665ab5524f3950d3ce0e) Thanks [@hzheng-ledger](https://github.com/hzheng-ledger)! - fix zen transaction parser. Jira ticket: https://ledgerhq.atlassian.net/browse/LIVE-1869<|MERGE_RESOLUTION|>--- conflicted
+++ resolved
@@ -1,10 +1,6 @@
 # @ledgerhq/hw-app-btc
 
-<<<<<<< HEAD
-## 10.0.0-nightly.0
-=======
 ## 10.0.0
->>>>>>> fb33336e
 
 ### Major Changes
 
@@ -28,9 +24,6 @@
 ### Patch Changes
 
 - Updated dependencies []:
-<<<<<<< HEAD
-  - @ledgerhq/hw-transport@6.28.1-nightly.0
-=======
   - @ledgerhq/hw-transport@6.28.1
 
 ## 10.0.0-next.0
@@ -58,7 +51,6 @@
 
 - Updated dependencies []:
   - @ledgerhq/hw-transport@6.28.1-next.0
->>>>>>> fb33336e
 
 ## 9.1.3
 
