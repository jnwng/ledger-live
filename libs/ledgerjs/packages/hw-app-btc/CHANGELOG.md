# @ledgerhq/hw-app-btc

<<<<<<< HEAD
## 8.0.2-nightly.0
=======
## 8.0.2
>>>>>>> 36f55b48

### Patch Changes

- Updated dependencies []:
<<<<<<< HEAD
  - @ledgerhq/hw-transport@6.27.4-nightly.0
=======
  - @ledgerhq/hw-transport@6.27.4

## 8.0.2-next.0

### Patch Changes

- Updated dependencies []:
  - @ledgerhq/hw-transport@6.27.4-next.0
>>>>>>> 36f55b48

## 8.0.1

### Patch Changes

- Updated dependencies [[`ecfdd1ebd8`](https://github.com/LedgerHQ/ledger-live/commit/ecfdd1ebd8cc7c4b5bc6315316ce662bb6241311)]:
  - @ledgerhq/hw-transport@6.27.3

## 8.0.1-next.0

### Patch Changes

- Updated dependencies [[`ecfdd1ebd`](https://github.com/LedgerHQ/ledger-live/commit/ecfdd1ebd8cc7c4b5bc6315316ce662bb6241311)]:
  - @ledgerhq/hw-transport@6.27.3-next.0

## 8.0.0

### Major Changes

- [#364](https://github.com/LedgerHQ/ledger-live/pull/364) [`f538d2974`](https://github.com/LedgerHQ/ledger-live/commit/f538d29745669b2aada6ac34f37cd404c23cf1b8) Thanks [@elbywan](https://github.com/elbywan)! - #### Replace [webpack](https://webpack.js.org/) with [vite.js](https://vitejs.dev/) to speed up the ledger live desktop development process.

  To fully embrace the "bundleless" vite.js approach, it is necessary to transpile our packages contained in the monorepository to the ESM format, and [subpath exports](https://nodejs.org/api/packages.html#subpath-exports) have been added to silently map to commonjs or esm depending on the need.

  #### 🔥 BREAKING CHANGES for `@ledgerhq/live-common`, `@ledgerhq/devices` and `@ledgerhq/hw-app-btc` consumers.

  As highlighted [here](https://github.com/nodejs/node#39994), it is not possible to target folders directly when using subpath exports.

  The workaround is to suffix the call with `/index` (or `/`).

  For instance…

  ```ts
  import * as currencies from "@ledgerhq/live-common/currencies";
  ```

  …must be rewritten to…

  ```ts
  import * as currencies from "@ledgerhq/live-common/currencies/index;";
  ```

  …or:

  ```ts
  import * as currencies from "@ledgerhq/live-common/currencies/;";
  ```

### Patch Changes

- Updated dependencies []:
  - @ledgerhq/hw-transport@6.27.2

## 8.0.0-next.0

### Major Changes

- [#364](https://github.com/LedgerHQ/ledger-live/pull/364) [`f538d2974`](https://github.com/LedgerHQ/ledger-live/commit/f538d29745669b2aada6ac34f37cd404c23cf1b8) Thanks [@elbywan](https://github.com/elbywan)! - #### Replace [webpack](https://webpack.js.org/) with [vite.js](https://vitejs.dev/) to speed up the ledger live desktop development process.

  To fully embrace the "bundleless" vite.js approach, it is necessary to transpile our packages contained in the monorepository to the ESM format, and [subpath exports](https://nodejs.org/api/packages.html#subpath-exports) have been added to silently map to commonjs or esm depending on the need.

  #### 🔥 BREAKING CHANGES for `@ledgerhq/live-common`, `@ledgerhq/devices` and `@ledgerhq/hw-app-btc` consumers.

  As highlighted [here](https://github.com/nodejs/node#39994), it is not possible to target folders directly when using subpath exports.

  The workaround is to suffix the call with `/index` (or `/`).

  For instance…

  ```ts
  import * as currencies from "@ledgerhq/live-common/currencies";
  ```

  …must be rewritten to…

  ```ts
  import * as currencies from "@ledgerhq/live-common/currencies/index;";
  ```

  …or:

  ```ts
  import * as currencies from "@ledgerhq/live-common/currencies/;";
  ```

### Patch Changes

- Updated dependencies []:
  - @ledgerhq/hw-transport@6.27.2-next.0

## 7.0.0

### Major Changes

- [#523](https://github.com/LedgerHQ/ledger-live/pull/523) [`89387dee6`](https://github.com/LedgerHQ/ledger-live/commit/89387dee6dfc2a63fa29665ab5524f3950d3ce0e) Thanks [@hzheng-ledger](https://github.com/hzheng-ledger)! - fix zen transaction parser. Jira ticket: https://ledgerhq.atlassian.net/browse/LIVE-1869

## 7.0.0-next.0

### Major Changes

- [#523](https://github.com/LedgerHQ/ledger-live/pull/523) [`89387dee6`](https://github.com/LedgerHQ/ledger-live/commit/89387dee6dfc2a63fa29665ab5524f3950d3ce0e) Thanks [@hzheng-ledger](https://github.com/hzheng-ledger)! - fix zen transaction parser. Jira ticket: https://ledgerhq.atlassian.net/browse/LIVE-1869<|MERGE_RESOLUTION|>--- conflicted
+++ resolved
@@ -1,17 +1,10 @@
 # @ledgerhq/hw-app-btc
 
-<<<<<<< HEAD
-## 8.0.2-nightly.0
-=======
 ## 8.0.2
->>>>>>> 36f55b48
 
 ### Patch Changes
 
 - Updated dependencies []:
-<<<<<<< HEAD
-  - @ledgerhq/hw-transport@6.27.4-nightly.0
-=======
   - @ledgerhq/hw-transport@6.27.4
 
 ## 8.0.2-next.0
@@ -20,7 +13,6 @@
 
 - Updated dependencies []:
   - @ledgerhq/hw-transport@6.27.4-next.0
->>>>>>> 36f55b48
 
 ## 8.0.1
 
