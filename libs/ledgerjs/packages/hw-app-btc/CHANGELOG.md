--- conflicted
+++ resolved
@@ -1,14 +1,5 @@
 # @ledgerhq/hw-app-btc
 
-<<<<<<< HEAD
-## 10.0.2-nightly.1
-
-### Patch Changes
-
-- [#3131](https://github.com/LedgerHQ/ledger-live/pull/3131) [`fb1fcc47e4`](https://github.com/LedgerHQ/ledger-live/commit/fb1fcc47e444c35b0908d528b58e096d79d6f967) Thanks [@davidknezic](https://github.com/davidknezic)! - Fix sign message support for Bitcoin app 2.1.0+
-
-## 10.0.2-nightly.0
-=======
 ## 10.0.2
 
 ### Patch Changes
@@ -17,16 +8,11 @@
   - @ledgerhq/hw-transport@6.28.3
 
 ## 10.0.2-next.0
->>>>>>> e11f9a01
-
-### Patch Changes
-
-- Updated dependencies []:
-<<<<<<< HEAD
-  - @ledgerhq/hw-transport@6.28.3-nightly.0
-=======
+
+### Patch Changes
+
+- Updated dependencies []:
   - @ledgerhq/hw-transport@6.28.3-next.0
->>>>>>> e11f9a01
 
 ## 10.0.1
 
