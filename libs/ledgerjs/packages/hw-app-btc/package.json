{
  "name": "@ledgerhq/hw-app-btc",
<<<<<<< HEAD
  "version": "8.0.2-nightly.0",
=======
  "version": "8.0.2",
>>>>>>> 36f55b48
  "description": "Ledger Hardware Wallet Bitcoin Application API",
  "keywords": [
    "Ledger",
    "LedgerWallet",
    "btc",
    "Bitcoin",
    "NanoS",
    "Blue",
    "Hardware Wallet"
  ],
  "repository": {
    "type": "git",
    "url": "https://github.com/LedgerHQ/ledger-live.git"
  },
  "bugs": {
    "url": "https://github.com/LedgerHQ/ledger-live/issues"
  },
  "homepage": "https://github.com/LedgerHQ/ledger-live/tree/develop/libs/ledgerjs/packages/hw-app-btc",
  "publishConfig": {
    "access": "public"
  },
  "main": "lib/Btc.js",
  "module": "lib-es/Btc.js",
  "types": "lib/Btc.d.ts",
  "typesVersions": {
    "*": {
      "lib/*/": [
        "lib/*/index.d.ts"
      ],
      "lib/*": [
        "lib/*"
      ],
      "lib-es/*/": [
        "lib-es/*/index.d.ts"
      ],
      "lib-es/*": [
        "lib-es/*"
      ],
      "*/": [
        "lib/*/index.d.ts"
      ],
      "*": [
        "lib/*",
        "lib/Btc.d.ts"
      ]
    }
  },
  "exports": {
    "./lib/*/": "./lib/*/index.js",
    "./lib/*": "./lib/*.js",
    "./lib-es/*/": "./lib-es/*/index.js",
    "./lib-es/*": "./lib-es/*.js",
    "./*/": {
      "require": "./lib/*/index.js",
      "default": "./lib-es/*/index.js"
    },
    "./*": {
      "require": "./lib/*.js",
      "default": "./lib-es/*.js"
    },
    ".": {
      "require": "./lib/Btc.js",
      "default": "./lib-es/Btc.js"
    },
    "./package.json": "./package.json"
  },
  "license": "Apache-2.0",
  "dependencies": {
    "@ledgerhq/hw-transport": "workspace:^",
    "@ledgerhq/logs": "workspace:^",
    "bip32-path": "^0.4.2",
    "bitcoinjs-lib": "^5.2.0",
    "bs58": "^4.0.1",
    "bs58check": "^2.1.2",
    "invariant": "^2.2.4",
    "ripemd160": "2",
    "semver": "^7.3.5",
    "sha.js": "2",
    "tiny-secp256k1": "1.1.6",
    "varuint-bitcoin": "1.1.2"
  },
  "devDependencies": {
    "@ledgerhq/hw-transport-mocker": "workspace:^",
    "@ledgerhq/hw-transport-node-speculos": "workspace:^",
    "axios": "^0.25.0"
  },
  "scripts": {
    "clean": "rimraf lib lib-es",
    "build": "tsc && tsc -m ES6 --outDir lib-es",
    "prewatch": "pnpm build",
    "watch": "tsc --watch",
    "doc": "documentation readme src/** --section=API --pe ts --re ts --re d.ts",
    "lint": "eslint ./src --no-error-on-unmatched-pattern --ext .ts,.tsx",
    "lint:fix": "pnpm lint --fix",
    "test": "jest"
  },
  "gitHead": "dd0dea64b58e5a9125c8a422dcffd29e5ef6abec"
}<|MERGE_RESOLUTION|>--- conflicted
+++ resolved
@@ -1,10 +1,6 @@
 {
   "name": "@ledgerhq/hw-app-btc",
-<<<<<<< HEAD
-  "version": "8.0.2-nightly.0",
-=======
   "version": "8.0.2",
->>>>>>> 36f55b48
   "description": "Ledger Hardware Wallet Bitcoin Application API",
   "keywords": [
     "Ledger",
