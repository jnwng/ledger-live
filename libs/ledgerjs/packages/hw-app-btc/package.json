--- conflicted
+++ resolved
@@ -1,10 +1,6 @@
 {
   "name": "@ledgerhq/hw-app-btc",
-<<<<<<< HEAD
-  "version": "9.1.2-nightly.2",
-=======
   "version": "9.1.2",
->>>>>>> 84af70af
   "description": "Ledger Hardware Wallet Bitcoin Application API",
   "keywords": [
     "Ledger",
