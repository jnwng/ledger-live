--- conflicted
+++ resolved
@@ -1,10 +1,6 @@
 {
   "name": "@ledgerhq/hw-app-btc",
-<<<<<<< HEAD
-  "version": "10.0.1-nightly.2",
-=======
   "version": "10.0.1",
->>>>>>> 1256619c
   "description": "Ledger Hardware Wallet Bitcoin Application API",
   "keywords": [
     "Ledger",
