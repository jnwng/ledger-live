--- conflicted
+++ resolved
@@ -1,10 +1,6 @@
 {
   "name": "@ledgerhq/hw-app-btc",
-<<<<<<< HEAD
-  "version": "10.0.0-nightly.0",
-=======
   "version": "10.0.0",
->>>>>>> fb33336e
   "description": "Ledger Hardware Wallet Bitcoin Application API",
   "keywords": [
     "Ledger",
