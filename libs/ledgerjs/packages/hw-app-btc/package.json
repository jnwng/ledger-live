{
  "name": "@ledgerhq/hw-app-btc",
<<<<<<< HEAD
  "version": "10.0.4-nightly.0",
=======
  "version": "10.0.4",
>>>>>>> c2af268c
  "description": "Ledger Hardware Wallet Bitcoin Application API",
  "keywords": [
    "Ledger",
    "LedgerWallet",
    "btc",
    "Bitcoin",
    "NanoS",
    "Blue",
    "Hardware Wallet"
  ],
  "repository": {
    "type": "git",
    "url": "https://github.com/LedgerHQ/ledger-live.git"
  },
  "bugs": {
    "url": "https://github.com/LedgerHQ/ledger-live/issues"
  },
  "homepage": "https://github.com/LedgerHQ/ledger-live/tree/develop/libs/ledgerjs/packages/hw-app-btc",
  "publishConfig": {
    "access": "public"
  },
  "main": "lib/Btc.js",
  "module": "lib-es/Btc.js",
  "types": "lib/Btc.d.ts",
  "typesVersions": {
    "*": {
      "lib/*": [
        "lib/*"
      ],
      "lib-es/*": [
        "lib-es/*"
      ],
      "*": [
        "lib/*",
        "lib/Btc.d.ts"
      ]
    }
  },
  "exports": {
    "./lib/*": "./lib/*.js",
    "./lib/*.js": "./lib/*.js",
    "./lib-es/*": "./lib-es/*.js",
    "./lib-es/*.js": "./lib-es/*.js",
    "./*": {
      "require": "./lib/*.js",
      "default": "./lib-es/*.js"
    },
    "./*.js": {
      "require": "./lib/*.js",
      "default": "./lib-es/*.js"
    },
    ".": {
      "require": "./lib/Btc.js",
      "default": "./lib-es/Btc.js"
    },
    "./package.json": "./package.json"
  },
  "license": "Apache-2.0",
  "dependencies": {
    "@ledgerhq/hw-transport": "workspace:^",
    "@ledgerhq/logs": "workspace:^",
    "bip32-path": "^0.4.2",
    "bitcoinjs-lib": "^5.2.0",
    "bs58": "^4.0.1",
    "bs58check": "^2.1.2",
    "invariant": "^2.2.4",
    "ripemd160": "2",
    "semver": "^7.3.5",
    "sha.js": "2",
    "tiny-secp256k1": "1.1.6",
    "varuint-bitcoin": "1.1.2"
  },
  "devDependencies": {
    "@ledgerhq/hw-transport-mocker": "workspace:^",
    "@ledgerhq/hw-transport-node-speculos": "workspace:^",
    "@types/jest": "^29.5.0",
    "@types/node": "^18.15.3",
    "axios": "^0.25.0",
    "documentation": "13.2.4",
    "jest": "^28.1.1",
    "rimraf": "^4.4.1",
    "source-map-support": "^0.5.21",
    "ts-jest": "^28.0.5",
    "ts-node": "^10.4.0"
  },
  "scripts": {
    "clean": "rimraf lib lib-es",
    "build": "tsc && tsc -m ES6 --outDir lib-es",
    "prewatch": "pnpm build",
    "watch": "tsc --watch",
    "doc": "documentation readme src/** --section=API --pe ts --re ts --re d.ts",
    "lint": "eslint ./src --no-error-on-unmatched-pattern --ext .ts,.tsx",
    "lint:fix": "pnpm lint --fix",
    "test": "jest"
  },
  "gitHead": "dd0dea64b58e5a9125c8a422dcffd29e5ef6abec"
}<|MERGE_RESOLUTION|>--- conflicted
+++ resolved
@@ -1,10 +1,6 @@
 {
   "name": "@ledgerhq/hw-app-btc",
-<<<<<<< HEAD
-  "version": "10.0.4-nightly.0",
-=======
   "version": "10.0.4",
->>>>>>> c2af268c
   "description": "Ledger Hardware Wallet Bitcoin Application API",
   "keywords": [
     "Ledger",
