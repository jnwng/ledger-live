{
  "name": "@ledgerhq/react-native-hw-transport-ble",
<<<<<<< HEAD
  "version": "6.28.0-nightly.2",
=======
  "version": "6.27.12",
>>>>>>> 91180d6a
  "description": "Ledger Hardware Wallet Bluetooth BLE transport for React Native",
  "keywords": [
    "Ledger",
    "LedgerWallet",
    "NanoS",
    "Blue",
    "Hardware Wallet"
  ],
  "repository": {
    "type": "git",
    "url": "https://github.com/LedgerHQ/ledger-live.git"
  },
  "bugs": {
    "url": "https://github.com/LedgerHQ/ledger-live/issues"
  },
  "homepage": "https://github.com/LedgerHQ/ledger-live/tree/develop/libs/ledgerjs/packages/react-native-hw-transport-ble",
  "publishConfig": {
    "access": "public"
  },
  "main": "lib/BleTransport.js",
  "module": "lib-es/BleTransport.js",
  "types": "lib/BleTransport.d.ts",
  "license": "Apache-2.0",
  "dependencies": {
    "@ledgerhq/devices": "workspace:^",
    "@ledgerhq/errors": "workspace:^",
    "@ledgerhq/hw-transport": "workspace:^",
    "@ledgerhq/logs": "workspace:^",
    "invariant": "^2.2.4",
    "react-native-ble-plx": "2.0.3",
    "rxjs": "6",
    "uuid": "^3.4.0"
  },
  "scripts": {
    "clean": "rimraf lib lib-es",
    "build": "tsc && tsc -m ES6 --outDir lib-es",
    "prewatch": "pnpm build",
    "watch": "tsc --watch",
    "lint": "eslint ./src --no-error-on-unmatched-pattern --ext .ts,.tsx",
    "lint:fix": "pnpm lint --fix",
    "test": "jest"
  },
  "gitHead": "dd0dea64b58e5a9125c8a422dcffd29e5ef6abec"
}<|MERGE_RESOLUTION|>--- conflicted
+++ resolved
@@ -1,10 +1,6 @@
 {
   "name": "@ledgerhq/react-native-hw-transport-ble",
-<<<<<<< HEAD
-  "version": "6.28.0-nightly.2",
-=======
   "version": "6.27.12",
->>>>>>> 91180d6a
   "description": "Ledger Hardware Wallet Bluetooth BLE transport for React Native",
   "keywords": [
     "Ledger",
