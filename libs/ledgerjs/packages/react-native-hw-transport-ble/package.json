{
  "name": "@ledgerhq/react-native-hw-transport-ble",
<<<<<<< HEAD
  "version": "6.27.3-nightly.1",
=======
  "version": "6.27.3",
>>>>>>> 909407c2
  "description": "Ledger Hardware Wallet Bluetooth BLE transport for React Native",
  "keywords": [
    "Ledger",
    "LedgerWallet",
    "NanoS",
    "Blue",
    "Hardware Wallet"
  ],
  "repository": {
    "type": "git",
    "url": "https://github.com/LedgerHQ/ledger-live.git"
  },
  "bugs": {
    "url": "https://github.com/LedgerHQ/ledger-live/issues"
  },
  "homepage": "https://github.com/LedgerHQ/ledger-live/tree/develop/libs/ledgerjs/packages/react-native-hw-transport-ble",
  "publishConfig": {
    "access": "public"
  },
  "main": "lib/BleTransport.js",
  "module": "lib-es/BleTransport.js",
  "types": "lib/BleTransport.d.ts",
  "license": "Apache-2.0",
  "dependencies": {
    "@ledgerhq/devices": "workspace:^",
    "@ledgerhq/errors": "workspace:^",
    "@ledgerhq/hw-transport": "workspace:^",
    "@ledgerhq/logs": "workspace:^",
    "invariant": "^2.2.4",
    "react-native-ble-plx": "2.0.3",
    "rxjs": "6",
    "uuid": "^3.4.0"
  },
  "scripts": {
    "clean": "rimraf lib lib-es",
    "build": "tsc && tsc -m ES6 --outDir lib-es",
    "prewatch": "pnpm build",
    "watch": "tsc --watch",
    "lint": "eslint ./src --no-error-on-unmatched-pattern --ext .ts,.tsx",
    "lint:fix": "pnpm lint --fix",
    "test": "jest"
  },
  "gitHead": "dd0dea64b58e5a9125c8a422dcffd29e5ef6abec"
}<|MERGE_RESOLUTION|>--- conflicted
+++ resolved
@@ -1,10 +1,6 @@
 {
   "name": "@ledgerhq/react-native-hw-transport-ble",
-<<<<<<< HEAD
-  "version": "6.27.3-nightly.1",
-=======
   "version": "6.27.3",
->>>>>>> 909407c2
   "description": "Ledger Hardware Wallet Bluetooth BLE transport for React Native",
   "keywords": [
     "Ledger",
