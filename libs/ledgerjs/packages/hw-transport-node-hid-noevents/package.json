--- conflicted
+++ resolved
@@ -1,10 +1,6 @@
 {
   "name": "@ledgerhq/hw-transport-node-hid-noevents",
-<<<<<<< HEAD
-  "version": "6.27.15-nightly.0",
-=======
   "version": "6.27.15",
->>>>>>> c2af268c
   "description": "Ledger Hardware Wallet Node implementation of the communication layer, using node-hid. without usb events",
   "keywords": [
     "Ledger",
