--- conflicted
+++ resolved
@@ -1,18 +1,10 @@
 # @ledgerhq/swift-bridge-hw-app-solana
 
-<<<<<<< HEAD
-## 1.0.3-nightly.0
-=======
 ## 1.0.3
->>>>>>> e11f9a01
 
 ### Patch Changes
 
 - Updated dependencies []:
-<<<<<<< HEAD
-  - @ledgerhq/hw-app-solana@7.0.8-nightly.0
-  - @ledgerhq/swift-bridge-hw-transport-ble@1.0.3-nightly.0
-=======
   - @ledgerhq/hw-app-solana@7.0.8
   - @ledgerhq/swift-bridge-hw-transport-ble@1.0.3
 
@@ -23,7 +15,6 @@
 - Updated dependencies []:
   - @ledgerhq/hw-app-solana@7.0.8-next.0
   - @ledgerhq/swift-bridge-hw-transport-ble@1.0.3-next.0
->>>>>>> e11f9a01
 
 ## 1.0.2
 
