# @ledgerhq/swift-bridge-hw-app-solana

<<<<<<< HEAD
## 1.0.4-nightly.0
=======
## 1.0.4
>>>>>>> c2af268c

### Patch Changes

- Updated dependencies []:
<<<<<<< HEAD
  - @ledgerhq/hw-app-solana@7.0.9-nightly.0
  - @ledgerhq/swift-bridge-hw-transport-ble@1.0.4-nightly.0
=======
  - @ledgerhq/hw-app-solana@7.0.9
  - @ledgerhq/swift-bridge-hw-transport-ble@1.0.4

## 1.0.4-next.0

### Patch Changes

- Updated dependencies []:
  - @ledgerhq/hw-app-solana@7.0.9-next.0
  - @ledgerhq/swift-bridge-hw-transport-ble@1.0.4-next.0
>>>>>>> c2af268c

## 1.0.3

### Patch Changes

- Updated dependencies []:
  - @ledgerhq/hw-app-solana@7.0.8
  - @ledgerhq/swift-bridge-hw-transport-ble@1.0.3

## 1.0.3-next.0

### Patch Changes

- Updated dependencies []:
  - @ledgerhq/hw-app-solana@7.0.8-next.0
  - @ledgerhq/swift-bridge-hw-transport-ble@1.0.3-next.0

## 1.0.2

### Patch Changes

- Updated dependencies []:
  - @ledgerhq/hw-app-solana@7.0.7
  - @ledgerhq/swift-bridge-hw-transport-ble@1.0.2

## 1.0.2-next.0

### Patch Changes

- Updated dependencies []:
  - @ledgerhq/hw-app-solana@7.0.7-next.0
  - @ledgerhq/swift-bridge-hw-transport-ble@1.0.2-next.0

## 1.0.1

### Patch Changes

- [#2620](https://github.com/LedgerHQ/ledger-live/pull/2620) [`d0e66e1d9a`](https://github.com/LedgerHQ/ledger-live/commit/d0e66e1d9a72bed65151f106bdfb2f1edd981265) Thanks [@harrisonf-ledger](https://github.com/harrisonf-ledger)! - Add swift-bridge-hw-transport-ble, swift-bridge-hw-app-solana, swift-bridge-hw-app-eth packages

- Updated dependencies [[`d0e66e1d9a`](https://github.com/LedgerHQ/ledger-live/commit/d0e66e1d9a72bed65151f106bdfb2f1edd981265)]:
  - @ledgerhq/swift-bridge-hw-transport-ble@1.0.1

## 1.0.1-next.0

### Patch Changes

- [#2620](https://github.com/LedgerHQ/ledger-live/pull/2620) [`d0e66e1d9a`](https://github.com/LedgerHQ/ledger-live/commit/d0e66e1d9a72bed65151f106bdfb2f1edd981265) Thanks [@harrisonf-ledger](https://github.com/harrisonf-ledger)! - Add swift-bridge-hw-transport-ble, swift-bridge-hw-app-solana, swift-bridge-hw-app-eth packages

- Updated dependencies [[`d0e66e1d9a`](https://github.com/LedgerHQ/ledger-live/commit/d0e66e1d9a72bed65151f106bdfb2f1edd981265)]:
  - @ledgerhq/swift-bridge-hw-transport-ble@1.0.1-next.0<|MERGE_RESOLUTION|>--- conflicted
+++ resolved
@@ -1,18 +1,10 @@
 # @ledgerhq/swift-bridge-hw-app-solana
 
-<<<<<<< HEAD
-## 1.0.4-nightly.0
-=======
 ## 1.0.4
->>>>>>> c2af268c
 
 ### Patch Changes
 
 - Updated dependencies []:
-<<<<<<< HEAD
-  - @ledgerhq/hw-app-solana@7.0.9-nightly.0
-  - @ledgerhq/swift-bridge-hw-transport-ble@1.0.4-nightly.0
-=======
   - @ledgerhq/hw-app-solana@7.0.9
   - @ledgerhq/swift-bridge-hw-transport-ble@1.0.4
 
@@ -23,7 +15,6 @@
 - Updated dependencies []:
   - @ledgerhq/hw-app-solana@7.0.9-next.0
   - @ledgerhq/swift-bridge-hw-transport-ble@1.0.4-next.0
->>>>>>> c2af268c
 
 ## 1.0.3
 
