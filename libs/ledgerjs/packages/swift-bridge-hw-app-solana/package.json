--- conflicted
+++ resolved
@@ -1,10 +1,6 @@
 {
   "name": "@ledgerhq/swift-bridge-hw-app-solana",
-<<<<<<< HEAD
-  "version": "1.0.3-nightly.0",
-=======
   "version": "1.0.3",
->>>>>>> e11f9a01
   "description": "Package to facilitate bundling hw-app-solana in the SolanaWrapper Swift package",
   "keywords": [
     "Ledger",
