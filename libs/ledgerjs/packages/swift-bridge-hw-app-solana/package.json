--- conflicted
+++ resolved
@@ -1,10 +1,6 @@
 {
   "name": "@ledgerhq/swift-bridge-hw-app-solana",
-<<<<<<< HEAD
-  "version": "1.0.1-nightly.1",
-=======
   "version": "1.0.1",
->>>>>>> 6abe8dd3
   "description": "Package to facilitate bundling hw-app-solana in the SolanaWrapper Swift package",
   "keywords": [
     "Ledger",
