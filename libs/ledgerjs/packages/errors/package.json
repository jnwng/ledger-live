{
  "name": "@ledgerhq/errors",
<<<<<<< HEAD
  "version": "6.10.2-nightly.0",
=======
  "version": "6.10.2",
>>>>>>> 36f55b48
  "description": "Ledger common errors",
  "keywords": [
    "Ledger"
  ],
  "repository": {
    "type": "git",
    "url": "https://github.com/LedgerHQ/ledger-live.git"
  },
  "bugs": {
    "url": "https://github.com/LedgerHQ/ledger-live/issues"
  },
  "homepage": "https://github.com/LedgerHQ/ledger-live/tree/develop/libs/ledgerjs/packages/errors",
  "publishConfig": {
    "access": "public"
  },
  "main": "lib/index.js",
  "module": "lib-es/index.js",
  "types": "lib/index.d.ts",
  "license": "Apache-2.0",
  "scripts": {
    "clean": "rimraf lib lib-es",
    "build": "tsc && tsc -m ES6 --outDir lib-es",
    "prewatch": "pnpm build",
    "watch": "tsc --watch",
    "doc": "documentation readme src/** --section=API --pe ts --re ts --re d.ts",
    "lint": "eslint ./src --no-error-on-unmatched-pattern --ext .ts,.tsx",
    "lint:fix": "pnpm lint --fix",
    "test": "jest"
  },
  "gitHead": "dd0dea64b58e5a9125c8a422dcffd29e5ef6abec"
}<|MERGE_RESOLUTION|>--- conflicted
+++ resolved
@@ -1,10 +1,6 @@
 {
   "name": "@ledgerhq/errors",
-<<<<<<< HEAD
-  "version": "6.10.2-nightly.0",
-=======
   "version": "6.10.2",
->>>>>>> 36f55b48
   "description": "Ledger common errors",
   "keywords": [
     "Ledger"
