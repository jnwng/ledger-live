--- conflicted
+++ resolved
@@ -1,10 +1,6 @@
 {
   "name": "@ledgerhq/errors",
-<<<<<<< HEAD
-  "version": "6.12.5-nightly.0",
-=======
   "version": "6.12.5",
->>>>>>> e11f9a01
   "description": "Ledger common errors",
   "keywords": [
     "Ledger"
