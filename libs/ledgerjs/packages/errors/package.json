--- conflicted
+++ resolved
@@ -1,10 +1,6 @@
 {
   "name": "@ledgerhq/errors",
-<<<<<<< HEAD
-  "version": "6.12.2-nightly.0",
-=======
   "version": "6.12.2",
->>>>>>> 91180d6a
   "description": "Ledger common errors",
   "keywords": [
     "Ledger"
