{
  "name": "@ledgerhq/errors",
<<<<<<< HEAD
  "version": "6.12.4-nightly.2",
=======
  "version": "6.12.4",
>>>>>>> 1256619c
  "description": "Ledger common errors",
  "keywords": [
    "Ledger"
  ],
  "repository": {
    "type": "git",
    "url": "https://github.com/LedgerHQ/ledger-live.git"
  },
  "bugs": {
    "url": "https://github.com/LedgerHQ/ledger-live/issues"
  },
  "homepage": "https://github.com/LedgerHQ/ledger-live/tree/develop/libs/ledgerjs/packages/errors",
  "publishConfig": {
    "access": "public"
  },
  "main": "lib/index.js",
  "module": "lib-es/index.js",
  "types": "lib/index.d.ts",
  "license": "Apache-2.0",
  "scripts": {
    "clean": "rimraf lib lib-es",
    "build": "tsc && tsc -m ES6 --outDir lib-es",
    "prewatch": "pnpm build",
    "watch": "tsc --watch",
    "doc": "documentation readme src/** --section=API --pe ts --re ts --re d.ts",
    "lint": "eslint ./src --no-error-on-unmatched-pattern --ext .ts,.tsx",
    "lint:fix": "pnpm lint --fix",
    "test": "jest"
  },
  "gitHead": "dd0dea64b58e5a9125c8a422dcffd29e5ef6abec",
  "devDependencies": {
    "@types/jest": "^29.5.0",
    "@types/node": "^18.15.3",
    "documentation": "13.2.4",
    "jest": "^28.1.1",
    "rimraf": "^4.1.2",
    "source-map-support": "^0.5.21",
    "ts-jest": "^28.0.5",
    "ts-node": "^10.4.0",
    "typescript": "^4"
  }
}<|MERGE_RESOLUTION|>--- conflicted
+++ resolved
@@ -1,10 +1,6 @@
 {
   "name": "@ledgerhq/errors",
-<<<<<<< HEAD
-  "version": "6.12.4-nightly.2",
-=======
   "version": "6.12.4",
->>>>>>> 1256619c
   "description": "Ledger common errors",
   "keywords": [
     "Ledger"
