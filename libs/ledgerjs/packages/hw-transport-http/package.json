--- conflicted
+++ resolved
@@ -1,10 +1,6 @@
 {
   "name": "@ledgerhq/hw-transport-http",
-<<<<<<< HEAD
-  "version": "6.27.4-nightly.0",
-=======
   "version": "6.27.4",
->>>>>>> 36f55b48
   "description": "Ledger Hardware Wallet communication layer over http",
   "keywords": [
     "Ledger",
