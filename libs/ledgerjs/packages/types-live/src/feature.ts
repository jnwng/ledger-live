/**  Add others with union (e.g. "learn" | "market" | "foo") */
export type FeatureId =
  | "learn"
  | "brazePushNotifications"
  | "brazeLearn"
  | "llmNewDeviceSelection"
  | "llmUsbFirmwareUpdate"
  | "ratingsPrompt"
  | "counterValue"
  | "deviceLocalization"
  | "deviceInitialApps"
  | "buyDeviceFromLive"
  | "ptxSmartRouting"
  | "ptxEarn"
  | "currencyAvalancheCChain"
<<<<<<< HEAD
  | "currencyAvalanchePChain"
=======
  | "currencyOptimism"
  | "currencyOptimismGoerli"
  | "currencyArbitrum"
  | "currencyArbitrumGoerli"
  | "currencyRsk"
  | "currencyBittorrent"
  | "currencyKavaEvm"
  | "currencyEvmosEvm"
  | "currencyEnergyWeb"
  | "currencyAstar"
  | "currencyMetis"
  | "currencyBoba"
  | "currencyMoonriver"
  | "currencyVelasEvm"
  | "currencySyscoin"
  | "currencyAxelar"
  | "currencyOnomy"
  | "currencyPersistence"
  | "currencyQuicksilver"
>>>>>>> dec94198
  | "ptxSmartRoutingMobile"
  | "mockFeature"
  | "multibuyNavigation"
  | "syncOnboarding"
  | "walletConnectLiveApp"
  | "walletConnectEntryPoint"
  | "customImage"
  | "referralProgramDiscoverCard"
  | "referralProgramDesktopBanner"
  | "referralProgramDesktopSidebar"
  | "referralProgramMobile"
  | "disableNftSend"
  | "disableNftLedgerMarket"
  | "disableNftRaribleOpensea"
  | "walletNftGallery"
  | "receiveStakingFlowConfigDesktop"
  | "ethStakingProviders"
  | "storyly"
  | "staxWelcomeScreen"
  | "postOnboardingClaimNft"
  | "postOnboardingAssetsTransfer"
  | "firebaseEnvironmentReadOnly"
  | "protectServicesMobile"
  | "protectServicesDesktop"
  | "swapShowDexQuotes"
  | "stakePrograms"
  | "portfolioExchangeBanner"
  | "objkt"
  | "stakeAccountBanner"
  | "newsfeedPage"
  | "domainInputResolution"
  | "discover"
  | "protectServicesDiscoverDesktop"
  | "protectServicesDesktop";

/**  We use objects instead of direct booleans for potential future improvements
like feature versioning etc */
export type Feature<T = any> = {
  /** If false, the feature is disabled (for every languages regardless of the languages_whitelisted option) */
  enabled: boolean;
  /** The `desktop_version` option is desktop specific, it has no impact on mobile */
  /** If set, the feature is disabled when the desktop app version does not satisfies this param */
  /** It should respect the semantic versioning specification (https://semver.org/) */
  desktop_version?: string;
  /** Whether the remote value of `enabled` was overriden due to `desktop_version` */
  enabledOverriddenForCurrentDesktopVersion?: boolean;
  /** The `mobile_version` option is mobile specific, it has no impact on mobile */
  /** If set, the feature is disabled when the mobile app version does not satisfies this param */
  /** It should respect the semantic versioning specification (https://semver.org/) */
  mobile_version?: string;
  /** Whether the remote value of `enabled` was overriden due to `mobile_version` */
  enabledOverriddenForCurrentMobileVersion?: boolean;
  /** You can optionnally use one of the two following options (languages_whitelisted and languages_blacklisted) (Only implemented on mobile for now) */
  /** List of languages for which the feature is enabled (it will be disabled by default for all of the others) */
  languages_whitelisted?: [string];
  /** List of languages for which the feature is disabled */
  languages_blacklisted?: [string];
  /** Whether the remote value of `enabled` was overriden due to `languages_whitelisted` or `languages_blacklisted` */
  enabledOverriddenForCurrentLanguage?: boolean;
  /** Whether the remote value of this object was overriden locally */
  overridesRemote?: boolean;
  /** Whether the remote value of this object was overriden by an environment variable */
  overriddenByEnv?: boolean;
  /** Additional params */
  params?: T;
};

/** */
export type DefaultFeatures = { [key in FeatureId]?: Feature };<|MERGE_RESOLUTION|>--- conflicted
+++ resolved
@@ -13,9 +13,7 @@
   | "ptxSmartRouting"
   | "ptxEarn"
   | "currencyAvalancheCChain"
-<<<<<<< HEAD
   | "currencyAvalanchePChain"
-=======
   | "currencyOptimism"
   | "currencyOptimismGoerli"
   | "currencyArbitrum"
@@ -35,7 +33,6 @@
   | "currencyOnomy"
   | "currencyPersistence"
   | "currencyQuicksilver"
->>>>>>> dec94198
   | "ptxSmartRoutingMobile"
   | "mockFeature"
   | "multibuyNavigation"
