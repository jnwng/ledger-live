{
  "name": "@ledgerhq/types-live",
<<<<<<< HEAD
  "version": "6.27.0-nightly.1",
=======
  "version": "6.27.0",
>>>>>>> 01c3025d
  "description": "Ledger Live main types.",
  "keywords": [
    "Ledger"
  ],
  "repository": {
    "type": "git",
    "url": "https://github.com/LedgerHQ/ledger-live.git"
  },
  "bugs": {
    "url": "https://github.com/LedgerHQ/ledger-live/issues"
  },
  "homepage": "https://github.com/LedgerHQ/ledger-live/tree/develop/libs/ledgerjs/packages/types-live",
  "publishConfig": {
    "access": "public"
  },
  "main": "lib/index.js",
  "module": "lib-es/index.js",
  "types": "lib/index.d.ts",
  "license": "Apache-2.0",
  "dependencies": {
    "bignumber.js": "^9.1.0",
    "rxjs": "6"
  },
  "devDependencies": {
    "@ledgerhq/types-cryptoassets": "workspace:^",
    "@ledgerhq/types-devices": "workspace:^"
  },
  "scripts": {
    "clean": "rimraf lib lib-es",
    "build": "tsc && tsc -m ES6 --outDir lib-es",
    "prewatch": "pnpm build",
    "watch": "tsc --watch",
    "doc": "documentation readme src/** --section=API --pe ts --re ts --re d.ts",
    "lint": "eslint ./src --no-error-on-unmatched-pattern --ext .ts,.tsx",
    "lint:fix": "pnpm lint --fix",
    "test": "jest"
  }
}<|MERGE_RESOLUTION|>--- conflicted
+++ resolved
@@ -1,10 +1,6 @@
 {
   "name": "@ledgerhq/types-live",
-<<<<<<< HEAD
-  "version": "6.27.0-nightly.1",
-=======
   "version": "6.27.0",
->>>>>>> 01c3025d
   "description": "Ledger Live main types.",
   "keywords": [
     "Ledger"
