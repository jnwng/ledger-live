{
  "name": "@ledgerhq/types-live",
<<<<<<< HEAD
  "version": "6.24.3",
=======
  "version": "6.25.0",
>>>>>>> d42845d2
  "description": "Ledger Live main types.",
  "keywords": [
    "Ledger"
  ],
  "repository": {
    "type": "git",
    "url": "https://github.com/LedgerHQ/ledger-live.git"
  },
  "bugs": {
    "url": "https://github.com/LedgerHQ/ledger-live/issues"
  },
  "homepage": "https://github.com/LedgerHQ/ledger-live/tree/develop/libs/ledgerjs/packages/types-live",
  "publishConfig": {
    "access": "public"
  },
  "main": "lib/index.js",
  "module": "lib-es/index.js",
  "types": "lib/index.d.ts",
  "license": "Apache-2.0",
  "dependencies": {
    "bignumber.js": "9",
    "rxjs": "6"
  },
  "devDependencies": {
    "@ledgerhq/types-cryptoassets": "workspace:^",
    "@ledgerhq/types-devices": "workspace:^"
  },
  "scripts": {
    "clean": "rimraf lib lib-es",
    "build": "tsc && tsc -m ES6 --outDir lib-es",
    "prewatch": "pnpm build",
    "watch": "tsc --watch",
    "doc": "documentation readme src/** --section=API --pe ts --re ts --re d.ts",
    "lint": "eslint ./src --no-error-on-unmatched-pattern --ext .ts,.tsx",
    "lint:fix": "pnpm lint --fix",
    "test": "jest"
  }
}<|MERGE_RESOLUTION|>--- conflicted
+++ resolved
@@ -1,10 +1,6 @@
 {
   "name": "@ledgerhq/types-live",
-<<<<<<< HEAD
-  "version": "6.24.3",
-=======
   "version": "6.25.0",
->>>>>>> d42845d2
   "description": "Ledger Live main types.",
   "keywords": [
     "Ledger"
