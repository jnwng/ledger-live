--- conflicted
+++ resolved
@@ -1,10 +1,6 @@
 {
   "name": "@ledgerhq/types-live",
-<<<<<<< HEAD
-  "version": "6.26.0-nightly.3",
-=======
   "version": "6.26.0",
->>>>>>> 77652efe
   "description": "Ledger Live main types.",
   "keywords": [
     "Ledger"
