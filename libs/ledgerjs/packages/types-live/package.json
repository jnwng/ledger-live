--- conflicted
+++ resolved
@@ -1,10 +1,6 @@
 {
   "name": "@ledgerhq/types-live",
-<<<<<<< HEAD
-  "version": "6.32.0-nightly.1",
-=======
   "version": "6.32.0",
->>>>>>> 5d7bd8c6
   "description": "Ledger Live main types.",
   "keywords": [
     "Ledger"
