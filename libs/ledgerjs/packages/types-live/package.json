{
  "name": "@ledgerhq/types-live",
<<<<<<< HEAD
  "version": "6.23.0",
=======
  "version": "6.24.0",
>>>>>>> 2971ba20
  "description": "Ledger Live main types.",
  "keywords": [
    "Ledger"
  ],
  "repository": {
    "type": "git",
    "url": "https://github.com/LedgerHQ/ledger-live.git"
  },
  "bugs": {
    "url": "https://github.com/LedgerHQ/ledger-live/issues"
  },
  "homepage": "https://github.com/LedgerHQ/ledger-live/tree/develop/libs/ledgerjs/packages/types-live",
  "publishConfig": {
    "access": "public"
  },
  "main": "lib/index.js",
  "module": "lib-es/index.js",
  "types": "lib/index.d.ts",
  "license": "Apache-2.0",
  "dependencies": {
    "bignumber.js": "9",
    "rxjs": "6"
  },
  "devDependencies": {
    "@ledgerhq/types-cryptoassets": "workspace:^",
    "@ledgerhq/types-devices": "workspace:^"
  },
  "scripts": {
    "clean": "rimraf lib lib-es",
    "build": "tsc && tsc -m ES6 --outDir lib-es",
    "prewatch": "pnpm build",
    "watch": "tsc --watch",
    "doc": "documentation readme src/** --section=API --pe ts --re ts --re d.ts",
    "lint": "eslint ./src --no-error-on-unmatched-pattern --ext .ts,.tsx",
    "lint:fix": "pnpm lint --fix",
    "test": "jest"
  }
}<|MERGE_RESOLUTION|>--- conflicted
+++ resolved
@@ -1,10 +1,6 @@
 {
   "name": "@ledgerhq/types-live",
-<<<<<<< HEAD
-  "version": "6.23.0",
-=======
   "version": "6.24.0",
->>>>>>> 2971ba20
   "description": "Ledger Live main types.",
   "keywords": [
     "Ledger"
