{
  "name": "@ledgerhq/types-live",
<<<<<<< HEAD
  "version": "6.24.3-nightly.1",
=======
  "version": "6.24.3",
>>>>>>> eee8334a
  "description": "Ledger Live main types.",
  "keywords": [
    "Ledger"
  ],
  "repository": {
    "type": "git",
    "url": "https://github.com/LedgerHQ/ledger-live.git"
  },
  "bugs": {
    "url": "https://github.com/LedgerHQ/ledger-live/issues"
  },
  "homepage": "https://github.com/LedgerHQ/ledger-live/tree/develop/libs/ledgerjs/packages/types-live",
  "publishConfig": {
    "access": "public"
  },
  "main": "lib/index.js",
  "module": "lib-es/index.js",
  "types": "lib/index.d.ts",
  "license": "Apache-2.0",
  "dependencies": {
    "bignumber.js": "9",
    "rxjs": "6"
  },
  "devDependencies": {
    "@ledgerhq/types-cryptoassets": "workspace:^",
    "@ledgerhq/types-devices": "workspace:^"
  },
  "scripts": {
    "clean": "rimraf lib lib-es",
    "build": "tsc && tsc -m ES6 --outDir lib-es",
    "prewatch": "pnpm build",
    "watch": "tsc --watch",
    "doc": "documentation readme src/** --section=API --pe ts --re ts --re d.ts",
    "lint": "eslint ./src --no-error-on-unmatched-pattern --ext .ts,.tsx",
    "lint:fix": "pnpm lint --fix",
    "test": "jest"
  }
}<|MERGE_RESOLUTION|>--- conflicted
+++ resolved
@@ -1,10 +1,6 @@
 {
   "name": "@ledgerhq/types-live",
-<<<<<<< HEAD
-  "version": "6.24.3-nightly.1",
-=======
   "version": "6.24.3",
->>>>>>> eee8334a
   "description": "Ledger Live main types.",
   "keywords": [
     "Ledger"
