{
  "name": "@ledgerhq/hw-app-near",
<<<<<<< HEAD
  "version": "6.27.4-nightly.1",
=======
  "version": "6.27.4",
>>>>>>> 91180d6a
  "description": "Ledger Hardware Wallet Near Application API",
  "keywords": [
    "Ledger",
    "LedgerWallet",
    "near",
    "NEAR",
    "NanoS",
    "Blue",
    "Hardware Wallet"
  ],
  "repository": {
    "type": "git",
    "url": "https://github.com/LedgerHQ/ledger-live.git"
  },
  "bugs": {
    "url": "https://github.com/LedgerHQ/ledger-live/issues"
  },
  "homepage": "https://github.com/LedgerHQ/ledger-live/tree/develop/libs/ledgerjs/packages/hw-app-near",
  "publishConfig": {
    "access": "public"
  },
  "main": "lib/Near.js",
  "module": "lib-es/Near.js",
  "types": "lib/Near.d.ts",
  "license": "Apache-2.0",
  "dependencies": {
    "@ledgerhq/errors": "workspace:^",
    "@ledgerhq/hw-transport": "workspace:^",
    "near-api-js": "^0.44.2"
  },
  "devDependencies": {
    "@ledgerhq/hw-transport-mocker": "workspace:^"
  },
  "scripts": {
    "clean": "rimraf lib lib-es",
    "build": "tsc && tsc -m ES6 --outDir lib-es",
    "prewatch": "pnpm build",
    "watch": "tsc --watch",
    "doc": "documentation readme src/** --section=API --pe ts --re ts --re d.ts",
    "lint": "eslint ./src --no-error-on-unmatched-pattern --ext .ts,.tsx",
    "lint:fix": "pnpm lint --fix",
    "test": "jest"
  },
  "gitHead": "dd0dea64b58e5a9125c8a422dcffd29e5ef6abec"
}<|MERGE_RESOLUTION|>--- conflicted
+++ resolved
@@ -1,10 +1,6 @@
 {
   "name": "@ledgerhq/hw-app-near",
-<<<<<<< HEAD
-  "version": "6.27.4-nightly.1",
-=======
   "version": "6.27.4",
->>>>>>> 91180d6a
   "description": "Ledger Hardware Wallet Near Application API",
   "keywords": [
     "Ledger",
