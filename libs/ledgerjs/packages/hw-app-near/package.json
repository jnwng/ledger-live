{
  "name": "@ledgerhq/hw-app-near",
<<<<<<< HEAD
  "version": "6.27.7-nightly.0",
=======
  "version": "6.27.7",
>>>>>>> fb33336e
  "description": "Ledger Hardware Wallet Near Application API",
  "keywords": [
    "Ledger",
    "LedgerWallet",
    "near",
    "NEAR",
    "NanoS",
    "Blue",
    "Hardware Wallet"
  ],
  "repository": {
    "type": "git",
    "url": "https://github.com/LedgerHQ/ledger-live.git"
  },
  "bugs": {
    "url": "https://github.com/LedgerHQ/ledger-live/issues"
  },
  "homepage": "https://github.com/LedgerHQ/ledger-live/tree/develop/libs/ledgerjs/packages/hw-app-near",
  "publishConfig": {
    "access": "public"
  },
  "main": "lib/Near.js",
  "module": "lib-es/Near.js",
  "types": "lib/Near.d.ts",
  "license": "Apache-2.0",
  "dependencies": {
    "@ledgerhq/errors": "workspace:^",
    "@ledgerhq/hw-transport": "workspace:^",
    "near-api-js": "^0.44.2"
  },
  "devDependencies": {
    "@ledgerhq/hw-transport-mocker": "workspace:^"
  },
  "scripts": {
    "clean": "rimraf lib lib-es",
    "build": "tsc && tsc -m ES6 --outDir lib-es",
    "prewatch": "pnpm build",
    "watch": "tsc --watch",
    "doc": "documentation readme src/** --section=API --pe ts --re ts --re d.ts",
    "lint": "eslint ./src --no-error-on-unmatched-pattern --ext .ts,.tsx",
    "lint:fix": "pnpm lint --fix",
    "test": "jest"
  },
  "gitHead": "dd0dea64b58e5a9125c8a422dcffd29e5ef6abec"
}<|MERGE_RESOLUTION|>--- conflicted
+++ resolved
@@ -1,10 +1,6 @@
 {
   "name": "@ledgerhq/hw-app-near",
-<<<<<<< HEAD
-  "version": "6.27.7-nightly.0",
-=======
   "version": "6.27.7",
->>>>>>> fb33336e
   "description": "Ledger Hardware Wallet Near Application API",
   "keywords": [
     "Ledger",
