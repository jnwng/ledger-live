# @ledgerhq/hw-app-near

<<<<<<< HEAD
## 6.27.4-nightly.1

### Patch Changes

- Updated dependencies []:
  - @ledgerhq/hw-transport@6.27.9-nightly.2

## 6.27.4-nightly.0

### Patch Changes

- Updated dependencies []:
  - @ledgerhq/hw-transport@6.27.9-nightly.1
=======
## 6.27.4

### Patch Changes

- Updated dependencies [[`f1c15446da`](https://github.com/LedgerHQ/ledger-live/commit/f1c15446dabef05bb91dada8d8f53f9bc6474ba5)]:
  - @ledgerhq/errors@6.12.2
  - @ledgerhq/hw-transport@6.27.9

## 6.27.4-next.0

### Patch Changes

- Updated dependencies [[`f1c15446da`](https://github.com/LedgerHQ/ledger-live/commit/f1c15446dabef05bb91dada8d8f53f9bc6474ba5)]:
  - @ledgerhq/errors@6.12.2-next.0
  - @ledgerhq/hw-transport@6.27.9-next.0
>>>>>>> 91180d6a

## 6.27.3

### Patch Changes

- Updated dependencies [[`ecfdd1ebd8`](https://github.com/LedgerHQ/ledger-live/commit/ecfdd1ebd8cc7c4b5bc6315316ce662bb6241311)]:
  - @ledgerhq/hw-transport@6.27.3

## 6.27.3-next.0

### Patch Changes

- Updated dependencies [[`ecfdd1ebd`](https://github.com/LedgerHQ/ledger-live/commit/ecfdd1ebd8cc7c4b5bc6315316ce662bb6241311)]:
  - @ledgerhq/hw-transport@6.27.3-next.0

## 6.27.2

### Patch Changes

- Updated dependencies [[`203b927b4`](https://github.com/LedgerHQ/ledger-live/commit/203b927b4e5bca3402c85a88c536d519adb18c5f)]:
  - @ledgerhq/errors@6.10.1
  - @ledgerhq/hw-transport@6.27.2

## 6.27.2-next.0

### Patch Changes

- Updated dependencies [[`203b927b4`](https://github.com/LedgerHQ/ledger-live/commit/203b927b4e5bca3402c85a88c536d519adb18c5f)]:
  - @ledgerhq/errors@6.10.1-next.0
  - @ledgerhq/hw-transport@6.27.2-next.0<|MERGE_RESOLUTION|>--- conflicted
+++ resolved
@@ -1,20 +1,5 @@
 # @ledgerhq/hw-app-near
 
-<<<<<<< HEAD
-## 6.27.4-nightly.1
-
-### Patch Changes
-
-- Updated dependencies []:
-  - @ledgerhq/hw-transport@6.27.9-nightly.2
-
-## 6.27.4-nightly.0
-
-### Patch Changes
-
-- Updated dependencies []:
-  - @ledgerhq/hw-transport@6.27.9-nightly.1
-=======
 ## 6.27.4
 
 ### Patch Changes
@@ -30,7 +15,6 @@
 - Updated dependencies [[`f1c15446da`](https://github.com/LedgerHQ/ledger-live/commit/f1c15446dabef05bb91dada8d8f53f9bc6474ba5)]:
   - @ledgerhq/errors@6.12.2-next.0
   - @ledgerhq/hw-transport@6.27.9-next.0
->>>>>>> 91180d6a
 
 ## 6.27.3
 
