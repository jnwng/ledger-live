# @ledgerhq/hw-app-xrp

<<<<<<< HEAD
## 6.27.14-nightly.0
=======
## 6.27.14
>>>>>>> e11f9a01

### Patch Changes

- Updated dependencies []:
<<<<<<< HEAD
  - @ledgerhq/hw-transport@6.28.3-nightly.0
=======
  - @ledgerhq/hw-transport@6.28.3

## 6.27.14-next.0

### Patch Changes

- Updated dependencies []:
  - @ledgerhq/hw-transport@6.28.3-next.0
>>>>>>> e11f9a01

## 6.27.13

### Patch Changes

- Updated dependencies []:
  - @ledgerhq/hw-transport@6.28.2

## 6.27.13-next.0

### Patch Changes

- Updated dependencies []:
  - @ledgerhq/hw-transport@6.28.2-next.0

## 6.27.12

### Patch Changes

- Updated dependencies []:
  - @ledgerhq/hw-transport@6.28.1

## 6.27.12-next.0

### Patch Changes

- Updated dependencies []:
  - @ledgerhq/hw-transport@6.28.1-next.0

## 6.27.11

### Patch Changes

- Updated dependencies [[`c2779b1cab`](https://github.com/LedgerHQ/ledger-live/commit/c2779b1cab18a1d5747ca955f5ceee86db920f57)]:
  - @ledgerhq/hw-transport@6.28.0

## 6.27.11-next.0

### Patch Changes

- Updated dependencies [[`c2779b1cab`](https://github.com/LedgerHQ/ledger-live/commit/c2779b1cab18a1d5747ca955f5ceee86db920f57)]:
  - @ledgerhq/hw-transport@6.28.0-next.0

## 6.27.10

### Patch Changes

- Updated dependencies []:
  - @ledgerhq/hw-transport@6.27.10

## 6.27.10-next.0

### Patch Changes

- Updated dependencies []:
  - @ledgerhq/hw-transport@6.27.10-next.0

## 6.27.9

### Patch Changes

- Updated dependencies [[`f1c15446da`](https://github.com/LedgerHQ/ledger-live/commit/f1c15446dabef05bb91dada8d8f53f9bc6474ba5)]:
  - @ledgerhq/hw-transport@6.27.9

## 6.27.9-next.0

### Patch Changes

- Updated dependencies [[`f1c15446da`](https://github.com/LedgerHQ/ledger-live/commit/f1c15446dabef05bb91dada8d8f53f9bc6474ba5)]:
  - @ledgerhq/hw-transport@6.27.9-next.0

## 6.27.8

### Patch Changes

- Updated dependencies []:
  - @ledgerhq/hw-transport@6.27.8

## 6.27.8-next.0

### Patch Changes

- Updated dependencies []:
  - @ledgerhq/hw-transport@6.27.8-next.0

## 6.27.7

### Patch Changes

- Updated dependencies [[`d3c91a53e0`](https://github.com/LedgerHQ/ledger-live/commit/d3c91a53e06f9f47817e96c452f69e2d9f71d80f)]:
  - @ledgerhq/hw-transport@6.27.7

## 6.27.7-next.0

### Patch Changes

- Updated dependencies [[`d3c91a53e0`](https://github.com/LedgerHQ/ledger-live/commit/d3c91a53e06f9f47817e96c452f69e2d9f71d80f)]:
  - @ledgerhq/hw-transport@6.27.7-next.0

## 6.27.6

### Patch Changes

- [#1356](https://github.com/LedgerHQ/ledger-live/pull/1356) [`ecac411d7a`](https://github.com/LedgerHQ/ledger-live/commit/ecac411d7aad6f4003503ba6259d7c25017ca7aa) Thanks [@juan-cortes](https://github.com/juan-cortes)! - Updated readme.md of packages

- Updated dependencies [[`ecac411d7a`](https://github.com/LedgerHQ/ledger-live/commit/ecac411d7aad6f4003503ba6259d7c25017ca7aa)]:
  - @ledgerhq/hw-transport@6.27.6

## 6.27.6-next.0

### Patch Changes

- [#1356](https://github.com/LedgerHQ/ledger-live/pull/1356) [`ecac411d7a`](https://github.com/LedgerHQ/ledger-live/commit/ecac411d7aad6f4003503ba6259d7c25017ca7aa) Thanks [@juan-cortes](https://github.com/juan-cortes)! - Updated readme.md of packages

- Updated dependencies [[`ecac411d7a`](https://github.com/LedgerHQ/ledger-live/commit/ecac411d7aad6f4003503ba6259d7c25017ca7aa)]:
  - @ledgerhq/hw-transport@6.27.6-next.0

## 6.27.5

### Patch Changes

- Updated dependencies []:
  - @ledgerhq/hw-transport@6.27.5

## 6.27.5-next.0

### Patch Changes

- Updated dependencies []:
  - @ledgerhq/hw-transport@6.27.5-next.0

## 6.27.4

### Patch Changes

- Updated dependencies []:
  - @ledgerhq/hw-transport@6.27.4

## 6.27.4-next.0

### Patch Changes

- Updated dependencies []:
  - @ledgerhq/hw-transport@6.27.4-next.0

## 6.27.3

### Patch Changes

- Updated dependencies [[`ecfdd1ebd8`](https://github.com/LedgerHQ/ledger-live/commit/ecfdd1ebd8cc7c4b5bc6315316ce662bb6241311)]:
  - @ledgerhq/hw-transport@6.27.3

## 6.27.3-next.0

### Patch Changes

- Updated dependencies [[`ecfdd1ebd`](https://github.com/LedgerHQ/ledger-live/commit/ecfdd1ebd8cc7c4b5bc6315316ce662bb6241311)]:
  - @ledgerhq/hw-transport@6.27.3-next.0

## 6.27.2

### Patch Changes

- Updated dependencies []:
  - @ledgerhq/hw-transport@6.27.2

## 6.27.2-next.0

### Patch Changes

- Updated dependencies []:
  - @ledgerhq/hw-transport@6.27.2-next.0<|MERGE_RESOLUTION|>--- conflicted
+++ resolved
@@ -1,17 +1,10 @@
 # @ledgerhq/hw-app-xrp
 
-<<<<<<< HEAD
-## 6.27.14-nightly.0
-=======
 ## 6.27.14
->>>>>>> e11f9a01
 
 ### Patch Changes
 
 - Updated dependencies []:
-<<<<<<< HEAD
-  - @ledgerhq/hw-transport@6.28.3-nightly.0
-=======
   - @ledgerhq/hw-transport@6.28.3
 
 ## 6.27.14-next.0
@@ -20,7 +13,6 @@
 
 - Updated dependencies []:
   - @ledgerhq/hw-transport@6.28.3-next.0
->>>>>>> e11f9a01
 
 ## 6.27.13
 
