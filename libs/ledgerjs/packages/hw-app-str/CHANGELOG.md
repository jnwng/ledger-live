# @ledgerhq/hw-app-str

<<<<<<< HEAD
## 6.27.13-nightly.2
=======
## 6.27.13
>>>>>>> 1256619c

### Patch Changes

- Updated dependencies []:
<<<<<<< HEAD
  - @ledgerhq/hw-transport@6.28.2-nightly.2

## 6.27.13-nightly.1
=======
  - @ledgerhq/hw-transport@6.28.2

## 6.27.13-next.0
>>>>>>> 1256619c

### Patch Changes

- Updated dependencies []:
<<<<<<< HEAD
  - @ledgerhq/hw-transport@6.28.2-nightly.1

## 6.27.13-nightly.0

### Patch Changes

- Updated dependencies []:
  - @ledgerhq/hw-transport@6.28.2-nightly.0
=======
  - @ledgerhq/hw-transport@6.28.2-next.0
>>>>>>> 1256619c

## 6.27.12

### Patch Changes

- Updated dependencies []:
  - @ledgerhq/hw-transport@6.28.1

## 6.27.12-next.0

### Patch Changes

- Updated dependencies []:
  - @ledgerhq/hw-transport@6.28.1-next.0

## 6.27.11

### Patch Changes

- Updated dependencies [[`c2779b1cab`](https://github.com/LedgerHQ/ledger-live/commit/c2779b1cab18a1d5747ca955f5ceee86db920f57)]:
  - @ledgerhq/hw-transport@6.28.0

## 6.27.11-next.0

### Patch Changes

- Updated dependencies [[`c2779b1cab`](https://github.com/LedgerHQ/ledger-live/commit/c2779b1cab18a1d5747ca955f5ceee86db920f57)]:
  - @ledgerhq/hw-transport@6.28.0-next.0

## 6.27.10

### Patch Changes

- Updated dependencies []:
  - @ledgerhq/hw-transport@6.27.10

## 6.27.10-next.0

### Patch Changes

- Updated dependencies []:
  - @ledgerhq/hw-transport@6.27.10-next.0

## 6.27.9

### Patch Changes

- Updated dependencies [[`f1c15446da`](https://github.com/LedgerHQ/ledger-live/commit/f1c15446dabef05bb91dada8d8f53f9bc6474ba5)]:
  - @ledgerhq/hw-transport@6.27.9

## 6.27.9-next.0

### Patch Changes

- Updated dependencies [[`f1c15446da`](https://github.com/LedgerHQ/ledger-live/commit/f1c15446dabef05bb91dada8d8f53f9bc6474ba5)]:
  - @ledgerhq/hw-transport@6.27.9-next.0

## 6.27.8

### Patch Changes

- Updated dependencies []:
  - @ledgerhq/hw-transport@6.27.8

## 6.27.8-next.0

### Patch Changes

- Updated dependencies []:
  - @ledgerhq/hw-transport@6.27.8-next.0

## 6.27.7

### Patch Changes

- Updated dependencies [[`d3c91a53e0`](https://github.com/LedgerHQ/ledger-live/commit/d3c91a53e06f9f47817e96c452f69e2d9f71d80f)]:
  - @ledgerhq/hw-transport@6.27.7

## 6.27.7-next.0

### Patch Changes

- Updated dependencies [[`d3c91a53e0`](https://github.com/LedgerHQ/ledger-live/commit/d3c91a53e06f9f47817e96c452f69e2d9f71d80f)]:
  - @ledgerhq/hw-transport@6.27.7-next.0

## 6.27.6

### Patch Changes

- [#1356](https://github.com/LedgerHQ/ledger-live/pull/1356) [`ecac411d7a`](https://github.com/LedgerHQ/ledger-live/commit/ecac411d7aad6f4003503ba6259d7c25017ca7aa) Thanks [@juan-cortes](https://github.com/juan-cortes)! - Updated readme.md of packages

- Updated dependencies [[`ecac411d7a`](https://github.com/LedgerHQ/ledger-live/commit/ecac411d7aad6f4003503ba6259d7c25017ca7aa)]:
  - @ledgerhq/hw-transport@6.27.6

## 6.27.6-next.0

### Patch Changes

- [#1356](https://github.com/LedgerHQ/ledger-live/pull/1356) [`ecac411d7a`](https://github.com/LedgerHQ/ledger-live/commit/ecac411d7aad6f4003503ba6259d7c25017ca7aa) Thanks [@juan-cortes](https://github.com/juan-cortes)! - Updated readme.md of packages

- Updated dependencies [[`ecac411d7a`](https://github.com/LedgerHQ/ledger-live/commit/ecac411d7aad6f4003503ba6259d7c25017ca7aa)]:
  - @ledgerhq/hw-transport@6.27.6-next.0

## 6.27.5

### Patch Changes

- Updated dependencies []:
  - @ledgerhq/hw-transport@6.27.5

## 6.27.5-next.0

### Patch Changes

- Updated dependencies []:
  - @ledgerhq/hw-transport@6.27.5-next.0

## 6.27.4

### Patch Changes

- Updated dependencies []:
  - @ledgerhq/hw-transport@6.27.4

## 6.27.4-next.0

### Patch Changes

- Updated dependencies []:
  - @ledgerhq/hw-transport@6.27.4-next.0

## 6.27.3

### Patch Changes

- Updated dependencies [[`ecfdd1ebd8`](https://github.com/LedgerHQ/ledger-live/commit/ecfdd1ebd8cc7c4b5bc6315316ce662bb6241311)]:
  - @ledgerhq/hw-transport@6.27.3

## 6.27.3-next.0

### Patch Changes

- Updated dependencies [[`ecfdd1ebd`](https://github.com/LedgerHQ/ledger-live/commit/ecfdd1ebd8cc7c4b5bc6315316ce662bb6241311)]:
  - @ledgerhq/hw-transport@6.27.3-next.0

## 6.27.2

### Patch Changes

- Updated dependencies []:
  - @ledgerhq/hw-transport@6.27.2

## 6.27.2-next.0

### Patch Changes

- Updated dependencies []:
  - @ledgerhq/hw-transport@6.27.2-next.0<|MERGE_RESOLUTION|>--- conflicted
+++ resolved
@@ -1,39 +1,18 @@
 # @ledgerhq/hw-app-str
 
-<<<<<<< HEAD
-## 6.27.13-nightly.2
-=======
 ## 6.27.13
->>>>>>> 1256619c
 
 ### Patch Changes
 
 - Updated dependencies []:
-<<<<<<< HEAD
-  - @ledgerhq/hw-transport@6.28.2-nightly.2
-
-## 6.27.13-nightly.1
-=======
   - @ledgerhq/hw-transport@6.28.2
 
 ## 6.27.13-next.0
->>>>>>> 1256619c
 
 ### Patch Changes
 
 - Updated dependencies []:
-<<<<<<< HEAD
-  - @ledgerhq/hw-transport@6.28.2-nightly.1
-
-## 6.27.13-nightly.0
-
-### Patch Changes
-
-- Updated dependencies []:
-  - @ledgerhq/hw-transport@6.28.2-nightly.0
-=======
   - @ledgerhq/hw-transport@6.28.2-next.0
->>>>>>> 1256619c
 
 ## 6.27.12
 
