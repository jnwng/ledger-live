{
  "name": "@ledgerhq/hw-app-exchange",
<<<<<<< HEAD
  "version": "0.1.1-nightly.0",
=======
  "version": "0.1.1",
>>>>>>> e11f9a01
  "description": "Ledger Hardware Wallet Cosmos Application API",
  "keywords": [
    "Ledger",
    "LedgerWallet",
    "NanoS",
    "Blue",
    "Hardware Wallet"
  ],
  "repository": {
    "type": "git",
    "url": "https://github.com/LedgerHQ/ledger-live.git"
  },
  "bugs": {
    "url": "https://github.com/LedgerHQ/ledger-live/issues"
  },
  "homepage": "https://github.com/LedgerHQ/ledger-live/tree/develop/libs/ledgerjs/packages/hw-app-exchange",
  "publishConfig": {
    "access": "public"
  },
  "main": "lib/Exchange.js",
  "module": "lib-es/Exchange.js",
  "types": "lib/Exchange.d.ts",
  "license": "Apache-2.0",
  "dependencies": {
    "@ledgerhq/errors": "workspace:^",
    "@ledgerhq/hw-transport": "workspace:^",
    "bignumber.js": "^9.1.0",
    "invariant": "^2.2.2"
  },
  "devDependencies": {
    "@ledgerhq/hw-transport-mocker": "workspace:^",
    "@types/jest": "^29.5.0",
    "@types/node": "^18.15.3",
    "documentation": "13.2.4",
    "jest": "^28.1.1",
    "ts-jest": "^28.0.5",
    "ts-node": "^10.4.0"
  },
  "scripts": {
    "clean": "rimraf lib lib-es",
    "build": "tsc && tsc -m ES6 --outDir lib-es",
    "prewatch": "pnpm build",
    "watch": "tsc --watch",
    "doc": "documentation readme src/** --section=API --pe ts --re ts --re d.ts",
    "lint": "eslint ./src --no-error-on-unmatched-pattern --ext .ts,.tsx",
    "lint:fix": "pnpm lint --fix",
    "test": "jest"
  }
}<|MERGE_RESOLUTION|>--- conflicted
+++ resolved
@@ -1,10 +1,6 @@
 {
   "name": "@ledgerhq/hw-app-exchange",
-<<<<<<< HEAD
-  "version": "0.1.1-nightly.0",
-=======
   "version": "0.1.1",
->>>>>>> e11f9a01
   "description": "Ledger Hardware Wallet Cosmos Application API",
   "keywords": [
     "Ledger",
