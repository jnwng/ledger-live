# @ledgerhq/swift-bridge-hw-app-eth

<<<<<<< HEAD
## 1.0.2-nightly.4
=======
## 1.0.2
>>>>>>> 1256619c

### Patch Changes

- Updated dependencies []:
<<<<<<< HEAD
  - @ledgerhq/hw-app-eth@6.32.2-nightly.4

## 1.0.2-nightly.3
=======
  - @ledgerhq/hw-app-eth@6.32.2
  - @ledgerhq/swift-bridge-hw-transport-ble@1.0.2

## 1.0.2-next.0
>>>>>>> 1256619c

### Patch Changes

- Updated dependencies []:
<<<<<<< HEAD
  - @ledgerhq/hw-app-eth@6.32.2-nightly.3
  - @ledgerhq/swift-bridge-hw-transport-ble@1.0.2-nightly.1

## 1.0.2-nightly.2

### Patch Changes

- Updated dependencies []:
  - @ledgerhq/hw-app-eth@6.32.2-nightly.2

## 1.0.2-nightly.1

### Patch Changes

- Updated dependencies []:
  - @ledgerhq/hw-app-eth@6.32.2-nightly.1
  - @ledgerhq/swift-bridge-hw-transport-ble@1.0.2-nightly.0

## 1.0.2-nightly.0

### Patch Changes

- Updated dependencies []:
  - @ledgerhq/hw-app-eth@6.32.2-nightly.0
=======
  - @ledgerhq/hw-app-eth@6.32.2-next.0
  - @ledgerhq/swift-bridge-hw-transport-ble@1.0.2-next.0
>>>>>>> 1256619c

## 1.0.1

### Patch Changes

- [#2620](https://github.com/LedgerHQ/ledger-live/pull/2620) [`d0e66e1d9a`](https://github.com/LedgerHQ/ledger-live/commit/d0e66e1d9a72bed65151f106bdfb2f1edd981265) Thanks [@harrisonf-ledger](https://github.com/harrisonf-ledger)! - Add swift-bridge-hw-transport-ble, swift-bridge-hw-app-solana, swift-bridge-hw-app-eth packages

- Updated dependencies [[`d0e66e1d9a`](https://github.com/LedgerHQ/ledger-live/commit/d0e66e1d9a72bed65151f106bdfb2f1edd981265), [`0bf82a2b6c`](https://github.com/LedgerHQ/ledger-live/commit/0bf82a2b6cd1d0cac102cc6e142ad8d1ea098497)]:
  - @ledgerhq/swift-bridge-hw-transport-ble@1.0.1
  - @ledgerhq/hw-app-eth@6.32.1

## 1.0.1-next.0

### Patch Changes

- [#2620](https://github.com/LedgerHQ/ledger-live/pull/2620) [`d0e66e1d9a`](https://github.com/LedgerHQ/ledger-live/commit/d0e66e1d9a72bed65151f106bdfb2f1edd981265) Thanks [@harrisonf-ledger](https://github.com/harrisonf-ledger)! - Add swift-bridge-hw-transport-ble, swift-bridge-hw-app-solana, swift-bridge-hw-app-eth packages

- Updated dependencies [[`d0e66e1d9a`](https://github.com/LedgerHQ/ledger-live/commit/d0e66e1d9a72bed65151f106bdfb2f1edd981265), [`0bf82a2b6c`](https://github.com/LedgerHQ/ledger-live/commit/0bf82a2b6cd1d0cac102cc6e142ad8d1ea098497)]:
  - @ledgerhq/swift-bridge-hw-transport-ble@1.0.1-next.0
  - @ledgerhq/hw-app-eth@6.32.1-next.0<|MERGE_RESOLUTION|>--- conflicted
+++ resolved
@@ -1,57 +1,20 @@
 # @ledgerhq/swift-bridge-hw-app-eth
 
-<<<<<<< HEAD
-## 1.0.2-nightly.4
-=======
 ## 1.0.2
->>>>>>> 1256619c
 
 ### Patch Changes
 
 - Updated dependencies []:
-<<<<<<< HEAD
-  - @ledgerhq/hw-app-eth@6.32.2-nightly.4
-
-## 1.0.2-nightly.3
-=======
   - @ledgerhq/hw-app-eth@6.32.2
   - @ledgerhq/swift-bridge-hw-transport-ble@1.0.2
 
 ## 1.0.2-next.0
->>>>>>> 1256619c
 
 ### Patch Changes
 
 - Updated dependencies []:
-<<<<<<< HEAD
-  - @ledgerhq/hw-app-eth@6.32.2-nightly.3
-  - @ledgerhq/swift-bridge-hw-transport-ble@1.0.2-nightly.1
-
-## 1.0.2-nightly.2
-
-### Patch Changes
-
-- Updated dependencies []:
-  - @ledgerhq/hw-app-eth@6.32.2-nightly.2
-
-## 1.0.2-nightly.1
-
-### Patch Changes
-
-- Updated dependencies []:
-  - @ledgerhq/hw-app-eth@6.32.2-nightly.1
-  - @ledgerhq/swift-bridge-hw-transport-ble@1.0.2-nightly.0
-
-## 1.0.2-nightly.0
-
-### Patch Changes
-
-- Updated dependencies []:
-  - @ledgerhq/hw-app-eth@6.32.2-nightly.0
-=======
   - @ledgerhq/hw-app-eth@6.32.2-next.0
   - @ledgerhq/swift-bridge-hw-transport-ble@1.0.2-next.0
->>>>>>> 1256619c
 
 ## 1.0.1
 
