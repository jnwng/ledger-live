# @ledgerhq/swift-bridge-hw-app-eth

<<<<<<< HEAD
## 1.0.6-nightly.0
=======
## 1.0.6
>>>>>>> 77f990e2

### Patch Changes

- Updated dependencies []:
<<<<<<< HEAD
  - @ledgerhq/hw-app-eth@6.33.3-nightly.0
=======
  - @ledgerhq/hw-app-eth@6.33.3

## 1.0.6-next.0

### Patch Changes

- Updated dependencies []:
  - @ledgerhq/hw-app-eth@6.33.3-next.0
>>>>>>> 77f990e2

## 1.0.5

### Patch Changes

- Updated dependencies []:
  - @ledgerhq/hw-app-eth@6.33.2
  - @ledgerhq/swift-bridge-hw-transport-ble@1.0.3

## 1.0.5-next.0

### Patch Changes

- Updated dependencies []:
  - @ledgerhq/hw-app-eth@6.33.2-next.0
  - @ledgerhq/swift-bridge-hw-transport-ble@1.0.3-next.0

## 1.0.4

### Patch Changes

- Updated dependencies []:
  - @ledgerhq/hw-app-eth@6.33.1

## 1.0.4-next.1

### Patch Changes

- Updated dependencies []:
  - @ledgerhq/hw-app-eth@6.33.1-next.1

## 1.0.4-next.0

### Patch Changes

- Updated dependencies []:
  - @ledgerhq/hw-app-eth@6.33.1-next.0

## 1.0.3

### Patch Changes

- Updated dependencies [[`d4834aad3f`](https://github.com/LedgerHQ/ledger-live/commit/d4834aad3f58d904850be9a3ab40b46260d9f7d4)]:
  - @ledgerhq/hw-app-eth@6.33.0

## 1.0.3-next.0

### Patch Changes

- Updated dependencies [[`d4834aad3f`](https://github.com/LedgerHQ/ledger-live/commit/d4834aad3f58d904850be9a3ab40b46260d9f7d4)]:
  - @ledgerhq/hw-app-eth@6.33.0-next.0

## 1.0.2

### Patch Changes

- Updated dependencies []:
  - @ledgerhq/hw-app-eth@6.32.2
  - @ledgerhq/swift-bridge-hw-transport-ble@1.0.2

## 1.0.2-next.0

### Patch Changes

- Updated dependencies []:
  - @ledgerhq/hw-app-eth@6.32.2-next.0
  - @ledgerhq/swift-bridge-hw-transport-ble@1.0.2-next.0

## 1.0.1

### Patch Changes

- [#2620](https://github.com/LedgerHQ/ledger-live/pull/2620) [`d0e66e1d9a`](https://github.com/LedgerHQ/ledger-live/commit/d0e66e1d9a72bed65151f106bdfb2f1edd981265) Thanks [@harrisonf-ledger](https://github.com/harrisonf-ledger)! - Add swift-bridge-hw-transport-ble, swift-bridge-hw-app-solana, swift-bridge-hw-app-eth packages

- Updated dependencies [[`d0e66e1d9a`](https://github.com/LedgerHQ/ledger-live/commit/d0e66e1d9a72bed65151f106bdfb2f1edd981265), [`0bf82a2b6c`](https://github.com/LedgerHQ/ledger-live/commit/0bf82a2b6cd1d0cac102cc6e142ad8d1ea098497)]:
  - @ledgerhq/swift-bridge-hw-transport-ble@1.0.1
  - @ledgerhq/hw-app-eth@6.32.1

## 1.0.1-next.0

### Patch Changes

- [#2620](https://github.com/LedgerHQ/ledger-live/pull/2620) [`d0e66e1d9a`](https://github.com/LedgerHQ/ledger-live/commit/d0e66e1d9a72bed65151f106bdfb2f1edd981265) Thanks [@harrisonf-ledger](https://github.com/harrisonf-ledger)! - Add swift-bridge-hw-transport-ble, swift-bridge-hw-app-solana, swift-bridge-hw-app-eth packages

- Updated dependencies [[`d0e66e1d9a`](https://github.com/LedgerHQ/ledger-live/commit/d0e66e1d9a72bed65151f106bdfb2f1edd981265), [`0bf82a2b6c`](https://github.com/LedgerHQ/ledger-live/commit/0bf82a2b6cd1d0cac102cc6e142ad8d1ea098497)]:
  - @ledgerhq/swift-bridge-hw-transport-ble@1.0.1-next.0
  - @ledgerhq/hw-app-eth@6.32.1-next.0<|MERGE_RESOLUTION|>--- conflicted
+++ resolved
@@ -1,17 +1,10 @@
 # @ledgerhq/swift-bridge-hw-app-eth
 
-<<<<<<< HEAD
-## 1.0.6-nightly.0
-=======
 ## 1.0.6
->>>>>>> 77f990e2
 
 ### Patch Changes
 
 - Updated dependencies []:
-<<<<<<< HEAD
-  - @ledgerhq/hw-app-eth@6.33.3-nightly.0
-=======
   - @ledgerhq/hw-app-eth@6.33.3
 
 ## 1.0.6-next.0
@@ -20,7 +13,6 @@
 
 - Updated dependencies []:
   - @ledgerhq/hw-app-eth@6.33.3-next.0
->>>>>>> 77f990e2
 
 ## 1.0.5
 
