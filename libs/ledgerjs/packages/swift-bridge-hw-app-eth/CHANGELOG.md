--- conflicted
+++ resolved
@@ -1,22 +1,5 @@
 # @ledgerhq/swift-bridge-hw-app-eth
 
-<<<<<<< HEAD
-## 1.0.3-nightly.2
-
-### Patch Changes
-
-- Updated dependencies []:
-  - @ledgerhq/hw-app-eth@6.33.0-nightly.2
-
-## 1.0.3-nightly.1
-
-### Patch Changes
-
-- Updated dependencies []:
-  - @ledgerhq/hw-app-eth@6.33.0-nightly.1
-
-## 1.0.3-nightly.0
-=======
 ## 1.0.3
 
 ### Patch Changes
@@ -25,16 +8,11 @@
   - @ledgerhq/hw-app-eth@6.33.0
 
 ## 1.0.3-next.0
->>>>>>> 5d7bd8c6
 
 ### Patch Changes
 
 - Updated dependencies [[`d4834aad3f`](https://github.com/LedgerHQ/ledger-live/commit/d4834aad3f58d904850be9a3ab40b46260d9f7d4)]:
-<<<<<<< HEAD
-  - @ledgerhq/hw-app-eth@6.33.0-nightly.0
-=======
   - @ledgerhq/hw-app-eth@6.33.0-next.0
->>>>>>> 5d7bd8c6
 
 ## 1.0.2
 
