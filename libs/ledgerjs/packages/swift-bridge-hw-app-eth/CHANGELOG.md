--- conflicted
+++ resolved
@@ -1,17 +1,10 @@
 # @ledgerhq/swift-bridge-hw-app-eth
 
-<<<<<<< HEAD
-## 1.0.4-nightly.0
-=======
 ## 1.0.4
->>>>>>> 50079748
 
 ### Patch Changes
 
 - Updated dependencies []:
-<<<<<<< HEAD
-  - @ledgerhq/hw-app-eth@6.33.1-nightly.0
-=======
   - @ledgerhq/hw-app-eth@6.33.1
 
 ## 1.0.4-next.1
@@ -27,7 +20,6 @@
 
 - Updated dependencies []:
   - @ledgerhq/hw-app-eth@6.33.1-next.0
->>>>>>> 50079748
 
 ## 1.0.3
 
