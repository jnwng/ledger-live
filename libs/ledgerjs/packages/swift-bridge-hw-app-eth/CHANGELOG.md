# @ledgerhq/swift-bridge-hw-app-eth

<<<<<<< HEAD
## 1.0.5-nightly.4
=======
## 1.0.5
>>>>>>> e11f9a01

### Patch Changes

- Updated dependencies []:
<<<<<<< HEAD
  - @ledgerhq/hw-app-eth@6.33.2-nightly.4

## 1.0.5-nightly.3
=======
  - @ledgerhq/hw-app-eth@6.33.2
  - @ledgerhq/swift-bridge-hw-transport-ble@1.0.3

## 1.0.5-next.0
>>>>>>> e11f9a01

### Patch Changes

- Updated dependencies []:
<<<<<<< HEAD
  - @ledgerhq/hw-app-eth@6.33.2-nightly.3

## 1.0.5-nightly.2

### Patch Changes

- Updated dependencies []:
  - @ledgerhq/hw-app-eth@6.33.2-nightly.2

## 1.0.5-nightly.1

### Patch Changes

- Updated dependencies []:
  - @ledgerhq/hw-app-eth@6.33.2-nightly.1
  - @ledgerhq/swift-bridge-hw-transport-ble@1.0.3-nightly.0

## 1.0.5-nightly.0

### Patch Changes

- Updated dependencies []:
  - @ledgerhq/hw-app-eth@6.33.2-nightly.0
=======
  - @ledgerhq/hw-app-eth@6.33.2-next.0
  - @ledgerhq/swift-bridge-hw-transport-ble@1.0.3-next.0
>>>>>>> e11f9a01

## 1.0.4

### Patch Changes

- Updated dependencies []:
  - @ledgerhq/hw-app-eth@6.33.1

## 1.0.4-next.1

### Patch Changes

- Updated dependencies []:
  - @ledgerhq/hw-app-eth@6.33.1-next.1

## 1.0.4-next.0

### Patch Changes

- Updated dependencies []:
  - @ledgerhq/hw-app-eth@6.33.1-next.0

## 1.0.3

### Patch Changes

- Updated dependencies [[`d4834aad3f`](https://github.com/LedgerHQ/ledger-live/commit/d4834aad3f58d904850be9a3ab40b46260d9f7d4)]:
  - @ledgerhq/hw-app-eth@6.33.0

## 1.0.3-next.0

### Patch Changes

- Updated dependencies [[`d4834aad3f`](https://github.com/LedgerHQ/ledger-live/commit/d4834aad3f58d904850be9a3ab40b46260d9f7d4)]:
  - @ledgerhq/hw-app-eth@6.33.0-next.0

## 1.0.2

### Patch Changes

- Updated dependencies []:
  - @ledgerhq/hw-app-eth@6.32.2
  - @ledgerhq/swift-bridge-hw-transport-ble@1.0.2

## 1.0.2-next.0

### Patch Changes

- Updated dependencies []:
  - @ledgerhq/hw-app-eth@6.32.2-next.0
  - @ledgerhq/swift-bridge-hw-transport-ble@1.0.2-next.0

## 1.0.1

### Patch Changes

- [#2620](https://github.com/LedgerHQ/ledger-live/pull/2620) [`d0e66e1d9a`](https://github.com/LedgerHQ/ledger-live/commit/d0e66e1d9a72bed65151f106bdfb2f1edd981265) Thanks [@harrisonf-ledger](https://github.com/harrisonf-ledger)! - Add swift-bridge-hw-transport-ble, swift-bridge-hw-app-solana, swift-bridge-hw-app-eth packages

- Updated dependencies [[`d0e66e1d9a`](https://github.com/LedgerHQ/ledger-live/commit/d0e66e1d9a72bed65151f106bdfb2f1edd981265), [`0bf82a2b6c`](https://github.com/LedgerHQ/ledger-live/commit/0bf82a2b6cd1d0cac102cc6e142ad8d1ea098497)]:
  - @ledgerhq/swift-bridge-hw-transport-ble@1.0.1
  - @ledgerhq/hw-app-eth@6.32.1

## 1.0.1-next.0

### Patch Changes

- [#2620](https://github.com/LedgerHQ/ledger-live/pull/2620) [`d0e66e1d9a`](https://github.com/LedgerHQ/ledger-live/commit/d0e66e1d9a72bed65151f106bdfb2f1edd981265) Thanks [@harrisonf-ledger](https://github.com/harrisonf-ledger)! - Add swift-bridge-hw-transport-ble, swift-bridge-hw-app-solana, swift-bridge-hw-app-eth packages

- Updated dependencies [[`d0e66e1d9a`](https://github.com/LedgerHQ/ledger-live/commit/d0e66e1d9a72bed65151f106bdfb2f1edd981265), [`0bf82a2b6c`](https://github.com/LedgerHQ/ledger-live/commit/0bf82a2b6cd1d0cac102cc6e142ad8d1ea098497)]:
  - @ledgerhq/swift-bridge-hw-transport-ble@1.0.1-next.0
  - @ledgerhq/hw-app-eth@6.32.1-next.0<|MERGE_RESOLUTION|>--- conflicted
+++ resolved
@@ -1,56 +1,20 @@
 # @ledgerhq/swift-bridge-hw-app-eth
 
-<<<<<<< HEAD
-## 1.0.5-nightly.4
-=======
 ## 1.0.5
->>>>>>> e11f9a01
 
 ### Patch Changes
 
 - Updated dependencies []:
-<<<<<<< HEAD
-  - @ledgerhq/hw-app-eth@6.33.2-nightly.4
-
-## 1.0.5-nightly.3
-=======
   - @ledgerhq/hw-app-eth@6.33.2
   - @ledgerhq/swift-bridge-hw-transport-ble@1.0.3
 
 ## 1.0.5-next.0
->>>>>>> e11f9a01
 
 ### Patch Changes
 
 - Updated dependencies []:
-<<<<<<< HEAD
-  - @ledgerhq/hw-app-eth@6.33.2-nightly.3
-
-## 1.0.5-nightly.2
-
-### Patch Changes
-
-- Updated dependencies []:
-  - @ledgerhq/hw-app-eth@6.33.2-nightly.2
-
-## 1.0.5-nightly.1
-
-### Patch Changes
-
-- Updated dependencies []:
-  - @ledgerhq/hw-app-eth@6.33.2-nightly.1
-  - @ledgerhq/swift-bridge-hw-transport-ble@1.0.3-nightly.0
-
-## 1.0.5-nightly.0
-
-### Patch Changes
-
-- Updated dependencies []:
-  - @ledgerhq/hw-app-eth@6.33.2-nightly.0
-=======
   - @ledgerhq/hw-app-eth@6.33.2-next.0
   - @ledgerhq/swift-bridge-hw-transport-ble@1.0.3-next.0
->>>>>>> e11f9a01
 
 ## 1.0.4
 
