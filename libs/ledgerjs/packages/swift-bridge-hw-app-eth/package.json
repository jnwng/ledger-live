{
  "name": "@ledgerhq/swift-bridge-hw-app-eth",
<<<<<<< HEAD
  "version": "1.0.6-nightly.0",
=======
  "version": "1.0.6",
>>>>>>> 77f990e2
  "description": "Package to facilitate bundling hw-app-eth in the EthWrapper Swift package",
  "keywords": [
    "Ledger",
    "LedgerWallet",
    "NanoX",
    "Stax",
    "Hardware Wallet",
    "bluetooth",
    "swift",
    "ios"
  ],
  "repository": {
    "type": "git",
    "url": "https://github.com/LedgerHQ/ledger-live"
  },
  "bugs": {
    "url": "https://github.com/LedgerHQ/ledger-live/issues"
  },
  "homepage": "https://github.com/LedgerHQ/ledger-live",
  "publishConfig": {
    "access": "public"
  },
  "main": "lib/Wrapper.js",
  "module": "lib-es/Wrapper.js",
  "types": "lib/Wrapper.d.ts",
  "license": "Apache-2.0",
  "dependencies": {
    "@ledgerhq/hw-app-eth": "workspace:^",
    "@ledgerhq/swift-bridge-hw-transport-ble": "workspace:^"
  },
  "scripts": {
    "clean": "rimraf lib lib-es",
    "build": "tsc && tsc -m ES6 --outDir lib-es",
    "prewatch": "pnpm build",
    "watch": "tsc --watch",
    "lint": "eslint ./src --no-error-on-unmatched-pattern --ext .ts,.tsx",
    "lint:fix": "pnpm lint --fix",
    "test": "jest"
  },
  "gitHead": "dd0dea64b58e5a9125c8a422dcffd29e5ef6abec",
  "devDependencies": {
    "@types/jest": "^29.5.0",
    "@types/node": "^18.15.3",
    "documentation": "13.2.4",
    "jest": "^28.1.1",
    "rimraf": "^4.4.1",
    "source-map-support": "^0.5.21",
    "ts-jest": "^28.0.5",
    "ts-node": "^10.4.0"
  }
}<|MERGE_RESOLUTION|>--- conflicted
+++ resolved
@@ -1,10 +1,6 @@
 {
   "name": "@ledgerhq/swift-bridge-hw-app-eth",
-<<<<<<< HEAD
-  "version": "1.0.6-nightly.0",
-=======
   "version": "1.0.6",
->>>>>>> 77f990e2
   "description": "Package to facilitate bundling hw-app-eth in the EthWrapper Swift package",
   "keywords": [
     "Ledger",
