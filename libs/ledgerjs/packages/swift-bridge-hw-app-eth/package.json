--- conflicted
+++ resolved
@@ -1,10 +1,6 @@
 {
   "name": "@ledgerhq/swift-bridge-hw-app-eth",
-<<<<<<< HEAD
-  "version": "1.0.1-nightly.3",
-=======
   "version": "1.0.1",
->>>>>>> 6abe8dd3
   "description": "Package to facilitate bundling hw-app-eth in the EthWrapper Swift package",
   "keywords": [
     "Ledger",
