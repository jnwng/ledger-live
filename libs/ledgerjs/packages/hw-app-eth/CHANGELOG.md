# @ledgerhq/hw-app-eth

<<<<<<< HEAD
## 6.33.3-nightly.0

### Patch Changes

- Updated dependencies [[`817a8dd811`](https://github.com/LedgerHQ/ledger-live/commit/817a8dd8112ff7c4640852ab4e47ea0436df2ec1)]:
  - @ledgerhq/cryptoassets@9.6.0-nightly.0
  - @ledgerhq/domain-service@1.1.1-nightly.0
=======
## 6.33.3

### Patch Changes

- Updated dependencies []:
  - @ledgerhq/domain-service@1.1.1

## 6.33.3-next.0

### Patch Changes

- Updated dependencies []:
  - @ledgerhq/domain-service@1.1.1-next.0
>>>>>>> 77f990e2

## 6.33.2

### Patch Changes

- Updated dependencies [[`cec978f36e`](https://github.com/LedgerHQ/ledger-live/commit/cec978f36e5841ce3f8d117530e13902590596c3), [`a0a4e2eb0e`](https://github.com/LedgerHQ/ledger-live/commit/a0a4e2eb0e84f5679ba5994f8d375054c8466c7e), [`87d2349fd8`](https://github.com/LedgerHQ/ledger-live/commit/87d2349fd835e5deb39d1ee8dfcf3539f4195472), [`51c01541df`](https://github.com/LedgerHQ/ledger-live/commit/51c01541df8a414851ea4ef493dc9045272ef949)]:
  - @ledgerhq/cryptoassets@9.5.0
  - @ledgerhq/domain-service@1.1.0
  - @ledgerhq/errors@6.12.5
  - @ledgerhq/hw-transport@6.28.3
  - @ledgerhq/hw-transport-mocker@6.27.14

## 6.33.2-next.0

### Patch Changes

- Updated dependencies [[`cec978f36e`](https://github.com/LedgerHQ/ledger-live/commit/cec978f36e5841ce3f8d117530e13902590596c3), [`a0a4e2eb0e`](https://github.com/LedgerHQ/ledger-live/commit/a0a4e2eb0e84f5679ba5994f8d375054c8466c7e), [`87d2349fd8`](https://github.com/LedgerHQ/ledger-live/commit/87d2349fd835e5deb39d1ee8dfcf3539f4195472), [`51c01541df`](https://github.com/LedgerHQ/ledger-live/commit/51c01541df8a414851ea4ef493dc9045272ef949)]:
  - @ledgerhq/cryptoassets@9.5.0-next.0
  - @ledgerhq/domain-service@1.1.0-next.0
  - @ledgerhq/errors@6.12.5-next.0
  - @ledgerhq/hw-transport@6.28.3-next.0
  - @ledgerhq/hw-transport-mocker@6.27.14-next.0

## 6.33.1

### Patch Changes

- Updated dependencies [[`294f5685df`](https://github.com/LedgerHQ/ledger-live/commit/294f5685df6bb8e414bba5d2463f327aaf5d3d23), [`3242a0a794`](https://github.com/LedgerHQ/ledger-live/commit/3242a0a7948c20fb0100ce3cc73e55e338534d32)]:
  - @ledgerhq/domain-service@1.0.1
  - @ledgerhq/cryptoassets@9.4.0

## 6.33.1-next.1

### Patch Changes

- Updated dependencies [[`294f5685df`](https://github.com/LedgerHQ/ledger-live/commit/294f5685df6bb8e414bba5d2463f327aaf5d3d23)]:
  - @ledgerhq/domain-service@1.0.1-next.1

## 6.33.1-next.0

### Patch Changes

- Updated dependencies [[`3242a0a794`](https://github.com/LedgerHQ/ledger-live/commit/3242a0a7948c20fb0100ce3cc73e55e338534d32)]:
  - @ledgerhq/cryptoassets@9.4.0-next.0
  - @ledgerhq/domain-service@1.0.1-next.0

## 6.33.0

### Minor Changes

- [#3059](https://github.com/LedgerHQ/ledger-live/pull/3059) [`d4834aad3f`](https://github.com/LedgerHQ/ledger-live/commit/d4834aad3f58d904850be9a3ab40b46260d9f7d4) Thanks [@lambertkevin](https://github.com/lambertkevin)! - Add domain support to Ledger Live apps and libs

### Patch Changes

- Updated dependencies [[`d9732f38ed`](https://github.com/LedgerHQ/ledger-live/commit/d9732f38ed891ce090c98645de55103208015a60), [`5785155282`](https://github.com/LedgerHQ/ledger-live/commit/5785155282d61d0dbdc30f7a66d3243a74fce117), [`d4834aad3f`](https://github.com/LedgerHQ/ledger-live/commit/d4834aad3f58d904850be9a3ab40b46260d9f7d4)]:
  - @ledgerhq/cryptoassets@9.3.0
  - @ledgerhq/domain-service@1.0.0

## 6.33.0-next.0

### Minor Changes

- [#3059](https://github.com/LedgerHQ/ledger-live/pull/3059) [`d4834aad3f`](https://github.com/LedgerHQ/ledger-live/commit/d4834aad3f58d904850be9a3ab40b46260d9f7d4) Thanks [@lambertkevin](https://github.com/lambertkevin)! - Add domain support to Ledger Live apps and libs

### Patch Changes

- Updated dependencies [[`d9732f38ed`](https://github.com/LedgerHQ/ledger-live/commit/d9732f38ed891ce090c98645de55103208015a60), [`5785155282`](https://github.com/LedgerHQ/ledger-live/commit/5785155282d61d0dbdc30f7a66d3243a74fce117), [`d4834aad3f`](https://github.com/LedgerHQ/ledger-live/commit/d4834aad3f58d904850be9a3ab40b46260d9f7d4)]:
  - @ledgerhq/cryptoassets@9.3.0-next.0
  - @ledgerhq/domain-service@1.0.0-next.0

## 6.32.2

### Patch Changes

- Updated dependencies [[`1d0b2d19eb`](https://github.com/LedgerHQ/ledger-live/commit/1d0b2d19ebc5acd058930b842c6d37f8daf2a5a3), [`f364721cd9`](https://github.com/LedgerHQ/ledger-live/commit/f364721cd9c1681141b62cd807796e0a0a45efe4), [`ef945b05c0`](https://github.com/LedgerHQ/ledger-live/commit/ef945b05c01a791281687abb28e639e1bcc4e472), [`0ca89a8067`](https://github.com/LedgerHQ/ledger-live/commit/0ca89a80678743e9462aaf977448e759924a56b2), [`9bb21e26a8`](https://github.com/LedgerHQ/ledger-live/commit/9bb21e26a88a2db7093a3d5cc75ab03d12b25ffb), [`170f608de3`](https://github.com/LedgerHQ/ledger-live/commit/170f608de311f320795793b4606b063a3ce96def), [`5fa68510b4`](https://github.com/LedgerHQ/ledger-live/commit/5fa68510b49334cfd80c30793dfe68900f1b9b3b)]:
  - @ledgerhq/errors@6.12.4
  - @ledgerhq/cryptoassets@9.2.0
  - @ledgerhq/hw-transport@6.28.2
  - @ledgerhq/hw-transport-mocker@6.27.13

## 6.32.2-next.0

### Patch Changes

- Updated dependencies [[`1d0b2d19eb`](https://github.com/LedgerHQ/ledger-live/commit/1d0b2d19ebc5acd058930b842c6d37f8daf2a5a3), [`f364721cd9`](https://github.com/LedgerHQ/ledger-live/commit/f364721cd9c1681141b62cd807796e0a0a45efe4), [`ef945b05c0`](https://github.com/LedgerHQ/ledger-live/commit/ef945b05c01a791281687abb28e639e1bcc4e472), [`0ca89a8067`](https://github.com/LedgerHQ/ledger-live/commit/0ca89a80678743e9462aaf977448e759924a56b2), [`9bb21e26a8`](https://github.com/LedgerHQ/ledger-live/commit/9bb21e26a88a2db7093a3d5cc75ab03d12b25ffb), [`170f608de3`](https://github.com/LedgerHQ/ledger-live/commit/170f608de311f320795793b4606b063a3ce96def), [`5fa68510b4`](https://github.com/LedgerHQ/ledger-live/commit/5fa68510b49334cfd80c30793dfe68900f1b9b3b)]:
  - @ledgerhq/errors@6.12.4-next.0
  - @ledgerhq/cryptoassets@9.2.0-next.0
  - @ledgerhq/hw-transport@6.28.2-next.0
  - @ledgerhq/hw-transport-mocker@6.27.13-next.0

## 6.32.1

### Patch Changes

- [#2819](https://github.com/LedgerHQ/ledger-live/pull/2819) [`0bf82a2b6c`](https://github.com/LedgerHQ/ledger-live/commit/0bf82a2b6cd1d0cac102cc6e142ad8d1ea098497) Thanks [@lambertkevin](https://github.com/lambertkevin)! - Add a new method `clearSignTransaction` allowing for transaction resolution and signature in a single method.

- Updated dependencies [[`900ef4f528`](https://github.com/LedgerHQ/ledger-live/commit/900ef4f528c3b2359d666fbb76073978d5f9c840)]:
  - @ledgerhq/cryptoassets@9.1.0

## 6.32.1-next.0

### Patch Changes

- [#2819](https://github.com/LedgerHQ/ledger-live/pull/2819) [`0bf82a2b6c`](https://github.com/LedgerHQ/ledger-live/commit/0bf82a2b6cd1d0cac102cc6e142ad8d1ea098497) Thanks [@lambertkevin](https://github.com/lambertkevin)! - Add a new method `clearSignTransaction` allowing for transaction resolution and signature in a single method.

- Updated dependencies [[`900ef4f528`](https://github.com/LedgerHQ/ledger-live/commit/900ef4f528c3b2359d666fbb76073978d5f9c840)]:
  - @ledgerhq/cryptoassets@9.1.0-next.0

## 6.32.0

### Minor Changes

- [#2328](https://github.com/LedgerHQ/ledger-live/pull/2328) [`0725151a34`](https://github.com/LedgerHQ/ledger-live/commit/0725151a348608bec1f8338b57772f12a23cb471) Thanks [@lambertkevin](https://github.com/lambertkevin)! - Updated consummed CAL files for the new chain id based approach from @ledger/cryptoassets

### Patch Changes

- Updated dependencies [[`0725151a34`](https://github.com/LedgerHQ/ledger-live/commit/0725151a348608bec1f8338b57772f12a23cb471), [`cec9e0f33d`](https://github.com/LedgerHQ/ledger-live/commit/cec9e0f33d5bc058c0e4b3a2680fc8791d5b61b1), [`62af25493e`](https://github.com/LedgerHQ/ledger-live/commit/62af25493e2becf897d517af42542db208b971c7), [`725000b4ed`](https://github.com/LedgerHQ/ledger-live/commit/725000b4ed37a2669f3a0cd70ca2b5d0b1d4825e)]:
  - @ledgerhq/cryptoassets@9.0.0
  - @ledgerhq/hw-transport@6.28.1
  - @ledgerhq/hw-transport-mocker@6.27.12

## 6.32.0-next.0

### Minor Changes

- [#2328](https://github.com/LedgerHQ/ledger-live/pull/2328) [`0725151a34`](https://github.com/LedgerHQ/ledger-live/commit/0725151a348608bec1f8338b57772f12a23cb471) Thanks [@lambertkevin](https://github.com/lambertkevin)! - Updated consummed CAL files for the new chain id based approach from @ledger/cryptoassets

### Patch Changes

- Updated dependencies [[`0725151a34`](https://github.com/LedgerHQ/ledger-live/commit/0725151a348608bec1f8338b57772f12a23cb471), [`cec9e0f33d`](https://github.com/LedgerHQ/ledger-live/commit/cec9e0f33d5bc058c0e4b3a2680fc8791d5b61b1), [`62af25493e`](https://github.com/LedgerHQ/ledger-live/commit/62af25493e2becf897d517af42542db208b971c7), [`725000b4ed`](https://github.com/LedgerHQ/ledger-live/commit/725000b4ed37a2669f3a0cd70ca2b5d0b1d4825e)]:
  - @ledgerhq/cryptoassets@9.0.0-next.0
  - @ledgerhq/hw-transport@6.28.1-next.0
  - @ledgerhq/hw-transport-mocker@6.27.12-next.0

## 6.31.0

### Minor Changes

- [#2405](https://github.com/LedgerHQ/ledger-live/pull/2405) [`7eb8b1a39b`](https://github.com/LedgerHQ/ledger-live/commit/7eb8b1a39b36a5b336d95f89a92edf7ee22bcd26) Thanks [@lambertkevin](https://github.com/lambertkevin)! - Add resilience to malformed dynamic CAL

### Patch Changes

- Updated dependencies [[`3ca4c9763d`](https://github.com/LedgerHQ/ledger-live/commit/3ca4c9763dd7c7ab7891efbd3cb6785cda2d038f), [`0e7ff249f7`](https://github.com/LedgerHQ/ledger-live/commit/0e7ff249f7e1160ff3888e52767ef91151efbedd), [`dcfeef0a2c`](https://github.com/LedgerHQ/ledger-live/commit/dcfeef0a2c0f8c3d344d2943b3d21654f15ae184), [`c2779b1cab`](https://github.com/LedgerHQ/ledger-live/commit/c2779b1cab18a1d5747ca955f5ceee86db920f57)]:
  - @ledgerhq/cryptoassets@8.0.0
  - @ledgerhq/hw-transport@6.28.0
  - @ledgerhq/hw-transport-mocker@6.27.11

## 6.31.0-next.0

### Minor Changes

- [#2405](https://github.com/LedgerHQ/ledger-live/pull/2405) [`7eb8b1a39b`](https://github.com/LedgerHQ/ledger-live/commit/7eb8b1a39b36a5b336d95f89a92edf7ee22bcd26) Thanks [@lambertkevin](https://github.com/lambertkevin)! - Add resilience to malformed dynamic CAL

### Patch Changes

- Updated dependencies [[`3ca4c9763d`](https://github.com/LedgerHQ/ledger-live/commit/3ca4c9763dd7c7ab7891efbd3cb6785cda2d038f), [`0e7ff249f7`](https://github.com/LedgerHQ/ledger-live/commit/0e7ff249f7e1160ff3888e52767ef91151efbedd), [`dcfeef0a2c`](https://github.com/LedgerHQ/ledger-live/commit/dcfeef0a2c0f8c3d344d2943b3d21654f15ae184), [`c2779b1cab`](https://github.com/LedgerHQ/ledger-live/commit/c2779b1cab18a1d5747ca955f5ceee86db920f57)]:
  - @ledgerhq/cryptoassets@8.0.0-next.0
  - @ledgerhq/hw-transport@6.28.0-next.0
  - @ledgerhq/hw-transport-mocker@6.27.11-next.0

## 6.30.5

### Patch Changes

- Updated dependencies [[`a56ffa948d`](https://github.com/LedgerHQ/ledger-live/commit/a56ffa948defb16ea9f2968d96d4b896f9839145)]:
  - @ledgerhq/cryptoassets@7.3.0

## 6.30.5-next.0

### Patch Changes

- Updated dependencies [[`a56ffa948d`](https://github.com/LedgerHQ/ledger-live/commit/a56ffa948defb16ea9f2968d96d4b896f9839145)]:
  - @ledgerhq/cryptoassets@7.3.0-next.0

## 6.30.4

### Patch Changes

- Updated dependencies [[`3200794498`](https://github.com/LedgerHQ/ledger-live/commit/32007944989d1e89162a63e9862bd64066d6216b), [`3df451dafb`](https://github.com/LedgerHQ/ledger-live/commit/3df451dafb7233f5e3f897478aee22e89f6e5339), [`8aca07c549`](https://github.com/LedgerHQ/ledger-live/commit/8aca07c54935a66163aa89af6e88854742383bea), [`04a939310a`](https://github.com/LedgerHQ/ledger-live/commit/04a939310a52a7e0ebf0814286e6ad135c8c8cfa), [`20c5c5e109`](https://github.com/LedgerHQ/ledger-live/commit/20c5c5e1099885173aaa5ea3199052044066ac98)]:
  - @ledgerhq/cryptoassets@7.2.0
  - @ledgerhq/errors@6.12.3
  - @ledgerhq/hw-transport@6.27.10
  - @ledgerhq/hw-transport-mocker@6.27.10

## 6.30.4-next.0

### Patch Changes

- Updated dependencies [[`3200794498`](https://github.com/LedgerHQ/ledger-live/commit/32007944989d1e89162a63e9862bd64066d6216b), [`3df451dafb`](https://github.com/LedgerHQ/ledger-live/commit/3df451dafb7233f5e3f897478aee22e89f6e5339), [`8aca07c549`](https://github.com/LedgerHQ/ledger-live/commit/8aca07c54935a66163aa89af6e88854742383bea), [`04a939310a`](https://github.com/LedgerHQ/ledger-live/commit/04a939310a52a7e0ebf0814286e6ad135c8c8cfa), [`20c5c5e109`](https://github.com/LedgerHQ/ledger-live/commit/20c5c5e1099885173aaa5ea3199052044066ac98)]:
  - @ledgerhq/cryptoassets@7.2.0-next.0
  - @ledgerhq/errors@6.12.3-next.0
  - @ledgerhq/hw-transport@6.27.10-next.0
  - @ledgerhq/hw-transport-mocker@6.27.10-next.0

## 6.30.3

### Patch Changes

- Updated dependencies [[`d99aafd1d4`](https://github.com/LedgerHQ/ledger-live/commit/d99aafd1d48336f6b4da3c1d8e7c52dbc1676278), [`f1c15446da`](https://github.com/LedgerHQ/ledger-live/commit/f1c15446dabef05bb91dada8d8f53f9bc6474ba5)]:
  - @ledgerhq/cryptoassets@7.1.0
  - @ledgerhq/errors@6.12.2
  - @ledgerhq/hw-transport@6.27.9
  - @ledgerhq/hw-transport-mocker@6.27.9

## 6.30.3-next.0

### Patch Changes

- Updated dependencies [[`d99aafd1d4`](https://github.com/LedgerHQ/ledger-live/commit/d99aafd1d48336f6b4da3c1d8e7c52dbc1676278), [`f1c15446da`](https://github.com/LedgerHQ/ledger-live/commit/f1c15446dabef05bb91dada8d8f53f9bc6474ba5)]:
  - @ledgerhq/cryptoassets@7.1.0-next.0
  - @ledgerhq/errors@6.12.2-next.0
  - @ledgerhq/hw-transport@6.27.9-next.0
  - @ledgerhq/hw-transport-mocker@6.27.9-next.0

## 6.30.2

### Patch Changes

- Updated dependencies [[`9100363270`](https://github.com/LedgerHQ/ledger-live/commit/91003632704d11fc327517a582ac6d7009c05bd3), [`82676099c5`](https://github.com/LedgerHQ/ledger-live/commit/82676099c5d99bbe877b92281d29fde040a0285a), [`82676099c5`](https://github.com/LedgerHQ/ledger-live/commit/82676099c5d99bbe877b92281d29fde040a0285a), [`82676099c5`](https://github.com/LedgerHQ/ledger-live/commit/82676099c5d99bbe877b92281d29fde040a0285a)]:
  - @ledgerhq/cryptoassets@7.0.0

## 6.30.2-next.0

### Patch Changes

- Updated dependencies [[`9100363270`](https://github.com/LedgerHQ/ledger-live/commit/91003632704d11fc327517a582ac6d7009c05bd3), [`82676099c5`](https://github.com/LedgerHQ/ledger-live/commit/82676099c5d99bbe877b92281d29fde040a0285a), [`82676099c5`](https://github.com/LedgerHQ/ledger-live/commit/82676099c5d99bbe877b92281d29fde040a0285a), [`82676099c5`](https://github.com/LedgerHQ/ledger-live/commit/82676099c5d99bbe877b92281d29fde040a0285a)]:
  - @ledgerhq/cryptoassets@7.0.0-next.0

## 6.30.1

### Patch Changes

- Updated dependencies [[`856f49374e`](https://github.com/LedgerHQ/ledger-live/commit/856f49374ec9b49f005676e270acdb81b78879c8), [`77056e3692`](https://github.com/LedgerHQ/ledger-live/commit/77056e369256112188c183823a2c3fabfea2cba8)]:
  - @ledgerhq/errors@6.12.1
  - @ledgerhq/hw-transport@6.27.8
  - @ledgerhq/hw-transport-mocker@6.27.8

## 6.30.1-next.0

### Patch Changes

- Updated dependencies [[`856f49374e`](https://github.com/LedgerHQ/ledger-live/commit/856f49374ec9b49f005676e270acdb81b78879c8), [`77056e3692`](https://github.com/LedgerHQ/ledger-live/commit/77056e369256112188c183823a2c3fabfea2cba8)]:
  - @ledgerhq/errors@6.12.1-next.0
  - @ledgerhq/hw-transport@6.27.8-next.0
  - @ledgerhq/hw-transport-mocker@6.27.8-next.0

## 6.30.0

### Minor Changes

- [#1211](https://github.com/LedgerHQ/ledger-live/pull/1211) [`32c8df8f47`](https://github.com/LedgerHQ/ledger-live/commit/32c8df8f47644278ee44e9db623af864d57ad61c) Thanks [@lambertkevin](https://github.com/lambertkevin)! - Add dynamic CAL support for EIP712

* [#1618](https://github.com/LedgerHQ/ledger-live/pull/1618) [`8bf7626bbe`](https://github.com/LedgerHQ/ledger-live/commit/8bf7626bbeb4f766868ab37b7fc943bb7e84e2ca) Thanks [@lambertkevin](https://github.com/lambertkevin)! - Add the NFT endpoint to the default loadConfig

- [#1288](https://github.com/LedgerHQ/ledger-live/pull/1288) [`f5f4db47d2`](https://github.com/LedgerHQ/ledger-live/commit/f5f4db47d214bc30390b7be91d3bab4814c5fb45) Thanks [@henrily-ledger](https://github.com/henrily-ledger)! - Dynamic cal for erc20

* [#1211](https://github.com/LedgerHQ/ledger-live/pull/1211) [`32c8df8f47`](https://github.com/LedgerHQ/ledger-live/commit/32c8df8f47644278ee44e9db623af864d57ad61c) Thanks [@lambertkevin](https://github.com/lambertkevin)! - Add filtering to EIP712 message signing

### Patch Changes

- [#1773](https://github.com/LedgerHQ/ledger-live/pull/1773) [`00e8b9e435`](https://github.com/LedgerHQ/ledger-live/commit/00e8b9e435fc5f13c56206102619eb1f97c62546) Thanks [@lambertkevin](https://github.com/lambertkevin)! - Fix transaction resolutions through ledger services not being all activable at the same time

* [#1141](https://github.com/LedgerHQ/ledger-live/pull/1141) [`24ea9cd15f`](https://github.com/LedgerHQ/ledger-live/commit/24ea9cd15f92d5a2c74c4b936bacb89d5d4d36fd) Thanks [@valpinkman](https://github.com/valpinkman)! - Collateral changes due to solving all LLM typescript/eslint issues/warnings.

* Updated dependencies [[`4ad6155953`](https://github.com/LedgerHQ/ledger-live/commit/4ad615595392f5ef806cbd21f0be1b30d3ae73c6), [`0308e8c6ae`](https://github.com/LedgerHQ/ledger-live/commit/0308e8c6ae721a99bc50f5dc60db0d11ea8ea1ff), [`32c8df8f47`](https://github.com/LedgerHQ/ledger-live/commit/32c8df8f47644278ee44e9db623af864d57ad61c), [`d3c91a53e0`](https://github.com/LedgerHQ/ledger-live/commit/d3c91a53e06f9f47817e96c452f69e2d9f71d80f), [`df8cbb8dd1`](https://github.com/LedgerHQ/ledger-live/commit/df8cbb8dd166a66325eb96d8192f3f985b71df60), [`5b8315df30`](https://github.com/LedgerHQ/ledger-live/commit/5b8315df306d72e8b0191aa5136760142f9d3447), [`4ad6155953`](https://github.com/LedgerHQ/ledger-live/commit/4ad615595392f5ef806cbd21f0be1b30d3ae73c6), [`bef0a76d27`](https://github.com/LedgerHQ/ledger-live/commit/bef0a76d276f6a8d322e890ceaedc266a710b06a), [`24ea9cd15f`](https://github.com/LedgerHQ/ledger-live/commit/24ea9cd15f92d5a2c74c4b936bacb89d5d4d36fd), [`ab40db1288`](https://github.com/LedgerHQ/ledger-live/commit/ab40db1288bf4a795819a8a636821dbccf33073a)]:
  - @ledgerhq/cryptoassets@6.37.0
  - @ledgerhq/errors@6.12.0
  - @ledgerhq/hw-transport@6.27.7
  - @ledgerhq/hw-transport-mocker@6.27.7

## 6.30.0-next.0

### Minor Changes

- [#1211](https://github.com/LedgerHQ/ledger-live/pull/1211) [`32c8df8f47`](https://github.com/LedgerHQ/ledger-live/commit/32c8df8f47644278ee44e9db623af864d57ad61c) Thanks [@lambertkevin](https://github.com/lambertkevin)! - Add dynamic CAL support for EIP712

* [#1618](https://github.com/LedgerHQ/ledger-live/pull/1618) [`8bf7626bbe`](https://github.com/LedgerHQ/ledger-live/commit/8bf7626bbeb4f766868ab37b7fc943bb7e84e2ca) Thanks [@lambertkevin](https://github.com/lambertkevin)! - Add the NFT endpoint to the default loadConfig

- [#1288](https://github.com/LedgerHQ/ledger-live/pull/1288) [`f5f4db47d2`](https://github.com/LedgerHQ/ledger-live/commit/f5f4db47d214bc30390b7be91d3bab4814c5fb45) Thanks [@henrily-ledger](https://github.com/henrily-ledger)! - Dynamic cal for erc20

* [#1211](https://github.com/LedgerHQ/ledger-live/pull/1211) [`32c8df8f47`](https://github.com/LedgerHQ/ledger-live/commit/32c8df8f47644278ee44e9db623af864d57ad61c) Thanks [@lambertkevin](https://github.com/lambertkevin)! - Add filtering to EIP712 message signing

### Patch Changes

- [#1773](https://github.com/LedgerHQ/ledger-live/pull/1773) [`00e8b9e435`](https://github.com/LedgerHQ/ledger-live/commit/00e8b9e435fc5f13c56206102619eb1f97c62546) Thanks [@lambertkevin](https://github.com/lambertkevin)! - Fix transaction resolutions through ledger services not being all activable at the same time

* [#1141](https://github.com/LedgerHQ/ledger-live/pull/1141) [`24ea9cd15f`](https://github.com/LedgerHQ/ledger-live/commit/24ea9cd15f92d5a2c74c4b936bacb89d5d4d36fd) Thanks [@valpinkman](https://github.com/valpinkman)! - Collateral changes due to solving all LLM typescript/eslint issues/warnings.

* Updated dependencies [[`4ad6155953`](https://github.com/LedgerHQ/ledger-live/commit/4ad615595392f5ef806cbd21f0be1b30d3ae73c6), [`0308e8c6ae`](https://github.com/LedgerHQ/ledger-live/commit/0308e8c6ae721a99bc50f5dc60db0d11ea8ea1ff), [`32c8df8f47`](https://github.com/LedgerHQ/ledger-live/commit/32c8df8f47644278ee44e9db623af864d57ad61c), [`d3c91a53e0`](https://github.com/LedgerHQ/ledger-live/commit/d3c91a53e06f9f47817e96c452f69e2d9f71d80f), [`df8cbb8dd1`](https://github.com/LedgerHQ/ledger-live/commit/df8cbb8dd166a66325eb96d8192f3f985b71df60), [`5b8315df30`](https://github.com/LedgerHQ/ledger-live/commit/5b8315df306d72e8b0191aa5136760142f9d3447), [`4ad6155953`](https://github.com/LedgerHQ/ledger-live/commit/4ad615595392f5ef806cbd21f0be1b30d3ae73c6), [`bef0a76d27`](https://github.com/LedgerHQ/ledger-live/commit/bef0a76d276f6a8d322e890ceaedc266a710b06a), [`24ea9cd15f`](https://github.com/LedgerHQ/ledger-live/commit/24ea9cd15f92d5a2c74c4b936bacb89d5d4d36fd), [`ab40db1288`](https://github.com/LedgerHQ/ledger-live/commit/ab40db1288bf4a795819a8a636821dbccf33073a)]:
  - @ledgerhq/cryptoassets@6.37.0-next.0
  - @ledgerhq/errors@6.12.0-next.0
  - @ledgerhq/hw-transport@6.27.7-next.0
  - @ledgerhq/hw-transport-mocker@6.27.7-next.0

## 6.29.11

### Patch Changes

- Updated dependencies [[`627f928b9d`](https://github.com/LedgerHQ/ledger-live/commit/627f928b9dc93f072f47b85d09e34c41b1948d0b)]:
  - @ledgerhq/cryptoassets@6.36.1

## 6.29.11-next.0

### Patch Changes

- Updated dependencies [[`627f928b9d`](https://github.com/LedgerHQ/ledger-live/commit/627f928b9dc93f072f47b85d09e34c41b1948d0b)]:
  - @ledgerhq/cryptoassets@6.36.1-next.0

## 6.29.10

### Patch Changes

- Updated dependencies [[`2100b9fb81`](https://github.com/LedgerHQ/ledger-live/commit/2100b9fb81a4fd04f65b96561c0a7d618658843a), [`d3dc2c6877`](https://github.com/LedgerHQ/ledger-live/commit/d3dc2c6877fbdcaf68e442a781798d752fc5152d)]:
  - @ledgerhq/cryptoassets@6.36.0

## 6.29.10-next.0

### Patch Changes

- Updated dependencies [[`2100b9fb81`](https://github.com/LedgerHQ/ledger-live/commit/2100b9fb81a4fd04f65b96561c0a7d618658843a), [`d3dc2c6877`](https://github.com/LedgerHQ/ledger-live/commit/d3dc2c6877fbdcaf68e442a781798d752fc5152d)]:
  - @ledgerhq/cryptoassets@6.36.0-next.0

## 6.29.9

### Patch Changes

- [#1356](https://github.com/LedgerHQ/ledger-live/pull/1356) [`ecac411d7a`](https://github.com/LedgerHQ/ledger-live/commit/ecac411d7aad6f4003503ba6259d7c25017ca7aa) Thanks [@juan-cortes](https://github.com/juan-cortes)! - Updated readme.md of packages

- Updated dependencies [[`ecac411d7a`](https://github.com/LedgerHQ/ledger-live/commit/ecac411d7aad6f4003503ba6259d7c25017ca7aa)]:
  - @ledgerhq/cryptoassets@6.35.1
  - @ledgerhq/errors@6.11.1
  - @ledgerhq/hw-transport-mocker@6.27.6
  - @ledgerhq/hw-transport@6.27.6
  - @ledgerhq/logs@6.10.1

## 6.29.9-next.0

### Patch Changes

- [#1356](https://github.com/LedgerHQ/ledger-live/pull/1356) [`ecac411d7a`](https://github.com/LedgerHQ/ledger-live/commit/ecac411d7aad6f4003503ba6259d7c25017ca7aa) Thanks [@juan-cortes](https://github.com/juan-cortes)! - Updated readme.md of packages

- Updated dependencies [[`ecac411d7a`](https://github.com/LedgerHQ/ledger-live/commit/ecac411d7aad6f4003503ba6259d7c25017ca7aa)]:
  - @ledgerhq/cryptoassets@6.35.1-next.0
  - @ledgerhq/errors@6.11.1-next.0
  - @ledgerhq/hw-transport-mocker@6.27.6-next.0
  - @ledgerhq/hw-transport@6.27.6-next.0
  - @ledgerhq/logs@6.10.1-next.0

## 6.29.8

### Patch Changes

- Updated dependencies [[`1a94cbf28a`](https://github.com/LedgerHQ/ledger-live/commit/1a94cbf28aaa2917c70719e22f446148cd66cef6), [`4f66046ef7`](https://github.com/LedgerHQ/ledger-live/commit/4f66046ef78ebcd14e6d63639f54834e90e6547a), [`df76dd28c1`](https://github.com/LedgerHQ/ledger-live/commit/df76dd28c15d0cd5b7b57ee3f78aa0bd4170a44a)]:
  - @ledgerhq/errors@6.11.0
  - @ledgerhq/cryptoassets@6.35.0
  - @ledgerhq/hw-transport@6.27.5
  - @ledgerhq/hw-transport-mocker@6.27.5

## 6.29.8-next.0

### Patch Changes

- Updated dependencies [[`1a94cbf28a`](https://github.com/LedgerHQ/ledger-live/commit/1a94cbf28aaa2917c70719e22f446148cd66cef6), [`4f66046ef7`](https://github.com/LedgerHQ/ledger-live/commit/4f66046ef78ebcd14e6d63639f54834e90e6547a), [`df76dd28c1`](https://github.com/LedgerHQ/ledger-live/commit/df76dd28c15d0cd5b7b57ee3f78aa0bd4170a44a)]:
  - @ledgerhq/errors@6.11.0-next.0
  - @ledgerhq/cryptoassets@6.35.0-next.0
  - @ledgerhq/hw-transport@6.27.5-next.0
  - @ledgerhq/hw-transport-mocker@6.27.5-next.0

## 6.29.7

### Patch Changes

- [#892](https://github.com/LedgerHQ/ledger-live/pull/892) [`d70bb7042a`](https://github.com/LedgerHQ/ledger-live/commit/d70bb7042a01de2191b59337d8a1574e22bd8887) Thanks [@sprohaszka-ledger](https://github.com/sprohaszka-ledger)! - Add EIP-712 capability when preparing message to sign

- Updated dependencies [[`ae5e33e15e`](https://github.com/LedgerHQ/ledger-live/commit/ae5e33e15e8a107d0ba8a3688a63eda2c0d43ce7)]:
  - @ledgerhq/errors@6.10.2
  - @ledgerhq/hw-transport@6.27.4
  - @ledgerhq/hw-transport-mocker@6.27.4

## 6.29.7-next.0

### Patch Changes

- [#892](https://github.com/LedgerHQ/ledger-live/pull/892) [`d70bb7042`](https://github.com/LedgerHQ/ledger-live/commit/d70bb7042a01de2191b59337d8a1574e22bd8887) Thanks [@sprohaszka-ledger](https://github.com/sprohaszka-ledger)! - Add EIP-712 capability when preparing message to sign

- Updated dependencies [[`ae5e33e15`](https://github.com/LedgerHQ/ledger-live/commit/ae5e33e15e8a107d0ba8a3688a63eda2c0d43ce7)]:
  - @ledgerhq/errors@6.10.2-next.0
  - @ledgerhq/hw-transport@6.27.4-next.0
  - @ledgerhq/hw-transport-mocker@6.27.4-next.0

## 6.29.6

### Patch Changes

- Updated dependencies [[`b615140ba2`](https://github.com/LedgerHQ/ledger-live/commit/b615140ba2e326e1466d15f123d412ea90db3754), [`e80336b28`](https://github.com/LedgerHQ/ledger-live/commit/e80336b28478b3eca7a1c477b43cc512ba38a710), [`318e80452`](https://github.com/LedgerHQ/ledger-live/commit/318e80452569a0f91c4363ae50d2664419251dbd), [`e80336b28`](https://github.com/LedgerHQ/ledger-live/commit/e80336b28478b3eca7a1c477b43cc512ba38a710), [`5dd957b3c`](https://github.com/LedgerHQ/ledger-live/commit/5dd957b3cb893668f044497d25b6eee69b05b2f0)]:
  - @ledgerhq/cryptoassets@6.34.0

## 6.29.6-next.1

### Patch Changes

- Updated dependencies [[`b615140ba2`](https://github.com/LedgerHQ/ledger-live/commit/b615140ba2e326e1466d15f123d412ea90db3754)]:
  - @ledgerhq/cryptoassets@6.34.0-next.1

## 6.29.6-next.0

### Patch Changes

- Updated dependencies [[`e80336b284`](https://github.com/LedgerHQ/ledger-live/commit/e80336b28478b3eca7a1c477b43cc512ba38a710), [`318e804525`](https://github.com/LedgerHQ/ledger-live/commit/318e80452569a0f91c4363ae50d2664419251dbd), [`e80336b284`](https://github.com/LedgerHQ/ledger-live/commit/e80336b28478b3eca7a1c477b43cc512ba38a710), [`5dd957b3cb`](https://github.com/LedgerHQ/ledger-live/commit/5dd957b3cb893668f044497d25b6eee69b05b2f0)]:
  - @ledgerhq/cryptoassets@6.34.0-next.0

||||||| merged common ancestors

## 6.29.4

### Patch Changes

- Updated dependencies [[`134355d561`](https://github.com/LedgerHQ/ledger-live/commit/134355d561bd8d576123d51f99cb5058be5721a4), [`0c12f3e897`](https://github.com/LedgerHQ/ledger-live/commit/0c12f3e897527265ec86f688368d6d46340759a1), [`e2a9cfad63`](https://github.com/LedgerHQ/ledger-live/commit/e2a9cfad63f3c8fddf4660942a53545eabb03d6b)]:
  - @ledgerhq/cryptoassets@6.32.0

## 6.29.5

### Patch Changes

- Updated dependencies [[`0c12f3e897`](https://github.com/LedgerHQ/ledger-live/commit/0c12f3e897527265ec86f688368d6d46340759a1), [`ecfdd1ebd8`](https://github.com/LedgerHQ/ledger-live/commit/ecfdd1ebd8cc7c4b5bc6315316ce662bb6241311)]:
  - @ledgerhq/cryptoassets@6.33.0
  - @ledgerhq/hw-transport@6.27.3
  - @ledgerhq/hw-transport-mocker@6.27.3

## 6.29.5-next.1

### Patch Changes

- Updated dependencies [[`0c12f3e897`](https://github.com/LedgerHQ/ledger-live/commit/0c12f3e897527265ec86f688368d6d46340759a1)]:
  - @ledgerhq/cryptoassets@6.33.0-next.0

## 6.29.5-next.0

### Patch Changes

- Updated dependencies [[`ecfdd1ebd`](https://github.com/LedgerHQ/ledger-live/commit/ecfdd1ebd8cc7c4b5bc6315316ce662bb6241311)]:
  - @ledgerhq/hw-transport@6.27.3-next.0
  - @ledgerhq/hw-transport-mocker@6.27.3-next.0

## 6.29.4

### Patch Changes

- Updated dependencies [[`134355d561`](https://github.com/LedgerHQ/ledger-live/commit/134355d561bd8d576123d51f99cb5058be5721a4), [`0c12f3e897`](https://github.com/LedgerHQ/ledger-live/commit/0c12f3e897527265ec86f688368d6d46340759a1), [`e2a9cfad63`](https://github.com/LedgerHQ/ledger-live/commit/e2a9cfad63f3c8fddf4660942a53545eabb03d6b)]:
  - @ledgerhq/cryptoassets@6.32.0

## 6.29.4-next.1

### Patch Changes

- Updated dependencies [[`0c12f3e89`](https://github.com/LedgerHQ/ledger-live/commit/0c12f3e897527265ec86f688368d6d46340759a1)]:
  - @ledgerhq/cryptoassets@6.32.0-next.1

## 6.29.4-next.0

### Patch Changes

- Updated dependencies [[`134355d56`](https://github.com/LedgerHQ/ledger-live/commit/134355d561bd8d576123d51f99cb5058be5721a4), [`e2a9cfad6`](https://github.com/LedgerHQ/ledger-live/commit/e2a9cfad63f3c8fddf4660942a53545eabb03d6b)]:
  - @ledgerhq/cryptoassets@6.32.0-next.0

## 6.29.3

### Patch Changes

- Updated dependencies [[`3eeb1e18c`](https://github.com/LedgerHQ/ledger-live/commit/3eeb1e18c883eca22201fb0d882799e2f6667b58)]:
  - @ledgerhq/cryptoassets@6.31.0

## 6.29.3-next.0

### Patch Changes

- Updated dependencies [[`3eeb1e18c`](https://github.com/LedgerHQ/ledger-live/commit/3eeb1e18c883eca22201fb0d882799e2f6667b58)]:
  - @ledgerhq/cryptoassets@6.31.0-next.0

## 6.29.2

### Patch Changes

- [#364](https://github.com/LedgerHQ/ledger-live/pull/364) [`f538d2974`](https://github.com/LedgerHQ/ledger-live/commit/f538d29745669b2aada6ac34f37cd404c23cf1b8) Thanks [@elbywan](https://github.com/elbywan)! - #### Replace [webpack](https://webpack.js.org/) with [vite.js](https://vitejs.dev/) to speed up the ledger live desktop development process.

  To fully embrace the "bundleless" vite.js approach, it is necessary to transpile our packages contained in the monorepository to the ESM format, and [subpath exports](https://nodejs.org/api/packages.html#subpath-exports) have been added to silently map to commonjs or esm depending on the need.

  #### 🔥 BREAKING CHANGES for `@ledgerhq/live-common`, `@ledgerhq/devices` and `@ledgerhq/hw-app-btc` consumers.

  As highlighted [here](https://github.com/nodejs/node#39994), it is not possible to target folders directly when using subpath exports.

  The workaround is to suffix the call with `/index` (or `/`).

  For instance…

  ```ts
  import * as currencies from "@ledgerhq/live-common/currencies";
  ```

  …must be rewritten to…

  ```ts
  import * as currencies from "@ledgerhq/live-common/currencies/index;";
  ```

  …or:

  ```ts
  import * as currencies from "@ledgerhq/live-common/currencies/;";
  ```

- Updated dependencies [[`e142b9484`](https://github.com/LedgerHQ/ledger-live/commit/e142b9484e6371539fb392c002e1ebaf7802542b), [`816f2b7e9`](https://github.com/LedgerHQ/ledger-live/commit/816f2b7e942967bf0ed670dc43464521bd0b5d01), [`203b927b4`](https://github.com/LedgerHQ/ledger-live/commit/203b927b4e5bca3402c85a88c536d519adb18c5f), [`03da88df2`](https://github.com/LedgerHQ/ledger-live/commit/03da88df2f9c06c054081dcbf34226cb440809c0)]:
  - @ledgerhq/cryptoassets@6.30.0
  - @ledgerhq/errors@6.10.1
  - @ledgerhq/hw-transport@6.27.2
  - @ledgerhq/hw-transport-mocker@6.27.2

## 6.29.2-next.2

### Patch Changes

- Updated dependencies [[`816f2b7e9`](https://github.com/LedgerHQ/ledger-live/commit/816f2b7e942967bf0ed670dc43464521bd0b5d01)]:
  - @ledgerhq/cryptoassets@6.30.0-next.2

## 6.29.2-next.1

### Patch Changes

- Updated dependencies [[`03da88df2`](https://github.com/LedgerHQ/ledger-live/commit/03da88df2f9c06c054081dcbf34226cb440809c0)]:
  - @ledgerhq/cryptoassets@6.30.0-next.1

## 6.29.2-next.0

### Patch Changes

- [#364](https://github.com/LedgerHQ/ledger-live/pull/364) [`f538d2974`](https://github.com/LedgerHQ/ledger-live/commit/f538d29745669b2aada6ac34f37cd404c23cf1b8) Thanks [@elbywan](https://github.com/elbywan)! - #### Replace [webpack](https://webpack.js.org/) with [vite.js](https://vitejs.dev/) to speed up the ledger live desktop development process.

  To fully embrace the "bundleless" vite.js approach, it is necessary to transpile our packages contained in the monorepository to the ESM format, and [subpath exports](https://nodejs.org/api/packages.html#subpath-exports) have been added to silently map to commonjs or esm depending on the need.

  #### 🔥 BREAKING CHANGES for `@ledgerhq/live-common`, `@ledgerhq/devices` and `@ledgerhq/hw-app-btc` consumers.

  As highlighted [here](https://github.com/nodejs/node#39994), it is not possible to target folders directly when using subpath exports.

  The workaround is to suffix the call with `/index` (or `/`).

  For instance…

  ```ts
  import * as currencies from "@ledgerhq/live-common/currencies";
  ```

  …must be rewritten to…

  ```ts
  import * as currencies from "@ledgerhq/live-common/currencies/index;";
  ```

  …or:

  ```ts
  import * as currencies from "@ledgerhq/live-common/currencies/;";
  ```

- Updated dependencies [[`e142b9484`](https://github.com/LedgerHQ/ledger-live/commit/e142b9484e6371539fb392c002e1ebaf7802542b), [`203b927b4`](https://github.com/LedgerHQ/ledger-live/commit/203b927b4e5bca3402c85a88c536d519adb18c5f)]:
  - @ledgerhq/cryptoassets@6.30.0-next.0
  - @ledgerhq/errors@6.10.1-next.0
  - @ledgerhq/hw-transport@6.27.2-next.0
  - @ledgerhq/hw-transport-mocker@6.27.2-next.0

## 6.29.1

### Patch Changes

- Updated dependencies [[`6e956f22b`](https://github.com/LedgerHQ/ledger-live/commit/6e956f22bdf96f7a902b48a8cd231a34053d459b)]:
  - @ledgerhq/cryptoassets@6.29.0

## 6.29.1-next.0

### Patch Changes

- Updated dependencies [6e956f22b]
  - @ledgerhq/cryptoassets@6.29.0-next.0

## 6.29.0

### Minor Changes

- c4be045f9: Add support for EIP712

## 6.29.0-next.0

### Minor Changes

- c4be045f9: Add support for EIP712<|MERGE_RESOLUTION|>--- conflicted
+++ resolved
@@ -1,14 +1,5 @@
 # @ledgerhq/hw-app-eth
 
-<<<<<<< HEAD
-## 6.33.3-nightly.0
-
-### Patch Changes
-
-- Updated dependencies [[`817a8dd811`](https://github.com/LedgerHQ/ledger-live/commit/817a8dd8112ff7c4640852ab4e47ea0436df2ec1)]:
-  - @ledgerhq/cryptoassets@9.6.0-nightly.0
-  - @ledgerhq/domain-service@1.1.1-nightly.0
-=======
 ## 6.33.3
 
 ### Patch Changes
@@ -22,7 +13,6 @@
 
 - Updated dependencies []:
   - @ledgerhq/domain-service@1.1.1-next.0
->>>>>>> 77f990e2
 
 ## 6.33.2
 
