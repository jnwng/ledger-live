# @ledgerhq/hw-app-eth

<<<<<<< HEAD
## 6.29.1-nightly.0
=======
## 6.29.1

### Patch Changes

- Updated dependencies [[`6e956f22b`](https://github.com/LedgerHQ/ledger-live/commit/6e956f22bdf96f7a902b48a8cd231a34053d459b)]:
  - @ledgerhq/cryptoassets@6.29.0

## 6.29.1-next.0
>>>>>>> e4792a0d

### Patch Changes

- Updated dependencies [6e956f22b]
<<<<<<< HEAD
  - @ledgerhq/cryptoassets@6.29.0-nightly.1
=======
  - @ledgerhq/cryptoassets@6.29.0-next.0
>>>>>>> e4792a0d

## 6.29.0

### Minor Changes

- c4be045f9: Add support for EIP712

## 6.29.0-next.0

### Minor Changes

- c4be045f9: Add support for EIP712<|MERGE_RESOLUTION|>--- conflicted
+++ resolved
@@ -1,8 +1,5 @@
 # @ledgerhq/hw-app-eth
 
-<<<<<<< HEAD
-## 6.29.1-nightly.0
-=======
 ## 6.29.1
 
 ### Patch Changes
@@ -11,16 +8,11 @@
   - @ledgerhq/cryptoassets@6.29.0
 
 ## 6.29.1-next.0
->>>>>>> e4792a0d
 
 ### Patch Changes
 
 - Updated dependencies [6e956f22b]
-<<<<<<< HEAD
-  - @ledgerhq/cryptoassets@6.29.0-nightly.1
-=======
   - @ledgerhq/cryptoassets@6.29.0-next.0
->>>>>>> e4792a0d
 
 ## 6.29.0
 
