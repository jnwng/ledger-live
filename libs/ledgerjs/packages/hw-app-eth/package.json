--- conflicted
+++ resolved
@@ -1,10 +1,6 @@
 {
   "name": "@ledgerhq/hw-app-eth",
-<<<<<<< HEAD
-  "version": "6.29.10-nightly.1",
-=======
   "version": "6.29.10",
->>>>>>> 5909e9db
   "description": "Ledger Hardware Wallet Ethereum Application API",
   "keywords": [
     "Ledger",
