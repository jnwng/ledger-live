{
  "name": "@ledgerhq/hw-app-eth",
<<<<<<< HEAD
  "version": "6.30.2-nightly.0",
=======
  "version": "6.30.2",
>>>>>>> 04661b25
  "description": "Ledger Hardware Wallet Ethereum Application API",
  "keywords": [
    "Ledger",
    "LedgerWallet",
    "Ethereum",
    "eth",
    "NanoS",
    "Blue",
    "Hardware Wallet"
  ],
  "repository": {
    "type": "git",
    "url": "https://github.com/LedgerHQ/ledger-live.git"
  },
  "bugs": {
    "url": "https://github.com/LedgerHQ/ledger-live/issues"
  },
  "homepage": "https://github.com/LedgerHQ/ledger-live/tree/develop/libs/ledgerjs/packages/hw-app-eth",
  "publishConfig": {
    "access": "public"
  },
  "main": "lib/Eth.js",
  "module": "lib-es/Eth.js",
  "types": "lib/Eth.d.ts",
  "license": "Apache-2.0",
  "dependencies": {
    "@ethersproject/abi": "^5.5.0",
    "@ethersproject/rlp": "^5.5.0",
    "@ledgerhq/cryptoassets": "workspace:^",
    "@ledgerhq/errors": "workspace:^",
    "@ledgerhq/hw-transport": "workspace:^",
    "@ledgerhq/hw-transport-mocker": "workspace:^",
    "@ledgerhq/logs": "workspace:^",
    "axios": "^0.26.1",
    "bignumber.js": "^9.1.0",
    "crypto-js": "^4.1.1"
  },
  "scripts": {
    "clean": "rimraf lib lib-es",
    "build": "tsc && tsc -m ES6 --outDir lib-es",
    "prewatch": "pnpm build",
    "watch": "tsc --watch",
    "doc": "documentation readme src/** --section=API --pe ts --re ts --re d.ts",
    "lint": "eslint ./src --no-error-on-unmatched-pattern --ext .ts,.tsx",
    "lint:fix": "pnpm lint --fix",
    "test": "jest"
  },
  "gitHead": "dd0dea64b58e5a9125c8a422dcffd29e5ef6abec",
  "devDependencies": {
    "ethers": "^5.6.9"
  }
}<|MERGE_RESOLUTION|>--- conflicted
+++ resolved
@@ -1,10 +1,6 @@
 {
   "name": "@ledgerhq/hw-app-eth",
-<<<<<<< HEAD
-  "version": "6.30.2-nightly.0",
-=======
   "version": "6.30.2",
->>>>>>> 04661b25
   "description": "Ledger Hardware Wallet Ethereum Application API",
   "keywords": [
     "Ledger",
