--- conflicted
+++ resolved
@@ -1,10 +1,6 @@
 {
   "name": "@ledgerhq/hw-app-eth",
-<<<<<<< HEAD
-  "version": "6.30.3-nightly.3",
-=======
   "version": "6.30.3",
->>>>>>> 91180d6a
   "description": "Ledger Hardware Wallet Ethereum Application API",
   "keywords": [
     "Ledger",
