--- conflicted
+++ resolved
@@ -1,10 +1,6 @@
 {
   "name": "@ledgerhq/hw-transport-web-ble",
-<<<<<<< HEAD
-  "version": "6.27.10-nightly.2",
-=======
   "version": "6.27.10",
->>>>>>> 84af70af
   "description": "Ledger Hardware Wallet Web Bluetooth implementation of the communication layer",
   "keywords": [
     "Ledger",
