{
  "name": "@ledgerhq/hw-transport-node-speculos",
<<<<<<< HEAD
  "version": "6.27.5",
=======
  "version": "6.27.6",
>>>>>>> 1592d5e0
  "description": "Ledger Hardware Wallet communication layer with speculos Nano simulator",
  "keywords": [
    "Ledger",
    "LedgerWallet",
    "proxy",
    "http",
    "NanoS",
    "Blue",
    "Hardware Wallet",
    "Speculos"
  ],
  "repository": {
    "type": "git",
    "url": "https://github.com/LedgerHQ/ledger-live.git"
  },
  "bugs": {
    "url": "https://github.com/LedgerHQ/ledger-live/issues"
  },
  "homepage": "https://github.com/LedgerHQ/ledger-live/tree/develop/libs/ledgerjs/packages/hw-transport-node-speculos",
  "publishConfig": {
    "access": "public"
  },
  "main": "lib/SpeculosTransport.js",
  "module": "lib-es/SpeculosTransport.js",
  "types": "lib/SpeculosTransport.d.ts",
  "license": "Apache-2.0",
  "dependencies": {
    "@ledgerhq/errors": "workspace:^",
    "@ledgerhq/hw-transport": "workspace:^",
    "@ledgerhq/logs": "workspace:^",
    "rxjs": "6"
  },
  "scripts": {
    "clean": "rimraf lib lib-es",
    "build": "tsc && tsc -m ES6 --outDir lib-es",
    "prewatch": "pnpm build",
    "watch": "tsc --watch",
    "doc": "documentation readme src/** --section=API --pe ts --re ts --re d.ts",
    "lint": "eslint ./src --no-error-on-unmatched-pattern --ext .ts,.tsx",
    "lint:fix": "pnpm lint --fix",
    "test": "jest"
  },
  "gitHead": "dd0dea64b58e5a9125c8a422dcffd29e5ef6abec"
}<|MERGE_RESOLUTION|>--- conflicted
+++ resolved
@@ -1,10 +1,6 @@
 {
   "name": "@ledgerhq/hw-transport-node-speculos",
-<<<<<<< HEAD
-  "version": "6.27.5",
-=======
   "version": "6.27.6",
->>>>>>> 1592d5e0
   "description": "Ledger Hardware Wallet communication layer with speculos Nano simulator",
   "keywords": [
     "Ledger",
