--- conflicted
+++ resolved
@@ -1,10 +1,6 @@
 {
   "name": "@ledgerhq/hw-app-solana",
-<<<<<<< HEAD
-  "version": "7.0.3-nightly.2",
-=======
   "version": "7.0.3",
->>>>>>> 91180d6a
   "description": "Ledger Hardware Wallet Solana Application API",
   "keywords": [
     "Ledger",
