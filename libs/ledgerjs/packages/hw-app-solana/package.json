{
  "name": "@ledgerhq/hw-app-solana",
<<<<<<< HEAD
  "version": "7.0.6-nightly.0",
=======
  "version": "7.0.6",
>>>>>>> fb33336e
  "description": "Ledger Hardware Wallet Solana Application API",
  "keywords": [
    "Ledger",
    "LedgerWallet",
    "Solana",
    "sol",
    "NanoS",
    "Blue",
    "Hardware Wallet"
  ],
  "repository": {
    "type": "git",
    "url": "https://github.com/LedgerHQ/ledger-live.git"
  },
  "bugs": {
    "url": "https://github.com/LedgerHQ/ledger-live/issues"
  },
  "homepage": "https://github.com/LedgerHQ/ledger-live/tree/develop/libs/ledgerjs/packages/hw-app-solana",
  "publishConfig": {
    "access": "public"
  },
  "main": "lib/Solana.js",
  "module": "lib-es/Solana.js",
  "types": "lib/Solana.d.ts",
  "license": "Apache-2.0",
  "dependencies": {
    "@ledgerhq/errors": "workspace:^",
    "@ledgerhq/hw-transport": "workspace:^",
    "@ledgerhq/logs": "workspace:^",
    "bip32-path": "^0.4.2"
  },
  "devDependencies": {
    "@ledgerhq/hw-transport-node-speculos": "workspace:^",
    "axios": "^0.26.1",
    "@ledgerhq/hw-transport-mocker": "workspace:^"
  },
  "scripts": {
    "clean": "rimraf lib lib-es",
    "build": "tsc && tsc -m ES6 --outDir lib-es",
    "prewatch": "pnpm build",
    "watch": "tsc --watch",
    "doc": "documentation readme src/** --section=API --pe ts --re ts --re d.ts",
    "lint": "eslint ./src --no-error-on-unmatched-pattern --ext .ts,.tsx",
    "lint:fix": "pnpm lint --fix",
    "test": "jest"
  }
}<|MERGE_RESOLUTION|>--- conflicted
+++ resolved
@@ -1,10 +1,6 @@
 {
   "name": "@ledgerhq/hw-app-solana",
-<<<<<<< HEAD
-  "version": "7.0.6-nightly.0",
-=======
   "version": "7.0.6",
->>>>>>> fb33336e
   "description": "Ledger Hardware Wallet Solana Application API",
   "keywords": [
     "Ledger",
