--- conflicted
+++ resolved
@@ -1,10 +1,6 @@
 {
   "name": "@ledgerhq/hw-app-solana",
-<<<<<<< HEAD
-  "version": "7.0.4-nightly.2",
-=======
   "version": "7.0.4",
->>>>>>> 84af70af
   "description": "Ledger Hardware Wallet Solana Application API",
   "keywords": [
     "Ledger",
