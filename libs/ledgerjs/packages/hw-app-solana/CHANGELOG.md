# @ledgerhq/hw-app-solana

<<<<<<< HEAD
## 7.0.6-nightly.0
=======
## 7.0.6
>>>>>>> fb33336e

### Patch Changes

- Updated dependencies []:
<<<<<<< HEAD
  - @ledgerhq/hw-transport@6.28.1-nightly.0
=======
  - @ledgerhq/hw-transport@6.28.1

## 7.0.6-next.0

### Patch Changes

- Updated dependencies []:
  - @ledgerhq/hw-transport@6.28.1-next.0
>>>>>>> fb33336e

## 7.0.5

### Patch Changes

- Updated dependencies [[`c2779b1cab`](https://github.com/LedgerHQ/ledger-live/commit/c2779b1cab18a1d5747ca955f5ceee86db920f57)]:
  - @ledgerhq/hw-transport@6.28.0

## 7.0.5-next.0

### Patch Changes

- Updated dependencies [[`c2779b1cab`](https://github.com/LedgerHQ/ledger-live/commit/c2779b1cab18a1d5747ca955f5ceee86db920f57)]:
  - @ledgerhq/hw-transport@6.28.0-next.0

## 7.0.4

### Patch Changes

- Updated dependencies [[`3df451dafb`](https://github.com/LedgerHQ/ledger-live/commit/3df451dafb7233f5e3f897478aee22e89f6e5339), [`20c5c5e109`](https://github.com/LedgerHQ/ledger-live/commit/20c5c5e1099885173aaa5ea3199052044066ac98)]:
  - @ledgerhq/errors@6.12.3
  - @ledgerhq/hw-transport@6.27.10

## 7.0.4-next.0

### Patch Changes

- Updated dependencies [[`3df451dafb`](https://github.com/LedgerHQ/ledger-live/commit/3df451dafb7233f5e3f897478aee22e89f6e5339), [`20c5c5e109`](https://github.com/LedgerHQ/ledger-live/commit/20c5c5e1099885173aaa5ea3199052044066ac98)]:
  - @ledgerhq/errors@6.12.3-next.0
  - @ledgerhq/hw-transport@6.27.10-next.0

## 7.0.3

### Patch Changes

- Updated dependencies [[`f1c15446da`](https://github.com/LedgerHQ/ledger-live/commit/f1c15446dabef05bb91dada8d8f53f9bc6474ba5)]:
  - @ledgerhq/errors@6.12.2
  - @ledgerhq/hw-transport@6.27.9

## 7.0.3-next.0

### Patch Changes

- Updated dependencies [[`f1c15446da`](https://github.com/LedgerHQ/ledger-live/commit/f1c15446dabef05bb91dada8d8f53f9bc6474ba5)]:
  - @ledgerhq/errors@6.12.2-next.0
  - @ledgerhq/hw-transport@6.27.9-next.0

## 7.0.2

### Patch Changes

- Updated dependencies [[`856f49374e`](https://github.com/LedgerHQ/ledger-live/commit/856f49374ec9b49f005676e270acdb81b78879c8), [`77056e3692`](https://github.com/LedgerHQ/ledger-live/commit/77056e369256112188c183823a2c3fabfea2cba8)]:
  - @ledgerhq/errors@6.12.1
  - @ledgerhq/hw-transport@6.27.8

## 7.0.2-next.0

### Patch Changes

- Updated dependencies [[`856f49374e`](https://github.com/LedgerHQ/ledger-live/commit/856f49374ec9b49f005676e270acdb81b78879c8), [`77056e3692`](https://github.com/LedgerHQ/ledger-live/commit/77056e369256112188c183823a2c3fabfea2cba8)]:
  - @ledgerhq/errors@6.12.1-next.0
  - @ledgerhq/hw-transport@6.27.8-next.0

## 7.0.1

### Patch Changes

- [#1141](https://github.com/LedgerHQ/ledger-live/pull/1141) [`24ea9cd15f`](https://github.com/LedgerHQ/ledger-live/commit/24ea9cd15f92d5a2c74c4b936bacb89d5d4d36fd) Thanks [@valpinkman](https://github.com/valpinkman)! - Collateral changes due to solving all LLM typescript/eslint issues/warnings.

- Updated dependencies [[`0308e8c6ae`](https://github.com/LedgerHQ/ledger-live/commit/0308e8c6ae721a99bc50f5dc60db0d11ea8ea1ff), [`d3c91a53e0`](https://github.com/LedgerHQ/ledger-live/commit/d3c91a53e06f9f47817e96c452f69e2d9f71d80f), [`df8cbb8dd1`](https://github.com/LedgerHQ/ledger-live/commit/df8cbb8dd166a66325eb96d8192f3f985b71df60), [`4ad6155953`](https://github.com/LedgerHQ/ledger-live/commit/4ad615595392f5ef806cbd21f0be1b30d3ae73c6), [`24ea9cd15f`](https://github.com/LedgerHQ/ledger-live/commit/24ea9cd15f92d5a2c74c4b936bacb89d5d4d36fd)]:
  - @ledgerhq/errors@6.12.0
  - @ledgerhq/hw-transport@6.27.7

## 7.0.1-next.0

### Patch Changes

- [#1141](https://github.com/LedgerHQ/ledger-live/pull/1141) [`24ea9cd15f`](https://github.com/LedgerHQ/ledger-live/commit/24ea9cd15f92d5a2c74c4b936bacb89d5d4d36fd) Thanks [@valpinkman](https://github.com/valpinkman)! - Collateral changes due to solving all LLM typescript/eslint issues/warnings.

- Updated dependencies [[`0308e8c6ae`](https://github.com/LedgerHQ/ledger-live/commit/0308e8c6ae721a99bc50f5dc60db0d11ea8ea1ff), [`d3c91a53e0`](https://github.com/LedgerHQ/ledger-live/commit/d3c91a53e06f9f47817e96c452f69e2d9f71d80f), [`df8cbb8dd1`](https://github.com/LedgerHQ/ledger-live/commit/df8cbb8dd166a66325eb96d8192f3f985b71df60), [`4ad6155953`](https://github.com/LedgerHQ/ledger-live/commit/4ad615595392f5ef806cbd21f0be1b30d3ae73c6), [`24ea9cd15f`](https://github.com/LedgerHQ/ledger-live/commit/24ea9cd15f92d5a2c74c4b936bacb89d5d4d36fd)]:
  - @ledgerhq/errors@6.12.0-next.0
  - @ledgerhq/hw-transport@6.27.7-next.0

## 7.0.0

### Major Changes

- [#1433](https://github.com/LedgerHQ/ledger-live/pull/1433) [`1b43ce613f`](https://github.com/LedgerHQ/ledger-live/commit/1b43ce613f599cef9f69e40e7e3cfa8c1033c786) Thanks [@askibin](https://github.com/askibin)! - Add signOffchainMessage

## 7.0.0-next.0

### Major Changes

- [#1433](https://github.com/LedgerHQ/ledger-live/pull/1433) [`1b43ce613f`](https://github.com/LedgerHQ/ledger-live/commit/1b43ce613f599cef9f69e40e7e3cfa8c1033c786) Thanks [@askibin](https://github.com/askibin)! - Add signOffchainMessage

## 6.28.0

### Major Changes

- Add signOffchainMessage

## 6.27.6

### Patch Changes

- [#1356](https://github.com/LedgerHQ/ledger-live/pull/1356) [`ecac411d7a`](https://github.com/LedgerHQ/ledger-live/commit/ecac411d7aad6f4003503ba6259d7c25017ca7aa) Thanks [@juan-cortes](https://github.com/juan-cortes)! - Updated readme.md of packages

- Updated dependencies [[`ecac411d7a`](https://github.com/LedgerHQ/ledger-live/commit/ecac411d7aad6f4003503ba6259d7c25017ca7aa)]:
  - @ledgerhq/errors@6.11.1
  - @ledgerhq/hw-transport@6.27.6
  - @ledgerhq/logs@6.10.1

## 6.27.6-next.0

### Patch Changes

- [#1356](https://github.com/LedgerHQ/ledger-live/pull/1356) [`ecac411d7a`](https://github.com/LedgerHQ/ledger-live/commit/ecac411d7aad6f4003503ba6259d7c25017ca7aa) Thanks [@juan-cortes](https://github.com/juan-cortes)! - Updated readme.md of packages

- Updated dependencies [[`ecac411d7a`](https://github.com/LedgerHQ/ledger-live/commit/ecac411d7aad6f4003503ba6259d7c25017ca7aa)]:
  - @ledgerhq/errors@6.11.1-next.0
  - @ledgerhq/hw-transport@6.27.6-next.0
  - @ledgerhq/logs@6.10.1-next.0

## 6.27.5

### Patch Changes

- Updated dependencies [[`1a94cbf28a`](https://github.com/LedgerHQ/ledger-live/commit/1a94cbf28aaa2917c70719e22f446148cd66cef6)]:
  - @ledgerhq/errors@6.11.0
  - @ledgerhq/hw-transport@6.27.5

## 6.27.5-next.0

### Patch Changes

- Updated dependencies [[`1a94cbf28a`](https://github.com/LedgerHQ/ledger-live/commit/1a94cbf28aaa2917c70719e22f446148cd66cef6)]:
  - @ledgerhq/errors@6.11.0-next.0
  - @ledgerhq/hw-transport@6.27.5-next.0

## 6.27.4

### Patch Changes

- Updated dependencies [[`ae5e33e15e`](https://github.com/LedgerHQ/ledger-live/commit/ae5e33e15e8a107d0ba8a3688a63eda2c0d43ce7)]:
  - @ledgerhq/errors@6.10.2
  - @ledgerhq/hw-transport@6.27.4

## 6.27.4-next.0

### Patch Changes

- Updated dependencies [[`ae5e33e15`](https://github.com/LedgerHQ/ledger-live/commit/ae5e33e15e8a107d0ba8a3688a63eda2c0d43ce7)]:
  - @ledgerhq/errors@6.10.2-next.0
  - @ledgerhq/hw-transport@6.27.4-next.0

## 6.27.3

### Patch Changes

- Updated dependencies [[`ecfdd1ebd8`](https://github.com/LedgerHQ/ledger-live/commit/ecfdd1ebd8cc7c4b5bc6315316ce662bb6241311)]:
  - @ledgerhq/hw-transport@6.27.3

## 6.27.3-next.0

### Patch Changes

- Updated dependencies [[`ecfdd1ebd`](https://github.com/LedgerHQ/ledger-live/commit/ecfdd1ebd8cc7c4b5bc6315316ce662bb6241311)]:
  - @ledgerhq/hw-transport@6.27.3-next.0

## 6.27.2

### Patch Changes

- Updated dependencies [[`203b927b4`](https://github.com/LedgerHQ/ledger-live/commit/203b927b4e5bca3402c85a88c536d519adb18c5f)]:
  - @ledgerhq/errors@6.10.1
  - @ledgerhq/hw-transport@6.27.2

## 6.27.2-next.0

### Patch Changes

- Updated dependencies [[`203b927b4`](https://github.com/LedgerHQ/ledger-live/commit/203b927b4e5bca3402c85a88c536d519adb18c5f)]:
  - @ledgerhq/errors@6.10.1-next.0
  - @ledgerhq/hw-transport@6.27.2-next.0<|MERGE_RESOLUTION|>--- conflicted
+++ resolved
@@ -1,17 +1,10 @@
 # @ledgerhq/hw-app-solana
 
-<<<<<<< HEAD
-## 7.0.6-nightly.0
-=======
 ## 7.0.6
->>>>>>> fb33336e
 
 ### Patch Changes
 
 - Updated dependencies []:
-<<<<<<< HEAD
-  - @ledgerhq/hw-transport@6.28.1-nightly.0
-=======
   - @ledgerhq/hw-transport@6.28.1
 
 ## 7.0.6-next.0
@@ -20,7 +13,6 @@
 
 - Updated dependencies []:
   - @ledgerhq/hw-transport@6.28.1-next.0
->>>>>>> fb33336e
 
 ## 7.0.5
 
