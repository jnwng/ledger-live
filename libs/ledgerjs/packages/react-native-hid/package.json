--- conflicted
+++ resolved
@@ -1,10 +1,6 @@
 {
   "name": "@ledgerhq/react-native-hid",
-<<<<<<< HEAD
-  "version": "6.28.11-nightly.2",
-=======
   "version": "6.28.11",
->>>>>>> 91180d6a
   "nativePackage": true,
   "description": "Ledger Hardware Wallet Web implementation of the communication layer, using U2F api",
   "keywords": [
