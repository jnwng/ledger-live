{
  "name": "@ledgerhq/react-native-hid",
<<<<<<< HEAD
  "version": "6.29.2-nightly.0",
=======
  "version": "6.29.2",
>>>>>>> e11f9a01
  "nativePackage": true,
  "description": "Ledger Hardware Wallet Web implementation of the communication layer, using U2F api",
  "keywords": [
    "Ledger",
    "LedgerWallet",
    "U2F",
    "browser",
    "web",
    "NanoS",
    "Blue",
    "Hardware Wallet"
  ],
  "repository": {
    "type": "git",
    "url": "https://github.com/LedgerHQ/ledger-live.git"
  },
  "bugs": {
    "url": "https://github.com/LedgerHQ/ledger-live/issues"
  },
  "homepage": "https://github.com/LedgerHQ/ledger-live/tree/develop/libs/ledgerjs/packages/react-native-hid",
  "publishConfig": {
    "access": "public"
  },
  "main": "lib/index.js",
  "module": "lib-es/index.js",
  "types": "lib/index.d.ts",
  "license": "Apache-2.0",
  "dependencies": {
    "@ledgerhq/devices": "workspace:^",
    "@ledgerhq/errors": "workspace:^",
    "@ledgerhq/hw-transport": "workspace:^",
    "@ledgerhq/logs": "workspace:^",
    "rxjs": "6"
  },
  "devDependencies": {
    "@types/jest": "^29.5.0",
    "@types/node": "^18.15.3",
    "@types/react-native": "^0.66.24",
    "documentation": "13.2.4",
    "jest": "^28.1.1",
    "rimraf": "^4.4.1",
    "source-map-support": "^0.5.21",
    "ts-jest": "^28.0.5",
    "ts-node": "^10.4.0",
    "yarn-add-no-save": "^1.0.3"
  },
  "peerDependencies": {
    "react-native": "*"
  },
  "scripts": {
    "clean": "rimraf lib lib-es",
    "build": "tsc && tsc -m ES6 --outDir lib-es",
    "prewatch": "pnpm build",
    "watch": "tsc --watch",
    "doc": "documentation readme src/** --section=API --pe ts --re ts --re d.ts",
    "lint": "eslint ./src --no-error-on-unmatched-pattern --ext .ts,.tsx",
    "lint:fix": "pnpm lint --fix",
    "test": "jest"
  },
  "gitHead": "dd0dea64b58e5a9125c8a422dcffd29e5ef6abec"
}<|MERGE_RESOLUTION|>--- conflicted
+++ resolved
@@ -1,10 +1,6 @@
 {
   "name": "@ledgerhq/react-native-hid",
-<<<<<<< HEAD
-  "version": "6.29.2-nightly.0",
-=======
   "version": "6.29.2",
->>>>>>> e11f9a01
   "nativePackage": true,
   "description": "Ledger Hardware Wallet Web implementation of the communication layer, using U2F api",
   "keywords": [
