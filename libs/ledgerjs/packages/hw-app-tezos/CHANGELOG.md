--- conflicted
+++ resolved
@@ -1,39 +1,18 @@
 # @ledgerhq/hw-app-tezos
 
-<<<<<<< HEAD
-## 6.27.10-nightly.2
-=======
 ## 6.27.10
->>>>>>> 84af70af
 
 ### Patch Changes
 
 - Updated dependencies []:
-<<<<<<< HEAD
-  - @ledgerhq/hw-transport@6.27.10-nightly.2
-
-## 6.27.10-nightly.1
-=======
   - @ledgerhq/hw-transport@6.27.10
 
 ## 6.27.10-next.0
->>>>>>> 84af70af
 
 ### Patch Changes
 
 - Updated dependencies []:
-<<<<<<< HEAD
-  - @ledgerhq/hw-transport@6.27.10-nightly.1
-
-## 6.27.10-nightly.0
-
-### Patch Changes
-
-- Updated dependencies []:
-  - @ledgerhq/hw-transport@6.27.10-nightly.0
-=======
   - @ledgerhq/hw-transport@6.27.10-next.0
->>>>>>> 84af70af
 
 ## 6.27.9
 
