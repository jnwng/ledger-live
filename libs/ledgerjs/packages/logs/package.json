{
  "name": "@ledgerhq/logs",
<<<<<<< HEAD
  "version": "6.10.1-nightly.1",
=======
  "version": "6.10.1",
>>>>>>> c5a0be49
  "description": "Ledger logs central point",
  "keywords": [
    "Ledger"
  ],
  "repository": {
    "type": "git",
    "url": "https://github.com/LedgerHQ/ledger-live.git"
  },
  "bugs": {
    "url": "https://github.com/LedgerHQ/ledger-live/issues"
  },
  "homepage": "https://github.com/LedgerHQ/ledger-live/tree/develop/libs/ledgerjs/packages/logs",
  "publishConfig": {
    "access": "public"
  },
  "main": "lib/index.js",
  "module": "lib-es/index.js",
  "types": "lib/index.d.ts",
  "license": "Apache-2.0",
  "scripts": {
    "clean": "rimraf lib lib-es",
    "build": "tsc && tsc -m ES6 --outDir lib-es",
    "prewatch": "pnpm build",
    "watch": "tsc --watch",
    "doc": "documentation readme src/** --section=API --pe ts --re ts --re d.ts",
    "lint": "eslint ./src --no-error-on-unmatched-pattern --ext .ts,.tsx",
    "lint:fix": "pnpm lint --fix",
    "test": "jest"
  },
  "gitHead": "dd0dea64b58e5a9125c8a422dcffd29e5ef6abec"
}<|MERGE_RESOLUTION|>--- conflicted
+++ resolved
@@ -1,10 +1,6 @@
 {
   "name": "@ledgerhq/logs",
-<<<<<<< HEAD
-  "version": "6.10.1-nightly.1",
-=======
   "version": "6.10.1",
->>>>>>> c5a0be49
   "description": "Ledger logs central point",
   "keywords": [
     "Ledger"
