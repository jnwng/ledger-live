--- conflicted
+++ resolved
@@ -1,7 +1,5 @@
 # @ledgerhq/cryptoassets
 
-<<<<<<< HEAD
-=======
 ## 6.33.0
 
 ### Minor Changes
@@ -48,7 +46,6 @@
 
   - Live CLI: updated references to cosmosSourceValidators to sourceValidators for re-usability.
 
->>>>>>> 2971ba20
 ## 6.32.0
 
 ### Minor Changes
