{
  "name": "@ledgerhq/cryptoassets",
<<<<<<< HEAD
  "version": "6.29.0-nightly.1",
=======
  "version": "6.29.0",
>>>>>>> e4792a0d
  "description": "Ledger crypto-assets list",
  "keywords": [
    "Ledger"
  ],
  "repository": {
    "type": "git",
    "url": "https://github.com/LedgerHQ/ledgerjs"
  },
  "bugs": {
    "url": "https://github.com/LedgerHQ/ledgerjs/issues"
  },
  "homepage": "https://github.com/LedgerHQ/ledgerjs",
  "publishConfig": {
    "access": "public"
  },
  "main": "lib/index.js",
  "module": "lib-es/index.js",
  "types": "lib/index.d.ts",
  "license": "Apache-2.0",
  "dependencies": {
    "invariant": "2"
  },
  "scripts": {
    "clean": "rimraf lib lib-es",
    "build": "tsc && tsc -m ES6 --outDir lib-es",
    "prewatch": "pnpm build",
    "watch": "tsc --watch",
    "doc": "documentation readme src/** --section=API --pe ts --re ts --re d.ts",
    "lint": "eslint ./src --no-error-on-unmatched-pattern --ext .ts,.tsx",
    "lint:fix": "pnpm lint --fix",
    "test": "jest"
  },
  "gitHead": "dd0dea64b58e5a9125c8a422dcffd29e5ef6abec"
}<|MERGE_RESOLUTION|>--- conflicted
+++ resolved
@@ -1,10 +1,6 @@
 {
   "name": "@ledgerhq/cryptoassets",
-<<<<<<< HEAD
-  "version": "6.29.0-nightly.1",
-=======
   "version": "6.29.0",
->>>>>>> e4792a0d
   "description": "Ledger crypto-assets list",
   "keywords": [
     "Ledger"
