--- conflicted
+++ resolved
@@ -1,10 +1,6 @@
 {
   "name": "@ledgerhq/cryptoassets",
-<<<<<<< HEAD
-  "version": "6.37.0-nightly.2",
-=======
   "version": "6.37.0",
->>>>>>> 77652efe
   "description": "Ledger crypto-assets list",
   "keywords": [
     "Ledger"
