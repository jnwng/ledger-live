{
  "name": "@ledgerhq/cryptoassets",
<<<<<<< HEAD
  "version": "7.3.0-nightly.1",
=======
  "version": "8.0.0",
>>>>>>> 501068a6
  "description": "Ledger crypto-assets list",
  "keywords": [
    "Ledger"
  ],
  "repository": {
    "type": "git",
    "url": "https://github.com/LedgerHQ/ledger-live.git"
  },
  "bugs": {
    "url": "https://github.com/LedgerHQ/ledger-live/issues"
  },
  "homepage": "https://github.com/LedgerHQ/ledger-live/tree/develop/libs/ledgerjs/packages/cryptoassets",
  "publishConfig": {
    "access": "public"
  },
  "main": "lib/index.js",
  "module": "lib-es/index.js",
  "types": "lib/index.d.ts",
  "typesVersions": {
    "*": {
      "*.json": [
        "*.json"
      ],
      "*": [
        "lib/*"
      ],
      "lib/*": [
        "lib/*"
      ],
      "lib-es/*": [
        "lib-es/*"
      ]
    }
  },
  "exports": {
    "./lib/*": "./lib/*.js",
    "./lib/*.js": "./lib/*.js",
    "./lib-es/*": "./lib-es/*.js",
    "./lib-es/*.js": "./lib-es/*.js",
    "./*": {
      "require": "./lib/*.js",
      "default": "./lib-es/*.js"
    },
    "./*.js": {
      "require": "./lib/*.js",
      "default": "./lib-es/*.js"
    },
    ".": {
      "require": "./lib/index.js",
      "default": "./lib-es/index.js"
    },
    "./package.json": "./package.json"
  },
  "license": "Apache-2.0",
  "dependencies": {
    "invariant": "2"
  },
  "devDependencies": {
    "@ledgerhq/types-cryptoassets": "workspace:^"
  },
  "scripts": {
    "clean": "rimraf lib lib-es",
    "build": "tsc && tsc -m ES6 --outDir lib-es",
    "prewatch": "pnpm build",
    "watch": "tsc --watch",
    "doc": "documentation readme src/** --section=API --pe ts --re ts --re d.ts",
    "lint": "eslint ./src --no-error-on-unmatched-pattern --ext .ts,.tsx",
    "lint:fix": "pnpm lint --fix",
    "test": "jest"
  },
  "gitHead": "dd0dea64b58e5a9125c8a422dcffd29e5ef6abec"
}<|MERGE_RESOLUTION|>--- conflicted
+++ resolved
@@ -1,10 +1,6 @@
 {
   "name": "@ledgerhq/cryptoassets",
-<<<<<<< HEAD
-  "version": "7.3.0-nightly.1",
-=======
   "version": "8.0.0",
->>>>>>> 501068a6
   "description": "Ledger crypto-assets list",
   "keywords": [
     "Ledger"
