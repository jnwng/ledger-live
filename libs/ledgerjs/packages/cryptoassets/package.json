--- conflicted
+++ resolved
@@ -1,10 +1,6 @@
 {
   "name": "@ledgerhq/cryptoassets",
-<<<<<<< HEAD
-  "version": "6.35.0-nightly.2",
-=======
   "version": "6.35.0",
->>>>>>> ecb00cfd
   "description": "Ledger crypto-assets list",
   "keywords": [
     "Ledger"
