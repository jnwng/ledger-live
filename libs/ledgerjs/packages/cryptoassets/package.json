{
  "name": "@ledgerhq/cryptoassets",
<<<<<<< HEAD
  "version": "9.5.0-nightly.1",
=======
  "version": "9.5.0",
>>>>>>> e11f9a01
  "description": "Ledger crypto-assets list",
  "keywords": [
    "Ledger"
  ],
  "repository": {
    "type": "git",
    "url": "https://github.com/LedgerHQ/ledger-live.git"
  },
  "bugs": {
    "url": "https://github.com/LedgerHQ/ledger-live/issues"
  },
  "homepage": "https://github.com/LedgerHQ/ledger-live/tree/develop/libs/ledgerjs/packages/cryptoassets",
  "publishConfig": {
    "access": "public"
  },
  "main": "lib/index.js",
  "module": "lib-es/index.js",
  "types": "lib/index.d.ts",
  "typesVersions": {
    "*": {
      "*.json": [
        "*.json"
      ],
      "*": [
        "lib/*"
      ],
      "lib/*": [
        "lib/*"
      ],
      "lib-es/*": [
        "lib-es/*"
      ]
    }
  },
  "exports": {
    "./lib/*": "./lib/*.js",
    "./lib/*.js": "./lib/*.js",
    "./lib-es/*": "./lib-es/*.js",
    "./lib-es/*.js": "./lib-es/*.js",
    "./*": {
      "require": "./lib/*.js",
      "default": "./lib-es/*.js"
    },
    "./*.js": {
      "require": "./lib/*.js",
      "default": "./lib-es/*.js"
    },
    ".": {
      "require": "./lib/index.js",
      "default": "./lib-es/index.js"
    },
    "./package.json": "./package.json"
  },
  "license": "Apache-2.0",
  "dependencies": {
    "invariant": "2"
  },
  "devDependencies": {
    "@ledgerhq/types-cryptoassets": "workspace:^",
    "@types/jest": "^29.5.0",
    "@types/node": "^18.15.3",
    "documentation": "13.2.4",
    "jest": "^28.1.1",
    "rimraf": "^4.4.1",
    "source-map-support": "^0.5.21",
    "ts-jest": "^28.0.5",
    "ts-node": "^10.4.0"
  },
  "scripts": {
    "clean": "rimraf lib lib-es",
    "build": "tsc && tsc -m ES6 --outDir lib-es",
    "prewatch": "pnpm build",
    "watch": "tsc --watch",
    "doc": "documentation readme src/** --section=API --pe ts --re ts --re d.ts",
    "lint": "eslint ./src --no-error-on-unmatched-pattern --ext .ts,.tsx",
    "lint:fix": "pnpm lint --fix",
    "test": "jest"
  },
  "gitHead": "dd0dea64b58e5a9125c8a422dcffd29e5ef6abec"
}<|MERGE_RESOLUTION|>--- conflicted
+++ resolved
@@ -1,10 +1,6 @@
 {
   "name": "@ledgerhq/cryptoassets",
-<<<<<<< HEAD
-  "version": "9.5.0-nightly.1",
-=======
   "version": "9.5.0",
->>>>>>> e11f9a01
   "description": "Ledger crypto-assets list",
   "keywords": [
     "Ledger"
