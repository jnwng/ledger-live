--- conflicted
+++ resolved
@@ -1,10 +1,6 @@
 {
   "name": "@ledgerhq/cryptoassets",
-<<<<<<< HEAD
-  "version": "7.0.0-nightly.1",
-=======
   "version": "7.0.0",
->>>>>>> 04661b25
   "description": "Ledger crypto-assets list",
   "keywords": [
     "Ledger"
