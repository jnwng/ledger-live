--- conflicted
+++ resolved
@@ -1,10 +1,6 @@
 {
   "name": "@ledgerhq/cryptoassets",
-<<<<<<< HEAD
-  "version": "9.6.0-nightly.2",
-=======
   "version": "9.6.0",
->>>>>>> c2af268c
   "description": "Ledger crypto-assets list",
   "keywords": [
     "Ledger"
