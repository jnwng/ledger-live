--- conflicted
+++ resolved
@@ -284,7 +284,6 @@
     keywords: ["avax", "avalanche", "c-chain"],
     explorerId: "avax",
   },
-<<<<<<< HEAD
   avalanchepchain: {
     type: "CryptoCurrency",
     id: "avalanchepchain",
@@ -300,7 +299,16 @@
         name: "AVAX",
         code: "AVAX",
         magnitude: 9,
-=======
+      },
+    ],
+    explorerViews: [
+      {
+        tx: "https://explorer-xp.avax.network/tx/$hash",
+        address: "https://subnets.avax.network/validators/$address",
+      },
+    ],
+    keywords: ["avax-p-chain", "avalanche-p-chain", "p-chain"],
+  },
   axelar: {
     type: "CryptoCurrency",
     id: "axelar",
@@ -322,23 +330,14 @@
         name: "Micro-Axelar",
         code: "uaxl",
         magnitude: 0,
->>>>>>> dec94198
-      },
-    ],
-    explorerViews: [
-      {
-<<<<<<< HEAD
-        tx: "https://explorer-xp.avax.network/tx/$hash",
-        address: "https://subnets.avax.network/validators/$address",
-      },
-    ],
-    keywords: ["avax-p-chain", "avalanche-p-chain", "p-chain"],
-=======
+      },
+    ],
+    explorerViews: [
+      {
         tx: "https://www.mintscan.io/axelar/txs/$hash",
         address: "https://www.mintscan.io/axelar/validators/$address",
       },
     ],
->>>>>>> dec94198
   },
   banano: {
     type: "CryptoCurrency",
