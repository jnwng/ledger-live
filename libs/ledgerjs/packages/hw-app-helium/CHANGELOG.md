--- conflicted
+++ resolved
@@ -1,17 +1,10 @@
 # @ledgerhq/hw-app-helium
 
-<<<<<<< HEAD
-## 6.29.7-nightly.0
-=======
 ## 6.29.7
->>>>>>> fb33336e
 
 ### Patch Changes
 
 - Updated dependencies []:
-<<<<<<< HEAD
-  - @ledgerhq/hw-transport@6.28.1-nightly.0
-=======
   - @ledgerhq/hw-transport@6.28.1
 
 ## 6.29.7-next.0
@@ -20,7 +13,6 @@
 
 - Updated dependencies []:
   - @ledgerhq/hw-transport@6.28.1-next.0
->>>>>>> fb33336e
 
 ## 6.29.6
 
