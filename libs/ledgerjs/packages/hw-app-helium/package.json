--- conflicted
+++ resolved
@@ -1,10 +1,6 @@
 {
   "name": "@ledgerhq/hw-app-helium",
-<<<<<<< HEAD
-  "version": "6.29.2-nightly.3",
-=======
   "version": "6.29.2",
->>>>>>> 77652efe
   "description": "Ledger Hardware Wallet Helium Application API",
   "keywords": [
     "Ledger",
