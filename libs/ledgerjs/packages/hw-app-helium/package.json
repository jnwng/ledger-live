--- conflicted
+++ resolved
@@ -1,10 +1,6 @@
 {
   "name": "@ledgerhq/hw-app-helium",
-<<<<<<< HEAD
-  "version": "6.29.3-nightly.0",
-=======
   "version": "6.29.3",
->>>>>>> 01c3025d
   "description": "Ledger Hardware Wallet Helium Application API",
   "keywords": [
     "Ledger",
