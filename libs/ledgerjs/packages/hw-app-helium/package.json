--- conflicted
+++ resolved
@@ -1,10 +1,6 @@
 {
   "name": "@ledgerhq/hw-app-helium",
-<<<<<<< HEAD
-  "version": "6.29.8-nightly.2",
-=======
   "version": "6.29.8",
->>>>>>> 1256619c
   "description": "Ledger Hardware Wallet Helium Application API",
   "keywords": [
     "Ledger",
