{
  "name": "@ledgerhq/hw-app-helium",
<<<<<<< HEAD
  "version": "6.29.0-nightly.1",
=======
  "version": "6.28.3",
>>>>>>> 36f55b48
  "description": "Ledger Hardware Wallet Helium Application API",
  "keywords": [
    "Ledger",
    "LedgerWallet",
    "Helium",
    "HNT",
    "NanoS",
    "NanoX",
    "Hardware Wallet"
  ],
  "repository": {
    "type": "git",
    "url": "https://github.com/LedgerHQ/ledger-live.git"
  },
  "bugs": {
    "url": "https://github.com/LedgerHQ/ledger-live/issues"
  },
  "homepage": "https://github.com/LedgerHQ/ledger-live/tree/develop/libs/ledgerjs/packages/hw-app-helium",
  "publishConfig": {
    "access": "public"
  },
  "main": "lib/Helium.js",
  "module": "lib-es/Helium.js",
  "types": "lib/Helium.d.ts",
  "license": "Apache-2.0",
  "dependencies": {
    "@helium/address": "^4.6.2",
    "@helium/proto": "^1.6.0",
    "@helium/transactions": "^4.7.5",
    "@ledgerhq/errors": "workspace:^",
    "@ledgerhq/hw-transport": "workspace:^",
    "@ledgerhq/logs": "workspace:^",
    "bignumber.js": "^9.0.1",
    "bip32-path": "^0.4.2",
    "long": "^5.2.0"
  },
  "devDependencies": {
    "@ledgerhq/hw-transport-mocker": "workspace:^",
    "@ledgerhq/hw-transport-node-speculos": "workspace:^",
    "axios": "^0.26.1"
  },
  "scripts": {
    "clean": "rimraf lib lib-es",
    "build": "tsc && tsc -m ES6 --outDir lib-es",
    "prewatch": "pnpm build",
    "watch": "tsc --watch",
    "doc": "documentation readme src/** --section=API --pe ts --re ts --re d.ts",
    "lint": "eslint ./src --no-error-on-unmatched-pattern --ext .ts,.tsx",
    "lint:fix": "pnpm lint --fix",
    "test": "jest"
  }
}<|MERGE_RESOLUTION|>--- conflicted
+++ resolved
@@ -1,10 +1,6 @@
 {
   "name": "@ledgerhq/hw-app-helium",
-<<<<<<< HEAD
-  "version": "6.29.0-nightly.1",
-=======
   "version": "6.28.3",
->>>>>>> 36f55b48
   "description": "Ledger Hardware Wallet Helium Application API",
   "keywords": [
     "Ledger",
