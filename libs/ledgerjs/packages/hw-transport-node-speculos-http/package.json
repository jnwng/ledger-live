--- conflicted
+++ resolved
@@ -1,10 +1,6 @@
 {
   "name": "@ledgerhq/hw-transport-node-speculos-http",
-<<<<<<< HEAD
-  "version": "6.27.10-nightly.2",
-=======
   "version": "6.27.10",
->>>>>>> 84af70af
   "description": "Ledger Hardware Wallet communication layer with speculos Nano simulator using the http api",
   "keywords": [
     "Ledger",
