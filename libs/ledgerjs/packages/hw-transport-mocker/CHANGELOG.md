--- conflicted
+++ resolved
@@ -1,17 +1,10 @@
 # @ledgerhq/hw-transport-mocker
 
-<<<<<<< HEAD
-## 6.27.12-nightly.0
-=======
 ## 6.27.12
->>>>>>> fb33336e
 
 ### Patch Changes
 
 - Updated dependencies []:
-<<<<<<< HEAD
-  - @ledgerhq/hw-transport@6.28.1-nightly.0
-=======
   - @ledgerhq/hw-transport@6.28.1
 
 ## 6.27.12-next.0
@@ -20,7 +13,6 @@
 
 - Updated dependencies []:
   - @ledgerhq/hw-transport@6.28.1-next.0
->>>>>>> fb33336e
 
 ## 6.27.11
 
