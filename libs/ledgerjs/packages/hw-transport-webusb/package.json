{
  "name": "@ledgerhq/hw-transport-webusb",
<<<<<<< HEAD
  "version": "6.27.8-nightly.0",
=======
  "version": "6.27.8",
>>>>>>> 01c3025d
  "description": "Ledger Hardware Wallet WebUSB implementation of the communication layer",
  "keywords": [
    "Ledger",
    "LedgerWallet",
    "webusb",
    "NanoS",
    "Blue",
    "Hardware Wallet"
  ],
  "repository": {
    "type": "git",
    "url": "https://github.com/LedgerHQ/ledger-live.git"
  },
  "bugs": {
    "url": "https://github.com/LedgerHQ/ledger-live/issues"
  },
  "homepage": "https://github.com/LedgerHQ/ledger-live/tree/develop/libs/ledgerjs/packages/hw-transport-webusb",
  "publishConfig": {
    "access": "public"
  },
  "main": "lib/TransportWebUSB.js",
  "module": "lib-es/TransportWebUSB.js",
  "types": "lib/TransportWebUSB.d.ts",
  "license": "Apache-2.0",
  "dependencies": {
    "@ledgerhq/devices": "workspace:^",
    "@ledgerhq/errors": "workspace:^",
    "@ledgerhq/hw-transport": "workspace:^",
    "@ledgerhq/logs": "workspace:^"
  },
  "devDependencies": {
    "@types/w3c-web-usb": "^1.0.5"
  },
  "scripts": {
    "flow": "flow",
    "clean": "rimraf lib lib-es",
    "build": "tsc && tsc -m ES6 --outDir lib-es",
    "prewatch": "pnpm build",
    "watch": "tsc --watch",
    "doc": "documentation readme src/** --section=API --pe ts --re ts --re d.ts",
    "lint": "eslint ./src --no-error-on-unmatched-pattern --ext .ts,.tsx",
    "lint:fix": "pnpm lint --fix",
    "test": "jest"
  },
  "gitHead": "dd0dea64b58e5a9125c8a422dcffd29e5ef6abec"
}<|MERGE_RESOLUTION|>--- conflicted
+++ resolved
@@ -1,10 +1,6 @@
 {
   "name": "@ledgerhq/hw-transport-webusb",
-<<<<<<< HEAD
-  "version": "6.27.8-nightly.0",
-=======
   "version": "6.27.8",
->>>>>>> 01c3025d
   "description": "Ledger Hardware Wallet WebUSB implementation of the communication layer",
   "keywords": [
     "Ledger",
