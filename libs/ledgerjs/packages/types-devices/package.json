--- conflicted
+++ resolved
@@ -1,10 +1,6 @@
 {
   "name": "@ledgerhq/types-devices",
-<<<<<<< HEAD
-  "version": "6.22.4-nightly.1",
-=======
   "version": "6.22.4",
->>>>>>> 84af70af
   "description": "Ledger types for devices and transport.",
   "keywords": [
     "Ledger"
