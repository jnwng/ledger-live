{
  "name": "@ledgerhq/types-devices",
<<<<<<< HEAD
  "version": "6.22.1-nightly.1",
=======
  "version": "6.22.1",
>>>>>>> d8e05c25
  "description": "Ledger types for devices and transport.",
  "keywords": [
    "Ledger"
  ],
  "repository": {
    "type": "git",
    "url": "https://github.com/LedgerHQ/ledger-live.git"
  },
  "bugs": {
    "url": "https://github.com/LedgerHQ/ledger-live/issues"
  },
  "homepage": "https://github.com/LedgerHQ/ledger-live/tree/develop/libs/ledgerjs/packages/types-devices",
  "publishConfig": {
    "access": "public"
  },
  "main": "lib/index.js",
  "module": "lib-es/index.js",
  "types": "lib/index.d.ts",
  "license": "Apache-2.0",
  "scripts": {
    "clean": "rimraf lib lib-es",
    "build": "tsc && tsc -m ES6 --outDir lib-es",
    "prewatch": "pnpm build",
    "watch": "tsc --watch",
    "doc": "documentation readme src/** --section=API --pe ts --re ts --re d.ts",
    "lint": "eslint ./src --no-error-on-unmatched-pattern --ext .ts,.tsx",
    "lint:fix": "pnpm lint --fix",
    "test": "jest"
  }
}<|MERGE_RESOLUTION|>--- conflicted
+++ resolved
@@ -1,10 +1,6 @@
 {
   "name": "@ledgerhq/types-devices",
-<<<<<<< HEAD
-  "version": "6.22.1-nightly.1",
-=======
   "version": "6.22.1",
->>>>>>> d8e05c25
   "description": "Ledger types for devices and transport.",
   "keywords": [
     "Ledger"
