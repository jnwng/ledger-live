{
  "name": "@ledgerhq/types-devices",
<<<<<<< HEAD
  "version": "6.22.3-nightly.0",
=======
  "version": "6.22.3",
>>>>>>> e8904424
  "description": "Ledger types for devices and transport.",
  "keywords": [
    "Ledger"
  ],
  "repository": {
    "type": "git",
    "url": "https://github.com/LedgerHQ/ledger-live.git"
  },
  "bugs": {
    "url": "https://github.com/LedgerHQ/ledger-live/issues"
  },
  "homepage": "https://github.com/LedgerHQ/ledger-live/tree/develop/libs/ledgerjs/packages/types-devices",
  "publishConfig": {
    "access": "public"
  },
  "main": "lib/index.js",
  "module": "lib-es/index.js",
  "types": "lib/index.d.ts",
  "license": "Apache-2.0",
  "scripts": {
    "clean": "rimraf lib lib-es",
    "build": "tsc && tsc -m ES6 --outDir lib-es",
    "prewatch": "pnpm build",
    "watch": "tsc --watch",
    "doc": "documentation readme src/** --section=API --pe ts --re ts --re d.ts",
    "lint": "eslint ./src --no-error-on-unmatched-pattern --ext .ts,.tsx",
    "lint:fix": "pnpm lint --fix",
    "test": "jest"
  }
}<|MERGE_RESOLUTION|>--- conflicted
+++ resolved
@@ -1,10 +1,6 @@
 {
   "name": "@ledgerhq/types-devices",
-<<<<<<< HEAD
-  "version": "6.22.3-nightly.0",
-=======
   "version": "6.22.3",
->>>>>>> e8904424
   "description": "Ledger types for devices and transport.",
   "keywords": [
     "Ledger"
