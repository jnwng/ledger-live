{
  "name": "@ledgerhq/hw-app-trx",
<<<<<<< HEAD
  "version": "6.27.13-nightly.2",
=======
  "version": "6.27.13",
>>>>>>> 1256619c
  "description": "Ledger Hardware Wallet Tron Application API",
  "keywords": [
    "Ledger",
    "LedgerWallet",
    "Tron",
    "Trx",
    "NanoS",
    "Blue",
    "Hardware Wallet"
  ],
  "repository": {
    "type": "git",
    "url": "https://github.com/LedgerHQ/ledger-live.git"
  },
  "bugs": {
    "url": "https://github.com/LedgerHQ/ledger-live/issues"
  },
  "homepage": "https://github.com/LedgerHQ/ledger-live/tree/develop/libs/ledgerjs/packages/hw-app-trx",
  "publishConfig": {
    "access": "public"
  },
  "main": "lib/Trx.js",
  "module": "lib-es/Trx.js",
  "types": "lib/Trx.d.ts",
  "license": "Apache-2.0",
  "dependencies": {
    "@ledgerhq/errors": "workspace:^",
    "@ledgerhq/hw-transport": "workspace:^"
  },
  "devDependencies": {
    "@ledgerhq/hw-transport-mocker": "workspace:^",
    "@types/jest": "^29.5.0",
    "@types/node": "^18.15.3",
    "documentation": "13.2.4",
    "jest": "^28.1.1",
    "rimraf": "^4.1.2",
    "source-map-support": "^0.5.21",
    "ts-jest": "^28.0.5",
    "ts-node": "^10.4.0",
    "typescript": "^4"
  },
  "scripts": {
    "clean": "rimraf lib lib-es",
    "build": "tsc && tsc -m ES6 --outDir lib-es",
    "prewatch": "pnpm build",
    "watch": "tsc --watch",
    "doc": "documentation readme src/** --section=API --pe ts --re ts --re d.ts",
    "lint": "eslint ./src --no-error-on-unmatched-pattern --ext .ts,.tsx",
    "lint:fix": "pnpm lint --fix",
    "test": "jest"
  },
  "gitHead": "dd0dea64b58e5a9125c8a422dcffd29e5ef6abec"
}<|MERGE_RESOLUTION|>--- conflicted
+++ resolved
@@ -1,10 +1,6 @@
 {
   "name": "@ledgerhq/hw-app-trx",
-<<<<<<< HEAD
-  "version": "6.27.13-nightly.2",
-=======
   "version": "6.27.13",
->>>>>>> 1256619c
   "description": "Ledger Hardware Wallet Tron Application API",
   "keywords": [
     "Ledger",
