--- conflicted
+++ resolved
@@ -1,10 +1,6 @@
 {
   "name": "@ledgerhq/hw-transport-node-hid",
-<<<<<<< HEAD
-  "version": "6.27.7-nightly.3",
-=======
   "version": "6.27.7",
->>>>>>> 77652efe
   "description": "Ledger Hardware Wallet Node implementation of the communication layer, using node-hid",
   "keywords": [
     "Ledger",
