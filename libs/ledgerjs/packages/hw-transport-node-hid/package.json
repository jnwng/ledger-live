{
  "name": "@ledgerhq/hw-transport-node-hid",
<<<<<<< HEAD
  "version": "6.27.4-nightly.0",
=======
  "version": "6.27.4",
>>>>>>> 36f55b48
  "description": "Ledger Hardware Wallet Node implementation of the communication layer, using node-hid",
  "keywords": [
    "Ledger",
    "LedgerWallet",
    "hid",
    "node-hid",
    "NanoS",
    "Blue",
    "Hardware Wallet"
  ],
  "repository": {
    "type": "git",
    "url": "https://github.com/LedgerHQ/ledger-live.git"
  },
  "bugs": {
    "url": "https://github.com/LedgerHQ/ledger-live/issues"
  },
  "homepage": "https://github.com/LedgerHQ/ledger-live/tree/develop/libs/ledgerjs/packages/hw-transport-node-hid",
  "publishConfig": {
    "access": "public"
  },
  "main": "lib/TransportNodeHid.js",
  "module": "lib-es/TransportNodeHid.js",
  "types": "lib/TransportNodeHid.d.ts",
  "license": "Apache-2.0",
  "dependencies": {
    "@ledgerhq/devices": "workspace:^",
    "@ledgerhq/errors": "workspace:^",
    "@ledgerhq/hw-transport": "workspace:^",
    "@ledgerhq/hw-transport-node-hid-noevents": "workspace:^",
    "@ledgerhq/logs": "workspace:^",
    "lodash": "^4.17.21",
    "node-hid": "2.1.1",
    "usb": "^1.7.0"
  },
  "scripts": {
    "clean": "rimraf lib lib-es",
    "build": "tsc && tsc -m ES6 --outDir lib-es",
    "prewatch": "pnpm build",
    "watch": "tsc --watch",
    "doc": "documentation readme src/** --section=API --pe ts --re ts --re d.ts",
    "lint": "eslint ./src --no-error-on-unmatched-pattern --ext .ts,.tsx",
    "lint:fix": "pnpm lint --fix",
    "test": "jest"
  },
  "gitHead": "dd0dea64b58e5a9125c8a422dcffd29e5ef6abec"
}<|MERGE_RESOLUTION|>--- conflicted
+++ resolved
@@ -1,10 +1,6 @@
 {
   "name": "@ledgerhq/hw-transport-node-hid",
-<<<<<<< HEAD
-  "version": "6.27.4-nightly.0",
-=======
   "version": "6.27.4",
->>>>>>> 36f55b48
   "description": "Ledger Hardware Wallet Node implementation of the communication layer, using node-hid",
   "keywords": [
     "Ledger",
