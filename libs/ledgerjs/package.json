--- conflicted
+++ resolved
@@ -1,11 +1,7 @@
 {
   "name": "ledger-libs",
   "private": true,
-<<<<<<< HEAD
-  "version": "0.0.2-nightly.0",
-=======
   "version": "0.0.2",
->>>>>>> ca8121ee
   "devDependencies": {
     "@typescript-eslint/eslint-plugin": "^4.33.0",
     "@typescript-eslint/parser": "^4.33.0",
