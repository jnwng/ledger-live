--- conflicted
+++ resolved
@@ -1,11 +1,7 @@
 {
   "name": "ledger-libs",
   "private": true,
-<<<<<<< HEAD
-  "version": "0.0.3-nightly.0",
-=======
   "version": "0.0.3",
->>>>>>> 36f55b48
   "devDependencies": {
     "@typescript-eslint/eslint-plugin": "^4.33.0",
     "@typescript-eslint/parser": "^4.33.0",
