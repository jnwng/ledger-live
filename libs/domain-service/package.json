{
  "name": "@ledgerhq/domain-service",
  "description": "Ledger service responsible for domain handling",
<<<<<<< HEAD
  "version": "1.1.1-nightly.0",
=======
  "version": "1.1.1",
>>>>>>> 77f990e2
  "license": "Apache-2.0",
  "repository": {
    "type": "git",
    "url": "https://github.com/LedgerHQ/ledger-live.git"
  },
  "bugs": {
    "url": "https://github.com/LedgerHQ/ledger-live/issues"
  },
  "homepage": "https://github.com/LedgerHQ/ledger-live/tree/develop/libs/domain-service",
  "publishConfig": {
    "access": "public"
  },
  "main": "lib/index.js",
  "module": "lib-es/index.js",
  "types": "lib/index.d.ts",
  "typesVersions": {
    "*": {
      "*.json": [
        "*.json"
      ],
      "*": [
        "lib/*"
      ],
      "lib/*": [
        "lib/*"
      ],
      "lib-es/*": [
        "lib-es/*"
      ]
    }
  },
  "exports": {
    "./lib/*": "./lib/*.js",
    "./lib/*.js": "./lib/*.js",
    "./lib-es/*": "./lib-es/*.js",
    "./lib-es/*.js": "./lib-es/*.js",
    "./*": {
      "require": "./lib/*.js",
      "default": "./lib-es/*.js"
    },
    "./*.js": {
      "require": "./lib/*.js",
      "default": "./lib-es/*.js"
    },
    "./package.json": "./package.json"
  },
  "files": [
    "lib",
    "lib-es",
    "src"
  ],
  "scripts": {
    "clean": "rm -rf lib lib-es",
    "build": "tsc && tsc -m ES6 --outDir lib-es",
    "prewatch": "pnpm build",
    "watch": "tsc --watch",
    "lint": "eslint ./src --no-error-on-unmatched-pattern --ext .ts,.tsx",
    "lint:fix": "pnpm lint --fix",
    "test": "cross-env TZ=America/New_York jest"
  },
  "dependencies": {
    "@ledgerhq/cryptoassets": "workspace:^",
    "@ledgerhq/errors": "workspace:^",
    "@ledgerhq/logs": "workspace:^",
    "@ledgerhq/types-live": "workspace:^",
    "axios": "^1.3.4",
    "eip55": "^2.1.0",
    "react": "^17.0.2",
    "react-dom": "^17.0.2"
  },
  "devDependencies": {
    "@ledgerhq/types-cryptoassets": "workspace:^",
    "@testing-library/jest-dom": "^5.16.5",
    "@testing-library/react": "12",
    "@testing-library/react-hooks": "^4.0.1",
    "@types/jest": "^28.1.3",
    "@types/node": "^18.15.7",
    "@types/testing-library__jest-dom": "^5.14.5",
    "@typescript-eslint/eslint-plugin": "^5.46.1",
    "@typescript-eslint/parser": "^5.46.1",
    "cross-env": "^7.0.3",
    "eslint": "^7.32.0",
    "eslint-config-prettier": "^8.3.0",
    "eslint-config-typescript": "^3.0.0",
    "eslint-formatter-pretty": "^3.0.1",
    "eslint-plugin-prettier": "^3.4.0",
    "eslint-plugin-typescript": "^0.14.0",
    "jest": "^28.1.3",
    "jest-environment-jsdom": "^28.1.3",
    "prettier": "^2.8.1",
    "react-test-renderer": "^17.0.2",
    "ts-jest": "^28.0.8"
  }
}<|MERGE_RESOLUTION|>--- conflicted
+++ resolved
@@ -1,11 +1,7 @@
 {
   "name": "@ledgerhq/domain-service",
   "description": "Ledger service responsible for domain handling",
-<<<<<<< HEAD
-  "version": "1.1.1-nightly.0",
-=======
   "version": "1.1.1",
->>>>>>> 77f990e2
   "license": "Apache-2.0",
   "repository": {
     "type": "git",
