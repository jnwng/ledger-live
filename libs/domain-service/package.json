--- conflicted
+++ resolved
@@ -1,11 +1,7 @@
 {
   "name": "@ledgerhq/domain-service",
   "description": "Ledger service responsible for domain handling",
-<<<<<<< HEAD
-  "version": "0.2.0-nightly.6",
-=======
   "version": "0.2.0",
->>>>>>> 6abe8dd3
   "license": "Apache-2.0",
   "repository": {
     "type": "git",
