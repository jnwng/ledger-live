{
  "name": "@ledgerhq/coin-polkadot",
<<<<<<< HEAD
  "version": "0.0.4-nightly.4",
=======
  "version": "0.1.0",
>>>>>>> 1256619c
  "description": "Ledger Polkadot Coin integration",
  "keywords": [
    "Ledger",
    "LedgerWallet",
    "dot",
    "Polkadot",
    "Hardware Wallet"
  ],
  "repository": {
    "type": "git",
    "url": "https://github.com/LedgerHQ/ledger-live.git"
  },
  "bugs": {
    "url": "https://github.com/LedgerHQ/ledger-live/issues"
  },
  "homepage": "https://github.com/LedgerHQ/ledger-live/tree/develop/libs/coin-polkadot",
  "publishConfig": {
    "access": "public"
  },
  "typesVersions": {
    "*": {
      "lib/*": [
        "lib/*"
      ],
      "lib-es/*": [
        "lib-es/*"
      ],
      "*": [
        "lib/*"
      ]
    }
  },
  "exports": {
    "./lib/*": "./lib/*.js",
    "./lib-es/*": "./lib-es/*.js",
    "./*": {
      "require": "./lib/*.js",
      "default": "./lib-es/*.js"
    },
    "./package.json": "./package.json"
  },
  "license": "Apache-2.0",
  "dependencies": {
    "@ledgerhq/coin-framework": "workspace:^",
    "@ledgerhq/cryptoassets": "workspace:^",
    "@ledgerhq/devices": "workspace:^",
    "@ledgerhq/errors": "workspace:^",
    "@ledgerhq/hw-app-polkadot": "workspace:^",
    "@ledgerhq/live-app-sdk": "^0.8.1",
    "@ledgerhq/live-env": "workspace:^",
    "@ledgerhq/live-portfolio": "workspace:^",
    "@ledgerhq/live-promise": "workspace:^",
    "@ledgerhq/logs": "workspace:^",
    "@ledgerhq/types-cryptoassets": "workspace:^",
    "@ledgerhq/types-live": "workspace:^",
    "@polkadot/types": "9.8.1",
    "@polkadot/types-known": "9.8.1",
    "@polkadot/util": "10.3.1",
    "@polkadot/util-crypto": "10.3.1",
    "bignumber.js": "^9.1.0",
    "expect": "^27.4.6",
    "invariant": "^2.2.2",
    "lodash": "^4.17.21",
    "rxjs": "^6.6.7"
  },
  "devDependencies": {
    "@types/invariant": "^2.2.2",
    "@types/jest": "^29.2.4",
    "@types/lodash": "^4.14.191",
    "@typescript-eslint/eslint-plugin": "^5.46.1",
    "@typescript-eslint/parser": "^5.46.1",
    "eslint": "^7.32.0",
    "eslint-config-prettier": "^8.3.0",
    "eslint-config-typescript": "^3.0.0",
    "eslint-formatter-pretty": "^3.0.1",
    "eslint-plugin-prettier": "^3.4.0",
    "eslint-plugin-typescript": "^0.14.0",
    "jest": "^28.1.1",
    "prettier": "^2.8.1",
    "ts-jest": "^28.0.5",
    "typescript": "^4.9.4"
  },
  "scripts": {
    "clean": "rimraf lib lib-es",
    "build": "tsc && tsc -m ES6 --outDir lib-es",
    "prewatch": "pnpm build",
    "watch": "tsc --watch",
    "doc": "documentation readme src/** --section=API --pe ts --re ts --re d.ts",
    "lint": "eslint ./src --no-error-on-unmatched-pattern --ext .ts,.tsx",
    "lint:fix": "pnpm lint --fix",
    "test": "jest"
  }
}<|MERGE_RESOLUTION|>--- conflicted
+++ resolved
@@ -1,10 +1,6 @@
 {
   "name": "@ledgerhq/coin-polkadot",
-<<<<<<< HEAD
-  "version": "0.0.4-nightly.4",
-=======
   "version": "0.1.0",
->>>>>>> 1256619c
   "description": "Ledger Polkadot Coin integration",
   "keywords": [
     "Ledger",
