--- conflicted
+++ resolved
@@ -1,10 +1,6 @@
 {
   "name": "@ledgerhq/coin-polkadot",
-<<<<<<< HEAD
-  "version": "0.1.4-nightly.0",
-=======
   "version": "0.1.4",
->>>>>>> 77f990e2
   "description": "Ledger Polkadot Coin integration",
   "keywords": [
     "Ledger",
