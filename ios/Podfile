require_relative '../node_modules/react-native/scripts/react_native_pods'
require_relative '../node_modules/@react-native-community/cli-platform-ios/native_modules'

platform :ios, '10.0'

target 'ledgerlivemobile' do
  config = use_native_modules!

  use_react_native!(:path => config["reactNativePath"])

  # Pods for ledgerlivemobile
  pod 'react-native-ble-plx', :path => '../node_modules/react-native-ble-plx'

  pod 'djinni_objc', :path => '../node_modules/@ledgerhq/react-native-ledger-core'
  pod 'ledger-core-objc', :path => '../node_modules/@ledgerhq/react-native-ledger-core'
  pod 'RNLibLedgerCore', :path => '../node_modules/@ledgerhq/react-native-ledger-core'

  target 'ledgerlivemobileTests' do
    inherit! :search_paths
    # Pods for testing
  end

  # Enables Flipper.
  #
  # Note that if you have use_frameworks! enabled, Flipper will not work and
  # you should disable these next few lines.
  use_flipper!({ 'Flipper-Folly' => '2.3.0' })
  post_install do |installer|
    flipper_post_install(installer)
<<<<<<< HEAD
=======

    # workaround for Xcode 12.5: https://stackoverflow.com/a/67302297
    xcode_version = `system_profiler SPDeveloperToolsDataType | grep Xcode`
      .split('Xcode: ')[1]
      .split(' ')[0]
    if xcode_version == '12.5'
      find_and_replace("Pods/Flipper-Folly/folly/synchronization/DistributedMutex-inl.h",
          "atomic_notify_one(state)", "folly::atomic_notify_one(state)")
      find_and_replace("Pods/Flipper-Folly/folly/synchronization/DistributedMutex-inl.h",
        "atomic_wait_until(&state, previous | data, deadline)", "folly::atomic_wait_until(&state, previous | data, deadline)")
    end

    installer.pods_project.targets.each do |target|
      if target.name == 'react-native-config'
        phase = target.project.new(Xcodeproj::Project::Object::PBXShellScriptBuildPhase)
        phase.shell_script = "cd ../../"\
                             " && RNC_ROOT=./node_modules/react-native-config/"\
                             " && export SYMROOT=$RNC_ROOT/ios/ReactNativeConfig"\
                             " && ruby $RNC_ROOT/ios/ReactNativeConfig/BuildDotenvConfig.ruby"
        target.build_phases << phase
        target.build_phases.move(phase,0)
      end
    end

>>>>>>> 01e5797f
  end
end

def find_and_replace(dir, findstr, replacestr)
  Dir[dir].each do |name|
    text = File.read(name)
    replace = text.gsub(findstr,replacestr)
    if text != replace
      puts "Fix: " + name
      File.open(name, "w") { |file| file.puts replace }
      STDOUT.flush
    end
  end
  Dir[dir + '*/'].each(&method(:find_and_replace))
end<|MERGE_RESOLUTION|>--- conflicted
+++ resolved
@@ -27,9 +27,6 @@
   use_flipper!({ 'Flipper-Folly' => '2.3.0' })
   post_install do |installer|
     flipper_post_install(installer)
-<<<<<<< HEAD
-=======
-
     # workaround for Xcode 12.5: https://stackoverflow.com/a/67302297
     xcode_version = `system_profiler SPDeveloperToolsDataType | grep Xcode`
       .split('Xcode: ')[1]
@@ -40,20 +37,6 @@
       find_and_replace("Pods/Flipper-Folly/folly/synchronization/DistributedMutex-inl.h",
         "atomic_wait_until(&state, previous | data, deadline)", "folly::atomic_wait_until(&state, previous | data, deadline)")
     end
-
-    installer.pods_project.targets.each do |target|
-      if target.name == 'react-native-config'
-        phase = target.project.new(Xcodeproj::Project::Object::PBXShellScriptBuildPhase)
-        phase.shell_script = "cd ../../"\
-                             " && RNC_ROOT=./node_modules/react-native-config/"\
-                             " && export SYMROOT=$RNC_ROOT/ios/ReactNativeConfig"\
-                             " && ruby $RNC_ROOT/ios/ReactNativeConfig/BuildDotenvConfig.ruby"
-        target.build_phases << phase
-        target.build_phases.move(phase,0)
-      end
-    end
-
->>>>>>> 01e5797f
   end
 end
 
