--- conflicted
+++ resolved
@@ -675,13 +675,8 @@
 				CODE_SIGN_IDENTITY = "iPhone Developer";
 				"CODE_SIGN_IDENTITY[sdk=iphoneos*]" = "iPhone Developer";
 				CODE_SIGN_STYLE = Automatic;
-<<<<<<< HEAD
-				CURRENT_PROJECT_VERSION = 133;
+				CURRENT_PROJECT_VERSION = 137;
 				DEVELOPMENT_TEAM = "";
-=======
-				CURRENT_PROJECT_VERSION = 137;
-				DEVELOPMENT_TEAM = X6LFS5BQKN;
->>>>>>> 30145c18
 				ENABLE_BITCODE = NO;
 				FRAMEWORK_SEARCH_PATHS = (
 					"$(PROJECT_DIR)",
@@ -779,13 +774,8 @@
 				CODE_SIGN_IDENTITY = "iPhone Developer";
 				"CODE_SIGN_IDENTITY[sdk=iphoneos*]" = "iPhone Developer";
 				CODE_SIGN_STYLE = Automatic;
-<<<<<<< HEAD
-				CURRENT_PROJECT_VERSION = 133;
+				CURRENT_PROJECT_VERSION = 137;
 				DEVELOPMENT_TEAM = "";
-=======
-				CURRENT_PROJECT_VERSION = 137;
-				DEVELOPMENT_TEAM = X6LFS5BQKN;
->>>>>>> 30145c18
 				ENABLE_BITCODE = NO;
 				FRAMEWORK_SEARCH_PATHS = (
 					"$(PROJECT_DIR)",
