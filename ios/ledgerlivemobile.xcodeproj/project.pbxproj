// !$*UTF8*$!
{
	archiveVersion = 1;
	classes = {
	};
	objectVersion = 46;
	objects = {

/* Begin PBXBuildFile section */
		00C302E51ABCBA2D00DB3ED1 /* libRCTActionSheet.a in Frameworks */ = {isa = PBXBuildFile; fileRef = 00C302AC1ABCB8CE00DB3ED1 /* libRCTActionSheet.a */; };
		00C302E81ABCBA2D00DB3ED1 /* libRCTImage.a in Frameworks */ = {isa = PBXBuildFile; fileRef = 00C302C01ABCB91800DB3ED1 /* libRCTImage.a */; };
		00C302E91ABCBA2D00DB3ED1 /* libRCTNetwork.a in Frameworks */ = {isa = PBXBuildFile; fileRef = 00C302DC1ABCB9D200DB3ED1 /* libRCTNetwork.a */; };
		00E356F31AD99517003FC87E /* ledgerlivemobileTests.m in Sources */ = {isa = PBXBuildFile; fileRef = 00E356F21AD99517003FC87E /* ledgerlivemobileTests.m */; };
		0826AE3B23164A76BE5FE048 /* Zocial.ttf in Resources */ = {isa = PBXBuildFile; fileRef = 63C555F45D6148708015CEBA /* Zocial.ttf */; };
		133E29F31AD74F7200F7D852 /* libRCTLinking.a in Frameworks */ = {isa = PBXBuildFile; fileRef = 78C398B91ACF4ADC00677621 /* libRCTLinking.a */; };
		139105C61AF99C1200B5F7CC /* libRCTSettings.a in Frameworks */ = {isa = PBXBuildFile; fileRef = 139105C11AF99BAD00B5F7CC /* libRCTSettings.a */; };
		139FDEF61B0652A700C62182 /* libRCTWebSocket.a in Frameworks */ = {isa = PBXBuildFile; fileRef = 139FDEF41B06529B00C62182 /* libRCTWebSocket.a */; };
		13B07FBC1A68108700A75B9A /* AppDelegate.m in Sources */ = {isa = PBXBuildFile; fileRef = 13B07FB01A68108700A75B9A /* AppDelegate.m */; };
		13B07FBD1A68108700A75B9A /* LaunchScreen.xib in Resources */ = {isa = PBXBuildFile; fileRef = 13B07FB11A68108700A75B9A /* LaunchScreen.xib */; };
		13B07FBF1A68108700A75B9A /* Images.xcassets in Resources */ = {isa = PBXBuildFile; fileRef = 13B07FB51A68108700A75B9A /* Images.xcassets */; };
		13B07FC11A68108700A75B9A /* main.m in Sources */ = {isa = PBXBuildFile; fileRef = 13B07FB71A68108700A75B9A /* main.m */; };
		140ED2AC1D01E1AD002B40FF /* libReact.a in Frameworks */ = {isa = PBXBuildFile; fileRef = 146834041AC3E56700842450 /* libReact.a */; };
		146834051AC3E58100842450 /* libReact.a in Frameworks */ = {isa = PBXBuildFile; fileRef = 146834041AC3E56700842450 /* libReact.a */; };
		1567834D541F4AA88ED0C16C /* Ionicons.ttf in Resources */ = {isa = PBXBuildFile; fileRef = 8427C9F7A477440AB9F329D6 /* Ionicons.ttf */; };
		28F17837A831418CA663CEC2 /* FontAwesome5_Brands.ttf in Resources */ = {isa = PBXBuildFile; fileRef = AAD9939A2894455FB2EC4881 /* FontAwesome5_Brands.ttf */; };
		347AB25E20498A4E00BE6F60 /* libRNSentry.a in Frameworks */ = {isa = PBXBuildFile; fileRef = 347AB21B2049885900BE6F60 /* libRNSentry.a */; };
		34945F952003AECD00D80E26 /* libRCTAnimation.a in Frameworks */ = {isa = PBXBuildFile; fileRef = 5E9157331DD0AC6500FF2AA8 /* libRCTAnimation.a */; };
		349F66892045ADD9002149B4 /* libRNCamera.a in Frameworks */ = {isa = PBXBuildFile; fileRef = 349F66862045ADCC002149B4 /* libRNCamera.a */; };
		381DCCBE6BFC414E8DC790E4 /* OpenSans-SemiBold.ttf in Resources */ = {isa = PBXBuildFile; fileRef = C7C5BB743ED04E53A2323979 /* OpenSans-SemiBold.ttf */; };
		3DA97B22606449008235C1CA /* EvilIcons.ttf in Resources */ = {isa = PBXBuildFile; fileRef = BF8FF922072F4CF3B96390AA /* EvilIcons.ttf */; };
		3F73E57F80C14CFE990782D3 /* Feather.ttf in Resources */ = {isa = PBXBuildFile; fileRef = 5144736E6C134554877E0D22 /* Feather.ttf */; };
		4DDC6F48AE30467DB99F9225 /* Rubik-Regular.ttf in Resources */ = {isa = PBXBuildFile; fileRef = F91D74A42E59456DBB925283 /* Rubik-Regular.ttf */; };
		5A696D83ABD443C98CC17ECB /* MaterialCommunityIcons.ttf in Resources */ = {isa = PBXBuildFile; fileRef = 4396DC4264644851ADA99A35 /* MaterialCommunityIcons.ttf */; };
		66BAE44DC0E24A36AE0245DE /* MaterialIcons.ttf in Resources */ = {isa = PBXBuildFile; fileRef = C1DA370D18E2494FA56F0D1D /* MaterialIcons.ttf */; };
		7803605C741B4AC289D51F0D /* FontAwesome5_Regular.ttf in Resources */ = {isa = PBXBuildFile; fileRef = 6DC818670C904605A8FBA62A /* FontAwesome5_Regular.ttf */; };
		7E87C9D031974B438C0F01F2 /* FontAwesome5_Solid.ttf in Resources */ = {isa = PBXBuildFile; fileRef = 7D2EA4CD0AC843B4A69D57A5 /* FontAwesome5_Solid.ttf */; };
		7EDEA35621D64751B73F49C7 /* libReact Native Open Settings.a in Frameworks */ = {isa = PBXBuildFile; fileRef = 88F6163E74364066BC1A5713 /* libReact Native Open Settings.a */; };
		832341BD1AAA6AB300B99B32 /* libRCTText.a in Frameworks */ = {isa = PBXBuildFile; fileRef = 832341B51AAA6A8300B99B32 /* libRCTText.a */; };
		86DD631BC8AA4C13A80FBD6D /* MuseoSans-Regular.otf in Resources */ = {isa = PBXBuildFile; fileRef = 3263CCC7104E4B86AC2ADDB4 /* MuseoSans-Regular.otf */; };
		8883689AB6244426A9E1C1C0 /* Entypo.ttf in Resources */ = {isa = PBXBuildFile; fileRef = 603D0C57D1C8456C82B34496 /* Entypo.ttf */; };
		8FAD0C08211D977700531995 /* Octicons.ttf in Resources */ = {isa = PBXBuildFile; fileRef = 8FAD0BFA211D977700531995 /* Octicons.ttf */; };
		8FAD0C09211D977700531995 /* Feather.ttf in Resources */ = {isa = PBXBuildFile; fileRef = 8FAD0BFB211D977700531995 /* Feather.ttf */; };
		8FAD0C0A211D977700531995 /* Entypo.ttf in Resources */ = {isa = PBXBuildFile; fileRef = 8FAD0BFC211D977700531995 /* Entypo.ttf */; };
		8FAD0C0B211D977700531995 /* FontAwesome5_Brands.ttf in Resources */ = {isa = PBXBuildFile; fileRef = 8FAD0BFD211D977700531995 /* FontAwesome5_Brands.ttf */; };
		8FAD0C0C211D977700531995 /* MaterialCommunityIcons.ttf in Resources */ = {isa = PBXBuildFile; fileRef = 8FAD0BFE211D977700531995 /* MaterialCommunityIcons.ttf */; };
		8FAD0C0D211D977700531995 /* Foundation.ttf in Resources */ = {isa = PBXBuildFile; fileRef = 8FAD0BFF211D977700531995 /* Foundation.ttf */; };
		8FAD0C0E211D977700531995 /* Ionicons.ttf in Resources */ = {isa = PBXBuildFile; fileRef = 8FAD0C00211D977700531995 /* Ionicons.ttf */; };
		8FAD0C0F211D977700531995 /* FontAwesome5_Solid.ttf in Resources */ = {isa = PBXBuildFile; fileRef = 8FAD0C01211D977700531995 /* FontAwesome5_Solid.ttf */; };
		8FAD0C10211D977700531995 /* FontAwesome5_Regular.ttf in Resources */ = {isa = PBXBuildFile; fileRef = 8FAD0C02211D977700531995 /* FontAwesome5_Regular.ttf */; };
		8FAD0C11211D977700531995 /* FontAwesome.ttf in Resources */ = {isa = PBXBuildFile; fileRef = 8FAD0C03211D977700531995 /* FontAwesome.ttf */; };
		8FAD0C12211D977700531995 /* Zocial.ttf in Resources */ = {isa = PBXBuildFile; fileRef = 8FAD0C04211D977700531995 /* Zocial.ttf */; };
		8FAD0C13211D977700531995 /* EvilIcons.ttf in Resources */ = {isa = PBXBuildFile; fileRef = 8FAD0C05211D977700531995 /* EvilIcons.ttf */; };
		8FAD0C14211D977700531995 /* SimpleLineIcons.ttf in Resources */ = {isa = PBXBuildFile; fileRef = 8FAD0C06211D977700531995 /* SimpleLineIcons.ttf */; };
		8FAD0C15211D977700531995 /* MaterialIcons.ttf in Resources */ = {isa = PBXBuildFile; fileRef = 8FAD0C07211D977700531995 /* MaterialIcons.ttf */; };
		A6419C7774BD44628FF928DB /* OpenSans-Bold.ttf in Resources */ = {isa = PBXBuildFile; fileRef = 57675DE3CEFA48B4AEFB711C /* OpenSans-Bold.ttf */; };
		A854DAD55ED1456696918FDF /* MuseoSans-Bold.otf in Resources */ = {isa = PBXBuildFile; fileRef = CE7E1D553FBD49E0A85347D3 /* MuseoSans-Bold.otf */; };
		AA971EB1796D4FD797316C3D /* OpenSans-Regular.ttf in Resources */ = {isa = PBXBuildFile; fileRef = 44387CB2EE84464C83A75FD7 /* OpenSans-Regular.ttf */; };
		ADBDB9381DFEBF1600ED6528 /* libRCTBlob.a in Frameworks */ = {isa = PBXBuildFile; fileRef = ADBDB9271DFEBF0700ED6528 /* libRCTBlob.a */; };
		B440B7422B4547ACBB665508 /* SimpleLineIcons.ttf in Resources */ = {isa = PBXBuildFile; fileRef = 9A58AC9A5DA149AC83518141 /* SimpleLineIcons.ttf */; };
		BF09D4F4214BF73D0040397B /* libReactNativeConfig.a in Frameworks */ = {isa = PBXBuildFile; fileRef = 34BE1FF120092032009E8710 /* libReactNativeConfig.a */; };
		BF09D4F5214BF7460040397B /* libRNSVG.a in Frameworks */ = {isa = PBXBuildFile; fileRef = 34654386200E4A94008E3CDD /* libRNSVG.a */; };
		BF09D4F6214BF7500040397B /* libRCTLocale.a in Frameworks */ = {isa = PBXBuildFile; fileRef = 34AB90C12046C203008783DA /* libRCTLocale.a */; };
		BF09D4F7214BF75B0040397B /* libSplashScreen.a in Frameworks */ = {isa = PBXBuildFile; fileRef = 3425212E2085014A00F0782B /* libSplashScreen.a */; };
		BF09D4F8214BF7640040397B /* libPasscodeAuth.a in Frameworks */ = {isa = PBXBuildFile; fileRef = 345C15662089152000A0E797 /* libPasscodeAuth.a */; };
		BF09D4F9214BF76B0040397B /* libTouchID.a in Frameworks */ = {isa = PBXBuildFile; fileRef = 342B43652088E41C00E34118 /* libTouchID.a */; };
		BF09D4FA214BF7730040397B /* libRNVectorIcons.a in Frameworks */ = {isa = PBXBuildFile; fileRef = 8FAC6EE921490C0C00FA9316 /* libRNVectorIcons.a */; };
		BF60DBE7214A955600912E7C /* libART.a in Frameworks */ = {isa = PBXBuildFile; fileRef = BF60DBB5214A954900912E7C /* libART.a */; };
		C1E2A1AC36C040B689A72E76 /* libRNGestureHandler.a in Frameworks */ = {isa = PBXBuildFile; fileRef = 76B12D3F99F7436CAD186C2C /* libRNGestureHandler.a */; };
		CA5797050376415D92BB71C6 /* FontAwesome.ttf in Resources */ = {isa = PBXBuildFile; fileRef = 7850F04BA5D2428A9AC29653 /* FontAwesome.ttf */; };
		D38D9E8A1BA34222AFFD6469 /* Octicons.ttf in Resources */ = {isa = PBXBuildFile; fileRef = C3CB4695C9554CACBA1EDD1F /* Octicons.ttf */; };
		D5C1F1874ECE48F4AA5693AF /* MuseoSans-SemiBold.otf in Resources */ = {isa = PBXBuildFile; fileRef = CEDB8CDC561E4D4BBA7A64CD /* MuseoSans-SemiBold.otf */; };
		DEF1B1546B36491B9894A599 /* libz.tbd in Frameworks */ = {isa = PBXBuildFile; fileRef = 545FD04868AD450083DC4717 /* libz.tbd */; };
		FEA0D6AE27DE42709BBB7FC7 /* Foundation.ttf in Resources */ = {isa = PBXBuildFile; fileRef = CD5489262AA84BDF9684E3AA /* Foundation.ttf */; };
		FD935BBB77A24B79B2604726 /* libRNScreens.a in Frameworks */ = {isa = PBXBuildFile; fileRef = 35AA9FCF9B3A4E54A2282A09 /* libRNScreens.a */; };
/* End PBXBuildFile section */

/* Begin PBXContainerItemProxy section */
		00C302AB1ABCB8CE00DB3ED1 /* PBXContainerItemProxy */ = {
			isa = PBXContainerItemProxy;
			containerPortal = 00C302A71ABCB8CE00DB3ED1 /* RCTActionSheet.xcodeproj */;
			proxyType = 2;
			remoteGlobalIDString = 134814201AA4EA6300B7C361;
			remoteInfo = RCTActionSheet;
		};
		00C302BF1ABCB91800DB3ED1 /* PBXContainerItemProxy */ = {
			isa = PBXContainerItemProxy;
			containerPortal = 00C302BB1ABCB91800DB3ED1 /* RCTImage.xcodeproj */;
			proxyType = 2;
			remoteGlobalIDString = 58B5115D1A9E6B3D00147676;
			remoteInfo = RCTImage;
		};
		00C302DB1ABCB9D200DB3ED1 /* PBXContainerItemProxy */ = {
			isa = PBXContainerItemProxy;
			containerPortal = 00C302D31ABCB9D200DB3ED1 /* RCTNetwork.xcodeproj */;
			proxyType = 2;
			remoteGlobalIDString = 58B511DB1A9E6C8500147676;
			remoteInfo = RCTNetwork;
		};
		00E356F41AD99517003FC87E /* PBXContainerItemProxy */ = {
			isa = PBXContainerItemProxy;
			containerPortal = 83CBB9F71A601CBA00E9B192 /* Project object */;
			proxyType = 1;
			remoteGlobalIDString = 13B07F861A680F5B00A75B9A;
			remoteInfo = ledgerlivemobile;
		};
		139105C01AF99BAD00B5F7CC /* PBXContainerItemProxy */ = {
			isa = PBXContainerItemProxy;
			containerPortal = 139105B61AF99BAD00B5F7CC /* RCTSettings.xcodeproj */;
			proxyType = 2;
			remoteGlobalIDString = 134814201AA4EA6300B7C361;
			remoteInfo = RCTSettings;
		};
		139FDEF31B06529B00C62182 /* PBXContainerItemProxy */ = {
			isa = PBXContainerItemProxy;
			containerPortal = 139FDEE61B06529A00C62182 /* RCTWebSocket.xcodeproj */;
			proxyType = 2;
			remoteGlobalIDString = 3C86DF461ADF2C930047B81A;
			remoteInfo = RCTWebSocket;
		};
		146834031AC3E56700842450 /* PBXContainerItemProxy */ = {
			isa = PBXContainerItemProxy;
			containerPortal = 146833FF1AC3E56700842450 /* React.xcodeproj */;
			proxyType = 2;
			remoteGlobalIDString = 83CBBA2E1A601D0E00E9B192;
			remoteInfo = React;
		};
		24A1F4F7214FE1220093BEC2 /* PBXContainerItemProxy */ = {
			isa = PBXContainerItemProxy;
			containerPortal = A49125B8906C40DFB2011F37 /* React Native Open Settings.xcodeproj */;
			proxyType = 2;
			remoteGlobalIDString = 190C8BAA1BEAADCC00CD505E;
			remoteInfo = "React Native Open Settings";
		};
		3425212D2085014A00F0782B /* PBXContainerItemProxy */ = {
			isa = PBXContainerItemProxy;
			containerPortal = 4AC7737A0FD34720B8F1599A /* SplashScreen.xcodeproj */;
			proxyType = 2;
			remoteGlobalIDString = 3D7682761D8E76B80014119E;
			remoteInfo = SplashScreen;
		};
		342B43642088E41C00E34118 /* PBXContainerItemProxy */ = {
			isa = PBXContainerItemProxy;
			containerPortal = 008BC7A712F04B01A070866A /* TouchID.xcodeproj */;
			proxyType = 2;
			remoteGlobalIDString = 134814201AA4EA6300B7C361;
			remoteInfo = TouchID;
		};
		34457EBC2003A12500415724 /* PBXContainerItemProxy */ = {
			isa = PBXContainerItemProxy;
			containerPortal = ADBDB91F1DFEBF0600ED6528 /* RCTBlob.xcodeproj */;
			proxyType = 2;
			remoteGlobalIDString = ADD01A681E09402E00F6D226;
			remoteInfo = "RCTBlob-tvOS";
		};
		34457ECE2003A12500415724 /* PBXContainerItemProxy */ = {
			isa = PBXContainerItemProxy;
			containerPortal = 139FDEE61B06529A00C62182 /* RCTWebSocket.xcodeproj */;
			proxyType = 2;
			remoteGlobalIDString = 3DBE0D001F3B181A0099AA32;
			remoteInfo = fishhook;
		};
		34457ED02003A12500415724 /* PBXContainerItemProxy */ = {
			isa = PBXContainerItemProxy;
			containerPortal = 139FDEE61B06529A00C62182 /* RCTWebSocket.xcodeproj */;
			proxyType = 2;
			remoteGlobalIDString = 3DBE0D0D1F3B181C0099AA32;
			remoteInfo = "fishhook-tvOS";
		};
		345C15652089152000A0E797 /* PBXContainerItemProxy */ = {
			isa = PBXContainerItemProxy;
			containerPortal = EE89361C161C48FB98136880 /* PasscodeAuth.xcodeproj */;
			proxyType = 2;
			remoteGlobalIDString = 134814201AA4EA6300B7C361;
			remoteInfo = PasscodeAuth;
		};
		34654385200E4A94008E3CDD /* PBXContainerItemProxy */ = {
			isa = PBXContainerItemProxy;
			containerPortal = 66CCF21752714BD5AB584A88 /* RNSVG.xcodeproj */;
			proxyType = 2;
			remoteGlobalIDString = 0CF68AC11AF0540F00FF9E5C;
			remoteInfo = RNSVG;
		};
		34654387200E4A94008E3CDD /* PBXContainerItemProxy */ = {
			isa = PBXContainerItemProxy;
			containerPortal = 66CCF21752714BD5AB584A88 /* RNSVG.xcodeproj */;
			proxyType = 2;
			remoteGlobalIDString = 94DDAC5C1F3D024300EED511;
			remoteInfo = "RNSVG-tvOS";
		};
		347AB21A2049885900BE6F60 /* PBXContainerItemProxy */ = {
			isa = PBXContainerItemProxy;
			containerPortal = 64C6A31B337D471B93E32DCD /* RNSentry.xcodeproj */;
			proxyType = 2;
			remoteGlobalIDString = 134814201AA4EA6300B7C361;
			remoteInfo = RNSentry;
		};
		34945FBA2003AECF00D80E26 /* PBXContainerItemProxy */ = {
			isa = PBXContainerItemProxy;
			containerPortal = 146833FF1AC3E56700842450 /* React.xcodeproj */;
			proxyType = 2;
			remoteGlobalIDString = 139D7ECE1E25DB7D00323FB7;
			remoteInfo = "third-party";
		};
		34945FBC2003AECF00D80E26 /* PBXContainerItemProxy */ = {
			isa = PBXContainerItemProxy;
			containerPortal = 146833FF1AC3E56700842450 /* React.xcodeproj */;
			proxyType = 2;
			remoteGlobalIDString = 3D383D3C1EBD27B6005632C8;
			remoteInfo = "third-party-tvOS";
		};
		34945FBE2003AECF00D80E26 /* PBXContainerItemProxy */ = {
			isa = PBXContainerItemProxy;
			containerPortal = 146833FF1AC3E56700842450 /* React.xcodeproj */;
			proxyType = 2;
			remoteGlobalIDString = 139D7E881E25C6D100323FB7;
			remoteInfo = "double-conversion";
		};
		34945FC02003AECF00D80E26 /* PBXContainerItemProxy */ = {
			isa = PBXContainerItemProxy;
			containerPortal = 146833FF1AC3E56700842450 /* React.xcodeproj */;
			proxyType = 2;
			remoteGlobalIDString = 3D383D621EBD27B9005632C8;
			remoteInfo = "double-conversion-tvOS";
		};
		34945FC22003AECF00D80E26 /* PBXContainerItemProxy */ = {
			isa = PBXContainerItemProxy;
			containerPortal = 146833FF1AC3E56700842450 /* React.xcodeproj */;
			proxyType = 2;
			remoteGlobalIDString = 9936F3131F5F2E4B0010BF04;
			remoteInfo = privatedata;
		};
		34945FC42003AECF00D80E26 /* PBXContainerItemProxy */ = {
			isa = PBXContainerItemProxy;
			containerPortal = 146833FF1AC3E56700842450 /* React.xcodeproj */;
			proxyType = 2;
			remoteGlobalIDString = 9936F32F1F5F2E5B0010BF04;
			remoteInfo = "privatedata-tvOS";
		};
		349F667D2045ADCC002149B4 /* PBXContainerItemProxy */ = {
			isa = PBXContainerItemProxy;
			containerPortal = 146833FF1AC3E56700842450 /* React.xcodeproj */;
			proxyType = 2;
			remoteGlobalIDString = EBF21BDC1FC498900052F4D5;
			remoteInfo = jsinspector;
		};
		349F667F2045ADCC002149B4 /* PBXContainerItemProxy */ = {
			isa = PBXContainerItemProxy;
			containerPortal = 146833FF1AC3E56700842450 /* React.xcodeproj */;
			proxyType = 2;
			remoteGlobalIDString = EBF21BFA1FC4989A0052F4D5;
			remoteInfo = "jsinspector-tvOS";
		};
		349F66852045ADCC002149B4 /* PBXContainerItemProxy */ = {
			isa = PBXContainerItemProxy;
			containerPortal = 349F66542045ADCC002149B4 /* RNCamera.xcodeproj */;
			proxyType = 2;
			remoteGlobalIDString = 4107012F1ACB723B00C6AA39;
			remoteInfo = RNCamera;
		};
		34AB90C02046C203008783DA /* PBXContainerItemProxy */ = {
			isa = PBXContainerItemProxy;
			containerPortal = DC20B890593D4E75BEF7591B /* RCTLocale.xcodeproj */;
			proxyType = 2;
			remoteGlobalIDString = DB248BF21C18396500105A5D;
			remoteInfo = RCTLocale;
		};
		34BE1FF020092032009E8710 /* PBXContainerItemProxy */ = {
			isa = PBXContainerItemProxy;
			containerPortal = 2CB99C7AA791411C87B310E9 /* ReactNativeConfig.xcodeproj */;
			proxyType = 2;
			remoteGlobalIDString = EB2648DF1C7BE17A00B8F155;
			remoteInfo = ReactNativeConfig;
		};
		34DE44042155286100259C93 /* PBXContainerItemProxy */ = {
			isa = PBXContainerItemProxy;
			containerPortal = 3E46E77C7D524ECDB200DA38 /* RNGestureHandler.xcodeproj */;
			proxyType = 2;
			remoteGlobalIDString = 134814201AA4EA6300B7C361;
			remoteInfo = RNGestureHandler;
		};
		3DAD3E831DF850E9000B6D8A /* PBXContainerItemProxy */ = {
			isa = PBXContainerItemProxy;
			containerPortal = 00C302BB1ABCB91800DB3ED1 /* RCTImage.xcodeproj */;
			proxyType = 2;
			remoteGlobalIDString = 2D2A283A1D9B042B00D4039D;
			remoteInfo = "RCTImage-tvOS";
		};
		3DAD3E871DF850E9000B6D8A /* PBXContainerItemProxy */ = {
			isa = PBXContainerItemProxy;
			containerPortal = 78C398B01ACF4ADC00677621 /* RCTLinking.xcodeproj */;
			proxyType = 2;
			remoteGlobalIDString = 2D2A28471D9B043800D4039D;
			remoteInfo = "RCTLinking-tvOS";
		};
		3DAD3E8B1DF850E9000B6D8A /* PBXContainerItemProxy */ = {
			isa = PBXContainerItemProxy;
			containerPortal = 00C302D31ABCB9D200DB3ED1 /* RCTNetwork.xcodeproj */;
			proxyType = 2;
			remoteGlobalIDString = 2D2A28541D9B044C00D4039D;
			remoteInfo = "RCTNetwork-tvOS";
		};
		3DAD3E8F1DF850E9000B6D8A /* PBXContainerItemProxy */ = {
			isa = PBXContainerItemProxy;
			containerPortal = 139105B61AF99BAD00B5F7CC /* RCTSettings.xcodeproj */;
			proxyType = 2;
			remoteGlobalIDString = 2D2A28611D9B046600D4039D;
			remoteInfo = "RCTSettings-tvOS";
		};
		3DAD3E931DF850E9000B6D8A /* PBXContainerItemProxy */ = {
			isa = PBXContainerItemProxy;
			containerPortal = 832341B01AAA6A8300B99B32 /* RCTText.xcodeproj */;
			proxyType = 2;
			remoteGlobalIDString = 2D2A287B1D9B048500D4039D;
			remoteInfo = "RCTText-tvOS";
		};
		3DAD3E981DF850E9000B6D8A /* PBXContainerItemProxy */ = {
			isa = PBXContainerItemProxy;
			containerPortal = 139FDEE61B06529A00C62182 /* RCTWebSocket.xcodeproj */;
			proxyType = 2;
			remoteGlobalIDString = 2D2A28881D9B049200D4039D;
			remoteInfo = "RCTWebSocket-tvOS";
		};
		3DAD3EA21DF850E9000B6D8A /* PBXContainerItemProxy */ = {
			isa = PBXContainerItemProxy;
			containerPortal = 146833FF1AC3E56700842450 /* React.xcodeproj */;
			proxyType = 2;
			remoteGlobalIDString = 2D2A28131D9B038B00D4039D;
			remoteInfo = "React-tvOS";
		};
		3DAD3EA41DF850E9000B6D8A /* PBXContainerItemProxy */ = {
			isa = PBXContainerItemProxy;
			containerPortal = 146833FF1AC3E56700842450 /* React.xcodeproj */;
			proxyType = 2;
			remoteGlobalIDString = 3D3C059A1DE3340900C268FA;
			remoteInfo = yoga;
		};
		3DAD3EA61DF850E9000B6D8A /* PBXContainerItemProxy */ = {
			isa = PBXContainerItemProxy;
			containerPortal = 146833FF1AC3E56700842450 /* React.xcodeproj */;
			proxyType = 2;
			remoteGlobalIDString = 3D3C06751DE3340C00C268FA;
			remoteInfo = "yoga-tvOS";
		};
		3DAD3EA81DF850E9000B6D8A /* PBXContainerItemProxy */ = {
			isa = PBXContainerItemProxy;
			containerPortal = 146833FF1AC3E56700842450 /* React.xcodeproj */;
			proxyType = 2;
			remoteGlobalIDString = 3D3CD9251DE5FBEC00167DC4;
			remoteInfo = cxxreact;
		};
		3DAD3EAA1DF850E9000B6D8A /* PBXContainerItemProxy */ = {
			isa = PBXContainerItemProxy;
			containerPortal = 146833FF1AC3E56700842450 /* React.xcodeproj */;
			proxyType = 2;
			remoteGlobalIDString = 3D3CD9321DE5FBEE00167DC4;
			remoteInfo = "cxxreact-tvOS";
		};
		3DAD3EAC1DF850E9000B6D8A /* PBXContainerItemProxy */ = {
			isa = PBXContainerItemProxy;
			containerPortal = 146833FF1AC3E56700842450 /* React.xcodeproj */;
			proxyType = 2;
			remoteGlobalIDString = 3D3CD90B1DE5FBD600167DC4;
			remoteInfo = jschelpers;
		};
		3DAD3EAE1DF850E9000B6D8A /* PBXContainerItemProxy */ = {
			isa = PBXContainerItemProxy;
			containerPortal = 146833FF1AC3E56700842450 /* React.xcodeproj */;
			proxyType = 2;
			remoteGlobalIDString = 3D3CD9181DE5FBD800167DC4;
			remoteInfo = "jschelpers-tvOS";
		};
		5E9157321DD0AC6500FF2AA8 /* PBXContainerItemProxy */ = {
			isa = PBXContainerItemProxy;
			containerPortal = 5E91572D1DD0AC6500FF2AA8 /* RCTAnimation.xcodeproj */;
			proxyType = 2;
			remoteGlobalIDString = 134814201AA4EA6300B7C361;
			remoteInfo = RCTAnimation;
		};
		5E9157341DD0AC6500FF2AA8 /* PBXContainerItemProxy */ = {
			isa = PBXContainerItemProxy;
			containerPortal = 5E91572D1DD0AC6500FF2AA8 /* RCTAnimation.xcodeproj */;
			proxyType = 2;
			remoteGlobalIDString = 2D2A28201D9B03D100D4039D;
			remoteInfo = "RCTAnimation-tvOS";
		};
		78C398B81ACF4ADC00677621 /* PBXContainerItemProxy */ = {
			isa = PBXContainerItemProxy;
			containerPortal = 78C398B01ACF4ADC00677621 /* RCTLinking.xcodeproj */;
			proxyType = 2;
			remoteGlobalIDString = 134814201AA4EA6300B7C361;
			remoteInfo = RCTLinking;
		};
		832341B41AAA6A8300B99B32 /* PBXContainerItemProxy */ = {
			isa = PBXContainerItemProxy;
			containerPortal = 832341B01AAA6A8300B99B32 /* RCTText.xcodeproj */;
			proxyType = 2;
			remoteGlobalIDString = 58B5119B1A9E6C1200147676;
			remoteInfo = RCTText;
		};
		8FAC6EE821490C0C00FA9316 /* PBXContainerItemProxy */ = {
			isa = PBXContainerItemProxy;
			containerPortal = 4AD2AECC687D45E9BBCCED05 /* RNVectorIcons.xcodeproj */;
			proxyType = 2;
			remoteGlobalIDString = 5DBEB1501B18CEA900B34395;
			remoteInfo = RNVectorIcons;
		};
		ADBDB9261DFEBF0700ED6528 /* PBXContainerItemProxy */ = {
			isa = PBXContainerItemProxy;
			containerPortal = ADBDB91F1DFEBF0600ED6528 /* RCTBlob.xcodeproj */;
			proxyType = 2;
			remoteGlobalIDString = 358F4ED71D1E81A9004DF814;
			remoteInfo = RCTBlob;
		};
		BF60DBB4214A954900912E7C /* PBXContainerItemProxy */ = {
			isa = PBXContainerItemProxy;
			containerPortal = BF60DBAF214A954900912E7C /* ART.xcodeproj */;
			proxyType = 2;
			remoteGlobalIDString = 0CF68AC11AF0540F00FF9E5C;
			remoteInfo = ART;
		};
		BF60DBB6214A954900912E7C /* PBXContainerItemProxy */ = {
			isa = PBXContainerItemProxy;
			containerPortal = BF60DBAF214A954900912E7C /* ART.xcodeproj */;
			proxyType = 2;
			remoteGlobalIDString = 323A12871E5F266B004975B8;
			remoteInfo = "ART-tvOS";
		};
/* End PBXContainerItemProxy section */

/* Begin PBXFileReference section */
		008BC7A712F04B01A070866A /* TouchID.xcodeproj */ = {isa = PBXFileReference; explicitFileType = undefined; fileEncoding = 9; includeInIndex = 0; lastKnownFileType = "wrapper.pb-project"; name = TouchID.xcodeproj; path = "../node_modules/react-native-touch-id/TouchID.xcodeproj"; sourceTree = "<group>"; };
		008F07F21AC5B25A0029DE68 /* main.jsbundle */ = {isa = PBXFileReference; fileEncoding = 4; lastKnownFileType = text; path = main.jsbundle; sourceTree = "<group>"; };
		00C302A71ABCB8CE00DB3ED1 /* RCTActionSheet.xcodeproj */ = {isa = PBXFileReference; lastKnownFileType = "wrapper.pb-project"; name = RCTActionSheet.xcodeproj; path = "../node_modules/react-native/Libraries/ActionSheetIOS/RCTActionSheet.xcodeproj"; sourceTree = "<group>"; };
		00C302BB1ABCB91800DB3ED1 /* RCTImage.xcodeproj */ = {isa = PBXFileReference; lastKnownFileType = "wrapper.pb-project"; name = RCTImage.xcodeproj; path = "../node_modules/react-native/Libraries/Image/RCTImage.xcodeproj"; sourceTree = "<group>"; };
		00C302D31ABCB9D200DB3ED1 /* RCTNetwork.xcodeproj */ = {isa = PBXFileReference; lastKnownFileType = "wrapper.pb-project"; name = RCTNetwork.xcodeproj; path = "../node_modules/react-native/Libraries/Network/RCTNetwork.xcodeproj"; sourceTree = "<group>"; };
		00E356EE1AD99517003FC87E /* ledgerlivemobileTests.xctest */ = {isa = PBXFileReference; explicitFileType = wrapper.cfbundle; includeInIndex = 0; path = ledgerlivemobileTests.xctest; sourceTree = BUILT_PRODUCTS_DIR; };
		00E356F11AD99517003FC87E /* Info.plist */ = {isa = PBXFileReference; lastKnownFileType = text.plist.xml; path = Info.plist; sourceTree = "<group>"; };
		00E356F21AD99517003FC87E /* ledgerlivemobileTests.m */ = {isa = PBXFileReference; lastKnownFileType = sourcecode.c.objc; path = ledgerlivemobileTests.m; sourceTree = "<group>"; };
		11C445025AF547DDB9D764DB /* libRCTLocale.a */ = {isa = PBXFileReference; explicitFileType = undefined; fileEncoding = 9; includeInIndex = 0; lastKnownFileType = archive.ar; path = libRCTLocale.a; sourceTree = "<group>"; };
		139105B61AF99BAD00B5F7CC /* RCTSettings.xcodeproj */ = {isa = PBXFileReference; lastKnownFileType = "wrapper.pb-project"; name = RCTSettings.xcodeproj; path = "../node_modules/react-native/Libraries/Settings/RCTSettings.xcodeproj"; sourceTree = "<group>"; };
		139FDEE61B06529A00C62182 /* RCTWebSocket.xcodeproj */ = {isa = PBXFileReference; lastKnownFileType = "wrapper.pb-project"; name = RCTWebSocket.xcodeproj; path = "../node_modules/react-native/Libraries/WebSocket/RCTWebSocket.xcodeproj"; sourceTree = "<group>"; };
		13B07F961A680F5B00A75B9A /* ledgerlivemobile.app */ = {isa = PBXFileReference; explicitFileType = wrapper.application; includeInIndex = 0; path = ledgerlivemobile.app; sourceTree = BUILT_PRODUCTS_DIR; };
		13B07FAF1A68108700A75B9A /* AppDelegate.h */ = {isa = PBXFileReference; fileEncoding = 4; lastKnownFileType = sourcecode.c.h; name = AppDelegate.h; path = ledgerlivemobile/AppDelegate.h; sourceTree = "<group>"; };
		13B07FB01A68108700A75B9A /* AppDelegate.m */ = {isa = PBXFileReference; fileEncoding = 4; lastKnownFileType = sourcecode.c.objc; name = AppDelegate.m; path = ledgerlivemobile/AppDelegate.m; sourceTree = "<group>"; };
		13B07FB21A68108700A75B9A /* Base */ = {isa = PBXFileReference; lastKnownFileType = file.xib; name = Base; path = Base.lproj/LaunchScreen.xib; sourceTree = "<group>"; };
		13B07FB51A68108700A75B9A /* Images.xcassets */ = {isa = PBXFileReference; lastKnownFileType = folder.assetcatalog; name = Images.xcassets; path = ledgerlivemobile/Images.xcassets; sourceTree = "<group>"; };
		13B07FB61A68108700A75B9A /* Info.plist */ = {isa = PBXFileReference; fileEncoding = 4; lastKnownFileType = text.plist.xml; name = Info.plist; path = ledgerlivemobile/Info.plist; sourceTree = "<group>"; };
		13B07FB71A68108700A75B9A /* main.m */ = {isa = PBXFileReference; fileEncoding = 4; lastKnownFileType = sourcecode.c.objc; name = main.m; path = ledgerlivemobile/main.m; sourceTree = "<group>"; };
		146833FF1AC3E56700842450 /* React.xcodeproj */ = {isa = PBXFileReference; lastKnownFileType = "wrapper.pb-project"; name = React.xcodeproj; path = "../node_modules/react-native/React/React.xcodeproj"; sourceTree = "<group>"; };
		2CB99C7AA791411C87B310E9 /* ReactNativeConfig.xcodeproj */ = {isa = PBXFileReference; explicitFileType = undefined; fileEncoding = 9; includeInIndex = 0; lastKnownFileType = "wrapper.pb-project"; name = ReactNativeConfig.xcodeproj; path = "../node_modules/react-native-config/ios/ReactNativeConfig.xcodeproj"; sourceTree = "<group>"; };
		3263CCC7104E4B86AC2ADDB4 /* MuseoSans-Regular.otf */ = {isa = PBXFileReference; explicitFileType = undefined; fileEncoding = 9; includeInIndex = 0; lastKnownFileType = unknown; name = "MuseoSans-Regular.otf"; path = "../assets/fonts/MuseoSans-Regular.otf"; sourceTree = "<group>"; };
		349F66542045ADCC002149B4 /* RNCamera.xcodeproj */ = {isa = PBXFileReference; lastKnownFileType = "wrapper.pb-project"; name = RNCamera.xcodeproj; path = "../node_modules/react-native-camera/ios/RNCamera.xcodeproj"; sourceTree = "<group>"; };
		3A45C4CF346C4C9594B2EC36 /* libRNVectorIcons.a */ = {isa = PBXFileReference; explicitFileType = undefined; fileEncoding = 9; includeInIndex = 0; lastKnownFileType = archive.ar; path = libRNVectorIcons.a; sourceTree = "<group>"; };
		3E46E77C7D524ECDB200DA38 /* RNGestureHandler.xcodeproj */ = {isa = PBXFileReference; explicitFileType = undefined; fileEncoding = 9; includeInIndex = 0; lastKnownFileType = "wrapper.pb-project"; name = RNGestureHandler.xcodeproj; path = "../node_modules/react-native-gesture-handler/ios/RNGestureHandler.xcodeproj"; sourceTree = "<group>"; };
		4396DC4264644851ADA99A35 /* MaterialCommunityIcons.ttf */ = {isa = PBXFileReference; explicitFileType = undefined; fileEncoding = 9; includeInIndex = 0; lastKnownFileType = unknown; name = MaterialCommunityIcons.ttf; path = "../node_modules/react-native-vector-icons/Fonts/MaterialCommunityIcons.ttf"; sourceTree = "<group>"; };
		44387CB2EE84464C83A75FD7 /* OpenSans-Regular.ttf */ = {isa = PBXFileReference; explicitFileType = undefined; fileEncoding = 9; includeInIndex = 0; lastKnownFileType = unknown; name = "OpenSans-Regular.ttf"; path = "../assets/fonts/OpenSans-Regular.ttf"; sourceTree = "<group>"; };
		4AC7737A0FD34720B8F1599A /* SplashScreen.xcodeproj */ = {isa = PBXFileReference; explicitFileType = undefined; fileEncoding = 9; includeInIndex = 0; lastKnownFileType = "wrapper.pb-project"; name = SplashScreen.xcodeproj; path = "../node_modules/react-native-splash-screen/ios/SplashScreen.xcodeproj"; sourceTree = "<group>"; };
		4AD2AECC687D45E9BBCCED05 /* RNVectorIcons.xcodeproj */ = {isa = PBXFileReference; explicitFileType = undefined; fileEncoding = 9; includeInIndex = 0; lastKnownFileType = "wrapper.pb-project"; name = RNVectorIcons.xcodeproj; path = "../node_modules/react-native-vector-icons/RNVectorIcons.xcodeproj"; sourceTree = "<group>"; };
		5144736E6C134554877E0D22 /* Feather.ttf */ = {isa = PBXFileReference; explicitFileType = undefined; fileEncoding = 9; includeInIndex = 0; lastKnownFileType = unknown; name = Feather.ttf; path = "../node_modules/react-native-vector-icons/Fonts/Feather.ttf"; sourceTree = "<group>"; };
		545FD04868AD450083DC4717 /* libz.tbd */ = {isa = PBXFileReference; explicitFileType = undefined; fileEncoding = 9; includeInIndex = 0; lastKnownFileType = "sourcecode.text-based-dylib-definition"; name = libz.tbd; path = usr/lib/libz.tbd; sourceTree = SDKROOT; };
		57675DE3CEFA48B4AEFB711C /* OpenSans-Bold.ttf */ = {isa = PBXFileReference; explicitFileType = undefined; fileEncoding = 9; includeInIndex = 0; lastKnownFileType = unknown; name = "OpenSans-Bold.ttf"; path = "../assets/fonts/OpenSans-Bold.ttf"; sourceTree = "<group>"; };
		5E91572D1DD0AC6500FF2AA8 /* RCTAnimation.xcodeproj */ = {isa = PBXFileReference; lastKnownFileType = "wrapper.pb-project"; name = RCTAnimation.xcodeproj; path = "../node_modules/react-native/Libraries/NativeAnimation/RCTAnimation.xcodeproj"; sourceTree = "<group>"; };
		603D0C57D1C8456C82B34496 /* Entypo.ttf */ = {isa = PBXFileReference; explicitFileType = undefined; fileEncoding = 9; includeInIndex = 0; lastKnownFileType = unknown; name = Entypo.ttf; path = "../node_modules/react-native-vector-icons/Fonts/Entypo.ttf"; sourceTree = "<group>"; };
		63C555F45D6148708015CEBA /* Zocial.ttf */ = {isa = PBXFileReference; explicitFileType = undefined; fileEncoding = 9; includeInIndex = 0; lastKnownFileType = unknown; name = Zocial.ttf; path = "../node_modules/react-native-vector-icons/Fonts/Zocial.ttf"; sourceTree = "<group>"; };
		64C6A31B337D471B93E32DCD /* RNSentry.xcodeproj */ = {isa = PBXFileReference; explicitFileType = undefined; fileEncoding = 9; includeInIndex = 0; lastKnownFileType = "wrapper.pb-project"; name = RNSentry.xcodeproj; path = "../node_modules/react-native-sentry/ios/RNSentry.xcodeproj"; sourceTree = "<group>"; };
		66CCF21752714BD5AB584A88 /* RNSVG.xcodeproj */ = {isa = PBXFileReference; explicitFileType = undefined; fileEncoding = 9; includeInIndex = 0; lastKnownFileType = "wrapper.pb-project"; name = RNSVG.xcodeproj; path = "../node_modules/react-native-svg/ios/RNSVG.xcodeproj"; sourceTree = "<group>"; };
		6DC818670C904605A8FBA62A /* FontAwesome5_Regular.ttf */ = {isa = PBXFileReference; explicitFileType = undefined; fileEncoding = 9; includeInIndex = 0; lastKnownFileType = unknown; name = FontAwesome5_Regular.ttf; path = "../node_modules/react-native-vector-icons/Fonts/FontAwesome5_Regular.ttf"; sourceTree = "<group>"; };
		76B12D3F99F7436CAD186C2C /* libRNGestureHandler.a */ = {isa = PBXFileReference; explicitFileType = undefined; fileEncoding = 9; includeInIndex = 0; lastKnownFileType = archive.ar; path = libRNGestureHandler.a; sourceTree = "<group>"; };
		7850F04BA5D2428A9AC29653 /* FontAwesome.ttf */ = {isa = PBXFileReference; explicitFileType = undefined; fileEncoding = 9; includeInIndex = 0; lastKnownFileType = unknown; name = FontAwesome.ttf; path = "../node_modules/react-native-vector-icons/Fonts/FontAwesome.ttf"; sourceTree = "<group>"; };
		78C398B01ACF4ADC00677621 /* RCTLinking.xcodeproj */ = {isa = PBXFileReference; lastKnownFileType = "wrapper.pb-project"; name = RCTLinking.xcodeproj; path = "../node_modules/react-native/Libraries/LinkingIOS/RCTLinking.xcodeproj"; sourceTree = "<group>"; };
		793F2C3B8DC0475194262928 /* libRCTCamera.a */ = {isa = PBXFileReference; explicitFileType = undefined; fileEncoding = 9; includeInIndex = 0; lastKnownFileType = archive.ar; path = libRCTCamera.a; sourceTree = "<group>"; };
		7D2EA4CD0AC843B4A69D57A5 /* FontAwesome5_Solid.ttf */ = {isa = PBXFileReference; explicitFileType = undefined; fileEncoding = 9; includeInIndex = 0; lastKnownFileType = unknown; name = FontAwesome5_Solid.ttf; path = "../node_modules/react-native-vector-icons/Fonts/FontAwesome5_Solid.ttf"; sourceTree = "<group>"; };
		832341B01AAA6A8300B99B32 /* RCTText.xcodeproj */ = {isa = PBXFileReference; lastKnownFileType = "wrapper.pb-project"; name = RCTText.xcodeproj; path = "../node_modules/react-native/Libraries/Text/RCTText.xcodeproj"; sourceTree = "<group>"; };
		8427C9F7A477440AB9F329D6 /* Ionicons.ttf */ = {isa = PBXFileReference; explicitFileType = undefined; fileEncoding = 9; includeInIndex = 0; lastKnownFileType = unknown; name = Ionicons.ttf; path = "../node_modules/react-native-vector-icons/Fonts/Ionicons.ttf"; sourceTree = "<group>"; };
		88F6163E74364066BC1A5713 /* libReact Native Open Settings.a */ = {isa = PBXFileReference; explicitFileType = undefined; fileEncoding = 9; includeInIndex = 0; lastKnownFileType = archive.ar; path = "libReact Native Open Settings.a"; sourceTree = "<group>"; };
		8FAD0BFA211D977700531995 /* Octicons.ttf */ = {isa = PBXFileReference; lastKnownFileType = file; path = Octicons.ttf; sourceTree = "<group>"; };
		8FAD0BFB211D977700531995 /* Feather.ttf */ = {isa = PBXFileReference; lastKnownFileType = file; path = Feather.ttf; sourceTree = "<group>"; };
		8FAD0BFC211D977700531995 /* Entypo.ttf */ = {isa = PBXFileReference; lastKnownFileType = file; path = Entypo.ttf; sourceTree = "<group>"; };
		8FAD0BFD211D977700531995 /* FontAwesome5_Brands.ttf */ = {isa = PBXFileReference; lastKnownFileType = file; path = FontAwesome5_Brands.ttf; sourceTree = "<group>"; };
		8FAD0BFE211D977700531995 /* MaterialCommunityIcons.ttf */ = {isa = PBXFileReference; lastKnownFileType = file; path = MaterialCommunityIcons.ttf; sourceTree = "<group>"; };
		8FAD0BFF211D977700531995 /* Foundation.ttf */ = {isa = PBXFileReference; lastKnownFileType = file; path = Foundation.ttf; sourceTree = "<group>"; };
		8FAD0C00211D977700531995 /* Ionicons.ttf */ = {isa = PBXFileReference; lastKnownFileType = file; path = Ionicons.ttf; sourceTree = "<group>"; };
		8FAD0C01211D977700531995 /* FontAwesome5_Solid.ttf */ = {isa = PBXFileReference; lastKnownFileType = file; path = FontAwesome5_Solid.ttf; sourceTree = "<group>"; };
		8FAD0C02211D977700531995 /* FontAwesome5_Regular.ttf */ = {isa = PBXFileReference; lastKnownFileType = file; path = FontAwesome5_Regular.ttf; sourceTree = "<group>"; };
		8FAD0C03211D977700531995 /* FontAwesome.ttf */ = {isa = PBXFileReference; lastKnownFileType = file; path = FontAwesome.ttf; sourceTree = "<group>"; };
		8FAD0C04211D977700531995 /* Zocial.ttf */ = {isa = PBXFileReference; lastKnownFileType = file; path = Zocial.ttf; sourceTree = "<group>"; };
		8FAD0C05211D977700531995 /* EvilIcons.ttf */ = {isa = PBXFileReference; lastKnownFileType = file; path = EvilIcons.ttf; sourceTree = "<group>"; };
		8FAD0C06211D977700531995 /* SimpleLineIcons.ttf */ = {isa = PBXFileReference; lastKnownFileType = file; path = SimpleLineIcons.ttf; sourceTree = "<group>"; };
		8FAD0C07211D977700531995 /* MaterialIcons.ttf */ = {isa = PBXFileReference; lastKnownFileType = file; path = MaterialIcons.ttf; sourceTree = "<group>"; };
		934B4698578340ED8F9A61E1 /* libRNSVG.a */ = {isa = PBXFileReference; explicitFileType = undefined; fileEncoding = 9; includeInIndex = 0; lastKnownFileType = archive.ar; path = libRNSVG.a; sourceTree = "<group>"; };
		9A58AC9A5DA149AC83518141 /* SimpleLineIcons.ttf */ = {isa = PBXFileReference; explicitFileType = undefined; fileEncoding = 9; includeInIndex = 0; lastKnownFileType = unknown; name = SimpleLineIcons.ttf; path = "../node_modules/react-native-vector-icons/Fonts/SimpleLineIcons.ttf"; sourceTree = "<group>"; };
		9AE4011B27774E1EAFC940E3 /* libReactNativeConfig.a */ = {isa = PBXFileReference; explicitFileType = undefined; fileEncoding = 9; includeInIndex = 0; lastKnownFileType = archive.ar; path = libReactNativeConfig.a; sourceTree = "<group>"; };
		A49125B8906C40DFB2011F37 /* React Native Open Settings.xcodeproj */ = {isa = PBXFileReference; explicitFileType = undefined; fileEncoding = 9; includeInIndex = 0; lastKnownFileType = "wrapper.pb-project"; name = "React Native Open Settings.xcodeproj"; path = "../node_modules/react-native-open-settings/React Native Open Settings.xcodeproj"; sourceTree = "<group>"; };
		AAD9939A2894455FB2EC4881 /* FontAwesome5_Brands.ttf */ = {isa = PBXFileReference; explicitFileType = undefined; fileEncoding = 9; includeInIndex = 0; lastKnownFileType = unknown; name = FontAwesome5_Brands.ttf; path = "../node_modules/react-native-vector-icons/Fonts/FontAwesome5_Brands.ttf"; sourceTree = "<group>"; };
		ADBDB91F1DFEBF0600ED6528 /* RCTBlob.xcodeproj */ = {isa = PBXFileReference; lastKnownFileType = "wrapper.pb-project"; name = RCTBlob.xcodeproj; path = "../node_modules/react-native/Libraries/Blob/RCTBlob.xcodeproj"; sourceTree = "<group>"; };
		AE0C18E225CD47BA91948A0E /* libSplashScreen.a */ = {isa = PBXFileReference; explicitFileType = undefined; fileEncoding = 9; includeInIndex = 0; lastKnownFileType = archive.ar; path = libSplashScreen.a; sourceTree = "<group>"; };
		BF60DBAF214A954900912E7C /* ART.xcodeproj */ = {isa = PBXFileReference; lastKnownFileType = "wrapper.pb-project"; name = ART.xcodeproj; path = "../node_modules/react-native/Libraries/ART/ART.xcodeproj"; sourceTree = "<group>"; };
		BF8FF922072F4CF3B96390AA /* EvilIcons.ttf */ = {isa = PBXFileReference; explicitFileType = undefined; fileEncoding = 9; includeInIndex = 0; lastKnownFileType = unknown; name = EvilIcons.ttf; path = "../node_modules/react-native-vector-icons/Fonts/EvilIcons.ttf"; sourceTree = "<group>"; };
		C1DA370D18E2494FA56F0D1D /* MaterialIcons.ttf */ = {isa = PBXFileReference; explicitFileType = undefined; fileEncoding = 9; includeInIndex = 0; lastKnownFileType = unknown; name = MaterialIcons.ttf; path = "../node_modules/react-native-vector-icons/Fonts/MaterialIcons.ttf"; sourceTree = "<group>"; };
		C3CB4695C9554CACBA1EDD1F /* Octicons.ttf */ = {isa = PBXFileReference; explicitFileType = undefined; fileEncoding = 9; includeInIndex = 0; lastKnownFileType = unknown; name = Octicons.ttf; path = "../node_modules/react-native-vector-icons/Fonts/Octicons.ttf"; sourceTree = "<group>"; };
		C7C5BB743ED04E53A2323979 /* OpenSans-SemiBold.ttf */ = {isa = PBXFileReference; explicitFileType = undefined; fileEncoding = 9; includeInIndex = 0; lastKnownFileType = unknown; name = "OpenSans-SemiBold.ttf"; path = "../assets/fonts/OpenSans-SemiBold.ttf"; sourceTree = "<group>"; };
		CD5489262AA84BDF9684E3AA /* Foundation.ttf */ = {isa = PBXFileReference; explicitFileType = undefined; fileEncoding = 9; includeInIndex = 0; lastKnownFileType = unknown; name = Foundation.ttf; path = "../node_modules/react-native-vector-icons/Fonts/Foundation.ttf"; sourceTree = "<group>"; };
		CE7E1D553FBD49E0A85347D3 /* MuseoSans-Bold.otf */ = {isa = PBXFileReference; explicitFileType = undefined; fileEncoding = 9; includeInIndex = 0; lastKnownFileType = unknown; name = "MuseoSans-Bold.otf"; path = "../assets/fonts/MuseoSans-Bold.otf"; sourceTree = "<group>"; };
		CEDB8CDC561E4D4BBA7A64CD /* MuseoSans-SemiBold.otf */ = {isa = PBXFileReference; explicitFileType = undefined; fileEncoding = 9; includeInIndex = 0; lastKnownFileType = unknown; name = "MuseoSans-SemiBold.otf"; path = "../assets/fonts/MuseoSans-SemiBold.otf"; sourceTree = "<group>"; };
		CF99D0486C014825B8E50D1C /* libRNSVG-tvOS.a */ = {isa = PBXFileReference; explicitFileType = undefined; fileEncoding = 9; includeInIndex = 0; lastKnownFileType = archive.ar; path = "libRNSVG-tvOS.a"; sourceTree = "<group>"; };
		DC20B890593D4E75BEF7591B /* RCTLocale.xcodeproj */ = {isa = PBXFileReference; explicitFileType = undefined; fileEncoding = 9; includeInIndex = 0; lastKnownFileType = "wrapper.pb-project"; name = RCTLocale.xcodeproj; path = "../node_modules/react-native-locale/ios/RCTLocale.xcodeproj"; sourceTree = "<group>"; };
		E17D41657FAD4BEDBE62C1B2 /* libTouchID.a */ = {isa = PBXFileReference; explicitFileType = undefined; fileEncoding = 9; includeInIndex = 0; lastKnownFileType = archive.ar; path = libTouchID.a; sourceTree = "<group>"; };
		EE89361C161C48FB98136880 /* PasscodeAuth.xcodeproj */ = {isa = PBXFileReference; explicitFileType = undefined; fileEncoding = 9; includeInIndex = 0; lastKnownFileType = "wrapper.pb-project"; name = PasscodeAuth.xcodeproj; path = "../node_modules/@ledgerhq/react-native-passcode-auth/PasscodeAuth.xcodeproj"; sourceTree = "<group>"; };
		F18419E5A1E34A8BB8840414 /* libRNSentry.a */ = {isa = PBXFileReference; explicitFileType = undefined; fileEncoding = 9; includeInIndex = 0; lastKnownFileType = archive.ar; path = libRNSentry.a; sourceTree = "<group>"; };
		F91D74A42E59456DBB925283 /* Rubik-Regular.ttf */ = {isa = PBXFileReference; explicitFileType = undefined; fileEncoding = 9; includeInIndex = 0; lastKnownFileType = unknown; name = "Rubik-Regular.ttf"; path = "../assets/fonts/Rubik-Regular.ttf"; sourceTree = "<group>"; };
		FEE547B54ACD4EF5AD24A94E /* libPasscodeAuth.a */ = {isa = PBXFileReference; explicitFileType = undefined; fileEncoding = 9; includeInIndex = 0; lastKnownFileType = archive.ar; path = libPasscodeAuth.a; sourceTree = "<group>"; };
		FF58CBC5DEF846309BD66D85 /* libBleClient.a */ = {isa = PBXFileReference; explicitFileType = undefined; fileEncoding = 9; includeInIndex = 0; lastKnownFileType = archive.ar; path = libBleClient.a; sourceTree = "<group>"; };
		1A6A2D21459F426EA996EA88 /* RNScreens.xcodeproj */ = {isa = PBXFileReference; name = "RNScreens.xcodeproj"; path = "../node_modules/react-native-screens/ios/RNScreens.xcodeproj"; sourceTree = "<group>"; fileEncoding = undefined; lastKnownFileType = wrapper.pb-project; explicitFileType = undefined; includeInIndex = 0; };
		35AA9FCF9B3A4E54A2282A09 /* libRNScreens.a */ = {isa = PBXFileReference; name = "libRNScreens.a"; path = "libRNScreens.a"; sourceTree = "<group>"; fileEncoding = undefined; lastKnownFileType = archive.ar; explicitFileType = undefined; includeInIndex = 0; };
/* End PBXFileReference section */

/* Begin PBXFrameworksBuildPhase section */
		00E356EB1AD99517003FC87E /* Frameworks */ = {
			isa = PBXFrameworksBuildPhase;
			buildActionMask = 2147483647;
			files = (
				140ED2AC1D01E1AD002B40FF /* libReact.a in Frameworks */,
			);
			runOnlyForDeploymentPostprocessing = 0;
		};
		13B07F8C1A680F5B00A75B9A /* Frameworks */ = {
			isa = PBXFrameworksBuildPhase;
			buildActionMask = 2147483647;
			files = (
				BF09D4FA214BF7730040397B /* libRNVectorIcons.a in Frameworks */,
				BF09D4F9214BF76B0040397B /* libTouchID.a in Frameworks */,
				BF09D4F8214BF7640040397B /* libPasscodeAuth.a in Frameworks */,
				BF09D4F7214BF75B0040397B /* libSplashScreen.a in Frameworks */,
				BF09D4F6214BF7500040397B /* libRCTLocale.a in Frameworks */,
				BF09D4F5214BF7460040397B /* libRNSVG.a in Frameworks */,
				BF09D4F4214BF73D0040397B /* libReactNativeConfig.a in Frameworks */,
				BF60DBE7214A955600912E7C /* libART.a in Frameworks */,
				347AB25E20498A4E00BE6F60 /* libRNSentry.a in Frameworks */,
				349F66892045ADD9002149B4 /* libRNCamera.a in Frameworks */,
				ADBDB9381DFEBF1600ED6528 /* libRCTBlob.a in Frameworks */,
				34945F952003AECD00D80E26 /* libRCTAnimation.a in Frameworks */,
				146834051AC3E58100842450 /* libReact.a in Frameworks */,
				00C302E51ABCBA2D00DB3ED1 /* libRCTActionSheet.a in Frameworks */,
				00C302E81ABCBA2D00DB3ED1 /* libRCTImage.a in Frameworks */,
				133E29F31AD74F7200F7D852 /* libRCTLinking.a in Frameworks */,
				00C302E91ABCBA2D00DB3ED1 /* libRCTNetwork.a in Frameworks */,
				139105C61AF99C1200B5F7CC /* libRCTSettings.a in Frameworks */,
				832341BD1AAA6AB300B99B32 /* libRCTText.a in Frameworks */,
				139FDEF61B0652A700C62182 /* libRCTWebSocket.a in Frameworks */,
				DEF1B1546B36491B9894A599 /* libz.tbd in Frameworks */,
				7EDEA35621D64751B73F49C7 /* libReact Native Open Settings.a in Frameworks */,
<<<<<<< HEAD
				FD935BBB77A24B79B2604726 /* libRNScreens.a in Frameworks */,
=======
				C1E2A1AC36C040B689A72E76 /* libRNGestureHandler.a in Frameworks */,
>>>>>>> d759acdb
			);
			runOnlyForDeploymentPostprocessing = 0;
		};
/* End PBXFrameworksBuildPhase section */

/* Begin PBXGroup section */
		00C302A81ABCB8CE00DB3ED1 /* Products */ = {
			isa = PBXGroup;
			children = (
				00C302AC1ABCB8CE00DB3ED1 /* libRCTActionSheet.a */,
			);
			name = Products;
			sourceTree = "<group>";
		};
		00C302BC1ABCB91800DB3ED1 /* Products */ = {
			isa = PBXGroup;
			children = (
				00C302C01ABCB91800DB3ED1 /* libRCTImage.a */,
				3DAD3E841DF850E9000B6D8A /* libRCTImage-tvOS.a */,
			);
			name = Products;
			sourceTree = "<group>";
		};
		00C302D41ABCB9D200DB3ED1 /* Products */ = {
			isa = PBXGroup;
			children = (
				00C302DC1ABCB9D200DB3ED1 /* libRCTNetwork.a */,
				3DAD3E8C1DF850E9000B6D8A /* libRCTNetwork-tvOS.a */,
			);
			name = Products;
			sourceTree = "<group>";
		};
		00E356EF1AD99517003FC87E /* ledgerlivemobileTests */ = {
			isa = PBXGroup;
			children = (
				00E356F21AD99517003FC87E /* ledgerlivemobileTests.m */,
				00E356F01AD99517003FC87E /* Supporting Files */,
			);
			path = ledgerlivemobileTests;
			sourceTree = "<group>";
		};
		00E356F01AD99517003FC87E /* Supporting Files */ = {
			isa = PBXGroup;
			children = (
				00E356F11AD99517003FC87E /* Info.plist */,
			);
			name = "Supporting Files";
			sourceTree = "<group>";
		};
		139105B71AF99BAD00B5F7CC /* Products */ = {
			isa = PBXGroup;
			children = (
				139105C11AF99BAD00B5F7CC /* libRCTSettings.a */,
				3DAD3E901DF850E9000B6D8A /* libRCTSettings-tvOS.a */,
			);
			name = Products;
			sourceTree = "<group>";
		};
		139FDEE71B06529A00C62182 /* Products */ = {
			isa = PBXGroup;
			children = (
				139FDEF41B06529B00C62182 /* libRCTWebSocket.a */,
				3DAD3E991DF850E9000B6D8A /* libRCTWebSocket-tvOS.a */,
				34457ECF2003A12500415724 /* libfishhook.a */,
				34457ED12003A12500415724 /* libfishhook-tvOS.a */,
			);
			name = Products;
			sourceTree = "<group>";
		};
		13B07FAE1A68108700A75B9A /* ledgerlivemobile */ = {
			isa = PBXGroup;
			children = (
				008F07F21AC5B25A0029DE68 /* main.jsbundle */,
				13B07FAF1A68108700A75B9A /* AppDelegate.h */,
				13B07FB01A68108700A75B9A /* AppDelegate.m */,
				13B07FB51A68108700A75B9A /* Images.xcassets */,
				13B07FB61A68108700A75B9A /* Info.plist */,
				13B07FB11A68108700A75B9A /* LaunchScreen.xib */,
				13B07FB71A68108700A75B9A /* main.m */,
			);
			name = ledgerlivemobile;
			sourceTree = "<group>";
		};
		146834001AC3E56700842450 /* Products */ = {
			isa = PBXGroup;
			children = (
				146834041AC3E56700842450 /* libReact.a */,
				3DAD3EA31DF850E9000B6D8A /* libReact.a */,
				3DAD3EA51DF850E9000B6D8A /* libyoga.a */,
				3DAD3EA71DF850E9000B6D8A /* libyoga.a */,
				3DAD3EA91DF850E9000B6D8A /* libcxxreact.a */,
				3DAD3EAB1DF850E9000B6D8A /* libcxxreact.a */,
				3DAD3EAD1DF850E9000B6D8A /* libjschelpers.a */,
				3DAD3EAF1DF850E9000B6D8A /* libjschelpers.a */,
				349F667E2045ADCC002149B4 /* libjsinspector.a */,
				349F66802045ADCC002149B4 /* libjsinspector-tvOS.a */,
				34945FBB2003AECF00D80E26 /* libthird-party.a */,
				34945FBD2003AECF00D80E26 /* libthird-party.a */,
				34945FBF2003AECF00D80E26 /* libdouble-conversion.a */,
				34945FC12003AECF00D80E26 /* libdouble-conversion.a */,
				34945FC32003AECF00D80E26 /* libprivatedata.a */,
				34945FC52003AECF00D80E26 /* libprivatedata-tvOS.a */,
			);
			name = Products;
			sourceTree = "<group>";
		};
		24A1F4F4214FE1220093BEC2 /* Products */ = {
			isa = PBXGroup;
			children = (
				24A1F4F8214FE1220093BEC2 /* libReact Native Open Settings.a */,
			);
			name = Products;
			sourceTree = "<group>";
		};
		3425212A2085014A00F0782B /* Products */ = {
			isa = PBXGroup;
			children = (
				3425212E2085014A00F0782B /* libSplashScreen.a */,
			);
			name = Products;
			sourceTree = "<group>";
		};
		342B435E2088E41B00E34118 /* Products */ = {
			isa = PBXGroup;
			children = (
				342B43652088E41C00E34118 /* libTouchID.a */,
			);
			name = Products;
			sourceTree = "<group>";
		};
		34457EB62003A12400415724 /* Recovered References */ = {
			isa = PBXGroup;
			children = (
				FF58CBC5DEF846309BD66D85 /* libBleClient.a */,
				9AE4011B27774E1EAFC940E3 /* libReactNativeConfig.a */,
				934B4698578340ED8F9A61E1 /* libRNSVG.a */,
				CF99D0486C014825B8E50D1C /* libRNSVG-tvOS.a */,
				F18419E5A1E34A8BB8840414 /* libRNSentry.a */,
				793F2C3B8DC0475194262928 /* libRCTCamera.a */,
				11C445025AF547DDB9D764DB /* libRCTLocale.a */,
				AE0C18E225CD47BA91948A0E /* libSplashScreen.a */,
				FEE547B54ACD4EF5AD24A94E /* libPasscodeAuth.a */,
				E17D41657FAD4BEDBE62C1B2 /* libTouchID.a */,
				3A45C4CF346C4C9594B2EC36 /* libRNVectorIcons.a */,
				88F6163E74364066BC1A5713 /* libReact Native Open Settings.a */,
				76B12D3F99F7436CAD186C2C /* libRNGestureHandler.a */,
			);
			name = "Recovered References";
			sourceTree = "<group>";
		};
		345C15612089152000A0E797 /* Products */ = {
			isa = PBXGroup;
			children = (
				345C15662089152000A0E797 /* libPasscodeAuth.a */,
			);
			name = Products;
			sourceTree = "<group>";
		};
		34654381200E4A93008E3CDD /* Products */ = {
			isa = PBXGroup;
			children = (
				34654386200E4A94008E3CDD /* libRNSVG.a */,
				34654388200E4A94008E3CDD /* libRNSVG-tvOS.a */,
			);
			name = Products;
			sourceTree = "<group>";
		};
		347AB1EC2049885900BE6F60 /* Products */ = {
			isa = PBXGroup;
			children = (
				347AB21B2049885900BE6F60 /* libRNSentry.a */,
			);
			name = Products;
			sourceTree = "<group>";
		};
		349F66552045ADCC002149B4 /* Products */ = {
			isa = PBXGroup;
			children = (
				349F66862045ADCC002149B4 /* libRNCamera.a */,
			);
			name = Products;
			sourceTree = "<group>";
		};
		34AB90BD2046C202008783DA /* Products */ = {
			isa = PBXGroup;
			children = (
				34AB90C12046C203008783DA /* libRCTLocale.a */,
			);
			name = Products;
			sourceTree = "<group>";
		};
		34BE1FED20092032009E8710 /* Products */ = {
			isa = PBXGroup;
			children = (
				34BE1FF120092032009E8710 /* libReactNativeConfig.a */,
			);
			name = Products;
			sourceTree = "<group>";
		};
		34DE44012155286100259C93 /* Products */ = {
			isa = PBXGroup;
			children = (
				34DE44052155286100259C93 /* libRNGestureHandler.a */,
			);
			name = Products;
			sourceTree = "<group>";
		};
		3F0372EE9483431D91FAB7D5 /* Resources */ = {
			isa = PBXGroup;
			children = (
				8FAD0BF9211D977700531995 /* Fonts */,
				CE7E1D553FBD49E0A85347D3 /* MuseoSans-Bold.otf */,
				3263CCC7104E4B86AC2ADDB4 /* MuseoSans-Regular.otf */,
				CEDB8CDC561E4D4BBA7A64CD /* MuseoSans-SemiBold.otf */,
				57675DE3CEFA48B4AEFB711C /* OpenSans-Bold.ttf */,
				44387CB2EE84464C83A75FD7 /* OpenSans-Regular.ttf */,
				C7C5BB743ED04E53A2323979 /* OpenSans-SemiBold.ttf */,
				F91D74A42E59456DBB925283 /* Rubik-Regular.ttf */,
				603D0C57D1C8456C82B34496 /* Entypo.ttf */,
				BF8FF922072F4CF3B96390AA /* EvilIcons.ttf */,
				5144736E6C134554877E0D22 /* Feather.ttf */,
				7850F04BA5D2428A9AC29653 /* FontAwesome.ttf */,
				AAD9939A2894455FB2EC4881 /* FontAwesome5_Brands.ttf */,
				6DC818670C904605A8FBA62A /* FontAwesome5_Regular.ttf */,
				7D2EA4CD0AC843B4A69D57A5 /* FontAwesome5_Solid.ttf */,
				CD5489262AA84BDF9684E3AA /* Foundation.ttf */,
				8427C9F7A477440AB9F329D6 /* Ionicons.ttf */,
				4396DC4264644851ADA99A35 /* MaterialCommunityIcons.ttf */,
				C1DA370D18E2494FA56F0D1D /* MaterialIcons.ttf */,
				C3CB4695C9554CACBA1EDD1F /* Octicons.ttf */,
				9A58AC9A5DA149AC83518141 /* SimpleLineIcons.ttf */,
				63C555F45D6148708015CEBA /* Zocial.ttf */,
			);
			name = Resources;
			sourceTree = "<group>";
		};
		5E91572E1DD0AC6500FF2AA8 /* Products */ = {
			isa = PBXGroup;
			children = (
				5E9157331DD0AC6500FF2AA8 /* libRCTAnimation.a */,
				5E9157351DD0AC6500FF2AA8 /* libRCTAnimation.a */,
			);
			name = Products;
			sourceTree = "<group>";
		};
		78C398B11ACF4ADC00677621 /* Products */ = {
			isa = PBXGroup;
			children = (
				78C398B91ACF4ADC00677621 /* libRCTLinking.a */,
				3DAD3E881DF850E9000B6D8A /* libRCTLinking-tvOS.a */,
			);
			name = Products;
			sourceTree = "<group>";
		};
		832341AE1AAA6A7D00B99B32 /* Libraries */ = {
			isa = PBXGroup;
			children = (
				BF60DBAF214A954900912E7C /* ART.xcodeproj */,
				349F66542045ADCC002149B4 /* RNCamera.xcodeproj */,
				5E91572D1DD0AC6500FF2AA8 /* RCTAnimation.xcodeproj */,
				146833FF1AC3E56700842450 /* React.xcodeproj */,
				00C302A71ABCB8CE00DB3ED1 /* RCTActionSheet.xcodeproj */,
				ADBDB91F1DFEBF0600ED6528 /* RCTBlob.xcodeproj */,
				00C302BB1ABCB91800DB3ED1 /* RCTImage.xcodeproj */,
				78C398B01ACF4ADC00677621 /* RCTLinking.xcodeproj */,
				00C302D31ABCB9D200DB3ED1 /* RCTNetwork.xcodeproj */,
				139105B61AF99BAD00B5F7CC /* RCTSettings.xcodeproj */,
				832341B01AAA6A8300B99B32 /* RCTText.xcodeproj */,
				139FDEE61B06529A00C62182 /* RCTWebSocket.xcodeproj */,
				2CB99C7AA791411C87B310E9 /* ReactNativeConfig.xcodeproj */,
				66CCF21752714BD5AB584A88 /* RNSVG.xcodeproj */,
				DC20B890593D4E75BEF7591B /* RCTLocale.xcodeproj */,
				64C6A31B337D471B93E32DCD /* RNSentry.xcodeproj */,
				4AC7737A0FD34720B8F1599A /* SplashScreen.xcodeproj */,
				008BC7A712F04B01A070866A /* TouchID.xcodeproj */,
				EE89361C161C48FB98136880 /* PasscodeAuth.xcodeproj */,
				4AD2AECC687D45E9BBCCED05 /* RNVectorIcons.xcodeproj */,
				A49125B8906C40DFB2011F37 /* React Native Open Settings.xcodeproj */,
<<<<<<< HEAD
				1A6A2D21459F426EA996EA88 /* RNScreens.xcodeproj */,
=======
				3E46E77C7D524ECDB200DA38 /* RNGestureHandler.xcodeproj */,
>>>>>>> d759acdb
			);
			name = Libraries;
			sourceTree = "<group>";
		};
		832341B11AAA6A8300B99B32 /* Products */ = {
			isa = PBXGroup;
			children = (
				832341B51AAA6A8300B99B32 /* libRCTText.a */,
				3DAD3E941DF850E9000B6D8A /* libRCTText-tvOS.a */,
			);
			name = Products;
			sourceTree = "<group>";
		};
		83CBB9F61A601CBA00E9B192 = {
			isa = PBXGroup;
			children = (
				13B07FAE1A68108700A75B9A /* ledgerlivemobile */,
				832341AE1AAA6A7D00B99B32 /* Libraries */,
				00E356EF1AD99517003FC87E /* ledgerlivemobileTests */,
				83CBBA001A601CBA00E9B192 /* Products */,
				34457EB62003A12400415724 /* Recovered References */,
				90B115AE643A42D1BF8AA6F4 /* Frameworks */,
				3F0372EE9483431D91FAB7D5 /* Resources */,
			);
			indentWidth = 2;
			sourceTree = "<group>";
			tabWidth = 2;
			usesTabs = 0;
		};
		83CBBA001A601CBA00E9B192 /* Products */ = {
			isa = PBXGroup;
			children = (
				13B07F961A680F5B00A75B9A /* ledgerlivemobile.app */,
				00E356EE1AD99517003FC87E /* ledgerlivemobileTests.xctest */,
			);
			name = Products;
			sourceTree = "<group>";
		};
		8FAC6EE521490C0C00FA9316 /* Products */ = {
			isa = PBXGroup;
			children = (
				8FAC6EE921490C0C00FA9316 /* libRNVectorIcons.a */,
			);
			name = Products;
			sourceTree = "<group>";
		};
		8FAD0BF9211D977700531995 /* Fonts */ = {
			isa = PBXGroup;
			children = (
				8FAD0BFA211D977700531995 /* Octicons.ttf */,
				8FAD0BFB211D977700531995 /* Feather.ttf */,
				8FAD0BFC211D977700531995 /* Entypo.ttf */,
				8FAD0BFD211D977700531995 /* FontAwesome5_Brands.ttf */,
				8FAD0BFE211D977700531995 /* MaterialCommunityIcons.ttf */,
				8FAD0BFF211D977700531995 /* Foundation.ttf */,
				8FAD0C00211D977700531995 /* Ionicons.ttf */,
				8FAD0C01211D977700531995 /* FontAwesome5_Solid.ttf */,
				8FAD0C02211D977700531995 /* FontAwesome5_Regular.ttf */,
				8FAD0C03211D977700531995 /* FontAwesome.ttf */,
				8FAD0C04211D977700531995 /* Zocial.ttf */,
				8FAD0C05211D977700531995 /* EvilIcons.ttf */,
				8FAD0C06211D977700531995 /* SimpleLineIcons.ttf */,
				8FAD0C07211D977700531995 /* MaterialIcons.ttf */,
			);
			name = Fonts;
			path = "../node_modules/react-native-vector-icons/Fonts";
			sourceTree = "<group>";
		};
		90B115AE643A42D1BF8AA6F4 /* Frameworks */ = {
			isa = PBXGroup;
			children = (
				545FD04868AD450083DC4717 /* libz.tbd */,
			);
			name = Frameworks;
			sourceTree = "<group>";
		};
		ADBDB9201DFEBF0600ED6528 /* Products */ = {
			isa = PBXGroup;
			children = (
				ADBDB9271DFEBF0700ED6528 /* libRCTBlob.a */,
				34457EBD2003A12500415724 /* libRCTBlob-tvOS.a */,
			);
			name = Products;
			sourceTree = "<group>";
		};
		BF60DBB0214A954900912E7C /* Products */ = {
			isa = PBXGroup;
			children = (
				BF60DBB5214A954900912E7C /* libART.a */,
				BF60DBB7214A954900912E7C /* libART-tvOS.a */,
			);
			name = Products;
			sourceTree = "<group>";
		};
/* End PBXGroup section */

/* Begin PBXNativeTarget section */
		00E356ED1AD99517003FC87E /* ledgerlivemobileTests */ = {
			isa = PBXNativeTarget;
			buildConfigurationList = 00E357021AD99517003FC87E /* Build configuration list for PBXNativeTarget "ledgerlivemobileTests" */;
			buildPhases = (
				00E356EA1AD99517003FC87E /* Sources */,
				00E356EB1AD99517003FC87E /* Frameworks */,
				00E356EC1AD99517003FC87E /* Resources */,
			);
			buildRules = (
			);
			dependencies = (
				00E356F51AD99517003FC87E /* PBXTargetDependency */,
			);
			name = ledgerlivemobileTests;
			productName = ledgerlivemobileTests;
			productReference = 00E356EE1AD99517003FC87E /* ledgerlivemobileTests.xctest */;
			productType = "com.apple.product-type.bundle.unit-test";
		};
		13B07F861A680F5B00A75B9A /* ledgerlivemobile */ = {
			isa = PBXNativeTarget;
			buildConfigurationList = 13B07F931A680F5B00A75B9A /* Build configuration list for PBXNativeTarget "ledgerlivemobile" */;
			buildPhases = (
				13B07F871A680F5B00A75B9A /* Sources */,
				13B07F8C1A680F5B00A75B9A /* Frameworks */,
				13B07F8E1A680F5B00A75B9A /* Resources */,
				00DD1BFF1BD5951E006B06BC /* Bundle React Native code and images */,
				C5DD91777D904DF2BEB7E83C /* Upload Debug Symbols to Sentry */,
			);
			buildRules = (
			);
			dependencies = (
			);
			name = ledgerlivemobile;
			productName = "Hello World";
			productReference = 13B07F961A680F5B00A75B9A /* ledgerlivemobile.app */;
			productType = "com.apple.product-type.application";
		};
/* End PBXNativeTarget section */

/* Begin PBXProject section */
		83CBB9F71A601CBA00E9B192 /* Project object */ = {
			isa = PBXProject;
			attributes = {
				LastUpgradeCheck = 920;
				ORGANIZATIONNAME = Facebook;
				TargetAttributes = {
					00E356ED1AD99517003FC87E = {
						CreatedOnToolsVersion = 6.2;
						DevelopmentTeam = X6LFS5BQKN;
						TestTargetID = 13B07F861A680F5B00A75B9A;
					};
					13B07F861A680F5B00A75B9A = {
						DevelopmentTeam = X6LFS5BQKN;
						ProvisioningStyle = Automatic;
						SystemCapabilities = {
							com.apple.GameCenter = {
								enabled = 0;
							};
							com.apple.InAppPurchase = {
								enabled = 0;
							};
						};
					};
				};
			};
			buildConfigurationList = 83CBB9FA1A601CBA00E9B192 /* Build configuration list for PBXProject "ledgerlivemobile" */;
			compatibilityVersion = "Xcode 3.2";
			developmentRegion = English;
			hasScannedForEncodings = 0;
			knownRegions = (
				en,
				Base,
			);
			mainGroup = 83CBB9F61A601CBA00E9B192;
			productRefGroup = 83CBBA001A601CBA00E9B192 /* Products */;
			projectDirPath = "";
			projectReferences = (
				{
					ProductGroup = BF60DBB0214A954900912E7C /* Products */;
					ProjectRef = BF60DBAF214A954900912E7C /* ART.xcodeproj */;
				},
				{
					ProductGroup = 345C15612089152000A0E797 /* Products */;
					ProjectRef = EE89361C161C48FB98136880 /* PasscodeAuth.xcodeproj */;
				},
				{
					ProductGroup = 00C302A81ABCB8CE00DB3ED1 /* Products */;
					ProjectRef = 00C302A71ABCB8CE00DB3ED1 /* RCTActionSheet.xcodeproj */;
				},
				{
					ProductGroup = 5E91572E1DD0AC6500FF2AA8 /* Products */;
					ProjectRef = 5E91572D1DD0AC6500FF2AA8 /* RCTAnimation.xcodeproj */;
				},
				{
					ProductGroup = ADBDB9201DFEBF0600ED6528 /* Products */;
					ProjectRef = ADBDB91F1DFEBF0600ED6528 /* RCTBlob.xcodeproj */;
				},
				{
					ProductGroup = 00C302BC1ABCB91800DB3ED1 /* Products */;
					ProjectRef = 00C302BB1ABCB91800DB3ED1 /* RCTImage.xcodeproj */;
				},
				{
					ProductGroup = 78C398B11ACF4ADC00677621 /* Products */;
					ProjectRef = 78C398B01ACF4ADC00677621 /* RCTLinking.xcodeproj */;
				},
				{
					ProductGroup = 34AB90BD2046C202008783DA /* Products */;
					ProjectRef = DC20B890593D4E75BEF7591B /* RCTLocale.xcodeproj */;
				},
				{
					ProductGroup = 00C302D41ABCB9D200DB3ED1 /* Products */;
					ProjectRef = 00C302D31ABCB9D200DB3ED1 /* RCTNetwork.xcodeproj */;
				},
				{
					ProductGroup = 139105B71AF99BAD00B5F7CC /* Products */;
					ProjectRef = 139105B61AF99BAD00B5F7CC /* RCTSettings.xcodeproj */;
				},
				{
					ProductGroup = 832341B11AAA6A8300B99B32 /* Products */;
					ProjectRef = 832341B01AAA6A8300B99B32 /* RCTText.xcodeproj */;
				},
				{
					ProductGroup = 139FDEE71B06529A00C62182 /* Products */;
					ProjectRef = 139FDEE61B06529A00C62182 /* RCTWebSocket.xcodeproj */;
				},
				{
					ProductGroup = 24A1F4F4214FE1220093BEC2 /* Products */;
					ProjectRef = A49125B8906C40DFB2011F37 /* React Native Open Settings.xcodeproj */;
				},
				{
					ProductGroup = 146834001AC3E56700842450 /* Products */;
					ProjectRef = 146833FF1AC3E56700842450 /* React.xcodeproj */;
				},
				{
					ProductGroup = 34BE1FED20092032009E8710 /* Products */;
					ProjectRef = 2CB99C7AA791411C87B310E9 /* ReactNativeConfig.xcodeproj */;
				},
				{
					ProductGroup = 349F66552045ADCC002149B4 /* Products */;
					ProjectRef = 349F66542045ADCC002149B4 /* RNCamera.xcodeproj */;
				},
				{
					ProductGroup = 34DE44012155286100259C93 /* Products */;
					ProjectRef = 3E46E77C7D524ECDB200DA38 /* RNGestureHandler.xcodeproj */;
				},
				{
					ProductGroup = 347AB1EC2049885900BE6F60 /* Products */;
					ProjectRef = 64C6A31B337D471B93E32DCD /* RNSentry.xcodeproj */;
				},
				{
					ProductGroup = 34654381200E4A93008E3CDD /* Products */;
					ProjectRef = 66CCF21752714BD5AB584A88 /* RNSVG.xcodeproj */;
				},
				{
					ProductGroup = 8FAC6EE521490C0C00FA9316 /* Products */;
					ProjectRef = 4AD2AECC687D45E9BBCCED05 /* RNVectorIcons.xcodeproj */;
				},
				{
					ProductGroup = 3425212A2085014A00F0782B /* Products */;
					ProjectRef = 4AC7737A0FD34720B8F1599A /* SplashScreen.xcodeproj */;
				},
				{
					ProductGroup = 342B435E2088E41B00E34118 /* Products */;
					ProjectRef = 008BC7A712F04B01A070866A /* TouchID.xcodeproj */;
				},
			);
			projectRoot = "";
			targets = (
				13B07F861A680F5B00A75B9A /* ledgerlivemobile */,
				00E356ED1AD99517003FC87E /* ledgerlivemobileTests */,
			);
		};
/* End PBXProject section */

/* Begin PBXReferenceProxy section */
		00C302AC1ABCB8CE00DB3ED1 /* libRCTActionSheet.a */ = {
			isa = PBXReferenceProxy;
			fileType = archive.ar;
			path = libRCTActionSheet.a;
			remoteRef = 00C302AB1ABCB8CE00DB3ED1 /* PBXContainerItemProxy */;
			sourceTree = BUILT_PRODUCTS_DIR;
		};
		00C302C01ABCB91800DB3ED1 /* libRCTImage.a */ = {
			isa = PBXReferenceProxy;
			fileType = archive.ar;
			path = libRCTImage.a;
			remoteRef = 00C302BF1ABCB91800DB3ED1 /* PBXContainerItemProxy */;
			sourceTree = BUILT_PRODUCTS_DIR;
		};
		00C302DC1ABCB9D200DB3ED1 /* libRCTNetwork.a */ = {
			isa = PBXReferenceProxy;
			fileType = archive.ar;
			path = libRCTNetwork.a;
			remoteRef = 00C302DB1ABCB9D200DB3ED1 /* PBXContainerItemProxy */;
			sourceTree = BUILT_PRODUCTS_DIR;
		};
		139105C11AF99BAD00B5F7CC /* libRCTSettings.a */ = {
			isa = PBXReferenceProxy;
			fileType = archive.ar;
			path = libRCTSettings.a;
			remoteRef = 139105C01AF99BAD00B5F7CC /* PBXContainerItemProxy */;
			sourceTree = BUILT_PRODUCTS_DIR;
		};
		139FDEF41B06529B00C62182 /* libRCTWebSocket.a */ = {
			isa = PBXReferenceProxy;
			fileType = archive.ar;
			path = libRCTWebSocket.a;
			remoteRef = 139FDEF31B06529B00C62182 /* PBXContainerItemProxy */;
			sourceTree = BUILT_PRODUCTS_DIR;
		};
		146834041AC3E56700842450 /* libReact.a */ = {
			isa = PBXReferenceProxy;
			fileType = archive.ar;
			path = libReact.a;
			remoteRef = 146834031AC3E56700842450 /* PBXContainerItemProxy */;
			sourceTree = BUILT_PRODUCTS_DIR;
		};
		24A1F4F8214FE1220093BEC2 /* libReact Native Open Settings.a */ = {
			isa = PBXReferenceProxy;
			fileType = archive.ar;
			path = "libReact Native Open Settings.a";
			remoteRef = 24A1F4F7214FE1220093BEC2 /* PBXContainerItemProxy */;
			sourceTree = BUILT_PRODUCTS_DIR;
		};
		3425212E2085014A00F0782B /* libSplashScreen.a */ = {
			isa = PBXReferenceProxy;
			fileType = archive.ar;
			path = libSplashScreen.a;
			remoteRef = 3425212D2085014A00F0782B /* PBXContainerItemProxy */;
			sourceTree = BUILT_PRODUCTS_DIR;
		};
		342B43652088E41C00E34118 /* libTouchID.a */ = {
			isa = PBXReferenceProxy;
			fileType = archive.ar;
			path = libTouchID.a;
			remoteRef = 342B43642088E41C00E34118 /* PBXContainerItemProxy */;
			sourceTree = BUILT_PRODUCTS_DIR;
		};
		34457EBD2003A12500415724 /* libRCTBlob-tvOS.a */ = {
			isa = PBXReferenceProxy;
			fileType = archive.ar;
			path = "libRCTBlob-tvOS.a";
			remoteRef = 34457EBC2003A12500415724 /* PBXContainerItemProxy */;
			sourceTree = BUILT_PRODUCTS_DIR;
		};
		34457ECF2003A12500415724 /* libfishhook.a */ = {
			isa = PBXReferenceProxy;
			fileType = archive.ar;
			path = libfishhook.a;
			remoteRef = 34457ECE2003A12500415724 /* PBXContainerItemProxy */;
			sourceTree = BUILT_PRODUCTS_DIR;
		};
		34457ED12003A12500415724 /* libfishhook-tvOS.a */ = {
			isa = PBXReferenceProxy;
			fileType = archive.ar;
			path = "libfishhook-tvOS.a";
			remoteRef = 34457ED02003A12500415724 /* PBXContainerItemProxy */;
			sourceTree = BUILT_PRODUCTS_DIR;
		};
		345C15662089152000A0E797 /* libPasscodeAuth.a */ = {
			isa = PBXReferenceProxy;
			fileType = archive.ar;
			path = libPasscodeAuth.a;
			remoteRef = 345C15652089152000A0E797 /* PBXContainerItemProxy */;
			sourceTree = BUILT_PRODUCTS_DIR;
		};
		34654386200E4A94008E3CDD /* libRNSVG.a */ = {
			isa = PBXReferenceProxy;
			fileType = archive.ar;
			path = libRNSVG.a;
			remoteRef = 34654385200E4A94008E3CDD /* PBXContainerItemProxy */;
			sourceTree = BUILT_PRODUCTS_DIR;
		};
		34654388200E4A94008E3CDD /* libRNSVG-tvOS.a */ = {
			isa = PBXReferenceProxy;
			fileType = archive.ar;
			path = "libRNSVG-tvOS.a";
			remoteRef = 34654387200E4A94008E3CDD /* PBXContainerItemProxy */;
			sourceTree = BUILT_PRODUCTS_DIR;
		};
		347AB21B2049885900BE6F60 /* libRNSentry.a */ = {
			isa = PBXReferenceProxy;
			fileType = archive.ar;
			path = libRNSentry.a;
			remoteRef = 347AB21A2049885900BE6F60 /* PBXContainerItemProxy */;
			sourceTree = BUILT_PRODUCTS_DIR;
		};
		34945FBB2003AECF00D80E26 /* libthird-party.a */ = {
			isa = PBXReferenceProxy;
			fileType = archive.ar;
			path = "libthird-party.a";
			remoteRef = 34945FBA2003AECF00D80E26 /* PBXContainerItemProxy */;
			sourceTree = BUILT_PRODUCTS_DIR;
		};
		34945FBD2003AECF00D80E26 /* libthird-party.a */ = {
			isa = PBXReferenceProxy;
			fileType = archive.ar;
			path = "libthird-party.a";
			remoteRef = 34945FBC2003AECF00D80E26 /* PBXContainerItemProxy */;
			sourceTree = BUILT_PRODUCTS_DIR;
		};
		34945FBF2003AECF00D80E26 /* libdouble-conversion.a */ = {
			isa = PBXReferenceProxy;
			fileType = archive.ar;
			path = "libdouble-conversion.a";
			remoteRef = 34945FBE2003AECF00D80E26 /* PBXContainerItemProxy */;
			sourceTree = BUILT_PRODUCTS_DIR;
		};
		34945FC12003AECF00D80E26 /* libdouble-conversion.a */ = {
			isa = PBXReferenceProxy;
			fileType = archive.ar;
			path = "libdouble-conversion.a";
			remoteRef = 34945FC02003AECF00D80E26 /* PBXContainerItemProxy */;
			sourceTree = BUILT_PRODUCTS_DIR;
		};
		34945FC32003AECF00D80E26 /* libprivatedata.a */ = {
			isa = PBXReferenceProxy;
			fileType = archive.ar;
			path = libprivatedata.a;
			remoteRef = 34945FC22003AECF00D80E26 /* PBXContainerItemProxy */;
			sourceTree = BUILT_PRODUCTS_DIR;
		};
		34945FC52003AECF00D80E26 /* libprivatedata-tvOS.a */ = {
			isa = PBXReferenceProxy;
			fileType = archive.ar;
			path = "libprivatedata-tvOS.a";
			remoteRef = 34945FC42003AECF00D80E26 /* PBXContainerItemProxy */;
			sourceTree = BUILT_PRODUCTS_DIR;
		};
		349F667E2045ADCC002149B4 /* libjsinspector.a */ = {
			isa = PBXReferenceProxy;
			fileType = archive.ar;
			path = libjsinspector.a;
			remoteRef = 349F667D2045ADCC002149B4 /* PBXContainerItemProxy */;
			sourceTree = BUILT_PRODUCTS_DIR;
		};
		349F66802045ADCC002149B4 /* libjsinspector-tvOS.a */ = {
			isa = PBXReferenceProxy;
			fileType = archive.ar;
			path = "libjsinspector-tvOS.a";
			remoteRef = 349F667F2045ADCC002149B4 /* PBXContainerItemProxy */;
			sourceTree = BUILT_PRODUCTS_DIR;
		};
		349F66862045ADCC002149B4 /* libRNCamera.a */ = {
			isa = PBXReferenceProxy;
			fileType = archive.ar;
			path = libRNCamera.a;
			remoteRef = 349F66852045ADCC002149B4 /* PBXContainerItemProxy */;
			sourceTree = BUILT_PRODUCTS_DIR;
		};
		34AB90C12046C203008783DA /* libRCTLocale.a */ = {
			isa = PBXReferenceProxy;
			fileType = archive.ar;
			path = libRCTLocale.a;
			remoteRef = 34AB90C02046C203008783DA /* PBXContainerItemProxy */;
			sourceTree = BUILT_PRODUCTS_DIR;
		};
		34BE1FF120092032009E8710 /* libReactNativeConfig.a */ = {
			isa = PBXReferenceProxy;
			fileType = archive.ar;
			path = libReactNativeConfig.a;
			remoteRef = 34BE1FF020092032009E8710 /* PBXContainerItemProxy */;
			sourceTree = BUILT_PRODUCTS_DIR;
		};
		34DE44052155286100259C93 /* libRNGestureHandler.a */ = {
			isa = PBXReferenceProxy;
			fileType = archive.ar;
			path = libRNGestureHandler.a;
			remoteRef = 34DE44042155286100259C93 /* PBXContainerItemProxy */;
			sourceTree = BUILT_PRODUCTS_DIR;
		};
		3DAD3E841DF850E9000B6D8A /* libRCTImage-tvOS.a */ = {
			isa = PBXReferenceProxy;
			fileType = archive.ar;
			path = "libRCTImage-tvOS.a";
			remoteRef = 3DAD3E831DF850E9000B6D8A /* PBXContainerItemProxy */;
			sourceTree = BUILT_PRODUCTS_DIR;
		};
		3DAD3E881DF850E9000B6D8A /* libRCTLinking-tvOS.a */ = {
			isa = PBXReferenceProxy;
			fileType = archive.ar;
			path = "libRCTLinking-tvOS.a";
			remoteRef = 3DAD3E871DF850E9000B6D8A /* PBXContainerItemProxy */;
			sourceTree = BUILT_PRODUCTS_DIR;
		};
		3DAD3E8C1DF850E9000B6D8A /* libRCTNetwork-tvOS.a */ = {
			isa = PBXReferenceProxy;
			fileType = archive.ar;
			path = "libRCTNetwork-tvOS.a";
			remoteRef = 3DAD3E8B1DF850E9000B6D8A /* PBXContainerItemProxy */;
			sourceTree = BUILT_PRODUCTS_DIR;
		};
		3DAD3E901DF850E9000B6D8A /* libRCTSettings-tvOS.a */ = {
			isa = PBXReferenceProxy;
			fileType = archive.ar;
			path = "libRCTSettings-tvOS.a";
			remoteRef = 3DAD3E8F1DF850E9000B6D8A /* PBXContainerItemProxy */;
			sourceTree = BUILT_PRODUCTS_DIR;
		};
		3DAD3E941DF850E9000B6D8A /* libRCTText-tvOS.a */ = {
			isa = PBXReferenceProxy;
			fileType = archive.ar;
			path = "libRCTText-tvOS.a";
			remoteRef = 3DAD3E931DF850E9000B6D8A /* PBXContainerItemProxy */;
			sourceTree = BUILT_PRODUCTS_DIR;
		};
		3DAD3E991DF850E9000B6D8A /* libRCTWebSocket-tvOS.a */ = {
			isa = PBXReferenceProxy;
			fileType = archive.ar;
			path = "libRCTWebSocket-tvOS.a";
			remoteRef = 3DAD3E981DF850E9000B6D8A /* PBXContainerItemProxy */;
			sourceTree = BUILT_PRODUCTS_DIR;
		};
		3DAD3EA31DF850E9000B6D8A /* libReact.a */ = {
			isa = PBXReferenceProxy;
			fileType = archive.ar;
			path = libReact.a;
			remoteRef = 3DAD3EA21DF850E9000B6D8A /* PBXContainerItemProxy */;
			sourceTree = BUILT_PRODUCTS_DIR;
		};
		3DAD3EA51DF850E9000B6D8A /* libyoga.a */ = {
			isa = PBXReferenceProxy;
			fileType = archive.ar;
			path = libyoga.a;
			remoteRef = 3DAD3EA41DF850E9000B6D8A /* PBXContainerItemProxy */;
			sourceTree = BUILT_PRODUCTS_DIR;
		};
		3DAD3EA71DF850E9000B6D8A /* libyoga.a */ = {
			isa = PBXReferenceProxy;
			fileType = archive.ar;
			path = libyoga.a;
			remoteRef = 3DAD3EA61DF850E9000B6D8A /* PBXContainerItemProxy */;
			sourceTree = BUILT_PRODUCTS_DIR;
		};
		3DAD3EA91DF850E9000B6D8A /* libcxxreact.a */ = {
			isa = PBXReferenceProxy;
			fileType = archive.ar;
			path = libcxxreact.a;
			remoteRef = 3DAD3EA81DF850E9000B6D8A /* PBXContainerItemProxy */;
			sourceTree = BUILT_PRODUCTS_DIR;
		};
		3DAD3EAB1DF850E9000B6D8A /* libcxxreact.a */ = {
			isa = PBXReferenceProxy;
			fileType = archive.ar;
			path = libcxxreact.a;
			remoteRef = 3DAD3EAA1DF850E9000B6D8A /* PBXContainerItemProxy */;
			sourceTree = BUILT_PRODUCTS_DIR;
		};
		3DAD3EAD1DF850E9000B6D8A /* libjschelpers.a */ = {
			isa = PBXReferenceProxy;
			fileType = archive.ar;
			path = libjschelpers.a;
			remoteRef = 3DAD3EAC1DF850E9000B6D8A /* PBXContainerItemProxy */;
			sourceTree = BUILT_PRODUCTS_DIR;
		};
		3DAD3EAF1DF850E9000B6D8A /* libjschelpers.a */ = {
			isa = PBXReferenceProxy;
			fileType = archive.ar;
			path = libjschelpers.a;
			remoteRef = 3DAD3EAE1DF850E9000B6D8A /* PBXContainerItemProxy */;
			sourceTree = BUILT_PRODUCTS_DIR;
		};
		5E9157331DD0AC6500FF2AA8 /* libRCTAnimation.a */ = {
			isa = PBXReferenceProxy;
			fileType = archive.ar;
			path = libRCTAnimation.a;
			remoteRef = 5E9157321DD0AC6500FF2AA8 /* PBXContainerItemProxy */;
			sourceTree = BUILT_PRODUCTS_DIR;
		};
		5E9157351DD0AC6500FF2AA8 /* libRCTAnimation.a */ = {
			isa = PBXReferenceProxy;
			fileType = archive.ar;
			path = libRCTAnimation.a;
			remoteRef = 5E9157341DD0AC6500FF2AA8 /* PBXContainerItemProxy */;
			sourceTree = BUILT_PRODUCTS_DIR;
		};
		78C398B91ACF4ADC00677621 /* libRCTLinking.a */ = {
			isa = PBXReferenceProxy;
			fileType = archive.ar;
			path = libRCTLinking.a;
			remoteRef = 78C398B81ACF4ADC00677621 /* PBXContainerItemProxy */;
			sourceTree = BUILT_PRODUCTS_DIR;
		};
		832341B51AAA6A8300B99B32 /* libRCTText.a */ = {
			isa = PBXReferenceProxy;
			fileType = archive.ar;
			path = libRCTText.a;
			remoteRef = 832341B41AAA6A8300B99B32 /* PBXContainerItemProxy */;
			sourceTree = BUILT_PRODUCTS_DIR;
		};
		8FAC6EE921490C0C00FA9316 /* libRNVectorIcons.a */ = {
			isa = PBXReferenceProxy;
			fileType = archive.ar;
			path = libRNVectorIcons.a;
			remoteRef = 8FAC6EE821490C0C00FA9316 /* PBXContainerItemProxy */;
			sourceTree = BUILT_PRODUCTS_DIR;
		};
		ADBDB9271DFEBF0700ED6528 /* libRCTBlob.a */ = {
			isa = PBXReferenceProxy;
			fileType = archive.ar;
			path = libRCTBlob.a;
			remoteRef = ADBDB9261DFEBF0700ED6528 /* PBXContainerItemProxy */;
			sourceTree = BUILT_PRODUCTS_DIR;
		};
		BF60DBB5214A954900912E7C /* libART.a */ = {
			isa = PBXReferenceProxy;
			fileType = archive.ar;
			path = libART.a;
			remoteRef = BF60DBB4214A954900912E7C /* PBXContainerItemProxy */;
			sourceTree = BUILT_PRODUCTS_DIR;
		};
		BF60DBB7214A954900912E7C /* libART-tvOS.a */ = {
			isa = PBXReferenceProxy;
			fileType = archive.ar;
			path = "libART-tvOS.a";
			remoteRef = BF60DBB6214A954900912E7C /* PBXContainerItemProxy */;
			sourceTree = BUILT_PRODUCTS_DIR;
		};
/* End PBXReferenceProxy section */

/* Begin PBXResourcesBuildPhase section */
		00E356EC1AD99517003FC87E /* Resources */ = {
			isa = PBXResourcesBuildPhase;
			buildActionMask = 2147483647;
			files = (
			);
			runOnlyForDeploymentPostprocessing = 0;
		};
		13B07F8E1A680F5B00A75B9A /* Resources */ = {
			isa = PBXResourcesBuildPhase;
			buildActionMask = 2147483647;
			files = (
				8FAD0C08211D977700531995 /* Octicons.ttf in Resources */,
				8FAD0C0A211D977700531995 /* Entypo.ttf in Resources */,
				8FAD0C09211D977700531995 /* Feather.ttf in Resources */,
				13B07FBF1A68108700A75B9A /* Images.xcassets in Resources */,
				13B07FBD1A68108700A75B9A /* LaunchScreen.xib in Resources */,
				8FAD0C0B211D977700531995 /* FontAwesome5_Brands.ttf in Resources */,
				8FAD0C10211D977700531995 /* FontAwesome5_Regular.ttf in Resources */,
				8FAD0C0D211D977700531995 /* Foundation.ttf in Resources */,
				A854DAD55ED1456696918FDF /* MuseoSans-Bold.otf in Resources */,
				86DD631BC8AA4C13A80FBD6D /* MuseoSans-Regular.otf in Resources */,
				8FAD0C13211D977700531995 /* EvilIcons.ttf in Resources */,
				8FAD0C0C211D977700531995 /* MaterialCommunityIcons.ttf in Resources */,
				8FAD0C0E211D977700531995 /* Ionicons.ttf in Resources */,
				8FAD0C12211D977700531995 /* Zocial.ttf in Resources */,
				D5C1F1874ECE48F4AA5693AF /* MuseoSans-SemiBold.otf in Resources */,
				8FAD0C14211D977700531995 /* SimpleLineIcons.ttf in Resources */,
				A6419C7774BD44628FF928DB /* OpenSans-Bold.ttf in Resources */,
				AA971EB1796D4FD797316C3D /* OpenSans-Regular.ttf in Resources */,
				381DCCBE6BFC414E8DC790E4 /* OpenSans-SemiBold.ttf in Resources */,
				8FAD0C11211D977700531995 /* FontAwesome.ttf in Resources */,
				8FAD0C15211D977700531995 /* MaterialIcons.ttf in Resources */,
				4DDC6F48AE30467DB99F9225 /* Rubik-Regular.ttf in Resources */,
				8FAD0C0F211D977700531995 /* FontAwesome5_Solid.ttf in Resources */,
				8883689AB6244426A9E1C1C0 /* Entypo.ttf in Resources */,
				3DA97B22606449008235C1CA /* EvilIcons.ttf in Resources */,
				3F73E57F80C14CFE990782D3 /* Feather.ttf in Resources */,
				CA5797050376415D92BB71C6 /* FontAwesome.ttf in Resources */,
				28F17837A831418CA663CEC2 /* FontAwesome5_Brands.ttf in Resources */,
				7803605C741B4AC289D51F0D /* FontAwesome5_Regular.ttf in Resources */,
				7E87C9D031974B438C0F01F2 /* FontAwesome5_Solid.ttf in Resources */,
				FEA0D6AE27DE42709BBB7FC7 /* Foundation.ttf in Resources */,
				1567834D541F4AA88ED0C16C /* Ionicons.ttf in Resources */,
				5A696D83ABD443C98CC17ECB /* MaterialCommunityIcons.ttf in Resources */,
				66BAE44DC0E24A36AE0245DE /* MaterialIcons.ttf in Resources */,
				D38D9E8A1BA34222AFFD6469 /* Octicons.ttf in Resources */,
				B440B7422B4547ACBB665508 /* SimpleLineIcons.ttf in Resources */,
				0826AE3B23164A76BE5FE048 /* Zocial.ttf in Resources */,
			);
			runOnlyForDeploymentPostprocessing = 0;
		};
/* End PBXResourcesBuildPhase section */

/* Begin PBXShellScriptBuildPhase section */
		00DD1BFF1BD5951E006B06BC /* Bundle React Native code and images */ = {
			isa = PBXShellScriptBuildPhase;
			buildActionMask = 2147483647;
			files = (
			);
			inputPaths = (
			);
			name = "Bundle React Native code and images";
			outputPaths = (
			);
			runOnlyForDeploymentPostprocessing = 0;
			shellPath = /bin/sh;
			shellScript = "export SENTRY_PROPERTIES=sentry.properties\nexport SENTRY_PROPERTIES=sentry.properties\nexport NODE_BINARY=node\n../node_modules/@sentry/cli/bin/sentry-cli react-native xcode ../node_modules/react-native/scripts/react-native-xcode.sh";
		};
		C5DD91777D904DF2BEB7E83C /* Upload Debug Symbols to Sentry */ = {
			isa = PBXShellScriptBuildPhase;
			buildActionMask = 2147483647;
			files = (
			);
			inputPaths = (
			);
			name = "Upload Debug Symbols to Sentry";
			outputPaths = (
			);
			runOnlyForDeploymentPostprocessing = 0;
			shellPath = /bin/sh;
			shellScript = "export SENTRY_PROPERTIES=sentry.properties\n../node_modules/@sentry/cli/bin/sentry-cli upload-dsym";
		};
/* End PBXShellScriptBuildPhase section */

/* Begin PBXSourcesBuildPhase section */
		00E356EA1AD99517003FC87E /* Sources */ = {
			isa = PBXSourcesBuildPhase;
			buildActionMask = 2147483647;
			files = (
				00E356F31AD99517003FC87E /* ledgerlivemobileTests.m in Sources */,
			);
			runOnlyForDeploymentPostprocessing = 0;
		};
		13B07F871A680F5B00A75B9A /* Sources */ = {
			isa = PBXSourcesBuildPhase;
			buildActionMask = 2147483647;
			files = (
				13B07FBC1A68108700A75B9A /* AppDelegate.m in Sources */,
				13B07FC11A68108700A75B9A /* main.m in Sources */,
			);
			runOnlyForDeploymentPostprocessing = 0;
		};
/* End PBXSourcesBuildPhase section */

/* Begin PBXTargetDependency section */
		00E356F51AD99517003FC87E /* PBXTargetDependency */ = {
			isa = PBXTargetDependency;
			target = 13B07F861A680F5B00A75B9A /* ledgerlivemobile */;
			targetProxy = 00E356F41AD99517003FC87E /* PBXContainerItemProxy */;
		};
/* End PBXTargetDependency section */

/* Begin PBXVariantGroup section */
		13B07FB11A68108700A75B9A /* LaunchScreen.xib */ = {
			isa = PBXVariantGroup;
			children = (
				13B07FB21A68108700A75B9A /* Base */,
			);
			name = LaunchScreen.xib;
			path = ledgerlivemobile;
			sourceTree = "<group>";
		};
/* End PBXVariantGroup section */

/* Begin XCBuildConfiguration section */
		00E356F61AD99517003FC87E /* Debug */ = {
			isa = XCBuildConfiguration;
			buildSettings = {
				BUNDLE_LOADER = "$(TEST_HOST)";
				DEVELOPMENT_TEAM = X6LFS5BQKN;
				GCC_PREPROCESSOR_DEFINITIONS = (
					"DEBUG=1",
					"$(inherited)",
				);
				HEADER_SEARCH_PATHS = (
					"$(inherited)",
					"$(SRCROOT)/../node_modules/react-native-ble-plx/ios/**",
					"$(SRCROOT)/../node_modules/react-native-config/ios/ReactNativeConfig",
					"$(SRCROOT)/../node_modules/react-native-svg/ios/**",
					"$(SRCROOT)/../node_modules/react-native-sentry/ios/**",
					"$(SRCROOT)/../node_modules/react-native-camera/ios/**",
					"$(SRCROOT)/../node_modules/react-native-locale/ios/RCTLocale",
					"$(SRCROOT)/../node_modules/react-native-sentry/ios/**",
					"$(SRCROOT)/../node_modules/react-native-splash-screen/ios",
					"$(SRCROOT)/../node_modules/react-native-passcode-auth",
					"$(SRCROOT)/../node_modules/react-native-touch-id",
					"$(SRCROOT)/../node_modules/@ledgerhq/react-native-passcode-auth",
					"$(SRCROOT)/../node_modules/react-native-vector-icons/RNVectorIconsManager",
					"$(SRCROOT)/../node_modules/react-native-open-settings",
<<<<<<< HEAD
					"$(SRCROOT)/../node_modules/react-native-screens/ios",
=======
					"$(SRCROOT)/../node_modules/react-native-gesture-handler/ios/**",
>>>>>>> d759acdb
				);
				INFOPLIST_FILE = ledgerlivemobileTests/Info.plist;
				IPHONEOS_DEPLOYMENT_TARGET = 8.0;
				LD_RUNPATH_SEARCH_PATHS = "$(inherited) @executable_path/Frameworks @loader_path/Frameworks";
				LIBRARY_SEARCH_PATHS = (
					"$(inherited)",
					"\"$(SRCROOT)/$(TARGET_NAME)\"",
					"\"$(SRCROOT)/$(TARGET_NAME)\"",
				);
				OTHER_LDFLAGS = (
					"-ObjC",
					"-lc++",
				);
				PRODUCT_BUNDLE_IDENTIFIER = "org.reactjs.native.example.$(PRODUCT_NAME:rfc1034identifier)";
				PRODUCT_NAME = "$(TARGET_NAME)";
				TEST_HOST = "$(BUILT_PRODUCTS_DIR)/ledgerlivemobile.app/ledgerlivemobile";
			};
			name = Debug;
		};
		00E356F71AD99517003FC87E /* Release */ = {
			isa = XCBuildConfiguration;
			buildSettings = {
				BUNDLE_LOADER = "$(TEST_HOST)";
				COPY_PHASE_STRIP = NO;
				DEVELOPMENT_TEAM = X6LFS5BQKN;
				HEADER_SEARCH_PATHS = (
					"$(inherited)",
					"$(SRCROOT)/../node_modules/react-native-ble-plx/ios/**",
					"$(SRCROOT)/../node_modules/react-native-config/ios/ReactNativeConfig",
					"$(SRCROOT)/../node_modules/react-native-svg/ios/**",
					"$(SRCROOT)/../node_modules/react-native-sentry/ios/**",
					"$(SRCROOT)/../node_modules/react-native-camera/ios/**",
					"$(SRCROOT)/../node_modules/react-native-locale/ios/RCTLocale",
					"$(SRCROOT)/../node_modules/react-native-sentry/ios/**",
					"$(SRCROOT)/../node_modules/react-native-splash-screen/ios",
					"$(SRCROOT)/../node_modules/react-native-passcode-auth",
					"$(SRCROOT)/../node_modules/react-native-touch-id",
					"$(SRCROOT)/../node_modules/@ledgerhq/react-native-passcode-auth",
					"$(SRCROOT)/../node_modules/react-native-vector-icons/RNVectorIconsManager",
					"$(SRCROOT)/../node_modules/react-native-open-settings",
<<<<<<< HEAD
					"$(SRCROOT)/../node_modules/react-native-screens/ios",
=======
					"$(SRCROOT)/../node_modules/react-native-gesture-handler/ios/**",
>>>>>>> d759acdb
				);
				INFOPLIST_FILE = ledgerlivemobileTests/Info.plist;
				IPHONEOS_DEPLOYMENT_TARGET = 8.0;
				LD_RUNPATH_SEARCH_PATHS = "$(inherited) @executable_path/Frameworks @loader_path/Frameworks";
				LIBRARY_SEARCH_PATHS = (
					"$(inherited)",
					"\"$(SRCROOT)/$(TARGET_NAME)\"",
					"\"$(SRCROOT)/$(TARGET_NAME)\"",
				);
				OTHER_LDFLAGS = (
					"-ObjC",
					"-lc++",
				);
				PRODUCT_BUNDLE_IDENTIFIER = "org.reactjs.native.example.$(PRODUCT_NAME:rfc1034identifier)";
				PRODUCT_NAME = "$(TARGET_NAME)";
				TEST_HOST = "$(BUILT_PRODUCTS_DIR)/ledgerlivemobile.app/ledgerlivemobile";
			};
			name = Release;
		};
		13B07F941A680F5B00A75B9A /* Debug */ = {
			isa = XCBuildConfiguration;
			buildSettings = {
				ALWAYS_EMBED_SWIFT_STANDARD_LIBRARIES = YES;
				ASSETCATALOG_COMPILER_APPICON_NAME = AppIcon;
				CODE_SIGN_IDENTITY = "iPhone Developer";
				"CODE_SIGN_IDENTITY[sdk=iphoneos*]" = "iPhone Developer";
				CODE_SIGN_STYLE = Automatic;
				CURRENT_PROJECT_VERSION = 1;
				DEAD_CODE_STRIPPING = NO;
				DEVELOPMENT_TEAM = X6LFS5BQKN;
				FRAMEWORK_SEARCH_PATHS = "$(SRCROOT)/../node_modules/react-native-ble-plx/ios/BleClientManager/Carthage/Build/iOS";
				HEADER_SEARCH_PATHS = (
					"$(inherited)",
					"$(SRCROOT)/../node_modules/react-native-ble-plx/ios/**",
					"$(SRCROOT)/../node_modules/react-native-config/ios/ReactNativeConfig",
					"$(SRCROOT)/../node_modules/react-native-svg/ios/**",
					"$(SRCROOT)/../node_modules/react-native-locale/ios/RCTLocale",
					"$(SRCROOT)/../node_modules/react-native-sentry/ios/**",
					"$(SRCROOT)/../node_modules/react-native-splash-screen/ios",
					"$(SRCROOT)/../node_modules/react-native-passcode-auth",
					"$(SRCROOT)/../node_modules/react-native-touch-id",
					"$(SRCROOT)/../node_modules/@ledgerhq/react-native-passcode-auth",
					"$(SRCROOT)/../node_modules/react-native-vector-icons/RNVectorIconsManager",
					"$(SRCROOT)/../node_modules/react-native-open-settings",
<<<<<<< HEAD
					"$(SRCROOT)/../node_modules/react-native-screens/ios",
=======
					"$(SRCROOT)/../node_modules/react-native-gesture-handler/ios/**",
>>>>>>> d759acdb
				);
				INFOPLIST_FILE = ledgerlivemobile/Info.plist;
				IPHONEOS_DEPLOYMENT_TARGET = 9.1;
				LD_RUNPATH_SEARCH_PATHS = "$(inherited) @executable_path/Frameworks";
				OTHER_LDFLAGS = (
					"$(inherited)",
					"-ObjC",
					"-lc++",
				);
				PRODUCT_BUNDLE_IDENTIFIER = com.ledger.live;
				PRODUCT_NAME = ledgerlivemobile;
				PROVISIONING_PROFILE = "";
				PROVISIONING_PROFILE_SPECIFIER = "";
				VERSIONING_SYSTEM = "apple-generic";
			};
			name = Debug;
		};
		13B07F951A680F5B00A75B9A /* Release */ = {
			isa = XCBuildConfiguration;
			buildSettings = {
				ALWAYS_EMBED_SWIFT_STANDARD_LIBRARIES = YES;
				ASSETCATALOG_COMPILER_APPICON_NAME = AppIcon;
				CODE_SIGN_IDENTITY = "iPhone Developer";
				"CODE_SIGN_IDENTITY[sdk=iphoneos*]" = "iPhone Developer";
				CODE_SIGN_STYLE = Automatic;
				CURRENT_PROJECT_VERSION = 1;
				DEVELOPMENT_TEAM = X6LFS5BQKN;
				FRAMEWORK_SEARCH_PATHS = "$(SRCROOT)/../node_modules/react-native-ble-plx/ios/BleClientManager/Carthage/Build/iOS";
				HEADER_SEARCH_PATHS = (
					"$(inherited)",
					"$(SRCROOT)/../node_modules/react-native-ble-plx/ios/**",
					"$(SRCROOT)/../node_modules/react-native-config/ios/ReactNativeConfig",
					"$(SRCROOT)/../node_modules/react-native-svg/ios/**",
					"$(SRCROOT)/../node_modules/react-native-locale/ios/RCTLocale",
					"$(SRCROOT)/../node_modules/react-native-sentry/ios/**",
					"$(SRCROOT)/../node_modules/react-native-splash-screen/ios",
					"$(SRCROOT)/../node_modules/react-native-passcode-auth",
					"$(SRCROOT)/../node_modules/react-native-touch-id",
					"$(SRCROOT)/../node_modules/@ledgerhq/react-native-passcode-auth",
					"$(SRCROOT)/../node_modules/react-native-vector-icons/RNVectorIconsManager",
					"$(SRCROOT)/../node_modules/react-native-open-settings",
<<<<<<< HEAD
					"$(SRCROOT)/../node_modules/react-native-screens/ios",
=======
					"$(SRCROOT)/../node_modules/react-native-gesture-handler/ios/**",
>>>>>>> d759acdb
				);
				INFOPLIST_FILE = ledgerlivemobile/Info.plist;
				IPHONEOS_DEPLOYMENT_TARGET = 9.1;
				LD_RUNPATH_SEARCH_PATHS = "$(inherited) @executable_path/Frameworks";
				OTHER_LDFLAGS = (
					"$(inherited)",
					"-ObjC",
					"-lc++",
				);
				PRODUCT_BUNDLE_IDENTIFIER = com.ledger.live;
				PRODUCT_NAME = ledgerlivemobile;
				PROVISIONING_PROFILE = "";
				PROVISIONING_PROFILE_SPECIFIER = "";
				VERSIONING_SYSTEM = "apple-generic";
			};
			name = Release;
		};
		83CBBA201A601CBA00E9B192 /* Debug */ = {
			isa = XCBuildConfiguration;
			buildSettings = {
				ALWAYS_SEARCH_USER_PATHS = NO;
				CLANG_CXX_LANGUAGE_STANDARD = "gnu++0x";
				CLANG_CXX_LIBRARY = "libc++";
				CLANG_ENABLE_MODULES = YES;
				CLANG_ENABLE_OBJC_ARC = YES;
				CLANG_WARN_BLOCK_CAPTURE_AUTORELEASING = YES;
				CLANG_WARN_BOOL_CONVERSION = YES;
				CLANG_WARN_COMMA = YES;
				CLANG_WARN_CONSTANT_CONVERSION = YES;
				CLANG_WARN_DIRECT_OBJC_ISA_USAGE = YES_ERROR;
				CLANG_WARN_EMPTY_BODY = YES;
				CLANG_WARN_ENUM_CONVERSION = YES;
				CLANG_WARN_INFINITE_RECURSION = YES;
				CLANG_WARN_INT_CONVERSION = YES;
				CLANG_WARN_NON_LITERAL_NULL_CONVERSION = YES;
				CLANG_WARN_OBJC_LITERAL_CONVERSION = YES;
				CLANG_WARN_OBJC_ROOT_CLASS = YES_ERROR;
				CLANG_WARN_RANGE_LOOP_ANALYSIS = YES;
				CLANG_WARN_STRICT_PROTOTYPES = YES;
				CLANG_WARN_SUSPICIOUS_MOVE = YES;
				CLANG_WARN_UNREACHABLE_CODE = YES;
				CLANG_WARN__DUPLICATE_METHOD_MATCH = YES;
				CODE_SIGN_IDENTITY = "";
				"CODE_SIGN_IDENTITY[sdk=iphoneos*]" = "iPhone Developer";
				COPY_PHASE_STRIP = NO;
				DEVELOPMENT_TEAM = 5HK2Q4J4X4;
				ENABLE_STRICT_OBJC_MSGSEND = YES;
				ENABLE_TESTABILITY = YES;
				GCC_C_LANGUAGE_STANDARD = gnu99;
				GCC_DYNAMIC_NO_PIC = NO;
				GCC_NO_COMMON_BLOCKS = YES;
				GCC_OPTIMIZATION_LEVEL = 0;
				GCC_PREPROCESSOR_DEFINITIONS = (
					"DEBUG=1",
					"$(inherited)",
				);
				GCC_SYMBOLS_PRIVATE_EXTERN = NO;
				GCC_WARN_64_TO_32_BIT_CONVERSION = YES;
				GCC_WARN_ABOUT_RETURN_TYPE = YES_ERROR;
				GCC_WARN_UNDECLARED_SELECTOR = YES;
				GCC_WARN_UNINITIALIZED_AUTOS = YES_AGGRESSIVE;
				GCC_WARN_UNUSED_FUNCTION = YES;
				GCC_WARN_UNUSED_VARIABLE = YES;
				INFOPLIST_OTHER_PREPROCESSOR_FLAGS = "-traditional";
				INFOPLIST_PREFIX_HEADER = "${BUILD_DIR}/GeneratedInfoPlistDotEnv.h";
				INFOPLIST_PREPROCESS = YES;
				IPHONEOS_DEPLOYMENT_TARGET = 8.0;
				MTL_ENABLE_DEBUG_INFO = YES;
				ONLY_ACTIVE_ARCH = YES;
				SDKROOT = iphoneos;
			};
			name = Debug;
		};
		83CBBA211A601CBA00E9B192 /* Release */ = {
			isa = XCBuildConfiguration;
			buildSettings = {
				ALWAYS_SEARCH_USER_PATHS = NO;
				CLANG_CXX_LANGUAGE_STANDARD = "gnu++0x";
				CLANG_CXX_LIBRARY = "libc++";
				CLANG_ENABLE_MODULES = YES;
				CLANG_ENABLE_OBJC_ARC = YES;
				CLANG_WARN_BLOCK_CAPTURE_AUTORELEASING = YES;
				CLANG_WARN_BOOL_CONVERSION = YES;
				CLANG_WARN_COMMA = YES;
				CLANG_WARN_CONSTANT_CONVERSION = YES;
				CLANG_WARN_DIRECT_OBJC_ISA_USAGE = YES_ERROR;
				CLANG_WARN_EMPTY_BODY = YES;
				CLANG_WARN_ENUM_CONVERSION = YES;
				CLANG_WARN_INFINITE_RECURSION = YES;
				CLANG_WARN_INT_CONVERSION = YES;
				CLANG_WARN_NON_LITERAL_NULL_CONVERSION = YES;
				CLANG_WARN_OBJC_LITERAL_CONVERSION = YES;
				CLANG_WARN_OBJC_ROOT_CLASS = YES_ERROR;
				CLANG_WARN_RANGE_LOOP_ANALYSIS = YES;
				CLANG_WARN_STRICT_PROTOTYPES = YES;
				CLANG_WARN_SUSPICIOUS_MOVE = YES;
				CLANG_WARN_UNREACHABLE_CODE = YES;
				CLANG_WARN__DUPLICATE_METHOD_MATCH = YES;
				CODE_SIGN_IDENTITY = "";
				"CODE_SIGN_IDENTITY[sdk=iphoneos*]" = "iPhone Developer";
				COPY_PHASE_STRIP = YES;
				DEVELOPMENT_TEAM = 5HK2Q4J4X4;
				ENABLE_NS_ASSERTIONS = NO;
				ENABLE_STRICT_OBJC_MSGSEND = YES;
				GCC_C_LANGUAGE_STANDARD = gnu99;
				GCC_NO_COMMON_BLOCKS = YES;
				GCC_WARN_64_TO_32_BIT_CONVERSION = YES;
				GCC_WARN_ABOUT_RETURN_TYPE = YES_ERROR;
				GCC_WARN_UNDECLARED_SELECTOR = YES;
				GCC_WARN_UNINITIALIZED_AUTOS = YES_AGGRESSIVE;
				GCC_WARN_UNUSED_FUNCTION = YES;
				GCC_WARN_UNUSED_VARIABLE = YES;
				INFOPLIST_OTHER_PREPROCESSOR_FLAGS = "-traditional";
				INFOPLIST_PREFIX_HEADER = "${BUILD_DIR}/GeneratedInfoPlistDotEnv.h";
				INFOPLIST_PREPROCESS = YES;
				IPHONEOS_DEPLOYMENT_TARGET = 8.0;
				MTL_ENABLE_DEBUG_INFO = NO;
				SDKROOT = iphoneos;
				VALIDATE_PRODUCT = YES;
			};
			name = Release;
		};
/* End XCBuildConfiguration section */

/* Begin XCConfigurationList section */
		00E357021AD99517003FC87E /* Build configuration list for PBXNativeTarget "ledgerlivemobileTests" */ = {
			isa = XCConfigurationList;
			buildConfigurations = (
				00E356F61AD99517003FC87E /* Debug */,
				00E356F71AD99517003FC87E /* Release */,
			);
			defaultConfigurationIsVisible = 0;
			defaultConfigurationName = Release;
		};
		13B07F931A680F5B00A75B9A /* Build configuration list for PBXNativeTarget "ledgerlivemobile" */ = {
			isa = XCConfigurationList;
			buildConfigurations = (
				13B07F941A680F5B00A75B9A /* Debug */,
				13B07F951A680F5B00A75B9A /* Release */,
			);
			defaultConfigurationIsVisible = 0;
			defaultConfigurationName = Release;
		};
		83CBB9FA1A601CBA00E9B192 /* Build configuration list for PBXProject "ledgerlivemobile" */ = {
			isa = XCConfigurationList;
			buildConfigurations = (
				83CBBA201A601CBA00E9B192 /* Debug */,
				83CBBA211A601CBA00E9B192 /* Release */,
			);
			defaultConfigurationIsVisible = 0;
			defaultConfigurationName = Release;
		};
/* End XCConfigurationList section */
	};
	rootObject = 83CBB9F71A601CBA00E9B192 /* Project object */;
}<|MERGE_RESOLUTION|>--- conflicted
+++ resolved
@@ -70,8 +70,8 @@
 		D38D9E8A1BA34222AFFD6469 /* Octicons.ttf in Resources */ = {isa = PBXBuildFile; fileRef = C3CB4695C9554CACBA1EDD1F /* Octicons.ttf */; };
 		D5C1F1874ECE48F4AA5693AF /* MuseoSans-SemiBold.otf in Resources */ = {isa = PBXBuildFile; fileRef = CEDB8CDC561E4D4BBA7A64CD /* MuseoSans-SemiBold.otf */; };
 		DEF1B1546B36491B9894A599 /* libz.tbd in Frameworks */ = {isa = PBXBuildFile; fileRef = 545FD04868AD450083DC4717 /* libz.tbd */; };
+		FD935BBB77A24B79B2604726 /* libRNScreens.a in Frameworks */ = {isa = PBXBuildFile; fileRef = 35AA9FCF9B3A4E54A2282A09 /* libRNScreens.a */; };
 		FEA0D6AE27DE42709BBB7FC7 /* Foundation.ttf in Resources */ = {isa = PBXBuildFile; fileRef = CD5489262AA84BDF9684E3AA /* Foundation.ttf */; };
-		FD935BBB77A24B79B2604726 /* libRNScreens.a in Frameworks */ = {isa = PBXBuildFile; fileRef = 35AA9FCF9B3A4E54A2282A09 /* libRNScreens.a */; };
 /* End PBXBuildFile section */
 
 /* Begin PBXContainerItemProxy section */
@@ -165,6 +165,13 @@
 			proxyType = 2;
 			remoteGlobalIDString = 3DBE0D0D1F3B181C0099AA32;
 			remoteInfo = "fishhook-tvOS";
+		};
+		34532BFD2159525400CA371F /* PBXContainerItemProxy */ = {
+			isa = PBXContainerItemProxy;
+			containerPortal = 1A6A2D21459F426EA996EA88 /* RNScreens.xcodeproj */;
+			proxyType = 2;
+			remoteGlobalIDString = 134814201AA4EA6300B7C361;
+			remoteInfo = RNScreens;
 		};
 		345C15652089152000A0E797 /* PBXContainerItemProxy */ = {
 			isa = PBXContainerItemProxy;
@@ -447,9 +454,11 @@
 		13B07FB61A68108700A75B9A /* Info.plist */ = {isa = PBXFileReference; fileEncoding = 4; lastKnownFileType = text.plist.xml; name = Info.plist; path = ledgerlivemobile/Info.plist; sourceTree = "<group>"; };
 		13B07FB71A68108700A75B9A /* main.m */ = {isa = PBXFileReference; fileEncoding = 4; lastKnownFileType = sourcecode.c.objc; name = main.m; path = ledgerlivemobile/main.m; sourceTree = "<group>"; };
 		146833FF1AC3E56700842450 /* React.xcodeproj */ = {isa = PBXFileReference; lastKnownFileType = "wrapper.pb-project"; name = React.xcodeproj; path = "../node_modules/react-native/React/React.xcodeproj"; sourceTree = "<group>"; };
+		1A6A2D21459F426EA996EA88 /* RNScreens.xcodeproj */ = {isa = PBXFileReference; explicitFileType = undefined; fileEncoding = 9; includeInIndex = 0; lastKnownFileType = "wrapper.pb-project"; name = RNScreens.xcodeproj; path = "../node_modules/react-native-screens/ios/RNScreens.xcodeproj"; sourceTree = "<group>"; };
 		2CB99C7AA791411C87B310E9 /* ReactNativeConfig.xcodeproj */ = {isa = PBXFileReference; explicitFileType = undefined; fileEncoding = 9; includeInIndex = 0; lastKnownFileType = "wrapper.pb-project"; name = ReactNativeConfig.xcodeproj; path = "../node_modules/react-native-config/ios/ReactNativeConfig.xcodeproj"; sourceTree = "<group>"; };
 		3263CCC7104E4B86AC2ADDB4 /* MuseoSans-Regular.otf */ = {isa = PBXFileReference; explicitFileType = undefined; fileEncoding = 9; includeInIndex = 0; lastKnownFileType = unknown; name = "MuseoSans-Regular.otf"; path = "../assets/fonts/MuseoSans-Regular.otf"; sourceTree = "<group>"; };
 		349F66542045ADCC002149B4 /* RNCamera.xcodeproj */ = {isa = PBXFileReference; lastKnownFileType = "wrapper.pb-project"; name = RNCamera.xcodeproj; path = "../node_modules/react-native-camera/ios/RNCamera.xcodeproj"; sourceTree = "<group>"; };
+		35AA9FCF9B3A4E54A2282A09 /* libRNScreens.a */ = {isa = PBXFileReference; explicitFileType = undefined; fileEncoding = 9; includeInIndex = 0; lastKnownFileType = archive.ar; path = libRNScreens.a; sourceTree = "<group>"; };
 		3A45C4CF346C4C9594B2EC36 /* libRNVectorIcons.a */ = {isa = PBXFileReference; explicitFileType = undefined; fileEncoding = 9; includeInIndex = 0; lastKnownFileType = archive.ar; path = libRNVectorIcons.a; sourceTree = "<group>"; };
 		3E46E77C7D524ECDB200DA38 /* RNGestureHandler.xcodeproj */ = {isa = PBXFileReference; explicitFileType = undefined; fileEncoding = 9; includeInIndex = 0; lastKnownFileType = "wrapper.pb-project"; name = RNGestureHandler.xcodeproj; path = "../node_modules/react-native-gesture-handler/ios/RNGestureHandler.xcodeproj"; sourceTree = "<group>"; };
 		4396DC4264644851ADA99A35 /* MaterialCommunityIcons.ttf */ = {isa = PBXFileReference; explicitFileType = undefined; fileEncoding = 9; includeInIndex = 0; lastKnownFileType = unknown; name = MaterialCommunityIcons.ttf; path = "../node_modules/react-native-vector-icons/Fonts/MaterialCommunityIcons.ttf"; sourceTree = "<group>"; };
@@ -510,8 +519,6 @@
 		F91D74A42E59456DBB925283 /* Rubik-Regular.ttf */ = {isa = PBXFileReference; explicitFileType = undefined; fileEncoding = 9; includeInIndex = 0; lastKnownFileType = unknown; name = "Rubik-Regular.ttf"; path = "../assets/fonts/Rubik-Regular.ttf"; sourceTree = "<group>"; };
 		FEE547B54ACD4EF5AD24A94E /* libPasscodeAuth.a */ = {isa = PBXFileReference; explicitFileType = undefined; fileEncoding = 9; includeInIndex = 0; lastKnownFileType = archive.ar; path = libPasscodeAuth.a; sourceTree = "<group>"; };
 		FF58CBC5DEF846309BD66D85 /* libBleClient.a */ = {isa = PBXFileReference; explicitFileType = undefined; fileEncoding = 9; includeInIndex = 0; lastKnownFileType = archive.ar; path = libBleClient.a; sourceTree = "<group>"; };
-		1A6A2D21459F426EA996EA88 /* RNScreens.xcodeproj */ = {isa = PBXFileReference; name = "RNScreens.xcodeproj"; path = "../node_modules/react-native-screens/ios/RNScreens.xcodeproj"; sourceTree = "<group>"; fileEncoding = undefined; lastKnownFileType = wrapper.pb-project; explicitFileType = undefined; includeInIndex = 0; };
-		35AA9FCF9B3A4E54A2282A09 /* libRNScreens.a */ = {isa = PBXFileReference; name = "libRNScreens.a"; path = "libRNScreens.a"; sourceTree = "<group>"; fileEncoding = undefined; lastKnownFileType = archive.ar; explicitFileType = undefined; includeInIndex = 0; };
 /* End PBXFileReference section */
 
 /* Begin PBXFrameworksBuildPhase section */
@@ -549,11 +556,8 @@
 				139FDEF61B0652A700C62182 /* libRCTWebSocket.a in Frameworks */,
 				DEF1B1546B36491B9894A599 /* libz.tbd in Frameworks */,
 				7EDEA35621D64751B73F49C7 /* libReact Native Open Settings.a in Frameworks */,
-<<<<<<< HEAD
 				FD935BBB77A24B79B2604726 /* libRNScreens.a in Frameworks */,
-=======
 				C1E2A1AC36C040B689A72E76 /* libRNGestureHandler.a in Frameworks */,
->>>>>>> d759acdb
 			);
 			runOnlyForDeploymentPostprocessing = 0;
 		};
@@ -700,8 +704,17 @@
 				3A45C4CF346C4C9594B2EC36 /* libRNVectorIcons.a */,
 				88F6163E74364066BC1A5713 /* libReact Native Open Settings.a */,
 				76B12D3F99F7436CAD186C2C /* libRNGestureHandler.a */,
+				35AA9FCF9B3A4E54A2282A09 /* libRNScreens.a */,
 			);
 			name = "Recovered References";
+			sourceTree = "<group>";
+		};
+		34532BFA2159525400CA371F /* Products */ = {
+			isa = PBXGroup;
+			children = (
+				34532BFE2159525400CA371F /* libRNScreens.a */,
+			);
+			name = Products;
 			sourceTree = "<group>";
 		};
 		345C15612089152000A0E797 /* Products */ = {
@@ -832,11 +845,8 @@
 				EE89361C161C48FB98136880 /* PasscodeAuth.xcodeproj */,
 				4AD2AECC687D45E9BBCCED05 /* RNVectorIcons.xcodeproj */,
 				A49125B8906C40DFB2011F37 /* React Native Open Settings.xcodeproj */,
-<<<<<<< HEAD
 				1A6A2D21459F426EA996EA88 /* RNScreens.xcodeproj */,
-=======
 				3E46E77C7D524ECDB200DA38 /* RNGestureHandler.xcodeproj */,
->>>>>>> d759acdb
 			);
 			name = Libraries;
 			sourceTree = "<group>";
@@ -1080,6 +1090,10 @@
 					ProjectRef = 3E46E77C7D524ECDB200DA38 /* RNGestureHandler.xcodeproj */;
 				},
 				{
+					ProductGroup = 34532BFA2159525400CA371F /* Products */;
+					ProjectRef = 1A6A2D21459F426EA996EA88 /* RNScreens.xcodeproj */;
+				},
+				{
 					ProductGroup = 347AB1EC2049885900BE6F60 /* Products */;
 					ProjectRef = 64C6A31B337D471B93E32DCD /* RNSentry.xcodeproj */;
 				},
@@ -1191,6 +1205,13 @@
 			fileType = archive.ar;
 			path = "libfishhook-tvOS.a";
 			remoteRef = 34457ED02003A12500415724 /* PBXContainerItemProxy */;
+			sourceTree = BUILT_PRODUCTS_DIR;
+		};
+		34532BFE2159525400CA371F /* libRNScreens.a */ = {
+			isa = PBXReferenceProxy;
+			fileType = archive.ar;
+			path = libRNScreens.a;
+			remoteRef = 34532BFD2159525400CA371F /* PBXContainerItemProxy */;
 			sourceTree = BUILT_PRODUCTS_DIR;
 		};
 		345C15662089152000A0E797 /* libPasscodeAuth.a */ = {
@@ -1604,11 +1625,8 @@
 					"$(SRCROOT)/../node_modules/@ledgerhq/react-native-passcode-auth",
 					"$(SRCROOT)/../node_modules/react-native-vector-icons/RNVectorIconsManager",
 					"$(SRCROOT)/../node_modules/react-native-open-settings",
-<<<<<<< HEAD
 					"$(SRCROOT)/../node_modules/react-native-screens/ios",
-=======
 					"$(SRCROOT)/../node_modules/react-native-gesture-handler/ios/**",
->>>>>>> d759acdb
 				);
 				INFOPLIST_FILE = ledgerlivemobileTests/Info.plist;
 				IPHONEOS_DEPLOYMENT_TARGET = 8.0;
@@ -1649,11 +1667,8 @@
 					"$(SRCROOT)/../node_modules/@ledgerhq/react-native-passcode-auth",
 					"$(SRCROOT)/../node_modules/react-native-vector-icons/RNVectorIconsManager",
 					"$(SRCROOT)/../node_modules/react-native-open-settings",
-<<<<<<< HEAD
 					"$(SRCROOT)/../node_modules/react-native-screens/ios",
-=======
 					"$(SRCROOT)/../node_modules/react-native-gesture-handler/ios/**",
->>>>>>> d759acdb
 				);
 				INFOPLIST_FILE = ledgerlivemobileTests/Info.plist;
 				IPHONEOS_DEPLOYMENT_TARGET = 8.0;
@@ -1698,11 +1713,8 @@
 					"$(SRCROOT)/../node_modules/@ledgerhq/react-native-passcode-auth",
 					"$(SRCROOT)/../node_modules/react-native-vector-icons/RNVectorIconsManager",
 					"$(SRCROOT)/../node_modules/react-native-open-settings",
-<<<<<<< HEAD
 					"$(SRCROOT)/../node_modules/react-native-screens/ios",
-=======
 					"$(SRCROOT)/../node_modules/react-native-gesture-handler/ios/**",
->>>>>>> d759acdb
 				);
 				INFOPLIST_FILE = ledgerlivemobile/Info.plist;
 				IPHONEOS_DEPLOYMENT_TARGET = 9.1;
@@ -1744,11 +1756,8 @@
 					"$(SRCROOT)/../node_modules/@ledgerhq/react-native-passcode-auth",
 					"$(SRCROOT)/../node_modules/react-native-vector-icons/RNVectorIconsManager",
 					"$(SRCROOT)/../node_modules/react-native-open-settings",
-<<<<<<< HEAD
 					"$(SRCROOT)/../node_modules/react-native-screens/ios",
-=======
 					"$(SRCROOT)/../node_modules/react-native-gesture-handler/ios/**",
->>>>>>> d759acdb
 				);
 				INFOPLIST_FILE = ledgerlivemobile/Info.plist;
 				IPHONEOS_DEPLOYMENT_TARGET = 9.1;
