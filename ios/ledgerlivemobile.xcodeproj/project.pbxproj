--- conflicted
+++ resolved
@@ -273,7 +273,8 @@
 			isa = PBXNativeTarget;
 			buildConfigurationList = 00E357021AD99517003FC87E /* Build configuration list for PBXNativeTarget "ledgerlivemobileTests" */;
 			buildPhases = (
-				E3812C9D8FB0D04466E35F7F /* [CP] Check Pods Manifest.lock */,
+				9152EF934E4A9D68F81F3A02 /* [CP] Check Pods Manifest.lock */,
+				E3812C9D8FB0D04466E35F7F /* ShellScript */,
 				00E356EA1AD99517003FC87E /* Sources */,
 				00E356EB1AD99517003FC87E /* Frameworks */,
 				00E356EC1AD99517003FC87E /* Resources */,
@@ -470,21 +471,7 @@
 			shellPath = /bin/sh;
 			shellScript = "APP_PATH=\"${TARGET_BUILD_DIR}/${WRAPPER_NAME}\"\n\n# This script loops through the frameworks embedded in the application and\n# removes unused architectures.\nfind \"$APP_PATH\" -name '*.framework' -type d | while read -r FRAMEWORK\ndo\n    FRAMEWORK_EXECUTABLE_NAME=$(defaults read \"$FRAMEWORK/Info.plist\" CFBundleExecutable)\n    FRAMEWORK_EXECUTABLE_PATH=\"$FRAMEWORK/$FRAMEWORK_EXECUTABLE_NAME\"\n    echo \"Executable is $FRAMEWORK_EXECUTABLE_PATH\"\n\n    EXTRACTED_ARCHS=()\n\n    for ARCH in $ARCHS\n    do\n        echo \"Extracting $ARCH from $FRAMEWORK_EXECUTABLE_NAME\"\n        lipo -extract \"$ARCH\" \"$FRAMEWORK_EXECUTABLE_PATH\" -o \"$FRAMEWORK_EXECUTABLE_PATH-$ARCH\"\n        EXTRACTED_ARCHS+=(\"$FRAMEWORK_EXECUTABLE_PATH-$ARCH\")\n    done\n\n    echo \"Merging extracted architectures: ${ARCHS}\"\n    lipo -o \"$FRAMEWORK_EXECUTABLE_PATH-merged\" -create \"${EXTRACTED_ARCHS[@]}\"\n    rm \"${EXTRACTED_ARCHS[@]}\"\n\n    echo \"Replacing original executable with thinned version\"\n    rm \"$FRAMEWORK_EXECUTABLE_PATH\"\n    mv \"$FRAMEWORK_EXECUTABLE_PATH-merged\" \"$FRAMEWORK_EXECUTABLE_PATH\"\n\ndone\n";
 		};
-		A3B86A0A04E74A989A896DF8 /* Upload Debug Symbols to Sentry */ = {
-			isa = PBXShellScriptBuildPhase;
-			buildActionMask = 2147483647;
-			files = (
-			);
-			inputPaths = (
-			);
-			name = "Upload Debug Symbols to Sentry";
-			outputPaths = (
-			);
-			runOnlyForDeploymentPostprocessing = 0;
-			shellPath = /bin/sh;
-			shellScript = "export SENTRY_PROPERTIES=sentry.properties\n../node_modules/@sentry/cli/bin/sentry-cli upload-dsym\n";
-		};
-		CF42614A9FBDE8C6FA541F32 /* [CP] Check Pods Manifest.lock */ = {
+		9152EF934E4A9D68F81F3A02 /* [CP] Check Pods Manifest.lock */ = {
 			isa = PBXShellScriptBuildPhase;
 			buildActionMask = 2147483647;
 			files = (
@@ -499,13 +486,49 @@
 			outputFileListPaths = (
 			);
 			outputPaths = (
-				"$(DERIVED_FILE_DIR)/Pods-ledgerlivemobile-checkManifestLockResult.txt",
+				"$(DERIVED_FILE_DIR)/Pods-ledgerlivemobileTests-checkManifestLockResult.txt",
 			);
 			runOnlyForDeploymentPostprocessing = 0;
 			shellPath = /bin/sh;
 			shellScript = "diff \"${PODS_PODFILE_DIR_PATH}/Podfile.lock\" \"${PODS_ROOT}/Manifest.lock\" > /dev/null\nif [ $? != 0 ] ; then\n    # print error to STDERR\n    echo \"error: The sandbox is not in sync with the Podfile.lock. Run 'pod install' or update your CocoaPods installation.\" >&2\n    exit 1\nfi\n# This output is used by Xcode 'outputs' to avoid re-running this script phase.\necho \"SUCCESS\" > \"${SCRIPT_OUTPUT_FILE_0}\"\n";
 			showEnvVarsInLog = 0;
 		};
+		A3B86A0A04E74A989A896DF8 /* Upload Debug Symbols to Sentry */ = {
+			isa = PBXShellScriptBuildPhase;
+			buildActionMask = 2147483647;
+			files = (
+			);
+			inputPaths = (
+			);
+			name = "Upload Debug Symbols to Sentry";
+			outputPaths = (
+			);
+			runOnlyForDeploymentPostprocessing = 0;
+			shellPath = /bin/sh;
+			shellScript = "export SENTRY_PROPERTIES=sentry.properties\n../node_modules/@sentry/cli/bin/sentry-cli upload-dsym\n";
+		};
+		CF42614A9FBDE8C6FA541F32 /* [CP] Check Pods Manifest.lock */ = {
+			isa = PBXShellScriptBuildPhase;
+			buildActionMask = 2147483647;
+			files = (
+			);
+			inputFileListPaths = (
+			);
+			inputPaths = (
+				"${PODS_PODFILE_DIR_PATH}/Podfile.lock",
+				"${PODS_ROOT}/Manifest.lock",
+			);
+			name = "[CP] Check Pods Manifest.lock";
+			outputFileListPaths = (
+			);
+			outputPaths = (
+				"$(DERIVED_FILE_DIR)/Pods-ledgerlivemobile-checkManifestLockResult.txt",
+			);
+			runOnlyForDeploymentPostprocessing = 0;
+			shellPath = /bin/sh;
+			shellScript = "diff \"${PODS_PODFILE_DIR_PATH}/Podfile.lock\" \"${PODS_ROOT}/Manifest.lock\" > /dev/null\nif [ $? != 0 ] ; then\n    # print error to STDERR\n    echo \"error: The sandbox is not in sync with the Podfile.lock. Run 'pod install' or update your CocoaPods installation.\" >&2\n    exit 1\nfi\n# This output is used by Xcode 'outputs' to avoid re-running this script phase.\necho \"SUCCESS\" > \"${SCRIPT_OUTPUT_FILE_0}\"\n";
+			showEnvVarsInLog = 0;
+		};
 		DF1473EF7BC55974872D9970 /* [CP] Embed Pods Frameworks */ = {
 			isa = PBXShellScriptBuildPhase;
 			buildActionMask = 2147483647;
@@ -514,17 +537,19 @@
 			inputPaths = (
 				"${PODS_ROOT}/Target Support Files/Pods-ledgerlivemobile/Pods-ledgerlivemobile-frameworks.sh",
 				"${PODS_ROOT}/../../node_modules/@ledgerhq/react-native-ledger-core/ios/Frameworks/universal/ledger-core.framework",
+				"${PODS_XCFRAMEWORKS_BUILD_DIR}/OpenSSL/OpenSSL.framework/OpenSSL",
 			);
 			name = "[CP] Embed Pods Frameworks";
 			outputPaths = (
 				"${TARGET_BUILD_DIR}/${FRAMEWORKS_FOLDER_PATH}/ledger-core.framework",
+				"${TARGET_BUILD_DIR}/${FRAMEWORKS_FOLDER_PATH}/OpenSSL.framework",
 			);
 			runOnlyForDeploymentPostprocessing = 0;
 			shellPath = /bin/sh;
 			shellScript = "\"${PODS_ROOT}/Target Support Files/Pods-ledgerlivemobile/Pods-ledgerlivemobile-frameworks.sh\"\n";
 			showEnvVarsInLog = 0;
 		};
-		E3812C9D8FB0D04466E35F7F /* [CP] Check Pods Manifest.lock */ = {
+		E3812C9D8FB0D04466E35F7F /* ShellScript */ = {
 			isa = PBXShellScriptBuildPhase;
 			buildActionMask = 2147483647;
 			files = (
@@ -532,25 +557,13 @@
 			inputFileListPaths = (
 			);
 			inputPaths = (
-<<<<<<< HEAD
 				"${PODS_ROOT}/Target Support Files/Pods-ledgerlivemobile/Pods-ledgerlivemobile-frameworks.sh",
 				"${PODS_ROOT}/../../node_modules/@ledgerhq/react-native-ledger-core/ios/Frameworks/universal/ledger-core.framework",
 				"${PODS_XCFRAMEWORKS_BUILD_DIR}/OpenSSL/OpenSSL.framework/OpenSSL",
-=======
-				"${PODS_PODFILE_DIR_PATH}/Podfile.lock",
-				"${PODS_ROOT}/Manifest.lock",
-			);
-			name = "[CP] Check Pods Manifest.lock";
-			outputFileListPaths = (
->>>>>>> 640eb6dc
 			);
 			outputPaths = (
-<<<<<<< HEAD
 				"${TARGET_BUILD_DIR}/${FRAMEWORKS_FOLDER_PATH}/ledger-core.framework",
 				"${TARGET_BUILD_DIR}/${FRAMEWORKS_FOLDER_PATH}/OpenSSL.framework",
-=======
-				"$(DERIVED_FILE_DIR)/Pods-ledgerlivemobileTests-checkManifestLockResult.txt",
->>>>>>> 640eb6dc
 			);
 			runOnlyForDeploymentPostprocessing = 0;
 			shellPath = /bin/sh;
