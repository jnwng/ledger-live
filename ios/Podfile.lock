PODS:
  - Analytics (4.1.5)
  - boost-for-react-native (1.63.0)
  - CocoaAsyncSocket (7.6.5)
  - djinni_objc (4.19.1)
  - DoubleConversion (1.1.6)
  - FBLazyVector (0.64.2)
  - FBReactNativeSpec (0.64.2):
    - RCT-Folly (= 2020.01.13.00)
    - RCTRequired (= 0.64.2)
    - RCTTypeSafety (= 0.64.2)
    - React-Core (= 0.64.2)
    - React-jsi (= 0.64.2)
    - ReactCommon/turbomodule/core (= 0.64.2)
  - Flipper (0.87.0):
    - Flipper-Folly (~> 2.5)
    - Flipper-RSocket (~> 1.3)
  - Flipper-DoubleConversion (1.1.7)
  - Flipper-Folly (2.5.3):
    - boost-for-react-native
    - Flipper-DoubleConversion
    - Flipper-Glog
    - libevent (~> 2.1.12)
    - OpenSSL-Universal (= 1.1.180)
  - Flipper-Glog (0.3.6)
  - Flipper-PeerTalk (0.0.4)
  - Flipper-RSocket (1.3.1):
    - Flipper-Folly (~> 2.5)
  - FlipperKit (0.87.0):
    - FlipperKit/Core (= 0.87.0)
  - FlipperKit/Core (0.87.0):
    - Flipper (~> 0.87.0)
    - FlipperKit/CppBridge
    - FlipperKit/FBCxxFollyDynamicConvert
    - FlipperKit/FBDefines
    - FlipperKit/FKPortForwarding
  - FlipperKit/CppBridge (0.87.0):
    - Flipper (~> 0.87.0)
  - FlipperKit/FBCxxFollyDynamicConvert (0.87.0):
    - Flipper-Folly (~> 2.5)
  - FlipperKit/FBDefines (0.87.0)
  - FlipperKit/FKPortForwarding (0.87.0):
    - CocoaAsyncSocket (~> 7.6)
    - Flipper-PeerTalk (~> 0.0.4)
  - FlipperKit/FlipperKitHighlightOverlay (0.87.0)
  - FlipperKit/FlipperKitLayoutHelpers (0.87.0):
    - FlipperKit/Core
    - FlipperKit/FlipperKitHighlightOverlay
    - FlipperKit/FlipperKitLayoutTextSearchable
  - FlipperKit/FlipperKitLayoutIOSDescriptors (0.87.0):
    - FlipperKit/Core
    - FlipperKit/FlipperKitHighlightOverlay
    - FlipperKit/FlipperKitLayoutHelpers
    - YogaKit (~> 1.18)
  - FlipperKit/FlipperKitLayoutPlugin (0.87.0):
    - FlipperKit/Core
    - FlipperKit/FlipperKitHighlightOverlay
    - FlipperKit/FlipperKitLayoutHelpers
    - FlipperKit/FlipperKitLayoutIOSDescriptors
    - FlipperKit/FlipperKitLayoutTextSearchable
    - YogaKit (~> 1.18)
  - FlipperKit/FlipperKitLayoutTextSearchable (0.87.0)
  - FlipperKit/FlipperKitNetworkPlugin (0.87.0):
    - FlipperKit/Core
  - FlipperKit/FlipperKitReactPlugin (0.87.0):
    - FlipperKit/Core
  - FlipperKit/FlipperKitUserDefaultsPlugin (0.87.0):
    - FlipperKit/Core
  - FlipperKit/SKIOSNetworkPlugin (0.87.0):
    - FlipperKit/Core
    - FlipperKit/FlipperKitNetworkPlugin
  - glog (0.3.5)
  - InputMask (6.1.0)
  - ledger-core-objc (4.19.1):
    - djinni_objc
  - libevent (2.1.12)
  - lottie-ios (3.2.3)
  - lottie-react-native (4.0.3):
    - lottie-ios (~> 3.2.3)
    - React-Core
  - MultiplatformBleAdapter (0.1.7)
  - OpenSSL-Universal (1.1.180)
  - PasscodeAuth (2.1.0):
    - React
  - RCT-Folly (2020.01.13.00):
    - boost-for-react-native
    - DoubleConversion
    - glog
    - RCT-Folly/Default (= 2020.01.13.00)
  - RCT-Folly/Default (2020.01.13.00):
    - boost-for-react-native
    - DoubleConversion
    - glog
  - RCTRequired (0.64.2)
  - RCTTypeSafety (0.64.2):
    - FBLazyVector (= 0.64.2)
    - RCT-Folly (= 2020.01.13.00)
    - RCTRequired (= 0.64.2)
    - React-Core (= 0.64.2)
  - React (0.64.2):
    - React-Core (= 0.64.2)
    - React-Core/DevSupport (= 0.64.2)
    - React-Core/RCTWebSocket (= 0.64.2)
    - React-RCTActionSheet (= 0.64.2)
    - React-RCTAnimation (= 0.64.2)
    - React-RCTBlob (= 0.64.2)
    - React-RCTImage (= 0.64.2)
    - React-RCTLinking (= 0.64.2)
    - React-RCTNetwork (= 0.64.2)
    - React-RCTSettings (= 0.64.2)
    - React-RCTText (= 0.64.2)
    - React-RCTVibration (= 0.64.2)
  - React-callinvoker (0.64.2)
  - React-Core (0.64.2):
    - glog
    - RCT-Folly (= 2020.01.13.00)
    - React-Core/Default (= 0.64.2)
    - React-cxxreact (= 0.64.2)
    - React-jsi (= 0.64.2)
    - React-jsiexecutor (= 0.64.2)
    - React-perflogger (= 0.64.2)
    - Yoga
  - React-Core/CoreModulesHeaders (0.64.2):
    - glog
    - RCT-Folly (= 2020.01.13.00)
    - React-Core/Default
    - React-cxxreact (= 0.64.2)
    - React-jsi (= 0.64.2)
    - React-jsiexecutor (= 0.64.2)
    - React-perflogger (= 0.64.2)
    - Yoga
  - React-Core/Default (0.64.2):
    - glog
    - RCT-Folly (= 2020.01.13.00)
    - React-cxxreact (= 0.64.2)
    - React-jsi (= 0.64.2)
    - React-jsiexecutor (= 0.64.2)
    - React-perflogger (= 0.64.2)
    - Yoga
  - React-Core/DevSupport (0.64.2):
    - glog
    - RCT-Folly (= 2020.01.13.00)
    - React-Core/Default (= 0.64.2)
    - React-Core/RCTWebSocket (= 0.64.2)
    - React-cxxreact (= 0.64.2)
    - React-jsi (= 0.64.2)
    - React-jsiexecutor (= 0.64.2)
    - React-jsinspector (= 0.64.2)
    - React-perflogger (= 0.64.2)
    - Yoga
  - React-Core/RCTActionSheetHeaders (0.64.2):
    - glog
    - RCT-Folly (= 2020.01.13.00)
    - React-Core/Default
    - React-cxxreact (= 0.64.2)
    - React-jsi (= 0.64.2)
    - React-jsiexecutor (= 0.64.2)
    - React-perflogger (= 0.64.2)
    - Yoga
  - React-Core/RCTAnimationHeaders (0.64.2):
    - glog
    - RCT-Folly (= 2020.01.13.00)
    - React-Core/Default
    - React-cxxreact (= 0.64.2)
    - React-jsi (= 0.64.2)
    - React-jsiexecutor (= 0.64.2)
    - React-perflogger (= 0.64.2)
    - Yoga
  - React-Core/RCTBlobHeaders (0.64.2):
    - glog
    - RCT-Folly (= 2020.01.13.00)
    - React-Core/Default
    - React-cxxreact (= 0.64.2)
    - React-jsi (= 0.64.2)
    - React-jsiexecutor (= 0.64.2)
    - React-perflogger (= 0.64.2)
    - Yoga
  - React-Core/RCTImageHeaders (0.64.2):
    - glog
    - RCT-Folly (= 2020.01.13.00)
    - React-Core/Default
    - React-cxxreact (= 0.64.2)
    - React-jsi (= 0.64.2)
    - React-jsiexecutor (= 0.64.2)
    - React-perflogger (= 0.64.2)
    - Yoga
  - React-Core/RCTLinkingHeaders (0.64.2):
    - glog
    - RCT-Folly (= 2020.01.13.00)
    - React-Core/Default
    - React-cxxreact (= 0.64.2)
    - React-jsi (= 0.64.2)
    - React-jsiexecutor (= 0.64.2)
    - React-perflogger (= 0.64.2)
    - Yoga
  - React-Core/RCTNetworkHeaders (0.64.2):
    - glog
    - RCT-Folly (= 2020.01.13.00)
    - React-Core/Default
    - React-cxxreact (= 0.64.2)
    - React-jsi (= 0.64.2)
    - React-jsiexecutor (= 0.64.2)
    - React-perflogger (= 0.64.2)
    - Yoga
  - React-Core/RCTSettingsHeaders (0.64.2):
    - glog
    - RCT-Folly (= 2020.01.13.00)
    - React-Core/Default
    - React-cxxreact (= 0.64.2)
    - React-jsi (= 0.64.2)
    - React-jsiexecutor (= 0.64.2)
    - React-perflogger (= 0.64.2)
    - Yoga
  - React-Core/RCTTextHeaders (0.64.2):
    - glog
    - RCT-Folly (= 2020.01.13.00)
    - React-Core/Default
    - React-cxxreact (= 0.64.2)
    - React-jsi (= 0.64.2)
    - React-jsiexecutor (= 0.64.2)
    - React-perflogger (= 0.64.2)
    - Yoga
  - React-Core/RCTVibrationHeaders (0.64.2):
    - glog
    - RCT-Folly (= 2020.01.13.00)
    - React-Core/Default
    - React-cxxreact (= 0.64.2)
    - React-jsi (= 0.64.2)
    - React-jsiexecutor (= 0.64.2)
    - React-perflogger (= 0.64.2)
    - Yoga
  - React-Core/RCTWebSocket (0.64.2):
    - glog
    - RCT-Folly (= 2020.01.13.00)
    - React-Core/Default (= 0.64.2)
    - React-cxxreact (= 0.64.2)
    - React-jsi (= 0.64.2)
    - React-jsiexecutor (= 0.64.2)
    - React-perflogger (= 0.64.2)
    - Yoga
  - React-CoreModules (0.64.2):
    - FBReactNativeSpec (= 0.64.2)
    - RCT-Folly (= 2020.01.13.00)
    - RCTTypeSafety (= 0.64.2)
    - React-Core/CoreModulesHeaders (= 0.64.2)
    - React-jsi (= 0.64.2)
    - React-RCTImage (= 0.64.2)
    - ReactCommon/turbomodule/core (= 0.64.2)
  - React-cxxreact (0.64.2):
    - boost-for-react-native (= 1.63.0)
    - DoubleConversion
    - glog
    - RCT-Folly (= 2020.01.13.00)
    - React-callinvoker (= 0.64.2)
    - React-jsi (= 0.64.2)
    - React-jsinspector (= 0.64.2)
    - React-perflogger (= 0.64.2)
    - React-runtimeexecutor (= 0.64.2)
  - React-jsi (0.64.2):
    - boost-for-react-native (= 1.63.0)
    - DoubleConversion
    - glog
    - RCT-Folly (= 2020.01.13.00)
    - React-jsi/Default (= 0.64.2)
  - React-jsi/Default (0.64.2):
    - boost-for-react-native (= 1.63.0)
    - DoubleConversion
    - glog
    - RCT-Folly (= 2020.01.13.00)
  - React-jsiexecutor (0.64.2):
    - DoubleConversion
    - glog
    - RCT-Folly (= 2020.01.13.00)
    - React-cxxreact (= 0.64.2)
    - React-jsi (= 0.64.2)
    - React-perflogger (= 0.64.2)
  - React-jsinspector (0.64.2)
  - react-native-ble-plx (2.0.2):
    - MultiplatformBleAdapter (= 0.1.7)
    - React
  - react-native-camera (3.44.0):
    - React-Core
    - react-native-camera/RCT (= 3.44.0)
    - react-native-camera/RN (= 3.44.0)
  - react-native-camera/RCT (3.44.0):
    - React-Core
  - react-native-camera/RN (3.44.0):
    - React-Core
  - react-native-config (1.4.3):
    - react-native-config/App (= 1.4.3)
  - react-native-config/App (1.4.3):
    - React-Core
  - react-native-fingerprint-scanner (6.0.0):
    - React
  - react-native-locale (0.0.19):
    - React
<<<<<<< HEAD
  - react-native-netinfo (6.0.0):
    - React-Core
  - react-native-pager-view (5.4.0):
    - React-Core
  - react-native-randombytes (3.6.1):
    - React-Core
  - react-native-safe-area-context (3.3.0):
=======
  - react-native-netinfo (6.0.2):
    - React-Core
  - react-native-randombytes (3.6.0):
>>>>>>> bc41fb10
    - React-Core
  - react-native-splash-screen (3.2.0):
    - React
  - react-native-text-input-mask (3.1.4):
    - InputMask (~> 6.1.0)
    - React-Core
    - React-RCTText
  - react-native-udp (4.1.2):
    - CocoaAsyncSocket
    - React-Core
  - react-native-version-number (0.3.6):
    - React
  - react-native-webview (11.13.0):
    - React-Core
  - React-perflogger (0.64.2)
  - React-RCTActionSheet (0.64.2):
    - React-Core/RCTActionSheetHeaders (= 0.64.2)
  - React-RCTAnimation (0.64.2):
    - FBReactNativeSpec (= 0.64.2)
    - RCT-Folly (= 2020.01.13.00)
    - RCTTypeSafety (= 0.64.2)
    - React-Core/RCTAnimationHeaders (= 0.64.2)
    - React-jsi (= 0.64.2)
    - ReactCommon/turbomodule/core (= 0.64.2)
  - React-RCTBlob (0.64.2):
    - FBReactNativeSpec (= 0.64.2)
    - RCT-Folly (= 2020.01.13.00)
    - React-Core/RCTBlobHeaders (= 0.64.2)
    - React-Core/RCTWebSocket (= 0.64.2)
    - React-jsi (= 0.64.2)
    - React-RCTNetwork (= 0.64.2)
    - ReactCommon/turbomodule/core (= 0.64.2)
  - React-RCTImage (0.64.2):
    - FBReactNativeSpec (= 0.64.2)
    - RCT-Folly (= 2020.01.13.00)
    - RCTTypeSafety (= 0.64.2)
    - React-Core/RCTImageHeaders (= 0.64.2)
    - React-jsi (= 0.64.2)
    - React-RCTNetwork (= 0.64.2)
    - ReactCommon/turbomodule/core (= 0.64.2)
  - React-RCTLinking (0.64.2):
    - FBReactNativeSpec (= 0.64.2)
    - React-Core/RCTLinkingHeaders (= 0.64.2)
    - React-jsi (= 0.64.2)
    - ReactCommon/turbomodule/core (= 0.64.2)
  - React-RCTNetwork (0.64.2):
    - FBReactNativeSpec (= 0.64.2)
    - RCT-Folly (= 2020.01.13.00)
    - RCTTypeSafety (= 0.64.2)
    - React-Core/RCTNetworkHeaders (= 0.64.2)
    - React-jsi (= 0.64.2)
    - ReactCommon/turbomodule/core (= 0.64.2)
  - React-RCTSettings (0.64.2):
    - FBReactNativeSpec (= 0.64.2)
    - RCT-Folly (= 2020.01.13.00)
    - RCTTypeSafety (= 0.64.2)
    - React-Core/RCTSettingsHeaders (= 0.64.2)
    - React-jsi (= 0.64.2)
    - ReactCommon/turbomodule/core (= 0.64.2)
  - React-RCTText (0.64.2):
    - React-Core/RCTTextHeaders (= 0.64.2)
  - React-RCTVibration (0.64.2):
    - FBReactNativeSpec (= 0.64.2)
    - RCT-Folly (= 2020.01.13.00)
    - React-Core/RCTVibrationHeaders (= 0.64.2)
    - React-jsi (= 0.64.2)
    - ReactCommon/turbomodule/core (= 0.64.2)
  - React-runtimeexecutor (0.64.2):
    - React-jsi (= 0.64.2)
  - ReactCommon/turbomodule/core (0.64.2):
    - DoubleConversion
    - glog
    - RCT-Folly (= 2020.01.13.00)
    - React-callinvoker (= 0.64.2)
    - React-Core (= 0.64.2)
    - React-cxxreact (= 0.64.2)
    - React-jsi (= 0.64.2)
    - React-perflogger (= 0.64.2)
  - ReactNativeART (1.2.0):
    - React
  - RNAnalytics (1.5.0):
    - Analytics
    - React-Core
  - RNCAsyncStorage (1.12.1):
    - React-Core
  - RNCClipboard (1.5.1):
    - React-Core
  - RNCMaskedView (0.1.11):
    - React
  - RNGestureHandler (1.10.3):
    - React-Core
  - RNKeychain (7.0.0):
    - React-Core
  - RNLibLedgerCore (4.19.1):
    - ledger-core-objc
    - React
  - RNOS (1.2.6):
    - React
  - RNReanimated (2.2.0):
    - DoubleConversion
    - FBLazyVector
    - FBReactNativeSpec
    - glog
    - RCT-Folly
    - RCTRequired
    - RCTTypeSafety
    - React
    - React-callinvoker
    - React-Core
    - React-Core/DevSupport
    - React-Core/RCTWebSocket
    - React-CoreModules
    - React-cxxreact
    - React-jsi
    - React-jsiexecutor
    - React-jsinspector
    - React-RCTActionSheet
    - React-RCTAnimation
    - React-RCTBlob
    - React-RCTImage
    - React-RCTLinking
    - React-RCTNetwork
    - React-RCTSettings
    - React-RCTText
    - React-RCTVibration
    - ReactCommon/turbomodule/core
    - Yoga
  - RNScreens (3.5.0):
    - React-Core
    - React-RCTImage
  - RNShare (6.5.0):
    - React-Core
  - RNSVG (12.1.1):
    - React
  - RNVectorIcons (8.1.0):
    - React-Core
  - Sentry (4.1.3):
    - Sentry/Core (= 4.1.3)
  - Sentry/Core (4.1.3)
  - SentryReactNative (0.43.2):
    - React
    - Sentry (~> 4.1.3)
  - TcpSockets (4.0.0):
    - React
  - Yoga (1.14.0)
  - YogaKit (1.18.1):
    - Yoga (~> 1.14)

DEPENDENCIES:
  - "djinni_objc (from `../node_modules/@ledgerhq/react-native-ledger-core`)"
  - DoubleConversion (from `../node_modules/react-native/third-party-podspecs/DoubleConversion.podspec`)
  - FBLazyVector (from `../node_modules/react-native/Libraries/FBLazyVector`)
  - FBReactNativeSpec (from `../node_modules/react-native/React/FBReactNativeSpec`)
  - Flipper (= 0.87.0)
  - Flipper-DoubleConversion (= 1.1.7)
  - Flipper-Folly (= 2.5.3)
  - Flipper-Glog (= 0.3.6)
  - Flipper-PeerTalk (~> 0.0.4)
  - Flipper-RSocket (= 1.3.1)
  - FlipperKit (= 0.87.0)
  - FlipperKit/Core (= 0.87.0)
  - FlipperKit/CppBridge (= 0.87.0)
  - FlipperKit/FBCxxFollyDynamicConvert (= 0.87.0)
  - FlipperKit/FBDefines (= 0.87.0)
  - FlipperKit/FKPortForwarding (= 0.87.0)
  - FlipperKit/FlipperKitHighlightOverlay (= 0.87.0)
  - FlipperKit/FlipperKitLayoutPlugin (= 0.87.0)
  - FlipperKit/FlipperKitLayoutTextSearchable (= 0.87.0)
  - FlipperKit/FlipperKitNetworkPlugin (= 0.87.0)
  - FlipperKit/FlipperKitReactPlugin (= 0.87.0)
  - FlipperKit/FlipperKitUserDefaultsPlugin (= 0.87.0)
  - FlipperKit/SKIOSNetworkPlugin (= 0.87.0)
  - glog (from `../node_modules/react-native/third-party-podspecs/glog.podspec`)
  - "ledger-core-objc (from `../node_modules/@ledgerhq/react-native-ledger-core`)"
  - lottie-ios (from `../node_modules/lottie-ios`)
  - lottie-react-native (from `../node_modules/lottie-react-native`)
  - "PasscodeAuth (from `../node_modules/@ledgerhq/react-native-passcode-auth`)"
  - RCT-Folly (from `../node_modules/react-native/third-party-podspecs/RCT-Folly.podspec`)
  - RCTRequired (from `../node_modules/react-native/Libraries/RCTRequired`)
  - RCTTypeSafety (from `../node_modules/react-native/Libraries/TypeSafety`)
  - React (from `../node_modules/react-native/`)
  - React-callinvoker (from `../node_modules/react-native/ReactCommon/callinvoker`)
  - React-Core (from `../node_modules/react-native/`)
  - React-Core/DevSupport (from `../node_modules/react-native/`)
  - React-Core/RCTWebSocket (from `../node_modules/react-native/`)
  - React-CoreModules (from `../node_modules/react-native/React/CoreModules`)
  - React-cxxreact (from `../node_modules/react-native/ReactCommon/cxxreact`)
  - React-jsi (from `../node_modules/react-native/ReactCommon/jsi`)
  - React-jsiexecutor (from `../node_modules/react-native/ReactCommon/jsiexecutor`)
  - React-jsinspector (from `../node_modules/react-native/ReactCommon/jsinspector`)
  - react-native-ble-plx (from `../node_modules/react-native-ble-plx`)
  - react-native-camera (from `../node_modules/react-native-camera`)
  - react-native-config (from `../node_modules/react-native-config`)
  - react-native-fingerprint-scanner (from `../node_modules/react-native-fingerprint-scanner`)
  - react-native-locale (from `../node_modules/react-native-locale`)
  - "react-native-netinfo (from `../node_modules/@react-native-community/netinfo`)"
  - react-native-pager-view (from `../node_modules/react-native-pager-view`)
  - react-native-randombytes (from `../node_modules/react-native-randombytes`)
  - react-native-safe-area-context (from `../node_modules/react-native-safe-area-context`)
  - react-native-splash-screen (from `../node_modules/react-native-splash-screen`)
  - react-native-text-input-mask (from `../node_modules/react-native-text-input-mask`)
  - react-native-udp (from `../node_modules/react-native-udp`)
  - react-native-version-number (from `../node_modules/react-native-version-number`)
  - react-native-webview (from `../node_modules/react-native-webview`)
  - React-perflogger (from `../node_modules/react-native/ReactCommon/reactperflogger`)
  - React-RCTActionSheet (from `../node_modules/react-native/Libraries/ActionSheetIOS`)
  - React-RCTAnimation (from `../node_modules/react-native/Libraries/NativeAnimation`)
  - React-RCTBlob (from `../node_modules/react-native/Libraries/Blob`)
  - React-RCTImage (from `../node_modules/react-native/Libraries/Image`)
  - React-RCTLinking (from `../node_modules/react-native/Libraries/LinkingIOS`)
  - React-RCTNetwork (from `../node_modules/react-native/Libraries/Network`)
  - React-RCTSettings (from `../node_modules/react-native/Libraries/Settings`)
  - React-RCTText (from `../node_modules/react-native/Libraries/Text`)
  - React-RCTVibration (from `../node_modules/react-native/Libraries/Vibration`)
  - React-runtimeexecutor (from `../node_modules/react-native/ReactCommon/runtimeexecutor`)
  - ReactCommon/turbomodule/core (from `../node_modules/react-native/ReactCommon`)
  - "ReactNativeART (from `../node_modules/@react-native-community/art`)"
  - "RNAnalytics (from `../node_modules/@segment/analytics-react-native`)"
  - "RNCAsyncStorage (from `../node_modules/@react-native-community/async-storage`)"
  - "RNCClipboard (from `../node_modules/@react-native-community/clipboard`)"
  - "RNCMaskedView (from `../node_modules/@react-native-community/masked-view`)"
  - RNGestureHandler (from `../node_modules/react-native-gesture-handler`)
  - RNKeychain (from `../node_modules/react-native-keychain`)
  - "RNLibLedgerCore (from `../node_modules/@ledgerhq/react-native-ledger-core`)"
  - RNOS (from `../node_modules/react-native-os`)
  - RNReanimated (from `../node_modules/react-native-reanimated`)
  - RNScreens (from `../node_modules/react-native-screens`)
  - RNShare (from `../node_modules/react-native-share`)
  - RNSVG (from `../node_modules/react-native-svg`)
  - RNVectorIcons (from `../node_modules/react-native-vector-icons`)
  - SentryReactNative (from `../node_modules/react-native-sentry`)
  - TcpSockets (from `../node_modules/react-native-tcp`)
  - Yoga (from `../node_modules/react-native/ReactCommon/yoga`)

SPEC REPOS:
  trunk:
    - Analytics
    - boost-for-react-native
    - CocoaAsyncSocket
    - Flipper
    - Flipper-DoubleConversion
    - Flipper-Folly
    - Flipper-Glog
    - Flipper-PeerTalk
    - Flipper-RSocket
    - FlipperKit
    - InputMask
    - libevent
    - MultiplatformBleAdapter
    - OpenSSL-Universal
    - Sentry
    - YogaKit

EXTERNAL SOURCES:
  djinni_objc:
    :path: "../node_modules/@ledgerhq/react-native-ledger-core"
  DoubleConversion:
    :podspec: "../node_modules/react-native/third-party-podspecs/DoubleConversion.podspec"
  FBLazyVector:
    :path: "../node_modules/react-native/Libraries/FBLazyVector"
  FBReactNativeSpec:
    :path: "../node_modules/react-native/React/FBReactNativeSpec"
  glog:
    :podspec: "../node_modules/react-native/third-party-podspecs/glog.podspec"
  ledger-core-objc:
    :path: "../node_modules/@ledgerhq/react-native-ledger-core"
  lottie-ios:
    :path: "../node_modules/lottie-ios"
  lottie-react-native:
    :path: "../node_modules/lottie-react-native"
  PasscodeAuth:
    :path: "../node_modules/@ledgerhq/react-native-passcode-auth"
  RCT-Folly:
    :podspec: "../node_modules/react-native/third-party-podspecs/RCT-Folly.podspec"
  RCTRequired:
    :path: "../node_modules/react-native/Libraries/RCTRequired"
  RCTTypeSafety:
    :path: "../node_modules/react-native/Libraries/TypeSafety"
  React:
    :path: "../node_modules/react-native/"
  React-callinvoker:
    :path: "../node_modules/react-native/ReactCommon/callinvoker"
  React-Core:
    :path: "../node_modules/react-native/"
  React-CoreModules:
    :path: "../node_modules/react-native/React/CoreModules"
  React-cxxreact:
    :path: "../node_modules/react-native/ReactCommon/cxxreact"
  React-jsi:
    :path: "../node_modules/react-native/ReactCommon/jsi"
  React-jsiexecutor:
    :path: "../node_modules/react-native/ReactCommon/jsiexecutor"
  React-jsinspector:
    :path: "../node_modules/react-native/ReactCommon/jsinspector"
  react-native-ble-plx:
    :path: "../node_modules/react-native-ble-plx"
  react-native-camera:
    :path: "../node_modules/react-native-camera"
  react-native-config:
    :path: "../node_modules/react-native-config"
  react-native-fingerprint-scanner:
    :path: "../node_modules/react-native-fingerprint-scanner"
  react-native-locale:
    :path: "../node_modules/react-native-locale"
  react-native-netinfo:
    :path: "../node_modules/@react-native-community/netinfo"
  react-native-pager-view:
    :path: "../node_modules/react-native-pager-view"
  react-native-randombytes:
    :path: "../node_modules/react-native-randombytes"
  react-native-safe-area-context:
    :path: "../node_modules/react-native-safe-area-context"
  react-native-splash-screen:
    :path: "../node_modules/react-native-splash-screen"
  react-native-text-input-mask:
    :path: "../node_modules/react-native-text-input-mask"
  react-native-udp:
    :path: "../node_modules/react-native-udp"
  react-native-version-number:
    :path: "../node_modules/react-native-version-number"
  react-native-webview:
    :path: "../node_modules/react-native-webview"
  React-perflogger:
    :path: "../node_modules/react-native/ReactCommon/reactperflogger"
  React-RCTActionSheet:
    :path: "../node_modules/react-native/Libraries/ActionSheetIOS"
  React-RCTAnimation:
    :path: "../node_modules/react-native/Libraries/NativeAnimation"
  React-RCTBlob:
    :path: "../node_modules/react-native/Libraries/Blob"
  React-RCTImage:
    :path: "../node_modules/react-native/Libraries/Image"
  React-RCTLinking:
    :path: "../node_modules/react-native/Libraries/LinkingIOS"
  React-RCTNetwork:
    :path: "../node_modules/react-native/Libraries/Network"
  React-RCTSettings:
    :path: "../node_modules/react-native/Libraries/Settings"
  React-RCTText:
    :path: "../node_modules/react-native/Libraries/Text"
  React-RCTVibration:
    :path: "../node_modules/react-native/Libraries/Vibration"
  React-runtimeexecutor:
    :path: "../node_modules/react-native/ReactCommon/runtimeexecutor"
  ReactCommon:
    :path: "../node_modules/react-native/ReactCommon"
  ReactNativeART:
    :path: "../node_modules/@react-native-community/art"
  RNAnalytics:
    :path: "../node_modules/@segment/analytics-react-native"
  RNCAsyncStorage:
    :path: "../node_modules/@react-native-community/async-storage"
  RNCClipboard:
    :path: "../node_modules/@react-native-community/clipboard"
  RNCMaskedView:
    :path: "../node_modules/@react-native-community/masked-view"
  RNGestureHandler:
    :path: "../node_modules/react-native-gesture-handler"
  RNKeychain:
    :path: "../node_modules/react-native-keychain"
  RNLibLedgerCore:
    :path: "../node_modules/@ledgerhq/react-native-ledger-core"
  RNOS:
    :path: "../node_modules/react-native-os"
  RNReanimated:
    :path: "../node_modules/react-native-reanimated"
  RNScreens:
    :path: "../node_modules/react-native-screens"
  RNShare:
    :path: "../node_modules/react-native-share"
  RNSVG:
    :path: "../node_modules/react-native-svg"
  RNVectorIcons:
    :path: "../node_modules/react-native-vector-icons"
  SentryReactNative:
    :path: "../node_modules/react-native-sentry"
  TcpSockets:
    :path: "../node_modules/react-native-tcp"
  Yoga:
    :path: "../node_modules/react-native/ReactCommon/yoga"

SPEC CHECKSUMS:
  Analytics: 084a3edda6517e308007c1a7810b8f1e8f2925aa
  boost-for-react-native: 39c7adb57c4e60d6c5479dd8623128eb5b3f0f2c
  CocoaAsyncSocket: 065fd1e645c7abab64f7a6a2007a48038fdc6a99
  djinni_objc: 54ab066f337b37aceaba6d020b1e6964eead00ba
  DoubleConversion: cf9b38bf0b2d048436d9a82ad2abe1404f11e7de
  FBLazyVector: e686045572151edef46010a6f819ade377dfeb4b
  FBReactNativeSpec: b30928116374479d80d407d74915cc3d0ff13635
  Flipper: 1bd2db48dcc31e4b167b9a33ec1df01c2ded4893
  Flipper-DoubleConversion: 38631e41ef4f9b12861c67d17cb5518d06badc41
  Flipper-Folly: 755929a4f851b2fb2c347d533a23f191b008554c
  Flipper-Glog: 1dfd6abf1e922806c52ceb8701a3599a79a200a6
  Flipper-PeerTalk: 116d8f857dc6ef55c7a5a75ea3ceaafe878aadc9
  Flipper-RSocket: 127954abe8b162fcaf68d2134d34dc2bd7076154
  FlipperKit: 651f50a42eb95c01b3e89a60996dd6aded529eeb
  glog: 73c2498ac6884b13ede40eda8228cb1eee9d9d62
  InputMask: 71d291dc54d2deaeac6512afb6ec2304228c0bb7
  ledger-core-objc: cc0290f7cf787ddf1d6a8f8e086acf55f24523a4
  libevent: 4049cae6c81cdb3654a443be001fb9bdceff7913
  lottie-ios: c058aeafa76daa4cf64d773554bccc8385d0150e
  lottie-react-native: 96361a9891cf651534ea35c4f85f33d4cf14ed13
  MultiplatformBleAdapter: 975cfb2a333b2c42b7a11628bd100ccb61872da2
  OpenSSL-Universal: 1aa4f6a6ee7256b83db99ec1ccdaa80d10f9af9b
  PasscodeAuth: 667f2bfb0e78f652c11db4793d8077c189ce300e
  RCT-Folly: ec7a233ccc97cc556cf7237f0db1ff65b986f27c
  RCTRequired: 6d3e854f0e7260a648badd0d44fc364bc9da9728
  RCTTypeSafety: c1f31d19349c6b53085766359caac425926fafaa
  React: bda6b6d7ae912de97d7a61aa5c160db24aa2ad69
  React-callinvoker: 9840ea7e8e88ed73d438edb725574820b29b5baa
  React-Core: b5e385da7ce5f16a220fc60fd0749eae2c6120f0
  React-CoreModules: 17071a4e2c5239b01585f4aa8070141168ab298f
  React-cxxreact: 9be7b6340ed9f7c53e53deca7779f07cd66525ba
  React-jsi: 67747b9722f6dab2ffe15b011bcf6b3f2c3f1427
  React-jsiexecutor: 80c46bd381fd06e418e0d4f53672dc1d1945c4c3
  React-jsinspector: cc614ec18a9ca96fd275100c16d74d62ee11f0ae
  react-native-ble-plx: caac53ee98151ec81198239d591c203809a1ed6e
  react-native-camera: e46c64f0d1212124c915bf83ee9b855ac6d35164
  react-native-config: 387b1ea507bc50a2059e69149dac1342b9532f58
  react-native-fingerprint-scanner: ac6656f18c8e45a7459302b84da41a44ad96dbbe
  react-native-locale: bd8edf0e51706d469af3e2fa568a8102213a3139
<<<<<<< HEAD
  react-native-netinfo: e849fc21ca2f4128a5726c801a82fc6f4a6db50d
  react-native-pager-view: 54970cc27fdef14db2dcfedadb091d711e88065d
  react-native-randombytes: 421f1c7d48c0af8dbcd471b0324393ebf8fe7846
  react-native-safe-area-context: 61c8c484a3a9e7d1fda19f7b1794b35bbfd2262a
=======
  react-native-netinfo: 92e6e4476eb8bf6fc2d7c0a6ca0a1406f663d73a
  react-native-randombytes: b6677f7d495c27e9ee0dbd77ebc97b3c59173729
  react-native-safe-area-context: e200d4433aba6b7e60b52da5f37af11f7a0b0392
>>>>>>> bc41fb10
  react-native-splash-screen: 200d11d188e2e78cea3ad319964f6142b6384865
  react-native-text-input-mask: 36a546b378fadd2efe1b7484a859d34bc2c80395
  react-native-udp: f074c83f072beaf52a97369315372c7dba48fda2
  react-native-version-number: b415bbec6a13f2df62bf978e85bc0d699462f37f
  react-native-webview: 133a6a5149f963259646e710b4545c67ef35d7c9
  React-perflogger: 25373e382fed75ce768a443822f07098a15ab737
  React-RCTActionSheet: af7796ba49ffe4ca92e7277a5d992d37203f7da5
  React-RCTAnimation: 6a2e76ab50c6f25b428d81b76a5a45351c4d77aa
  React-RCTBlob: 02a2887023e0eed99391b6445b2e23a2a6f9226d
  React-RCTImage: ce5bf8e7438f2286d9b646a05d6ab11f38b0323d
  React-RCTLinking: ccd20742de14e020cb5f99d5c7e0bf0383aefbd9
  React-RCTNetwork: dfb9d089ab0753e5e5f55fc4b1210858f7245647
  React-RCTSettings: b14aef2d83699e48b410fb7c3ba5b66cd3291ae2
  React-RCTText: 41a2e952dd9adc5caf6fb68ed46b275194d5da5f
  React-RCTVibration: 24600e3b1aaa77126989bc58b6747509a1ba14f3
  React-runtimeexecutor: a9904c6d0218fb9f8b19d6dd88607225927668f9
  ReactCommon: 149906e01aa51142707a10665185db879898e966
  ReactNativeART: 78edc68dd4a1e675338cd0cd113319cf3a65f2ab
  RNAnalytics: a6dc48511d5d99b1ecaaf7157d8b5c618d15337e
  RNCAsyncStorage: b03032fdbdb725bea0bd9e5ec5a7272865ae7398
  RNCClipboard: 41d8d918092ae8e676f18adada19104fa3e68495
  RNCMaskedView: 0e1bc4bfa8365eba5fbbb71e07fbdc0555249489
  RNGestureHandler: a479ebd5ed4221a810967000735517df0d2db211
  RNKeychain: f75b8c8b2f17d3b2aa1f25b4a0ac5b83d947ff8f
  RNLibLedgerCore: 6d8a54abc2dc2ffa38c33fbb70d5247b97a0091e
  RNOS: 6f2f9a70895bbbfbdad7196abd952e7b01d45027
  RNReanimated: 9c13c86454bfd54dab7505c1a054470bfecd2563
  RNScreens: 01ab149b5dd5c27f5ff26741b1d2bdf2cee1af35
  RNShare: 047d42214f875d731bde73a2b67418638af85ad9
  RNSVG: 551acb6562324b1d52a4e0758f7ca0ec234e278f
  RNVectorIcons: 31cebfcf94e8cf8686eb5303ae0357da64d7a5a4
  Sentry: 4e8a17b61ddd116f89536cc81d567fdee1ebca96
  SentryReactNative: 07237139c00366ea2e75ae3e5c566e7a71c27a90
  TcpSockets: 4ef55305239923b343ed0a378b1fac188b1373b0
  Yoga: 575c581c63e0d35c9a83f4b46d01d63abc1100ac
  YogaKit: f782866e155069a2cca2517aafea43200b01fd5a

PODFILE CHECKSUM: 2485fcb4a165c833caf865c1175650e0b4093b9e

COCOAPODS: 1.10.2<|MERGE_RESOLUTION|>--- conflicted
+++ resolved
@@ -294,19 +294,13 @@
     - React
   - react-native-locale (0.0.19):
     - React
-<<<<<<< HEAD
-  - react-native-netinfo (6.0.0):
+  - react-native-netinfo (6.0.2):
     - React-Core
   - react-native-pager-view (5.4.0):
     - React-Core
   - react-native-randombytes (3.6.1):
     - React-Core
   - react-native-safe-area-context (3.3.0):
-=======
-  - react-native-netinfo (6.0.2):
-    - React-Core
-  - react-native-randombytes (3.6.0):
->>>>>>> bc41fb10
     - React-Core
   - react-native-splash-screen (3.2.0):
     - React
@@ -728,16 +722,10 @@
   react-native-config: 387b1ea507bc50a2059e69149dac1342b9532f58
   react-native-fingerprint-scanner: ac6656f18c8e45a7459302b84da41a44ad96dbbe
   react-native-locale: bd8edf0e51706d469af3e2fa568a8102213a3139
-<<<<<<< HEAD
-  react-native-netinfo: e849fc21ca2f4128a5726c801a82fc6f4a6db50d
+  react-native-netinfo: 92e6e4476eb8bf6fc2d7c0a6ca0a1406f663d73a
   react-native-pager-view: 54970cc27fdef14db2dcfedadb091d711e88065d
   react-native-randombytes: 421f1c7d48c0af8dbcd471b0324393ebf8fe7846
   react-native-safe-area-context: 61c8c484a3a9e7d1fda19f7b1794b35bbfd2262a
-=======
-  react-native-netinfo: 92e6e4476eb8bf6fc2d7c0a6ca0a1406f663d73a
-  react-native-randombytes: b6677f7d495c27e9ee0dbd77ebc97b3c59173729
-  react-native-safe-area-context: e200d4433aba6b7e60b52da5f37af11f7a0b0392
->>>>>>> bc41fb10
   react-native-splash-screen: 200d11d188e2e78cea3ad319964f6142b6384865
   react-native-text-input-mask: 36a546b378fadd2efe1b7484a859d34bc2c80395
   react-native-udp: f074c83f072beaf52a97369315372c7dba48fda2
