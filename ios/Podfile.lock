--- conflicted
+++ resolved
@@ -1,5 +1,5 @@
 PODS:
-  - Analytics (4.1.3)
+  - Analytics (4.1.4)
   - boost-for-react-native (1.63.0)
   - CocoaAsyncSocket (7.6.5)
   - CocoaLibEvent (1.0.0)
@@ -354,15 +354,11 @@
     - React-Core
   - RNCMaskedView (0.1.10):
     - React
-<<<<<<< HEAD
   - RNGestureHandler (1.10.3):
     - React-Core
   - RNKeychain (7.0.0):
     - React-Core
-  - RNLibLedgerCore (4.18.8):
-=======
   - RNLibLedgerCore (4.19.1):
->>>>>>> 01e5797f
     - ledger-core-objc
     - React
   - RNOS (1.2.6):
@@ -640,7 +636,7 @@
     :path: "../node_modules/react-native/ReactCommon/yoga"
 
 SPEC CHECKSUMS:
-  Analytics: 4c01e3e19d4be86705bad6581a1c2aa5a15a9d22
+  Analytics: 7bdc735c456434b4eaa2eacdcf122bb03d51ede7
   boost-for-react-native: 39c7adb57c4e60d6c5479dd8623128eb5b3f0f2c
   CocoaAsyncSocket: 065fd1e645c7abab64f7a6a2007a48038fdc6a99
   CocoaLibEvent: 2fab71b8bd46dd33ddb959f7928ec5909f838e3f
@@ -700,17 +696,10 @@
   RNAnalytics: 43a09152058061b4096eb6cb806093e7b772b1e5
   RNCAsyncStorage: b03032fdbdb725bea0bd9e5ec5a7272865ae7398
   RNCClipboard: 41d8d918092ae8e676f18adada19104fa3e68495
-<<<<<<< HEAD
   RNCMaskedView: 5a8ec07677aa885546a0d98da336457e2bea557f
   RNGestureHandler: a479ebd5ed4221a810967000735517df0d2db211
   RNKeychain: f75b8c8b2f17d3b2aa1f25b4a0ac5b83d947ff8f
-  RNLibLedgerCore: 90d02f10a9489d1ec83d59d0b1b4f05617bfe1a0
-=======
-  RNCMaskedView: 76c40a1d41c3e2535df09246a2b5487f04de0814
-  RNGestureHandler: dde546180bf24af0b5f737c8ad04b6f3fa51609a
-  RNKeychain: 589a5504ba18b854fb8c2ba6402387b9529da959
   RNLibLedgerCore: 6d8a54abc2dc2ffa38c33fbb70d5247b97a0091e
->>>>>>> 01e5797f
   RNOS: 6f2f9a70895bbbfbdad7196abd952e7b01d45027
   RNReanimated: 70f662b5232dd5d19ccff581e919a54ea73df51c
   RNScreens: bd1523c3bde7069b8e958e5a16e1fc7722ad0bdd
@@ -723,10 +712,6 @@
   Yoga: 4bd86afe9883422a7c4028c00e34790f560923d6
   YogaKit: f782866e155069a2cca2517aafea43200b01fd5a
 
-<<<<<<< HEAD
-PODFILE CHECKSUM: d05b0bfbc85c35352d18872d57712fb117525607
-=======
-PODFILE CHECKSUM: 19a2ad8f0f9b5812f5eeacabea22ccd525f9b4a2
->>>>>>> 01e5797f
+PODFILE CHECKSUM: 2f97efb87a874afbf98966c1809b39890c1c1e96
 
 COCOAPODS: 1.10.1