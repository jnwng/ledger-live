{
  "name": "ledgerlivemobile",
  "version": "1.1.11",
  "private": true,
  "rnpm": {
    "assets": [
      "./assets/fonts/"
    ]
  },
  "scripts": {
    "postinstall": "./scripts/post.sh",
    "start": "react-native start",
    "android": "react-native run-android",
    "android:staging": "cd android && ./gradlew assembleStagingRelease",
    "android:release": "./scripts/android-release.sh",
    "ios": "react-native run-ios",
    "ios:staging": "ENVFILE=.env.staging react-native run-ios --configuration Release",
    "staging-android": "yarn android:staging && ADB=$ANDROID_HOME/platform-tools/adb && $ADB install -r android/app/build/outputs/apk/stagingRelease/app-stagingRelease.apk && $ADB shell monkey -p com.ledger.live.staging 1",
    "prettier": "prettier --write \"src/**/*.js\"",
    "lint": "eslint src",
    "flow": "flow",
    "ci": "yarn check --integrity && ./scripts/check-no-dups.sh && yarn lint && yarn flow && prettier -l src/**/*.js && yarn test",
    "test": "true",
    "sync-flowtyped": "flow-typed install -s -o && rm flow-typed/npm/axios_*",
    "sync-locales": "./scripts/sync-locales.sh"
  },
  "jest": {
    "preset": "react-native",
    "transformIgnorePatterns": [
      "node_modules/(?!react-navigation)/"
    ],
    "transform": {
      "^.+\\.js$": "<rootDir>/node_modules/react-native/jest/preprocessor.js"
    }
  },
  "dependencies": {
    "@ledgerhq/errors": "^4.36.0",
    "@ledgerhq/hw-app-btc": "^4.35.0",
    "@ledgerhq/hw-app-eth": "^4.36.0",
    "@ledgerhq/hw-app-xrp": "^4.35.0",
    "@ledgerhq/hw-transport": "^4.24.0",
    "@ledgerhq/hw-transport-http": "^4.35.0",
    "@ledgerhq/live-common": "4.16.0-beta.0",
<<<<<<< HEAD
    "@ledgerhq/react-native-hid": "^4.36.1",
    "@ledgerhq/react-native-hw-transport-ble": "4.35.0",
=======
    "@ledgerhq/react-native-hid": "^4.35.0",
    "@ledgerhq/react-native-hw-transport-ble": "4.36.0",
>>>>>>> a97926b8
    "@ledgerhq/react-native-ledger-core": "^0.3.45",
    "@ledgerhq/react-native-passcode-auth": "^2.0.0",
    "@segment/analytics-ios": "github:LedgerHQ/analytics-ios#efb4cd1771dab568422473fd680ffb748b102f07",
    "@segment/analytics-react-native": "^0.0.1-beta.2",
    "@tradle/react-native-http": "^2.0.0",
    "assert": "^1.4.1",
    "async": "^2.6.1",
    "axios": "^0.18.0",
    "bignumber.js": "^7.2.1",
    "browserify-zlib": "~0.1.4",
    "buffer": "5.2.0",
    "color": "^3.0.0",
    "console-browserify": "^1.1.0",
    "constants-browserify": "^1.0.0",
    "d3-array": "^1.2.4",
    "d3-scale": "^2.1.2",
    "d3-shape": "^1.2.2",
    "date-fns": "^1.29.0",
    "dns.js": "^1.0.1",
    "domain-browser": "^1.1.1",
    "eip55": "^1.0.3",
    "ethereumjs-tx": "^1.3.7",
    "events": "^1.0.0",
    "fuse.js": "^3.2.1",
    "hoist-non-react-statics": "3.0.1",
    "https-browserify": "~0.0.0",
    "i18next": "11.5.0",
    "invariant": "2.2.4",
    "jsc-android": "^236355.1.1",
    "lodash": "4.17.10",
    "lottie-react-native": "^2.5.11",
    "lru-cache": "^4.1.3",
    "numeral": "2.0.6",
    "path-browserify": "0.0.0",
    "prando": "^3.0.3",
    "process": "^0.11.0",
    "qrloop": "^0.8.1",
    "querystring": "^0.2.0",
    "querystring-es3": "~0.2.0",
    "re-reselect": "^2.1.0",
    "react": "16.6.0-alpha.8af6728",
    "react-i18next": "8",
    "react-native": "0.57.3",
    "react-native-android-location-services-dialog-box": "^2.7.0",
    "react-native-ble-plx": "^1.0.2",
    "react-native-camera": "1.9.2",
    "react-native-config": "0.11.5",
    "react-native-crypto": "^2.1.2",
    "react-native-easy-markdown": "^1.2.0",
    "react-native-extra-dimensions-android": "^0.22.0",
    "react-native-gesture-handler": "^1.0.15",
    "react-native-keychain": "^3.0.0",
    "react-native-level-fs": "^3.0.0",
    "react-native-locale": "0.0.19",
    "react-native-modal": "^7.0.1",
    "react-native-open-settings": "^1.0.1",
    "react-native-os": "^1.0.1",
    "react-native-progress": "^3.5.0",
    "react-native-qrcode-svg": "5.1.0",
    "react-native-randombytes": "^3.5.1",
    "react-native-screens": "^1.0.0-alpha.17",
    "react-native-sentry": "0.39.0",
    "react-native-simple-store": "1.3.0",
    "react-native-splash-screen": "3.1.1",
    "react-native-svg": "9.0.6",
    "react-native-tcp": "^3.2.1",
    "react-native-touch-id": "4.0.4",
    "react-native-udp": "^2.1.0",
    "react-native-vector-icons": "^5.0.0",
    "react-native-version-number": "^0.3.4",
    "react-navigation": "^3.1.2",
    "react-navigation-tabs": "0.8.4",
    "react-redux": "5.0.7",
    "readable-stream": "1.0.33",
    "redux": "4.0.0",
    "redux-actions": "2.6.1",
    "redux-thunk": "2.3.0",
    "reselect": "3.0.1",
    "ripple-binary-codec": "^0.2.0",
    "ripple-bs58check": "^2.0.2",
    "ripple-hashes": "^0.3.1",
    "ripple-lib": "^1.0.1",
    "rn-snoopy": "^2.0.2",
    "rxjs": "6.2.2",
    "rxjs-compat": "^6.3.1",
    "stream-browserify": "^1.0.0",
    "string_decoder": "~0.10.25",
    "timers-browserify": "^1.0.1",
    "tty-browserify": "0.0.0",
    "url": "^0.11.0",
    "uuid": "^3.3.2",
    "vm-browserify": "0.0.4"
  },
  "devDependencies": {
    "babel-eslint": "^8.2.2",
    "eslint": "^5.5.0",
    "eslint-config-airbnb": "^17.1.0",
    "eslint-config-prettier": "^3.0.1",
    "eslint-plugin-flowtype": "^2.50.0",
    "eslint-plugin-import": "^2.10.0",
    "eslint-plugin-jsx-a11y": "^6.1.1",
    "eslint-plugin-react": "^7.11.1",
    "flow-bin": "0.78.0",
    "flow-typed": "^2.5.1",
    "jest": "^22.4.3",
    "jest-react-native": "^18.0.0",
    "metro-react-native-babel-preset": "^0.45.1",
    "prettier": "^1.11.1",
    "react-native-debugger-open": "^0.3.17",
    "react-test-renderer": "16.6.0-alpha.8af6728",
    "rn-nodeify": "tradle/rn-nodeify",
    "yarn-deduplicate": "^1.1.0"
  },
  "react-native": {
    "zlib": "browserify-zlib",
    "console": "console-browserify",
    "constants": "constants-browserify",
    "crypto": "react-native-crypto",
    "dns": "dns.js",
    "net": "react-native-tcp",
    "domain": "domain-browser",
    "http": "@tradle/react-native-http",
    "https": "https-browserify",
    "os": "react-native-os",
    "path": "path-browserify",
    "querystring": "querystring-es3",
    "fs": "react-native-level-fs",
    "_stream_transform": "readable-stream/transform",
    "_stream_readable": "readable-stream/readable",
    "_stream_writable": "readable-stream/writable",
    "_stream_duplex": "readable-stream/duplex",
    "_stream_passthrough": "readable-stream/passthrough",
    "dgram": "react-native-udp",
    "stream": "stream-browserify",
    "timers": "timers-browserify",
    "tty": "tty-browserify",
    "vm": "vm-browserify",
    "tls": false
  },
  "browser": {
    "zlib": "browserify-zlib",
    "console": "console-browserify",
    "constants": "constants-browserify",
    "crypto": "react-native-crypto",
    "dns": "dns.js",
    "net": "react-native-tcp",
    "domain": "domain-browser",
    "http": "@tradle/react-native-http",
    "https": "https-browserify",
    "os": "react-native-os",
    "path": "path-browserify",
    "querystring": "querystring-es3",
    "fs": "react-native-level-fs",
    "_stream_transform": "readable-stream/transform",
    "_stream_readable": "readable-stream/readable",
    "_stream_writable": "readable-stream/writable",
    "_stream_duplex": "readable-stream/duplex",
    "_stream_passthrough": "readable-stream/passthrough",
    "dgram": "react-native-udp",
    "stream": "stream-browserify",
    "timers": "timers-browserify",
    "tty": "tty-browserify",
    "vm": "vm-browserify",
    "tls": false
  }
}<|MERGE_RESOLUTION|>--- conflicted
+++ resolved
@@ -41,13 +41,8 @@
     "@ledgerhq/hw-transport": "^4.24.0",
     "@ledgerhq/hw-transport-http": "^4.35.0",
     "@ledgerhq/live-common": "4.16.0-beta.0",
-<<<<<<< HEAD
     "@ledgerhq/react-native-hid": "^4.36.1",
-    "@ledgerhq/react-native-hw-transport-ble": "4.35.0",
-=======
-    "@ledgerhq/react-native-hid": "^4.35.0",
     "@ledgerhq/react-native-hw-transport-ble": "4.36.0",
->>>>>>> a97926b8
     "@ledgerhq/react-native-ledger-core": "^0.3.45",
     "@ledgerhq/react-native-passcode-auth": "^2.0.0",
     "@segment/analytics-ios": "github:LedgerHQ/analytics-ios#efb4cd1771dab568422473fd680ffb748b102f07",
