--- conflicted
+++ resolved
@@ -44,13 +44,8 @@
     "@ledgerhq/hw-transport-http": "^5.26.0",
     "@ledgerhq/hw-transport-node-hid-singleton": "^5.26.0",
     "@ledgerhq/ledger-core": "6.9.1",
-<<<<<<< HEAD
     "@ledgerhq/live-common": "^15.3.0",
     "@ledgerhq/logs": "^5.26.0",
-=======
-    "@ledgerhq/live-common": "^15.2.0",
-    "@ledgerhq/logs": "^5.25.0",
->>>>>>> ac0202bf
     "@tippyjs/react": "^4.0.2",
     "@trust/keyto": "^1.0.1",
     "animated": "^0.2.2",
