{
  "name": "ledger-live-desktop",
  "productName": "Ledger Live",
  "description": "Ledger Live - Desktop",
  "version": "2.1.0",
  "author": "Ledger Live Team <team-live@ledger.fr>",
  "repository": "https://github.com/LedgerHQ/ledger-live-desktop",
  "license": "MIT",
  "private": true,
  "main": "./.webpack/main.bundle.js",
  "scripts": {
    "start:prod": "electron ./.webpack/main.bundle.js",
    "start": "cross-env NODE_ENV=development node ./tools/main.js",
    "build": "cross-env NODE_ENV=production node ./tools/main.js build",
    "lint": "eslint src tools",
    "prettier": "prettier --write \"{src,tools}/**/*.{js,json}\"",
    "prettier:check": "prettier -c \"{src,tools}/**/*.{js,json}\"",
    "flow-typed": "yarn run install-flow-typed",
    "install-flow-typed": "flow-typed install -s",
    "preinstall-deps": "rimraf node_modules/paralleljs/package.json",
    "install-deps": "electron-builder install-app-deps",
    "prepublish": "bash ./scripts/sync-families-dispatch.sh",
    "postinstall": "node ./scripts/post-install.js",
    "dist:internal": "cross-env NODE_ENV=production electron-builder",
    "dist": "node ./tools/dist",
    "dist:dirty": "node ./tools/dist --dirty",
    "dist:dir": "node ./tools/dist --dir",
    "nightly": "node ./tools/dist -n -v",
    "release": "node ./tools/dist --publish",
    "ci": "node ./tools/ci.js",
    "test": "jest src",
    "spectron": "jest tests"
  },
  "engines": {
    "node": ">=12"
  },
  "dependencies": {
    "@hot-loader/react-dom": "^16.13.0",
    "@ledgerhq/devices": "^5.12.0",
    "@ledgerhq/electron-updater": "^4.2.2",
    "@ledgerhq/errors": "^5.12.0",
    "@ledgerhq/hw-transport": "^5.12.0",
    "@ledgerhq/hw-transport-http": "^5.12.0",
    "@ledgerhq/hw-transport-node-hid-singleton": "^5.12.0",
<<<<<<< HEAD
    "@ledgerhq/ledger-core": "^6.1.1",
    "@ledgerhq/live-common": "12.8.0-alpha.1",
=======
    "@ledgerhq/ledger-core": "^6.2.1",
    "@ledgerhq/live-common": "^12.8.0",
>>>>>>> 0dbca702
    "@ledgerhq/logs": "^5.11.0",
    "@tippy.js/react": "^3.1.1",
    "@trust/keyto": "^1.0.1",
    "animated": "^0.2.2",
    "async": "^3.2.0",
    "axios": "^0.19.1",
    "bignumber.js": "^9.0.0",
    "chart.js": "^2.9.3",
    "color": "^3.1.2",
    "d3": "^5.14.2",
    "dotenv": "^8.2.0",
    "downshift": "^4.0.7",
    "electron-context-menu": "^0.16.0",
    "ethereumjs-tx": "^2.1.1",
    "fuse.js": "^3.6.1",
    "getos": "^3.1.5",
    "i18next": "^19.3.4",
    "invariant": "^2.2.4",
    "ip": "^1.1.5",
    "jsqr": "^1.2.0",
    "lodash": "^4.17.15",
    "lru-cache": "^5.1.1",
    "measure-scrollbar": "^1.1.0",
    "moment": "^2.24.0",
    "node-abi": "^2.15.0",
    "openpgp": "^4.10.1",
    "os-locale": "^4.0.0",
    "os-name": "^3.1.0",
    "qrcode": "^1.4.4",
    "qrloop": "^1.0.2",
    "qs": "^6.9.3",
    "raven": "^2.6.4",
    "raven-js": "^3.27.2",
    "react": "^16.13.1",
    "react-dom": "^16.13.1",
    "react-hot-loader": "^4.12.20",
    "react-i18next": "^11.3.4",
    "react-key-handler": "^1.2.0-beta.3",
    "react-lottie": "^1.2.3",
    "react-markdown": "^4.3.0",
    "react-motion": "^0.5.2",
    "react-redux": "^7.2.0",
    "react-router-dom": "^5.1.2",
    "react-select": "^3.1.0",
    "react-spring": "^8.0.27",
    "react-transition-group": "^4.3.0",
    "react-window": "^1.8.5",
    "redux": "^4.0.5",
    "redux-actions": "^2.6.5",
    "redux-thunk": "^2.3.0",
    "reselect": "^4.0.0",
    "rimraf": "^3.0.2",
    "ripple-binary-codec": "^0.2.6",
    "rxjs": "^6.5.3",
    "secp256k1": "^4.0.0",
    "semver": "^7.1.3",
    "sleep-promise": "^8.0.1",
    "smoothscroll-polyfill": "^0.4.4",
    "source-map-support": "^0.5.16",
    "styled-components": "^5.0.1",
    "styled-system": "^5.1.5",
    "uncontrollable": "^7.1.1",
    "uuid": "^3.4.0",
    "winston": "^3.2.1",
    "winston-transport": "^4.3.0",
    "write-file-atomic": "^3.0.3",
    "ws": "^7.2.3",
    "zxcvbn": "^4.4.2"
  },
  "devDependencies": {
    "@actions/core": "^1.2.3",
    "@actions/github": "^2.1.1",
    "@babel/core": "^7.9.0",
    "@babel/plugin-proposal-class-properties": "^7.8.3",
    "@babel/plugin-proposal-export-default-from": "^7.8.3",
    "@babel/plugin-proposal-export-namespace-from": "^7.8.3",
    "@babel/plugin-syntax-dynamic-import": "^7.8.3",
    "@babel/plugin-syntax-import-meta": "^7.8.3",
    "@babel/plugin-transform-modules-commonjs": "^7.9.0",
    "@babel/preset-env": "^7.9.0",
    "@babel/preset-flow": "^7.9.0",
    "@babel/preset-react": "^7.9.4",
    "@octokit/rest": "^17.1.4",
    "babel-cli": "^6.26.0",
    "babel-eslint": "^10.1.0",
    "babel-jest": "^25.1.0",
    "babel-loader": "^8.1.0",
    "babel-plugin-module-resolver": "^4.0.0",
    "babel-plugin-styled-components": "^1.10.7",
    "chalk": "^3.0.0",
    "cross-env": "^7.0.2",
    "css-loader": "^3.4.2",
    "electron": "8.2.0",
    "electron-builder": "^22.4.1",
    "electron-devtools-installer": "^2.2.4",
    "electron-notarize": "^0.3.0",
    "eslint": "^6.8.0",
    "eslint-config-prettier": "^6.10.1",
    "eslint-config-standard": "^14.1.1",
    "eslint-plugin-flowtype": "^4.7.0",
    "eslint-plugin-import": "^2.20.1",
    "eslint-plugin-jest": "^23.8.2",
    "eslint-plugin-node": "^11.1.0",
    "eslint-plugin-prettier": "^3.1.2",
    "eslint-plugin-promise": "^4.2.1",
    "eslint-plugin-react": "^7.19.0",
    "eslint-plugin-react-hooks": "^3.0.0",
    "eslint-plugin-standard": "^4.0.1",
    "execa": "^4.0.0",
    "express": "^4.17.1",
    "file-loader": "^6.0.0",
    "flow-bin": "0.120.1",
    "flow-typed": "^2.6.2",
    "git-rev-sync": "^2.0.0",
    "hard-source-webpack-plugin": "^0.13.1",
    "hasha": "^5.2.0",
    "html-webpack-plugin": "^3.2.0",
    "jest": "^25.1.0",
    "jest-image-snapshot": "^2.12.0",
    "listr": "^0.14.3",
    "listr-verbose-renderer": "^0.6.0",
    "prettier": "^1.19.1",
    "spectron": "^10.0.1",
    "style-loader": "^1.1.3",
    "unused-webpack-plugin": "^2.4.0",
    "url-loader": "^4.0.0",
    "webpack": "^4.42.1",
    "webpack-cli": "^3.3.11",
    "webpack-dev-middleware": "^3.7.2",
    "webpack-hot-middleware": "^2.25.0",
    "webpack-node-externals": "^1.7.2",
    "webpackbar": "^4.0.0",
    "yargs": "^15.3.1",
    "yarn-deduplicate": "^2.0.0"
  }
}<|MERGE_RESOLUTION|>--- conflicted
+++ resolved
@@ -42,13 +42,8 @@
     "@ledgerhq/hw-transport": "^5.12.0",
     "@ledgerhq/hw-transport-http": "^5.12.0",
     "@ledgerhq/hw-transport-node-hid-singleton": "^5.12.0",
-<<<<<<< HEAD
-    "@ledgerhq/ledger-core": "^6.1.1",
-    "@ledgerhq/live-common": "12.8.0-alpha.1",
-=======
     "@ledgerhq/ledger-core": "^6.2.1",
     "@ledgerhq/live-common": "^12.8.0",
->>>>>>> 0dbca702
     "@ledgerhq/logs": "^5.11.0",
     "@tippy.js/react": "^3.1.1",
     "@trust/keyto": "^1.0.1",
