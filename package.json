{
  "name": "ledger-live-desktop",
  "productName": "Ledger Live",
  "description": "Ledger Live - Desktop",
  "repository": "https://github.com/LedgerHQ/ledger-live-desktop",
  "version": "1.3.0",
  "author": "Ledger",
  "license": "MIT",
  "scripts": {
    "postinstall": "bash ./scripts/postinstall.sh",
    "start": "bash ./scripts/start.sh",
    "release": "bash ./scripts/release.sh",
    "dist": "bash ./scripts/dist.sh",
    "dist:dir": "bash ./scripts/dist-dir.sh",
    "compile": "bash ./scripts/compile.sh",
    "cli": "bash ./scripts/cli/cli.sh",
    "lint": "eslint src webpack .storybook test-e2e",
    "flow": "flow",
    "test": "jest src",
    "test-e2e": "jest test-e2e",
    "test-sync": "bash test-e2e/sync/launch.sh",
    "prettier": "prettier --write \"{src,webpack,.storybook,test-e2e}/**/*.{js,json}\"",
    "ci": "yarn lint && yarn flow && yarn prettier && yarn test",
    "storybook": "NODE_ENV=development STORYBOOK_ENV=1 start-storybook -s ./static -p 4444",
    "publish-storybook": "bash ./scripts/legacy/publish-storybook.sh",
    "reset-files": "bash ./scripts/legacy/reset-files.sh"
  },
  "electronWebpack": {
    "title": true,
    "renderer": {
      "webpackConfig": "./webpack/renderer.config.js"
    },
    "main": {
      "webpackConfig": "./webpack/main.config.js"
    }
  },
  "dependencies": {
    "@ledgerhq/hw-app-btc": "^4.32.0",
    "@ledgerhq/hw-app-eth": "^4.32.0",
    "@ledgerhq/hw-app-xrp": "^4.32.0",
    "@ledgerhq/hw-transport": "^4.32.0",
    "@ledgerhq/hw-transport-node-hid": "^4.32.0",
    "@ledgerhq/ledger-core": "2.0.0-rc.14",
<<<<<<< HEAD
    "@ledgerhq/live-common": "4.9.1",
=======
    "@ledgerhq/live-common": "4.12.0",
>>>>>>> b8496f28
    "animated": "^0.2.2",
    "async": "^2.6.1",
    "axios": "^0.18.0",
    "babel-runtime": "^6.26.0",
    "bignumber.js": "^7.2.1",
    "bitcoinjs-lib": "^3.3.2",
    "bs58": "^4.0.1",
    "color": "^3.0.0",
    "cross-env": "^5.2.0",
    "d3": "^5.1.0",
    "debug": "^3.1.0",
    "downshift": "^1.31.16",
    "eip55": "^1.0.3",
    "electron-context-menu": "^0.10.0",
    "electron-store": "^1.3.0",
    "electron-updater": "^2.21.8",
    "ethereumjs-tx": "^1.3.4",
    "fuse.js": "^3.2.1",
    "history": "^4.7.2",
    "i18next": "^11.2.2",
    "i18next-node-fs-backend": "^1.0.0",
    "invariant": "^2.2.4",
    "jsqr": "^1.1.1",
    "lodash": "^4.17.5",
    "lru-cache": "^4.1.3",
    "measure-scrollbar": "^1.1.0",
    "moment": "^2.22.2",
    "qrcode": "^1.2.0",
    "qrloop": "0.8.1",
    "qs": "^6.5.1",
    "raven": "^2.5.0",
    "raven-js": "^3.24.2",
    "react": "^16.6.1",
    "react-dom": "^16.4.1",
    "react-i18next": "^7.7.0",
    "react-key-handler": "^1.0.1",
    "react-markdown": "^3.3.2",
    "react-mortal": "^3.2.0",
    "react-motion": "^0.5.2",
    "react-redux": "^5.0.7",
    "react-router": "^4.3.1",
    "react-router-dom": "^4.3.1",
    "react-router-redux": "5.0.0-alpha.9",
    "react-select": "2.0.0-beta.6",
    "react-spring": "^5.3.15",
    "redux": "^4.0.0",
    "redux-actions": "^2.4.0",
    "redux-thunk": "^2.3.0",
    "reselect": "^3.0.1",
    "rimraf": "^2.6.2",
    "ripple-binary-codec": "^0.1.13",
    "ripple-bs58check": "^2.0.2",
    "ripple-hashes": "^0.3.1",
    "ripple-lib": "^1.0.0-beta.0",
    "rxjs": "^6.2.1",
    "rxjs-compat": "^6.2.1",
    "secp256k1": "3.3.1",
    "semver": "^5.5.0",
    "smoothscroll-polyfill": "^0.4.3",
    "source-map": "0.7.3",
    "source-map-support": "^0.5.4",
    "styled-components": "^3.3.2",
    "styled-system": "^2.2.9",
    "tippy.js": "^2.5.2",
    "uncontrollable": "^6.0.0",
    "uuid": "^3.2.1",
    "winston": "^3.0.0",
    "winston-transport": "^4.2.0",
    "write-file-atomic": "^2.3.0",
    "ws": "^5.1.1",
    "zxcvbn": "^4.4.2"
  },
  "devDependencies": {
    "@babel/core": "7.1.2",
    "@babel/plugin-proposal-class-properties": "7.1.0",
    "@babel/plugin-proposal-decorators": "7.1.2",
    "@babel/plugin-proposal-do-expressions": "7.0.0",
    "@babel/plugin-proposal-export-default-from": "7.0.0",
    "@babel/plugin-proposal-export-namespace-from": "7.0.0",
    "@babel/plugin-proposal-function-bind": "7.0.0",
    "@babel/plugin-proposal-function-sent": "7.1.0",
    "@babel/plugin-proposal-json-strings": "7.0.0",
    "@babel/plugin-proposal-logical-assignment-operators": "7.0.0",
    "@babel/plugin-proposal-nullish-coalescing-operator": "7.0.0",
    "@babel/plugin-proposal-numeric-separator": "7.0.0",
    "@babel/plugin-proposal-optional-chaining": "7.0.0",
    "@babel/plugin-proposal-pipeline-operator": "7.0.0",
    "@babel/plugin-proposal-throw-expressions": "7.0.0",
    "@babel/plugin-syntax-dynamic-import": "7.0.0",
    "@babel/plugin-syntax-import-meta": "7.0.0",
    "@babel/polyfill": "7.0.0",
    "@babel/preset-env": "7.1.0",
    "@babel/preset-flow": "7.0.0",
    "@babel/preset-react": "7.0.0",
    "@babel/register": "7.0.0",
    "@octokit/rest": "^15.10.0",
    "@storybook/addon-actions": "^3.4.7",
    "@storybook/addon-knobs": "^3.4.7",
    "@storybook/addon-links": "^3.4.7",
    "@storybook/addon-options": "^3.4.7",
    "@storybook/addons": "^3.4.7",
    "@storybook/react": "^3.4.7",
    "babel-core": "7.0.0-bridge.0",
    "babel-eslint": "^8.2.3",
    "babel-jest": "^22.4.3",
    "babel-loader": "^8.0.0-beta.2",
    "babel-plugin-module-resolver": "^3.1.1",
    "babel-plugin-styled-components": "^1.5.0",
    "chalk": "^2.4.0",
    "chance": "^1.0.13",
    "concurrently": "3.5.1",
    "dotenv": "^5.0.1",
    "electron": "1.8.8",
    "electron-builder": "20.14.7",
    "electron-devtools-installer": "^2.2.3",
    "electron-rebuild": "^1.7.3",
    "electron-webpack": "^2.1.0",
    "eslint": "^4.19.1",
    "eslint-config-airbnb": "^16.1.0",
    "eslint-config-prettier": "^2.9.0",
    "eslint-import-resolver-babel-module": "^5.0.0-beta.0",
    "eslint-plugin-flowtype": "^2.46.2",
    "eslint-plugin-import": "^2.11.0",
    "eslint-plugin-jsx-a11y": "^6.0.3",
    "eslint-plugin-react": "^7.7.0",
    "flow-bin": "^0.74.0",
    "flow-typed": "^2.4.0",
    "hard-source-webpack-plugin": "^0.6.0",
    "husky": "^0.14.3",
    "inquirer": "^6.0.0",
    "jest": "^22.4.3",
    "js-yaml": "^3.10.0",
    "node-loader": "^0.6.0",
    "prettier": "^1.13.5",
    "react-hot-loader": "^4.3.2",
    "react-test-renderer": "^16.4.1",
    "spectron": "^3.8.0",
    "webpack": "^4.6.0",
    "webpack-bundle-analyzer": "^2.11.1",
    "webpack-cli": "^2.0.14",
    "yaml-loader": "^0.5.0"
  },
  "engines": {
    "node": ">=8.9.0 <=8.15.0",
    "yarn": "^1.10.1"
  },
  "private": true
}<|MERGE_RESOLUTION|>--- conflicted
+++ resolved
@@ -41,11 +41,7 @@
     "@ledgerhq/hw-transport": "^4.32.0",
     "@ledgerhq/hw-transport-node-hid": "^4.32.0",
     "@ledgerhq/ledger-core": "2.0.0-rc.14",
-<<<<<<< HEAD
-    "@ledgerhq/live-common": "4.9.1",
-=======
     "@ledgerhq/live-common": "4.12.0",
->>>>>>> b8496f28
     "animated": "^0.2.2",
     "async": "^2.6.1",
     "axios": "^0.18.0",
