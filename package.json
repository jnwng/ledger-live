{
  "name": "ledgerlivemobile",
  "version": "1.1.11",
  "private": true,
  "rnpm": {
    "assets": [
      "./assets/fonts/"
    ]
  },
  "scripts": {
    "postinstall": "./scripts/post.sh",
    "start": "react-native start",
    "android": "react-native run-android",
    "android:staging": "cd android && ./gradlew assembleStagingRelease",
    "android:release": "./scripts/android-release.sh",
    "ios": "react-native run-ios",
    "ios:staging": "ENVFILE=.env.staging react-native run-ios --configuration Release",
    "staging-android": "yarn android:staging && ADB=$ANDROID_HOME/platform-tools/adb && $ADB install -r android/app/build/outputs/apk/stagingRelease/app-stagingRelease.apk && $ADB shell monkey -p com.ledger.live.staging 1",
    "prettier": "prettier --write \"src/**/*.js\"",
    "lint": "eslint src",
    "flow": "flow",
    "ci": "yarn check --integrity && ./scripts/check-no-dups.sh && yarn lint && yarn flow && prettier -l src/**/*.js && yarn test",
    "test": "true",
    "sync-flowtyped": "flow-typed install -s -o && rm flow-typed/npm/axios_*",
    "sync-locales": "./scripts/sync-locales.sh"
  },
  "jest": {
    "preset": "react-native",
    "transformIgnorePatterns": [
      "node_modules/(?!react-navigation)/"
    ],
    "transform": {
      "^.+\\.js$": "<rootDir>/node_modules/react-native/jest/preprocessor.js"
    }
  },
  "dependencies": {
    "@ledgerhq/errors": "^4.36.0",
    "@ledgerhq/hw-app-btc": "^4.35.0",
    "@ledgerhq/hw-app-eth": "^4.36.0",
    "@ledgerhq/hw-app-xrp": "^4.35.0",
    "@ledgerhq/hw-transport": "^4.24.0",
<<<<<<< HEAD
    "@ledgerhq/hw-transport-http": "^4.29.1",
    "@ledgerhq/live-common": "4.16.0-beta.0",
    "@ledgerhq/react-native-hid": "^4.30.2",
    "@ledgerhq/react-native-hw-transport-ble": "4.35.0",
=======
    "@ledgerhq/hw-transport-http": "^4.35.0",
    "@ledgerhq/live-common": "4.15.0",
    "@ledgerhq/react-native-hid": "^4.35.0",
    "@ledgerhq/react-native-hw-transport-ble": "4.36.0",
>>>>>>> 16ea07d3
    "@ledgerhq/react-native-ledger-core": "^0.3.45",
    "@ledgerhq/react-native-passcode-auth": "^2.0.0",
    "@segment/analytics-ios": "github:LedgerHQ/analytics-ios#efb4cd1771dab568422473fd680ffb748b102f07",
    "@segment/analytics-react-native": "^0.0.1-beta.2",
    "@tradle/react-native-http": "^2.0.0",
    "assert": "^1.4.1",
    "async": "^2.6.1",
    "axios": "^0.18.0",
    "bignumber.js": "^7.2.1",
    "browserify-zlib": "~0.1.4",
    "buffer": "5.2.0",
    "color": "^3.0.0",
    "console-browserify": "^1.1.0",
    "constants-browserify": "^1.0.0",
    "d3-array": "^1.2.4",
    "d3-scale": "^2.1.2",
    "d3-shape": "^1.2.2",
    "date-fns": "^1.29.0",
    "dns.js": "^1.0.1",
    "domain-browser": "^1.1.1",
    "eip55": "^1.0.3",
    "ethereumjs-tx": "^1.3.7",
    "events": "^1.0.0",
    "fuse.js": "^3.2.1",
    "hoist-non-react-statics": "3.0.1",
    "https-browserify": "~0.0.0",
    "i18next": "11.5.0",
    "invariant": "2.2.4",
    "jsc-android": "^236355.1.1",
    "lodash": "4.17.10",
    "lottie-react-native": "^2.5.11",
    "lru-cache": "^4.1.3",
    "numeral": "2.0.6",
    "path-browserify": "0.0.0",
    "prando": "^3.0.3",
    "process": "^0.11.0",
    "qrloop": "^0.8.1",
    "querystring": "^0.2.0",
    "querystring-es3": "~0.2.0",
    "re-reselect": "^2.1.0",
    "react": "16.6.0-alpha.8af6728",
    "react-i18next": "8",
    "react-native": "0.57.3",
    "react-native-android-location-services-dialog-box": "^2.7.0",
    "react-native-ble-plx": "^1.0.2",
    "react-native-camera": "1.9.2",
    "react-native-config": "0.11.5",
    "react-native-crypto": "^2.1.2",
    "react-native-easy-markdown": "^1.2.0",
    "react-native-extra-dimensions-android": "^0.22.0",
    "react-native-gesture-handler": "^1.0.15",
    "react-native-keychain": "^3.0.0",
    "react-native-level-fs": "^3.0.0",
    "react-native-locale": "0.0.19",
    "react-native-modal": "^7.0.1",
    "react-native-open-settings": "^1.0.1",
    "react-native-os": "^1.0.1",
    "react-native-progress": "^3.5.0",
    "react-native-qrcode-svg": "5.1.0",
    "react-native-randombytes": "^3.5.1",
    "react-native-screens": "^1.0.0-alpha.17",
    "react-native-sentry": "0.39.0",
    "react-native-simple-store": "1.3.0",
    "react-native-splash-screen": "3.1.1",
    "react-native-svg": "9.0.6",
    "react-native-tcp": "^3.2.1",
    "react-native-touch-id": "4.0.4",
    "react-native-udp": "^2.1.0",
    "react-native-vector-icons": "^5.0.0",
    "react-native-version-number": "^0.3.4",
    "react-navigation": "^3.1.2",
    "react-navigation-tabs": "0.8.4",
    "react-redux": "5.0.7",
    "readable-stream": "1.0.33",
    "redux": "4.0.0",
    "redux-actions": "2.6.1",
    "redux-thunk": "2.3.0",
    "reselect": "3.0.1",
    "ripple-binary-codec": "^0.2.0",
    "ripple-bs58check": "^2.0.2",
    "ripple-hashes": "^0.3.1",
    "ripple-lib": "^1.0.1",
    "rn-snoopy": "^2.0.2",
    "rxjs": "6.2.2",
    "rxjs-compat": "^6.3.1",
    "stream-browserify": "^1.0.0",
    "string_decoder": "~0.10.25",
    "timers-browserify": "^1.0.1",
    "tty-browserify": "0.0.0",
    "url": "^0.11.0",
    "uuid": "^3.3.2",
    "vm-browserify": "0.0.4"
  },
  "devDependencies": {
    "babel-eslint": "^8.2.2",
    "eslint": "^5.5.0",
    "eslint-config-airbnb": "^17.1.0",
    "eslint-config-prettier": "^3.0.1",
    "eslint-plugin-flowtype": "^2.50.0",
    "eslint-plugin-import": "^2.10.0",
    "eslint-plugin-jsx-a11y": "^6.1.1",
    "eslint-plugin-react": "^7.11.1",
    "flow-bin": "0.78.0",
    "flow-typed": "^2.5.1",
    "jest": "^22.4.3",
    "jest-react-native": "^18.0.0",
    "metro-react-native-babel-preset": "^0.45.1",
    "prettier": "^1.11.1",
    "react-native-debugger-open": "^0.3.17",
    "react-test-renderer": "16.6.0-alpha.8af6728",
    "rn-nodeify": "tradle/rn-nodeify",
    "yarn-deduplicate": "^1.1.0"
  },
  "react-native": {
    "zlib": "browserify-zlib",
    "console": "console-browserify",
    "constants": "constants-browserify",
    "crypto": "react-native-crypto",
    "dns": "dns.js",
    "net": "react-native-tcp",
    "domain": "domain-browser",
    "http": "@tradle/react-native-http",
    "https": "https-browserify",
    "os": "react-native-os",
    "path": "path-browserify",
    "querystring": "querystring-es3",
    "fs": "react-native-level-fs",
    "_stream_transform": "readable-stream/transform",
    "_stream_readable": "readable-stream/readable",
    "_stream_writable": "readable-stream/writable",
    "_stream_duplex": "readable-stream/duplex",
    "_stream_passthrough": "readable-stream/passthrough",
    "dgram": "react-native-udp",
    "stream": "stream-browserify",
    "timers": "timers-browserify",
    "tty": "tty-browserify",
    "vm": "vm-browserify",
    "tls": false
  },
  "browser": {
    "zlib": "browserify-zlib",
    "console": "console-browserify",
    "constants": "constants-browserify",
    "crypto": "react-native-crypto",
    "dns": "dns.js",
    "net": "react-native-tcp",
    "domain": "domain-browser",
    "http": "@tradle/react-native-http",
    "https": "https-browserify",
    "os": "react-native-os",
    "path": "path-browserify",
    "querystring": "querystring-es3",
    "fs": "react-native-level-fs",
    "_stream_transform": "readable-stream/transform",
    "_stream_readable": "readable-stream/readable",
    "_stream_writable": "readable-stream/writable",
    "_stream_duplex": "readable-stream/duplex",
    "_stream_passthrough": "readable-stream/passthrough",
    "dgram": "react-native-udp",
    "stream": "stream-browserify",
    "timers": "timers-browserify",
    "tty": "tty-browserify",
    "vm": "vm-browserify",
    "tls": false
  }
}<|MERGE_RESOLUTION|>--- conflicted
+++ resolved
@@ -39,17 +39,10 @@
     "@ledgerhq/hw-app-eth": "^4.36.0",
     "@ledgerhq/hw-app-xrp": "^4.35.0",
     "@ledgerhq/hw-transport": "^4.24.0",
-<<<<<<< HEAD
-    "@ledgerhq/hw-transport-http": "^4.29.1",
+    "@ledgerhq/hw-transport-http": "^4.35.0",
     "@ledgerhq/live-common": "4.16.0-beta.0",
-    "@ledgerhq/react-native-hid": "^4.30.2",
-    "@ledgerhq/react-native-hw-transport-ble": "4.35.0",
-=======
-    "@ledgerhq/hw-transport-http": "^4.35.0",
-    "@ledgerhq/live-common": "4.15.0",
     "@ledgerhq/react-native-hid": "^4.35.0",
     "@ledgerhq/react-native-hw-transport-ble": "4.36.0",
->>>>>>> 16ea07d3
     "@ledgerhq/react-native-ledger-core": "^0.3.45",
     "@ledgerhq/react-native-passcode-auth": "^2.0.0",
     "@segment/analytics-ios": "github:LedgerHQ/analytics-ios#efb4cd1771dab568422473fd680ffb748b102f07",
