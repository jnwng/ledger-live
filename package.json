{
  "name": "ledger-live-desktop",
  "productName": "Ledger Live",
  "description": "Ledger Live - Desktop",
  "repository": "https://github.com/LedgerHQ/ledger-live-desktop",
  "version": "1.0.4",
  "author": "Ledger",
  "license": "MIT",
  "scripts": {
    "postinstall": "bash ./scripts/postinstall.sh",
    "start": "bash ./scripts/start.sh",
    "release": "bash ./scripts/release.sh",
    "dist": "bash ./scripts/dist.sh",
    "dist:dir": "bash ./scripts/dist-dir.sh",
    "compile": "bash ./scripts/compile.sh",
    "lint": "eslint src webpack .storybook",
    "flow": "flow",
    "prettier": "prettier --write \"{src,webpack,.storybook}/**/*.{js,json}\"",
    "ci": "yarn lint && yarn flow && yarn prettier",
    "storybook": "NODE_ENV=development STORYBOOK_ENV=1 start-storybook -s ./static -p 4444",
    "publish-storybook": "bash ./scripts/legacy/publish-storybook.sh",
    "reset-files": "bash ./scripts/legacy/reset-files.sh"
  },
  "electronWebpack": {
    "title": true,
    "renderer": {
      "webpackConfig": "./webpack/renderer.config.js"
    },
    "main": {
      "webpackConfig": "./webpack/main.config.js"
    }
  },
  "dependencies": {
    "@ledgerhq/hw-app-btc": "4.20.0",
    "@ledgerhq/hw-app-eth": "^4.14.0",
    "@ledgerhq/hw-app-xrp": "^4.13.0",
    "@ledgerhq/hw-transport": "^4.13.0",
    "@ledgerhq/hw-transport-node-hid": "^4.13.0",
    "@ledgerhq/ledger-core": "2.0.0-rc.5",
<<<<<<< HEAD
    "@ledgerhq/live-common": "3.0.0-beta.2",
=======
    "@ledgerhq/live-common": "^2.35.0",
>>>>>>> 93bda119
    "animated": "^0.2.2",
    "async": "^2.6.1",
    "axios": "^0.18.0",
    "babel-runtime": "^6.26.0",
    "bcryptjs": "^2.4.3",
    "bignumber.js": "^7.2.1",
    "bitcoinjs-lib": "^3.3.2",
    "bs58": "^4.0.1",
    "color": "^3.0.0",
    "cross-env": "^5.2.0",
    "d3": "^5.1.0",
    "debug": "^3.1.0",
    "downshift": "^1.31.16",
    "eip55": "^1.0.3",
    "electron-context-menu": "^0.10.0",
    "electron-store": "^1.3.0",
    "electron-updater": "^2.21.8",
    "ethereumjs-tx": "^1.3.4",
    "fuse.js": "^3.2.1",
    "history": "^4.7.2",
    "i18next": "^11.2.2",
    "i18next-node-fs-backend": "^1.0.0",
    "invariant": "^2.2.4",
    "lodash": "^4.17.5",
    "lru-cache": "^4.1.3",
    "measure-scrollbar": "^1.1.0",
    "moment": "^2.22.2",
    "qrcode": "^1.2.0",
    "qrcode-reader": "^1.0.4",
    "qs": "^6.5.1",
    "raven": "^2.5.0",
    "raven-js": "^3.24.2",
    "react": "^16.4.1",
    "react-dom": "^16.4.1",
    "react-i18next": "^7.7.0",
    "react-key-handler": "^1.0.1",
    "react-markdown": "^3.3.2",
    "react-mortal": "^3.2.0",
    "react-motion": "^0.5.2",
    "react-redux": "^5.0.7",
    "react-router": "^4.3.1",
    "react-router-dom": "^4.3.1",
    "react-router-redux": "5.0.0-alpha.9",
    "react-select": "2.0.0-beta.6",
    "react-spring": "^5.3.15",
    "redux": "^4.0.0",
    "redux-actions": "^2.4.0",
    "redux-thunk": "^2.3.0",
    "reselect": "^3.0.1",
    "ripple-binary-codec": "^0.1.13",
    "ripple-bs58check": "^2.0.2",
    "ripple-hashes": "^0.3.1",
    "ripple-lib": "^1.0.0-beta.0",
    "rxjs": "^6.2.1",
    "rxjs-compat": "^6.2.1",
    "secp256k1": "3.3.1",
    "semver": "^5.5.0",
    "smoothscroll-polyfill": "^0.4.3",
    "source-map": "0.7.3",
    "source-map-support": "^0.5.4",
    "styled-components": "^3.3.2",
    "styled-system": "^2.2.9",
    "tippy.js": "^2.5.2",
    "uncontrollable": "^6.0.0",
    "uuid": "^3.2.1",
    "winston": "^3.0.0",
    "winston-daily-rotate-file": "^3.2.3",
    "winston-transport": "^4.2.0",
    "ws": "^5.1.1",
    "zxcvbn": "^4.4.2"
  },
  "devDependencies": {
    "@babel/core": "7.0.0-beta.42",
    "@babel/polyfill": "7.0.0-beta.42",
    "@babel/preset-env": "7.0.0-beta.42",
    "@babel/preset-flow": "7.0.0-beta.42",
    "@babel/preset-react": "7.0.0-beta.42",
    "@babel/preset-stage-0": "7.0.0-beta.42",
    "@storybook/addon-actions": "^3.4.7",
    "@storybook/addon-knobs": "^3.4.7",
    "@storybook/addon-links": "^3.4.7",
    "@storybook/addon-options": "^3.4.7",
    "@storybook/addons": "^3.4.7",
    "@storybook/react": "^3.4.7",
    "babel-core": "7.0.0-bridge.0",
    "babel-eslint": "^8.2.3",
    "babel-jest": "^22.4.3",
    "babel-loader": "^8.0.0-beta.2",
    "babel-plugin-module-resolver": "^3.1.1",
    "babel-plugin-styled-components": "^1.5.0",
    "chalk": "^2.4.0",
    "chance": "^1.0.13",
    "concurrently": "3.5.1",
    "dotenv": "^5.0.1",
    "electron": "1.8.7",
    "electron-builder": "20.14.7",
    "electron-devtools-installer": "^2.2.3",
    "electron-rebuild": "^1.7.3",
    "electron-webpack": "^2.1.0",
    "eslint": "^4.19.1",
    "eslint-config-airbnb": "^16.1.0",
    "eslint-config-prettier": "^2.9.0",
    "eslint-import-resolver-babel-module": "^5.0.0-beta.0",
    "eslint-plugin-flowtype": "^2.46.2",
    "eslint-plugin-import": "^2.11.0",
    "eslint-plugin-jsx-a11y": "^6.0.3",
    "eslint-plugin-react": "^7.7.0",
    "flow-bin": "^0.74.0",
    "flow-typed": "^2.4.0",
    "hard-source-webpack-plugin": "^0.6.0",
    "husky": "^0.14.3",
    "inquirer": "^6.0.0",
    "jest": "^22.4.3",
    "js-yaml": "^3.10.0",
    "node-loader": "^0.6.0",
    "prettier": "^1.13.5",
    "react-hot-loader": "^4.3.2",
    "react-test-renderer": "^16.4.1",
    "webpack": "^4.6.0",
    "webpack-bundle-analyzer": "^2.11.1",
    "webpack-cli": "^2.0.14",
    "yaml-loader": "^0.5.0"
  },
  "private": true
}<|MERGE_RESOLUTION|>--- conflicted
+++ resolved
@@ -37,11 +37,7 @@
     "@ledgerhq/hw-transport": "^4.13.0",
     "@ledgerhq/hw-transport-node-hid": "^4.13.0",
     "@ledgerhq/ledger-core": "2.0.0-rc.5",
-<<<<<<< HEAD
     "@ledgerhq/live-common": "3.0.0-beta.2",
-=======
-    "@ledgerhq/live-common": "^2.35.0",
->>>>>>> 93bda119
     "animated": "^0.2.2",
     "async": "^2.6.1",
     "axios": "^0.18.0",
