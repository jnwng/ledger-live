--- conflicted
+++ resolved
@@ -43,11 +43,7 @@
     "@ledgerhq/hw-transport-http": "^5.15.0",
     "@ledgerhq/hw-transport-node-hid-singleton": "^5.15.0",
     "@ledgerhq/ledger-core": "6.3.0",
-<<<<<<< HEAD
     "@ledgerhq/live-common": "^12.22.0",
-=======
-    "@ledgerhq/live-common": "^12.21.0",
->>>>>>> d708a641
     "@ledgerhq/logs": "^5.15.0",
     "@tippyjs/react": "^4.0.2",
     "@trust/keyto": "^1.0.1",
