{
  "name": "ledger-live-desktop",
  "productName": "Ledger Live",
  "description": "Ledger Live - Desktop",
  "repository": "https://github.com/LedgerHQ/ledger-live-desktop",
<<<<<<< HEAD
  "version": "1.14.0-nightly.20190912",
=======
  "version": "1.15.0",
>>>>>>> e911b3a4
  "author": "Ledger",
  "license": "MIT",
  "scripts": {
    "postinstall": "bash ./scripts/postinstall.sh",
    "start": "bash ./scripts/start.sh",
    "release": "bash ./scripts/release.sh",
    "dist": "bash ./scripts/dist.sh",
    "dist:dir": "bash ./scripts/dist-dir.sh",
    "compile": "bash ./scripts/compile.sh",
    "lint": "eslint src webpack .storybook test-e2e",
    "flow": "flow",
    "test": "jest src",
    "test-e2e": "jest test-e2e",
    "test-sync": "bash test-e2e/sync/launch.sh",
    "flow-typed": "npm run install-flow-typed && npm run remove-breaking-flow-typed",
    "install-flow-typed": "flow-typed install -s",
    "remove-breaking-flow-typed": "rm -f flow-typed/npm/{reselect_*,redux-actions_*,react-redux_*,react-i18next_v7.x.x.js,styled-components_v3.x.x.js,winston*}",
    "prettier": "prettier --write \"{src,webpack,.storybook,test-e2e}/**/*.{js,json}\"",
    "ci": "yarn check --integrity && ./scripts/check-no-dups.sh && yarn lint && yarn prettier && yarn test",
    "storybook": "NODE_ENV=development STORYBOOK_ENV=1 start-storybook -s ./static -p 4444",
    "publish-storybook": "bash ./scripts/legacy/publish-storybook.sh",
    "reset-files": "bash ./scripts/legacy/reset-files.sh"
  },
  "electronWebpack": {
    "title": true,
    "renderer": {
      "webpackConfig": "./webpack/renderer.config.js"
    },
    "main": {
      "webpackConfig": "./webpack/main.config.js"
    }
  },
  "dependencies": {
    "@ledgerhq/devices": "^4.70.0",
    "@ledgerhq/electron-updater": "^3.3.1",
    "@ledgerhq/errors": "^4.70.0",
    "@ledgerhq/hw-app-btc": "^4.70.0",
    "@ledgerhq/hw-app-eth": "^4.70.0",
    "@ledgerhq/hw-app-xrp": "^4.70.0",
    "@ledgerhq/hw-transport": "^4.70.0",
    "@ledgerhq/hw-transport-http": "^4.70.0",
    "@ledgerhq/hw-transport-node-hid": "^4.70.0",
    "@ledgerhq/hw-transport-node-hid-singleton": "^4.70.0",
    "@ledgerhq/ledger-core": "^3.1.0-beta.2",
    "@ledgerhq/live-common": "^7.15.2",
    "@ledgerhq/logs": "^4.70.0",
    "animated": "^0.2.2",
    "async": "^2.6.2",
    "axios": "^0.19.0",
    "babel-runtime": "^6.26.0",
    "bignumber.js": "^9.0.0",
    "bitcoinjs-lib": "^3.3.2",
    "bs58": "^4.0.1",
    "color": "^3.0.0",
    "cross-env": "^5.2.0",
    "d3": "^5.1.0",
    "debug": "^3.1.0",
    "downshift": "^1.31.16",
    "eip55": "^1.0.3",
    "electron-context-menu": "^0.10.0",
    "electron-store": "^1.3.0",
    "electron-updater": "^3.2.0",
    "ethereumjs-tx": "^1.3.7",
    "fuse.js": "^3.2.1",
    "history": "^4.7.2",
    "i18next": "^11.2.2",
    "i18next-node-fs-backend": "^1.0.0",
    "invariant": "^2.2.4",
    "ip": "^1.1.5",
    "jsqr": "^1.1.1",
    "lodash": "^4.17.15",
    "lru-cache": "^4.1.3",
    "measure-scrollbar": "^1.1.0",
    "moment": "^2.24.0",
    "openpgp": "^4.2.1",
    "qrcode": "^1.2.0",
    "qrloop": "0.8.1",
    "qs": "^6.5.1",
    "raven": "^2.5.0",
    "raven-js": "^3.24.2",
    "react": "^16.9.0",
    "react-beautiful-dnd": "^11.0.5",
    "react-dom": "^16.9.0",
    "react-i18next": "^7.7.0",
    "react-key-handler": "^1.0.1",
    "react-markdown": "^3.3.2",
    "react-mortal": "^3.2.0",
    "react-motion": "^0.5.2",
    "react-redux": "5.0.7",
    "react-router": "^4.3.1",
    "react-router-dom": "^4.3.1",
    "react-router-redux": "5.0.0-alpha.9",
    "react-select": "2.4.2",
    "react-spring": "^5.3.15",
    "react-transition-group": "^4.3.0",
    "react-window": "^1.8.2",
    "redux": "^4.0.4",
    "redux-actions": "^2.4.0",
    "redux-thunk": "^2.3.0",
    "reselect": "^3.0.1",
    "rimraf": "^2.6.3",
    "ripple-binary-codec": "^0.1.13",
    "ripple-bs58check": "^2.0.2",
    "ripple-hashes": "^0.3.2",
    "ripple-lib": "1.1.2",
    "rxjs": "^6.5.3",
    "rxjs-compat": "^6.5.3",
    "secp256k1": "3.3.1",
    "semver": "^5.5.0",
    "smoothscroll-polyfill": "^0.4.3",
    "source-map": "0.7.3",
    "source-map-support": "^0.5.4",
    "styled-components": "^3.3.2",
    "styled-system": "^2.2.9",
    "tippy.js": "^2.5.2",
    "uncontrollable": "^6.0.0",
    "uuid": "^3.2.1",
    "winston": "^3.0.0",
    "winston-transport": "^4.2.0",
    "write-file-atomic": "^2.3.0",
    "ws": "^6.2.1",
    "zxcvbn": "^4.4.2"
  },
  "devDependencies": {
    "@babel/core": "7.1.2",
    "@babel/plugin-proposal-class-properties": "7.1.0",
    "@babel/plugin-proposal-decorators": "7.1.2",
    "@babel/plugin-proposal-do-expressions": "7.0.0",
    "@babel/plugin-proposal-export-default-from": "7.0.0",
    "@babel/plugin-proposal-export-namespace-from": "7.0.0",
    "@babel/plugin-proposal-function-bind": "7.0.0",
    "@babel/plugin-proposal-function-sent": "7.1.0",
    "@babel/plugin-proposal-json-strings": "7.0.0",
    "@babel/plugin-proposal-logical-assignment-operators": "7.0.0",
    "@babel/plugin-proposal-nullish-coalescing-operator": "7.0.0",
    "@babel/plugin-proposal-numeric-separator": "7.0.0",
    "@babel/plugin-proposal-optional-chaining": "7.0.0",
    "@babel/plugin-proposal-pipeline-operator": "7.0.0",
    "@babel/plugin-proposal-throw-expressions": "7.0.0",
    "@babel/plugin-syntax-dynamic-import": "7.0.0",
    "@babel/plugin-syntax-import-meta": "7.0.0",
    "@babel/polyfill": "7.0.0",
    "@babel/preset-env": "7.1.0",
    "@babel/preset-flow": "7.0.0",
    "@babel/preset-react": "7.0.0",
    "@babel/register": "7.0.0",
    "@octokit/rest": "^15.10.0",
    "@storybook/addon-actions": "^3.4.7",
    "@storybook/addon-knobs": "^3.4.7",
    "@storybook/addon-links": "^3.4.7",
    "@storybook/addon-options": "^3.4.7",
    "@storybook/addons": "^3.4.7",
    "@storybook/react": "^3.4.7",
    "babel-core": "7.0.0-bridge.0",
    "babel-eslint": "^8.2.3",
    "babel-jest": "^22.4.3",
    "babel-loader": "^8.0.0-beta.2",
    "babel-plugin-module-resolver": "^3.1.1",
    "babel-plugin-styled-components": "^1.5.0",
    "chalk": "^2.4.0",
    "chance": "^1.0.13",
    "concurrently": "3.5.1",
    "dotenv": "^5.0.1",
    "electron": "^2.0.17",
    "electron-builder": "~20.34",
    "electron-devtools-installer": "^2.2.3",
    "electron-rebuild": "^1.7.3",
    "electron-webpack": "^2.1.0",
    "eslint": "^4.19.1",
    "eslint-config-airbnb": "^16.1.0",
    "eslint-config-prettier": "^2.9.0",
    "eslint-import-resolver-babel-module": "^5.0.0-beta.0",
    "eslint-plugin-flowtype": "^2.46.2",
    "eslint-plugin-import": "^2.11.0",
    "eslint-plugin-jsx-a11y": "^6.0.3",
    "eslint-plugin-react": "^7.7.0",
    "eslint-plugin-react-hooks": "^1.6.1",
    "flow-bin": "^0.101.1",
    "flow-typed": "^2.5.2",
    "hard-source-webpack-plugin": "^0.6.0",
    "husky": "^0.14.3",
    "inquirer": "^6.0.0",
    "jest": "^22.4.3",
    "js-yaml": "^3.10.0",
    "node-loader": "^0.6.0",
    "prettier": "^1.18.2",
    "react-test-renderer": "^16.8.6",
    "spectron": "^3.8.0",
    "webpack": "^4.6.0",
    "webpack-bundle-analyzer": "^3.3.2",
    "webpack-cli": "^2.0.14",
    "yaml-loader": "^0.5.0",
    "yarn-deduplicate": "^1.1.1"
  },
  "engines": {
    "node": ">=8.9.0",
    "yarn": "^1.10.1"
  },
  "private": true
}<|MERGE_RESOLUTION|>--- conflicted
+++ resolved
@@ -3,11 +3,7 @@
   "productName": "Ledger Live",
   "description": "Ledger Live - Desktop",
   "repository": "https://github.com/LedgerHQ/ledger-live-desktop",
-<<<<<<< HEAD
-  "version": "1.14.0-nightly.20190912",
-=======
   "version": "1.15.0",
->>>>>>> e911b3a4
   "author": "Ledger",
   "license": "MIT",
   "scripts": {
