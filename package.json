--- conflicted
+++ resolved
@@ -49,11 +49,7 @@
     "@ledgerhq/hw-transport-http": "6.24.1",
     "@ledgerhq/hw-transport-node-hid-singleton": "6.24.1",
     "@ledgerhq/ledger-core": "6.14.5",
-<<<<<<< HEAD
     "@ledgerhq/live-common": "https://github.com/LedgerHQ/ledger-live-common.git#develop",
-=======
-    "@ledgerhq/live-common": "21.32.6",
->>>>>>> 86a48f4f
     "@ledgerhq/logs": "6.10.0",
     "@ledgerhq/react-ui": "^0.7.3",
     "@open-wc/webpack-import-meta-loader": "^0.4.7",
