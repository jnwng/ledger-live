{
  "name": "ledger-live-desktop",
  "productName": "Ledger Live",
  "description": "Ledger Live - Desktop",
  "repository": "https://github.com/LedgerHQ/ledger-live-desktop",
  "version": "1.8.1",
  "author": "Ledger",
  "license": "MIT",
  "scripts": {
    "postinstall": "bash ./scripts/postinstall.sh",
    "start": "bash ./scripts/start.sh",
    "release": "bash ./scripts/release.sh",
    "dist": "bash ./scripts/dist.sh",
    "dist:dir": "bash ./scripts/dist-dir.sh",
    "compile": "bash ./scripts/compile.sh",
    "lint": "eslint src webpack .storybook test-e2e",
    "flow": "flow",
    "test": "jest src",
    "test-e2e": "jest test-e2e",
    "test-sync": "bash test-e2e/sync/launch.sh",
    "flow-typed": "npm run install-flow-typed && npm run remove-breaking-flow-typed",
    "install-flow-typed": "flow-typed install -s --overwrite",
    "remove-breaking-flow-typed": "rm -f flow-typed/npm/{reselect_*,redux-actions_*,react-redux_*,react-i18next_v7.x.x.js,styled-components_v3.x.x.js,winston*}",
    "prettier": "prettier --write \"{src,webpack,.storybook,test-e2e}/**/*.{js,json}\"",
    "ci": "yarn check --integrity && ./scripts/check-no-dups.sh && yarn lint && yarn prettier && yarn test",
    "storybook": "NODE_ENV=development STORYBOOK_ENV=1 start-storybook -s ./static -p 4444",
    "publish-storybook": "bash ./scripts/legacy/publish-storybook.sh",
    "reset-files": "bash ./scripts/legacy/reset-files.sh"
  },
  "electronWebpack": {
    "title": true,
    "renderer": {
      "webpackConfig": "./webpack/renderer.config.js"
    },
    "main": {
      "webpackConfig": "./webpack/main.config.js"
    }
  },
  "dependencies": {
    "@ledgerhq/devices": "^4.56.0",
    "@ledgerhq/electron-updater": "~3.3.0",
    "@ledgerhq/errors": "^4.56.0",
    "@ledgerhq/hw-app-btc": "^4.56.0",
    "@ledgerhq/hw-app-eth": "^4.56.0",
    "@ledgerhq/hw-app-xrp": "^4.56.0",
    "@ledgerhq/hw-transport": "^4.56.0",
    "@ledgerhq/hw-transport-http": "^4.56.0",
    "@ledgerhq/hw-transport-node-hid": "^4.56.0",
    "@ledgerhq/ledger-core": "^2.2.1-rc",
<<<<<<< HEAD
    "@ledgerhq/live-common": "^5.3.1",
=======
    "@ledgerhq/live-common": "^5.7.0",
>>>>>>> c4b378b0
    "animated": "^0.2.2",
    "async": "^2.6.2",
    "axios": "^0.18.0",
    "babel-runtime": "^6.26.0",
    "bignumber.js": "^8.1.1",
    "bitcoinjs-lib": "^3.3.2",
    "bs58": "^4.0.1",
    "color": "^3.0.0",
    "cross-env": "^5.2.0",
    "d3": "^5.1.0",
    "debug": "^3.1.0",
    "downshift": "^1.31.16",
    "eip55": "^1.0.3",
    "electron-context-menu": "^0.10.0",
    "electron-store": "^1.3.0",
    "ethereumjs-tx": "^1.3.4",
    "fuse.js": "^3.2.1",
    "history": "^4.7.2",
    "i18next": "^11.2.2",
    "i18next-node-fs-backend": "^1.0.0",
    "invariant": "^2.2.4",
    "ip": "^1.1.5",
    "jsqr": "^1.1.1",
    "lodash": "^4.17.11",
    "lru-cache": "^4.1.3",
    "measure-scrollbar": "^1.1.0",
    "moment": "^2.24.0",
    "openpgp": "^4.2.1",
    "qrcode": "^1.2.0",
    "qrloop": "0.8.1",
    "qs": "^6.5.1",
    "raven": "^2.5.0",
    "raven-js": "^3.24.2",
    "react": "^16.8.6",
    "react-dom": "^16.8.6",
    "react-i18next": "^7.7.0",
    "react-key-handler": "^1.0.1",
    "react-markdown": "^3.3.2",
    "react-mortal": "^3.2.0",
    "react-motion": "^0.5.2",
    "react-redux": "5.0.7",
    "react-router": "^4.3.1",
    "react-router-dom": "^4.3.1",
    "react-router-redux": "5.0.0-alpha.9",
    "react-select": "2.4.2",
    "react-spring": "^5.3.15",
    "redux": "^4.0.0",
    "redux-actions": "^2.4.0",
    "redux-thunk": "^2.3.0",
    "reselect": "^3.0.1",
    "rimraf": "^2.6.2",
    "ripple-binary-codec": "^0.1.13",
    "ripple-bs58check": "^2.0.2",
    "ripple-hashes": "^0.3.1",
    "ripple-lib": "^1.0.0-beta.0",
    "rxjs": "^6.4.0",
    "rxjs-compat": "^6.4.0",
    "secp256k1": "3.3.1",
    "semver": "^5.5.0",
    "smoothscroll-polyfill": "^0.4.3",
    "source-map": "0.7.3",
    "source-map-support": "^0.5.4",
    "styled-components": "^3.3.2",
    "styled-system": "^2.2.9",
    "tippy.js": "^2.5.2",
    "uncontrollable": "^6.0.0",
    "uuid": "^3.2.1",
    "winston": "^3.0.0",
    "winston-transport": "^4.2.0",
    "write-file-atomic": "^2.3.0",
    "ws": "^6.2.1",
    "zxcvbn": "^4.4.2"
  },
  "devDependencies": {
    "@babel/core": "7.1.2",
    "@babel/plugin-proposal-class-properties": "7.1.0",
    "@babel/plugin-proposal-decorators": "7.1.2",
    "@babel/plugin-proposal-do-expressions": "7.0.0",
    "@babel/plugin-proposal-export-default-from": "7.0.0",
    "@babel/plugin-proposal-export-namespace-from": "7.0.0",
    "@babel/plugin-proposal-function-bind": "7.0.0",
    "@babel/plugin-proposal-function-sent": "7.1.0",
    "@babel/plugin-proposal-json-strings": "7.0.0",
    "@babel/plugin-proposal-logical-assignment-operators": "7.0.0",
    "@babel/plugin-proposal-nullish-coalescing-operator": "7.0.0",
    "@babel/plugin-proposal-numeric-separator": "7.0.0",
    "@babel/plugin-proposal-optional-chaining": "7.0.0",
    "@babel/plugin-proposal-pipeline-operator": "7.0.0",
    "@babel/plugin-proposal-throw-expressions": "7.0.0",
    "@babel/plugin-syntax-dynamic-import": "7.0.0",
    "@babel/plugin-syntax-import-meta": "7.0.0",
    "@babel/polyfill": "7.0.0",
    "@babel/preset-env": "7.1.0",
    "@babel/preset-flow": "7.0.0",
    "@babel/preset-react": "7.0.0",
    "@babel/register": "7.0.0",
    "@octokit/rest": "^15.10.0",
    "@storybook/addon-actions": "^3.4.7",
    "@storybook/addon-knobs": "^3.4.7",
    "@storybook/addon-links": "^3.4.7",
    "@storybook/addon-options": "^3.4.7",
    "@storybook/addons": "^3.4.7",
    "@storybook/react": "^3.4.7",
    "babel-core": "7.0.0-bridge.0",
    "babel-eslint": "^8.2.3",
    "babel-jest": "^22.4.3",
    "babel-loader": "^8.0.0-beta.2",
    "babel-plugin-module-resolver": "^3.1.1",
    "babel-plugin-styled-components": "^1.5.0",
    "chalk": "^2.4.0",
    "chance": "^1.0.13",
    "concurrently": "3.5.1",
    "dotenv": "^5.0.1",
    "electron": "^2.0.17",
    "electron-builder": "~20.34",
    "electron-devtools-installer": "^2.2.3",
    "electron-rebuild": "^1.7.3",
    "electron-webpack": "^2.1.0",
    "eslint": "^4.19.1",
    "eslint-config-airbnb": "^16.1.0",
    "eslint-config-prettier": "^2.9.0",
    "eslint-import-resolver-babel-module": "^5.0.0-beta.0",
    "eslint-plugin-flowtype": "^2.46.2",
    "eslint-plugin-import": "^2.11.0",
    "eslint-plugin-jsx-a11y": "^6.0.3",
    "eslint-plugin-react": "^7.7.0",
    "flow-bin": "^0.95.1",
    "flow-typed": "^2.5.1",
    "hard-source-webpack-plugin": "^0.6.0",
    "husky": "^0.14.3",
    "inquirer": "^6.0.0",
    "jest": "^22.4.3",
    "js-yaml": "^3.10.0",
    "node-loader": "^0.6.0",
    "prettier": "^1.13.5",
    "react-test-renderer": "^16.8.6",
    "spectron": "^3.8.0",
    "webpack": "^4.6.0",
    "webpack-bundle-analyzer": "^2.11.1",
    "webpack-cli": "^2.0.14",
    "yaml-loader": "^0.5.0",
    "yarn-deduplicate": "^1.1.1"
  },
  "engines": {
    "node": ">=8.9.0",
    "yarn": "^1.10.1"
  },
  "private": true
}<|MERGE_RESOLUTION|>--- conflicted
+++ resolved
@@ -47,11 +47,7 @@
     "@ledgerhq/hw-transport-http": "^4.56.0",
     "@ledgerhq/hw-transport-node-hid": "^4.56.0",
     "@ledgerhq/ledger-core": "^2.2.1-rc",
-<<<<<<< HEAD
-    "@ledgerhq/live-common": "^5.3.1",
-=======
     "@ledgerhq/live-common": "^5.7.0",
->>>>>>> c4b378b0
     "animated": "^0.2.2",
     "async": "^2.6.2",
     "axios": "^0.18.0",
