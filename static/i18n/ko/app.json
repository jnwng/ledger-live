--- conflicted
+++ resolved
@@ -281,13 +281,8 @@
       "identifier": "식별자",
       "mcuTitle": "Finalize update",
       "mcuFirst": "장치에서 USB 케이블 분리",
-<<<<<<< HEAD
       "mcuSecond": "Press the left button and hold it while you reconnect the USB cable until the <1><0>{{repairProcessing}}</0></1> screen appears",
-      "mcuPin": "Please be patient while the update is finalized",
-=======
-      "mcuSecond": "Press the left button and hold it while you reconnect the USB cable until the <1><0>Processing</0></1> screen appears",
       "mcuPin": "업데이트가 완료되는 동안 기다리십시오.",
->>>>>>> 833ec2fe
       "successTitle": "펌웨어 업데이트됨",
       "successText": "장치에 앱을 다시 설치하십시오."
     },
@@ -483,23 +478,13 @@
       "btn": "보기"
     },
     "repairDevice": {
-<<<<<<< HEAD
-      "title": "Repair your Ledger device",
-      "descSettings": "Use this tool to restore your Ledger device if it has become stuck during a firmware update.",
-      "desc": "Please select the state of your Ledger device.",
-      "button": "Repair",
-      "generic": "{{repairDeviceBootloader}}",
-      "mcuNotGenuine": "{{repairDeviceMcuNotGenuine}}",
-      "followDeviceRepair": "{{repairDeviceFollow}}"
-=======
       "title": "계정, 거래 내역 및 설정을 포함하여 컴퓨터에 저장된 모든 Ledger Live 데이터를 지웁니다. 암호화 자산에 액세스하기 위한 개인 키는 귀하의 Ledger 장치와 복구 시트에서 안전하게 보호됩니다.",
       "descSettings": "펌웨어 업데이트 중에 중단된 경우 이 도구를 사용하여 Ledger 장치를 복구하십시오.",
       "desc": "Ledger 장치의 상태를 선택하십시오.",
       "button": "복구",
-      "generic": "부트 로더",
-      "mcuNotGenuine": "MCU not genuine",
-      "followDeviceRepair": "장치 복구 지침을 따르십시오."
->>>>>>> 833ec2fe
+      "generic": "{{repairDeviceBootloader}}",
+      "mcuNotGenuine": "{{repairDeviceMcuNotGenuine}}",
+      "followDeviceRepair": "{{repairDeviceFollow}}"
     },
     "exportLogs": {
       "title": "Save logs",
@@ -625,39 +610,21 @@
         "title": "PIN 코드 선택",
         "instructions": {
           "nano": {
-<<<<<<< HEAD
-            "step1": "Connect the {{productName}} to your computer. Press both buttons to begin.",
-            "step2": "Press the right button to select <1><0>{{configureAsNewDevice}}?</0></1>.",
-            "step3": "Press the left or right button to select a digit. Press both buttons to validate.",
-            "step4": "Select ✓ to confirm your PIN code. Select ⬅ to erase a digit."
-          },
-          "nanoX": {
-            "step1": "Connect the {{productName}} to your computer.",
-            "step2": "Press both buttons to choose <1><0>{{setUpAsNewDevice}}</0></1>.",
-            "step3": "Press the left or right button to select a digit.",
-            "step4": "Select ✓ to confirm your PIN code. Select ⬅ to erase a digit."
-          },
-          "blue": {
-            "step1": "Connect the {{productName}} to your computer.",
-            "step2": "Tap on <1><0>{{configureAsNewDevice}}</0></1>.",
-            "step3": "Choose a PIN code of 4 to 8 digits."
-=======
             "step1": "{{productName}}을(를) 컴퓨터에 연결합니다. 두 버튼을 모두 누르면 시작됩니다.",
-            "step2": "오른쪽 버튼을 눌러 <1><0>새 장치로 구성?</0></1>을 선택합니다..",
+            "step2": "오른쪽 버튼을 눌러 <1><0>{{configureAsNewDevice}}?</0></1>을 선택합니다..",
             "step3": "왼쪽 또는 오른쪽 버튼을 눌러 숫자를 선택합니다. 확인하려면 두 버튼을 모두 누릅니다.",
             "step4": "PIN 코드를 확인하려면 ✓를 선택합니다. 숫자를 지우려면 ⬅를 선택합니다"
           },
           "nanoX": {
             "step1": "{{productName}}을(를) 컴퓨터에 연결합니다.",
-            "step2": "두 버튼을 모두 눌러 새 장치로 설정을 선택합니다.",
+            "step2": "Press both buttons to choose <1><0>{{setUpAsNewDevice}}</0></1>.",
             "step3": "왼쪽 또는 오른쪽 버튼을 눌러 숫자를 선택합니다.",
             "step4": "PIN 코드를 확인하려면 ✓를 선택합니다. 숫자를 지우려면 ⬅를 선택합니다"
           },
           "blue": {
             "step1": "{{productName}}을(를) 컴퓨터에 연결합니다.",
-            "step2": "<1><0>새 장치로 구성</0></1>을 누릅니다.",
+            "step2": "<1><0>{{configureAsNewDevice}}</0></1>을 누릅니다.",
             "step3": "4 ~ 8 자리의 PIN 코드를 선택합니다."
->>>>>>> 833ec2fe
           }
         }
       },
@@ -665,41 +632,22 @@
         "title": "PIN 코드 선택",
         "instructions": {
           "nano": {
-<<<<<<< HEAD
-            "step1": "Connect the {{productName}} to your computer. Press both buttons to begin.",
-            "step2": "Press the left button to cancel <1><0>{{configureAsNewDevice}}?</0></1>. Then press the right button to select <3><0>{{restoreConfiguration}}?</0></3>.",
-            "step3": "Press the left or right button to select a digit. Press both buttons to validate.",
-            "step4": "Select ✓ to confirm your PIN code. Select ⬅ to erase a digit."
-          },
-          "nanoX": {
-            "step1": "Connect your {{productName}} to your computer.",
-            "step2": "Press both buttons as instructed on your {{productName}} screen.",
-            "step3": "Press the left button to cancel <1><0>{{setUpAsNewDevice}}</0></1>.",
-            "step4": "Press the right button to select <1><0>{{restoreConfiguration}}</0></1>.",
-            "step5": "Choose a PIN code between 4 and 8 digits long."
-          },
-          "blue": {
-            "step1": "Connect the {{productName}} to your computer.",
-            "step2": "<1><0>{{restoreConfiguration}}</0></1>을 누릅니다.",
-            "step3": "Choose a PIN code of 4 to 8 digits."
-=======
             "step1": "{{productName}}을(를) 컴퓨터에 연결합니다. 두 버튼을 모두 누르면 시작됩니다.",
-            "step2": "왼쪽 버튼을 눌러 <1><0>새 장치로 초기화?</0></1>를 취소한 다음 오른쪽 버튼을 눌러 <3><0>구성 복원?</0></3>을 선택합니다..",
+            "step2": "왼쪽 버튼을 눌러 <1><0>{{configureAsNewDevice}}?</0></1>를 취소한 다음 오른쪽 버튼을 눌러 <3><0>{{restoreConfiguration}}?</0></3>을 선택합니다..",
             "step3": "왼쪽 또는 오른쪽 버튼을 눌러 숫자를 선택합니다. 확인하려면 두 버튼을 모두 누릅니다.",
             "step4": "PIN 코드를 확인하려면 ✓를 선택합니다. 숫자를 지우려면 ⬅를 선택합니다"
           },
           "nanoX": {
             "step1": "{{productName}}을(를) 컴퓨터에 연결합니다.",
             "step2": "{{productName}} 화면의 지시에 따라 두 개의 버튼을 동시에 누릅니다.",
-            "step3": "왼쪽 버튼을 누르면 새 장치로 구성이 취소됩니다.",
-            "step4": "오른쪽 버튼을 누르면 구성 복원이 선택됩니다. ",
+            "step3": "Press the left button to cancel <1><0>{{setUpAsNewDevice}}</0></1>.",
+            "step4": "Press the right button to select <1><0>{{restoreConfiguration}}</0></1>.",
             "step5": "4 ~ 8 자리의 PIN 코드를 선택합니다."
           },
           "blue": {
             "step1": "{{productName}}을(를) 컴퓨터에 연결합니다.",
-            "step2": "<1><0>구성 복원</0></1>을 누릅니다.",
+            "step2": "<1><0>{{restoreConfiguration}}</0></1>을 누릅니다.",
             "step3": "4 ~ 8 자리의 PIN 코드를 선택합니다."
->>>>>>> 833ec2fe
           }
         }
       }
@@ -709,40 +657,23 @@
         "title": "복구 구문 저장",
         "desc": "귀하의 장치는 개인 키를 백업하기 위한 24 단어 복구 구문을 표시합니다.",
         "nano": {
-<<<<<<< HEAD
-          "step1": "Write <1><0{{seedWord1}}</0></1> in position 1 on a blank Recovery sheet.",
-          "step2": "Press the right button to continue and write down all 24 words.",
-          "step3": "Confirm your recovery phrase: select and validate each word by pressing both buttons."
-        },
-        "blue": {
-          "step1": "Write down each word on a blank Recovery sheet while keeping the order.",
-          "step2": "Tap <1><0>{{seedNext}}</0></1> and write down all words until the <3><0>{{seedConfirmation}}</0></3> screen appears.",
-          "step3": "Enter each word to confirm your recovery phrase."
-=======
-          "step1": "빈 복구 시트의 위치 1에 <1><0>단어  #1</0></1>을 기록합니다.",
+          "step1": "빈 복구 시트의 위치 1에 <1><0>{{seedWord1}}</0></1>을 기록합니다.",
           "step2": "오른쪽 버튼을 눌러 계속한 다음 24 단어를 모두 기록합니다.",
           "step3": "복구 구문을 확인합니다. 두 버튼을 모두 눌러 각 단어를 선택하고 확인합니다."
         },
         "blue": {
           "step1": "순서를 유지하면서 빈 복구 시트에 각 단어를 기록합니다.",
-          "step2": "<1><0>다음</0></1>을 누르고 <3><0>확인</0></3> 화면이 나타날 때까지 모든 단어를 기록합니다.",
+          "step2": "<1><0>{{seedWord1}}</0></1>을 누르고 <3><0>{{seedConfirmation}}</0></3> 화면이 나타날 때까지 모든 단어를 기록합니다.",
           "step3": "각 단어를 입력하여 복구 구문을 확인합니다."
->>>>>>> 833ec2fe
         }
       },
       "restore": {
         "title": "복구 구문 입력",
         "desc": "복구 시트에 저장된 복구 구문을 입력합니다.",
         "nano": {
-<<<<<<< HEAD
-          "step1": "Choose the length of your recovery phrase.",
-          "step2": "Enter the first letters of <1><0>{{seedWord1}}</0></1> until suggested words appear.",
-          "step3": "Choose <1><0>{{seedWord1}}</0></1> from the suggested words by pressing both buttons.",
-=======
           "step1": "복구 구문의 길이를 선택합니다.",
-          "step2": "<1><0>단어 #1</0></1>의 첫 글자를 입력하면 추천 단어가 나타납니다.",
-          "step3": "두 버튼을 모두 눌러 추천 단어에서 <1><0>단어 #1</0></1>을 선택합니다.",
->>>>>>> 833ec2fe
+          "step2": "<1><0>{{seedWord1}}</0></1>의 첫 글자를 입력하면 추천 단어가 나타납니다.",
+          "step3": "두 버튼을 모두 눌러 추천 단어에서 <1><0>{{seedWord1}}</0></1>을 선택합니다.",
           "step4": "마지막 단어까지 이 과정을 반복합니다."
         },
         "blue": {
