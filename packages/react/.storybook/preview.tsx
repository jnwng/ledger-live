import React from "react";
<<<<<<< HEAD
import LiveStyleSheetManager from "../src/styles/LiveStyleSheetManager";
import { ThemeProvider } from "styled-components";
import { defaultTheme, GlobalStyle } from "../src/styles";
import { palettes, ThemeNames } from "@ledgerhq/ui-shared";

type Props = {
  children: React.ReactNode;
  selectedPalette: ThemeNames;
};

const StyleProvider = ({ children, selectedPalette }: Props) => {
  const theme = {
    ...defaultTheme,
    colors: {
      ...defaultTheme.colors,
      palette: palettes[selectedPalette],
    },
  };

  return (
    <ThemeProvider theme={theme}>
      <GlobalStyle />
      {children}
    </ThemeProvider>
  );
};
=======
import { StyleProvider } from "../src/styles";
>>>>>>> 402d6844

export const decorators = [
  (Story, { globals }) => {
    const backgrounds = globals?.backgrounds ?? {};
    const theme = backgrounds?.value === "#1C1D1F" ? "dark" : "light";
    return (
      <StyleProvider fontsPath="assets/fonts" selectedPalette={theme}>
        <Story />
      </StyleProvider>
    );
  },
];

export const parameters = {
  actions: { argTypesRegex: "^on[A-Z].*" },
  controls: {
    matchers: {
      color: /(background|color)$/i,
      date: /Date$/,
    },
  },
  backgrounds: {
    default: "light",
    values: [
      {
        name: "light",
        value: "#FFFFFF",
      },
      {
        name: "dark",
        value: "#1C1D1F",
      },
    ],
  },
};<|MERGE_RESOLUTION|>--- conflicted
+++ resolved
@@ -1,34 +1,5 @@
 import React from "react";
-<<<<<<< HEAD
-import LiveStyleSheetManager from "../src/styles/LiveStyleSheetManager";
-import { ThemeProvider } from "styled-components";
-import { defaultTheme, GlobalStyle } from "../src/styles";
-import { palettes, ThemeNames } from "@ledgerhq/ui-shared";
-
-type Props = {
-  children: React.ReactNode;
-  selectedPalette: ThemeNames;
-};
-
-const StyleProvider = ({ children, selectedPalette }: Props) => {
-  const theme = {
-    ...defaultTheme,
-    colors: {
-      ...defaultTheme.colors,
-      palette: palettes[selectedPalette],
-    },
-  };
-
-  return (
-    <ThemeProvider theme={theme}>
-      <GlobalStyle />
-      {children}
-    </ThemeProvider>
-  );
-};
-=======
 import { StyleProvider } from "../src/styles";
->>>>>>> 402d6844
 
 export const decorators = [
   (Story, { globals }) => {
