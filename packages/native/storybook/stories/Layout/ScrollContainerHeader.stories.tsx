--- conflicted
+++ resolved
@@ -12,17 +12,12 @@
 
 const TopRightSection = ({ debug }: { debug: boolean }) => {
   return (
-<<<<<<< HEAD
-    <Flex flexDirection="row">
-      <Button mx={2} Icon={Icons.PlusMedium} onPress={action("plus icon pressed")} />
-=======
     <Flex flexDirection="row" border={debug ? "1px solid purple" : "none"}>
       <Button
         mx={2}
         Icon={Icons.PlusMedium}
         onPress={action("plus icon pressed")}
       />
->>>>>>> 609883c5
       <Button Icon={Icons.CloseMedium} onPress={action("cross icon pressed")} />
     </Flex>
   );
@@ -54,18 +49,6 @@
   const debug = boolean("Debug", false);
   return (
     <ScrollContainerHeader
-<<<<<<< HEAD
-      TopLeftSection={<Button mr={2} Icon={Icons.ArrowLeftMedium} size="small" />}
-      TopRightSection={<TopRightSection />}
-      MiddleSection={<Text variant="h2">TITLE</Text>}
-      BottomSection={<BottomSection />}
-    >
-      {Array(20)
-        .fill(0)
-        .map((_, i) => (
-          <Flex height="100px" key={i} bg={i % 2 ? "primary.c20" : "neutral.c20"} />
-        ))}
-=======
       width="100%"
       border={debug ? "1px solid red" : "none"}
       flex={1}
@@ -119,7 +102,6 @@
             />
           ))}
       </>
->>>>>>> 609883c5
     </ScrollContainerHeader>
   );
 };
