import React from "react";
<<<<<<< HEAD
import type { ScrollViewProps } from "react-native";
import Animated, { useAnimatedScrollHandler, useSharedValue } from "react-native-reanimated";
=======
import { FlatListProps, View } from "react-native";
import Animated, {
  useAnimatedScrollHandler,
  useSharedValue,
} from "react-native-reanimated";
>>>>>>> 609883c5

import Header from "./Header";
import type { HeaderProps } from "./Header";
import baseStyled, { BaseStyledProps } from "../../styled";

const StyledFlatList = baseStyled.FlatList<BaseStyledProps>``;

const AnimatedFlatList: any = Animated.createAnimatedComponent(StyledFlatList);

type ScrollContainerHeaderProps = BaseStyledProps &
  Omit<HeaderProps, "currentPositionY"> &
  Omit<
    FlatListProps<any>,
    "onScroll" | "data" | "renderItem" | "stickyHeaderIndices"
  > & {
    children?: React.ReactNode;
    onScroll?: (y: number) => void;
  };

const ScrollContainerHeader = ({
  TopLeftSection,
  TopRightSection,
  TopMiddleSection,
  MiddleSection,
  BottomSection,
  children,
  onScroll,
  ...props
}: ScrollContainerHeaderProps): JSX.Element => {
  const currentPositionY = useSharedValue(0);
  const handleScroll = useAnimatedScrollHandler((event) => {
    currentPositionY.value = event.contentOffset.y;
    if (onScroll) onScroll(event.contentOffset.y);
  });

  return (
    <AnimatedFlatList
      {...props}
      onScroll={handleScroll}
      scrollEventThrottle={16}
      stickyHeaderIndices={[0]}
      data={[
        <Header
          TopLeftSection={TopLeftSection}
          TopRightSection={TopRightSection}
          TopMiddleSection={TopMiddleSection}
          MiddleSection={MiddleSection}
          BottomSection={BottomSection}
          currentPositionY={currentPositionY}
        />,
        children,
      ]}
      renderItem={({
        item,
        index,
      }: {
        item: React.ReactNode;
        index: number;
      }) => <View key={index}>{item}</View>}
    ></AnimatedFlatList>
  );
};

export default ScrollContainerHeader;<|MERGE_RESOLUTION|>--- conflicted
+++ resolved
@@ -1,14 +1,9 @@
 import React from "react";
-<<<<<<< HEAD
-import type { ScrollViewProps } from "react-native";
-import Animated, { useAnimatedScrollHandler, useSharedValue } from "react-native-reanimated";
-=======
 import { FlatListProps, View } from "react-native";
 import Animated, {
   useAnimatedScrollHandler,
   useSharedValue,
 } from "react-native-reanimated";
->>>>>>> 609883c5
 
 import Header from "./Header";
 import type { HeaderProps } from "./Header";
