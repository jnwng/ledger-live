name: "[Test] Desktop App"

on:
  push:
    branches:
      - main
      - develop
      - release
      - hotfix
  pull_request:
  workflow_dispatch:

concurrency:
  group: ${{ github.workflow }}-${{ github.ref }}
  cancel-in-progress: true

jobs:
  pr-is-fork:
    name: "Check if the PR is a fork"
    uses: ./.github/workflows/pr-is-fork.yml
    with:
      non-pr-result: false
    secrets:
      token: ${{ secrets.COMMON_READ_ORG }}

  typecheck:
    name: "Ledger Live Desktop TypeCheck"
    env:
      NODE_OPTIONS: "--max-old-space-size=7168"
      INSTRUMENT_BUILD: true
      FORCE_COLOR: 3
      # DEBUG: "pw:browser*"
      # DEBUG_LOGS: 1
      CI_OS: ubuntu-latest

    runs-on: ubuntu-latest
    steps:
      - uses: actions/checkout@v3
        with:
          ref: ${{ github.event.inputs.ref || github.ref }}
      - uses: ./tools/actions/composites/setup-test-desktop
        id: setup-test-desktop
      - name: TurboRepo local caching server
        id: turborepo-cache-server
        uses: ./tools/actions/turborepo-gh-cache
        with:
          server-token: "yolo"
      - name: Install dependencies
        run: pnpm i --filter="ledger-live-desktop..." --filter="ledger-live" --frozen-lockfile --unsafe-perm
      - name: Build dependencies
        run: pnpm build:lld:deps --api="http://127.0.0.1:${{ steps.turborepo-cache-server.outputs.port }}" --token="yolo" --team="foo"
      - name: Run code checkers
        run: pnpm desktop test:codecheck

  matrix_prep:
    needs: [pr-is-fork]
    runs-on: ubuntu-latest
    outputs:
      matrix: ${{ steps.set-matrix.outputs.matrix }}
    steps:
      - id: set-matrix
        run: |
          if [[ "${{ needs.pr-is-fork.outputs.pr-is-fork }}" == "true" ]]; then
            echo "::set-output name=matrix::{\"os\": [\"ubuntu-latest\", \"windows-latest\", \"macos-latest\"]}"
          else
            echo "::set-output name=matrix::{\"os\": [\"ubuntu-latest\", \"windows-latest\"]}"
          fi

  test-desktop-app:
    name: "Ledger Live Desktop Tests"
    needs: [matrix_prep]
    env:
      NODE_OPTIONS: "--max-old-space-size=7168"
      INSTRUMENT_BUILD: true
      FORCE_COLOR: 3
      CI_OS: ${{ matrix.os }}
      PLAYWRIGHT_SKIP_BROWSER_DOWNLOAD: 1
      # DEBUG: "pw:browser*"
      # DEBUG_LOGS: 1
    strategy:
      fail-fast: false
      matrix: ${{fromJson(needs.matrix_prep.outputs.matrix)}}
    runs-on: ${{ matrix.os }}
    steps:
      - name: format os name
        id: os
        uses: actions/github-script@v6
        with:
          result-encoding: string
          script: |
            if ("${{ matrix.os }}" === "ubuntu-latest") {
              return "linux"
            } else if ("${{ matrix.os }}" === "macos-latest") {
              return "macos"
            } else if ("${{ matrix.os }}" === "windows-latest") {
              return "windows"
            }
      - uses: actions/checkout@v3
        with:
          ref: ${{ github.event.inputs.ref || github.ref }}
      - uses: ./tools/actions/composites/setup-test-desktop
        id: setup-test-desktop
      - name: Install node-gyp globally
        if: ${{ matrix.os == 'windows-latest' }}
        run: |
          pnpm add -g node-gyp
<<<<<<< HEAD
      - name: TurboRepo local server
        uses: felixmosh/turborepo-gh-artifacts@v1
        with:
          repo-token: ${{ secrets.GITHUB_TOKEN }}
=======
      - name: TurboRepo local caching server
        id: turborepo-cache-server
        uses: ./tools/actions/turborepo-gh-cache
        with:
>>>>>>> 2971ba20
          server-token: "yolo"
      - uses: ./tools/actions/composites/test-desktop
        id: test-desktop
        with:
          os: ${{ steps.os.outputs.result }}
<<<<<<< HEAD
=======
          turbo-server-port: ${{ steps.turborepo-cache-server.outputs.port }}
>>>>>>> 2971ba20

  test-desktop-app-mac-internal:
    name: "Ledger Live Desktop Tests (macos-latest)"
    needs: [pr-is-fork]
    if: ${{ !fromJSON(needs.pr-is-fork.outputs.pr-is-fork) }}
    runs-on: [ledger-live, macos]
    env:
      NODE_OPTIONS: "--max-old-space-size=7168"
      INSTRUMENT_BUILD: true
      FORCE_COLOR: 3
      CI_OS: "macos-latest"
      PLAYWRIGHT_SKIP_BROWSER_DOWNLOAD: 1
      # DEBUG: "pw:browser*"
      # DEBUG_LOGS: 1
    steps:
      - name: format os name
        id: os
        uses: actions/github-script@v6
        with:
          result-encoding: string
          script: return "macos"
      - uses: actions/checkout@v3
        with:
          ref: ${{ github.event.inputs.ref || github.ref }}
      - uses: ./tools/actions/composites/setup-test-desktop
        id: setup-test-desktop
        with:
          skip_python: true
          skip_ruby: true
<<<<<<< HEAD
      - name: TurboRepo local server
        uses: felixmosh/turborepo-gh-artifacts@v1
=======
      - name: TurboRepo local caching server
        id: turborepo-cache-server
        uses: ./tools/actions/turborepo-gh-cache
>>>>>>> 2971ba20
        with:
          server-token: "yolo"
      - uses: ./tools/actions/composites/test-desktop
        id: test-desktop
        with:
          os: ${{ steps.os.outputs.result }}
          turbo-server-port: ${{ steps.turborepo-cache-server.outputs.port }}

  report:
<<<<<<< HEAD
    needs: [test-desktop-app, test-desktop-app-mac-internal]
=======
    needs: [pr-is-fork, test-desktop-app, test-desktop-app-mac-internal]
>>>>>>> 2971ba20
    runs-on: ubuntu-latest
    if: ${{ always()  && !cancelled() && github.event.pull_request != '' && !fromJSON(needs.pr-is-fork.outputs.pr-is-fork) }}
    steps:
      - uses: actions/checkout@v3
      - name: check if comment already exists exists
        uses: actions/github-script@v6
        id: exists
        with:
          result-encoding: string
          script: |
            const comments = await github.rest.issues.listComments({
              owner: context.repo.owner,
              repo: context.repo.repo,
              issue_number: context.issue.number,
            });

            const exists = comments.data.find(comment => comment.user.login === 'github-actions[bot]');

            return exists?.id ?? 'false';
      - name: download images artifacts
        uses: actions/download-artifact@v3
        with:
          name: images
      - name: parse images
        uses: actions/github-script@v6
        with:
          script: |
            const fs = require("fs");

            const files = ["images-linux", "images-windows", "images-macos"];

            let result = {};
            for (const file of files) {
              try {
                const raw = JSON.parse(fs.readFileSync("${{github.workspace}}/" + file + ".json"));
                const key = file.replace("images-", "").replace("-latest", "").trim()
                result[key] = raw;
              } catch (err) {
                console.log(err);
              }
            }

            fs.writeFileSync("./images.json", JSON.stringify(result, null, 2));
      - name: prepare comment with screenshots
        id: comment
        uses: ledgerhq/ledger-live/tools/actions/prepare-comment-screenshots@develop
        with:
          images: images.json
      - name: edit comment
        uses: actions/github-script@v6
        if: ${{ steps.exists.outputs.result != 'false' }}
        with:
          script: |
            await github.rest.issues.updateComment({
              owner: context.repo.owner,
              repo: context.repo.repo,
              comment_id: ${{ steps.exists.outputs.result }},
              body: `${{ steps.comment.outputs.body }}`
            });
      - name: create comment
        if: ${{ steps.exists.outputs.result == 'false' }}
        env:
          GITHUB_TOKEN: ${{ secrets.GITHUB_TOKEN }}
        run: |
          gh pr comment ${{ github.event.number }} --body "${{ steps.comment.outputs.body }}"<|MERGE_RESOLUTION|>--- conflicted
+++ resolved
@@ -104,26 +104,16 @@
         if: ${{ matrix.os == 'windows-latest' }}
         run: |
           pnpm add -g node-gyp
-<<<<<<< HEAD
-      - name: TurboRepo local server
-        uses: felixmosh/turborepo-gh-artifacts@v1
-        with:
-          repo-token: ${{ secrets.GITHUB_TOKEN }}
-=======
       - name: TurboRepo local caching server
         id: turborepo-cache-server
         uses: ./tools/actions/turborepo-gh-cache
         with:
->>>>>>> 2971ba20
           server-token: "yolo"
       - uses: ./tools/actions/composites/test-desktop
         id: test-desktop
         with:
           os: ${{ steps.os.outputs.result }}
-<<<<<<< HEAD
-=======
           turbo-server-port: ${{ steps.turborepo-cache-server.outputs.port }}
->>>>>>> 2971ba20
 
   test-desktop-app-mac-internal:
     name: "Ledger Live Desktop Tests (macos-latest)"
@@ -153,14 +143,9 @@
         with:
           skip_python: true
           skip_ruby: true
-<<<<<<< HEAD
-      - name: TurboRepo local server
-        uses: felixmosh/turborepo-gh-artifacts@v1
-=======
       - name: TurboRepo local caching server
         id: turborepo-cache-server
         uses: ./tools/actions/turborepo-gh-cache
->>>>>>> 2971ba20
         with:
           server-token: "yolo"
       - uses: ./tools/actions/composites/test-desktop
@@ -170,11 +155,7 @@
           turbo-server-port: ${{ steps.turborepo-cache-server.outputs.port }}
 
   report:
-<<<<<<< HEAD
-    needs: [test-desktop-app, test-desktop-app-mac-internal]
-=======
     needs: [pr-is-fork, test-desktop-app, test-desktop-app-mac-internal]
->>>>>>> 2971ba20
     runs-on: ubuntu-latest
     if: ${{ always()  && !cancelled() && github.event.pull_request != '' && !fromJSON(needs.pr-is-fork.outputs.pr-is-fork) }}
     steps:
