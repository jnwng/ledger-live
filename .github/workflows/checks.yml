name: CI
on:
  pull_request:
    branches:
      - develop
      - master
  push:
    branches:
      - develop
      - master

jobs:
  test:
    runs-on: ubuntu-latest
    steps:
      - name: Cancel Previous Runs
        run: curl -i -L -X GET 'http://github-action-artifact-link.vercel.app/api/cancel-previous-run?runId=${{ github.run_id }}&owner=LedgerHQ&repo=ledger-live-desktop&branch=${{ github.event.pull_request.head.ref }}&headSha=${{ github.event.pull_request.head.sha }}'
      - uses: actions/checkout@v2
        if: always() && job.status != 'cancelled'
        with:
          ref: ${{ github.event.pull_request.head.sha }}
          repository: ${{github.event.pull_request.head.repo.full_name}}
      - uses: actions/setup-node@main
        if: always() && job.status != 'cancelled'
        with:
          node-version: 12.x
      - name: get yarn cache
        if: always() && job.status != 'cancelled'
        id: yarn-cache
        run: echo "::set-output name=dir::$(yarn cache dir)"
      - uses: actions/cache@v2
        if: always() && job.status != 'cancelled'
        with:
          path: ${{ steps.yarn-cache.outputs.dir }}
          key: ${{ runner.os }}-yarn-${{ hashFiles('**/yarn.lock') }}
          restore-keys: |
            ${{ runner.os }}-yarn-
      - name: install dependencies
        if: always() && job.status != 'cancelled'
        run: yarn --frozen-lockfile
      - name: run code checks
        if: always() && job.status != 'cancelled'
        run: yarn ci 2>lint.txt
      - name: Read lint output
        id: lint
        if: always() && job.status != 'cancelled'
        uses: juliangruber/read-file-action@e0a316da496006ffd19142f0fd594a1783f3b512
        with:
          path: ./lint.txt
      - name: check build
        if: always() && job.status != 'cancelled'
        run: export INSTRUMENT_BUILD=true && sudo --preserve-env=INSTRUMENT_BUILD yarn build
      - name: docker compose pull
        if: always() && job.status != 'cancelled'
        run: cd tests/docker-electron-webdriver && docker-compose pull
      - uses: satackey/action-docker-layer-caching@v0.0.11
        if: always() && job.status != 'cancelled'
        continue-on-error: true
      - name: start electron webdriver
        if: always() && job.status != 'cancelled'
        run: yarn start-electron-webdriver -d
      - name: wait for container
        if: always() && job.status != 'cancelled'
        run: bash -c 'while [[ "$(curl -s -o /dev/null -w ''%{http_code}'' localhost:9515)" != "404" ]]; do sleep 5; done'
      - name: run spectron
        if: always() && job.status != 'cancelled'
        run: yarn spectron --no-color 2>output.txt
      - name: Read test output
        id: spectron
        if: always() && job.status != 'cancelled'
        uses: juliangruber/read-file-action@e0a316da496006ffd19142f0fd594a1783f3b512
        with:
          path: ./output.txt
<<<<<<< HEAD
      - name: run coverage generation	
        if: always() && github.event_name == 'push' && job.status != 'cancelled'
        run: yarn spectron-coverage	
        env:	
=======
      - name: run coverage generation
        if: always() && github.event_name == 'push'
        run: yarn spectron-coverage
        env:
>>>>>>> eced4b67
          CODECOV_TOKEN: ${{secrets.CODECOV_TOKEN}}
      - name: upload diffs to imgur
        if: always() && job.status != 'cancelled'
        uses: ./.github/actions/upload-images
        id: imgur
        with:
          path: tests/specs/__image_snapshots__/__diff_output__
      - name: clean diff
        if: always() && job.status != 'cancelled'
        run: rm -f tests/specs/__image_snapshots__/__diff_output__/*.png
      - name: upload ci suggested screenshots
        uses: actions/upload-artifact@v2
        if: always() && job.status != 'cancelled'
        with:
          name: ci-suggested-screenshots
          path: tests/specs/__image_snapshots__/__diff_output__/
      - name: generate imgChanged
        run: |
          git remote add ledger https://github.com/LedgerHQ/ledger-live-desktop.git
          git fetch ledger
          git diff --name-only ledger/${{github.base_ref}}..${{github.event.pull_request.head.sha}} -- tests/specs/__image_snapshots__ >imgChanged.txt
        if: always() && github.event_name == 'pull_request'
      - name: Read imgChanged output
        id: imgChanged
        if: always() && github.event_name == 'pull_request' && job.status != 'cancelled'
        uses: juliangruber/read-file-action@e0a316da496006ffd19142f0fd594a1783f3b512
        with:
          path: ./imgChanged.txt
      - name: prepare comment body
        if: always() && job.status != 'cancelled'
        id: comment
        uses: ./.github/actions/prepare-comment-body
        with:
          images: ${{ steps.imgur.outputs.images }}
          fullrepo: ${{ github.repository }}
          runId: ${{ github.run_id }}
          testoutput: ${{ steps.spectron.outputs.content }}
          lintoutput: ${{ steps.lint.outputs.content }}
          author: ${{github.event.sender.login}}
          pullId: ${{github.event.number}}
          imgChanged: ${{steps.imgChanged.outputs.content}}
          from: ${{github.base_ref}}
          to: ${{github.event.pull_request.head.sha}}
      - name: display comment
        if: always() && job.status != 'cancelled'
        id: displaycomment
        env:
          BODY: ${{ steps.comment.outputs.bodyclean }}
        run: echo "$BODY"
      - name: post comment
        if: github.event_name == 'pull_request' && job.status != 'cancelled'
        id: postcomment
        uses: ./.github/actions/post-comment
        with:
          comment: ${{ steps.comment.outputs.body }}
          prNumber: ${{github.event.pull_request.number}}
      - name: Send message to Slack channel
        uses: archive/github-actions-slack@v1.0.3
        if: github.event_name == 'push' && job.status != 'cancelled'
        id: notify
        with:
          slack-bot-user-oauth-access-token: ${{ secrets.SLACK_BOT_USER_OAUTH_ACCESS_TOKEN }}
          slack-channel: live-ui-tests
          slack-text: ${{ steps.comment.outputs.bodySlack }}<|MERGE_RESOLUTION|>--- conflicted
+++ resolved
@@ -71,17 +71,10 @@
         uses: juliangruber/read-file-action@e0a316da496006ffd19142f0fd594a1783f3b512
         with:
           path: ./output.txt
-<<<<<<< HEAD
       - name: run coverage generation	
         if: always() && github.event_name == 'push' && job.status != 'cancelled'
         run: yarn spectron-coverage	
-        env:	
-=======
-      - name: run coverage generation
-        if: always() && github.event_name == 'push'
-        run: yarn spectron-coverage
         env:
->>>>>>> eced4b67
           CODECOV_TOKEN: ${{secrets.CODECOV_TOKEN}}
       - name: upload diffs to imgur
         if: always() && job.status != 'cancelled'
