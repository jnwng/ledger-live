--- conflicted
+++ resolved
@@ -80,13 +80,8 @@
       - uses: actions/setup-node@v3
         with:
           node-version: 14.x
-<<<<<<< HEAD
-          # cache: pnpm
-          # cache-dependency-path: "**/pnpm-lock.yaml"
-=======
           cache: pnpm
           cache-dependency-path: "**/pnpm-lock.yaml"
->>>>>>> 6b32d84e
 
       - name: TurboRepo local server
         uses: felixmosh/turborepo-gh-artifacts@v1
@@ -142,13 +137,8 @@
       - uses: actions/setup-node@v3
         with:
           node-version: 14.x
-<<<<<<< HEAD
-          # cache: pnpm
-          # cache-dependency-path: "**/pnpm-lock.yaml"
-=======
           cache: pnpm
           cache-dependency-path: "**/pnpm-lock.yaml"
->>>>>>> 6b32d84e
 
       - name: TurboRepo local server
         uses: felixmosh/turborepo-gh-artifacts@v1
@@ -237,13 +227,8 @@
       - uses: actions/setup-node@v3
         with:
           node-version: 14.x
-<<<<<<< HEAD
-          # cache: pnpm
-          # cache-dependency-path: "**/pnpm-lock.yaml"
-=======
           cache: pnpm
           cache-dependency-path: "**/pnpm-lock.yaml"
->>>>>>> 6b32d84e
 
       - name: TurboRepo local server
         uses: felixmosh/turborepo-gh-artifacts@v1
