name: Test Libraries

on:
  push:
    branches:
      - main
      - develop
  pull_request:
  workflow_dispatch:
    inputs:
      since_branch:
        description: The branch that turborepo will check when diffing.
        default: "develop"
        required: true

concurrency:
  group: ${{ github.workflow }}-${{ github.ref }}
  cancel-in-progress: true

jobs:
  test-libraries:
    name: "Test Libraries"
    env:
      NODE_OPTIONS: "--max-old-space-size=7168"
      TURBO_TEAM: ${{ secrets.TURBO_TEAM }}
      TURBO_TOKEN: ${{ secrets.TURBO_TOKEN }}
<<<<<<< HEAD
=======
      FORCE_COLOR: 3
      CI_OS: ${{ matrix.os }}
>>>>>>> 1d23791f

    strategy:
      fail-fast: false
      matrix:
        os:
          - ubuntu-latest
          - macos-latest
          # Commenting because of random node-gyp failures on windows…
          # See:
          #  * https://github.com/serialport/node-serialport/issues/2322
          #  * https://github.com/serialport/node-serialport/issues/2322
          # - windows-latest

    runs-on: ${{ matrix.os }}
    steps:
      - uses: actions/checkout@v3
        with:
          fetch-depth: 0
      - uses: pnpm/action-setup@v2.1.0
        with:
          version: latest
      - uses: actions/setup-node@v3
        with:
          node-version: 14
          cache: pnpm
          cache-dependency-path: "**/pnpm-lock.yaml"
      - uses: actions/setup-python@v2
        with:
          python-version: "2.7.x"
      - uses: ruby/setup-ruby@v1
        with:
          ruby-version: 2.6
          bundler-cache: true
      - name: Bump npm to latest
        run: |
          npm i -g npm
          npm --version
      - name: Install dependencies
        run: pnpm i --filter="!./apps/**"
      - name: Build and Test affected libraries
        run: pnpm run test --continue --filter="!./apps/**" --filter="!live-common-tools" --filter="...[origin/${{ github.event_name == 'pull_request' && github.event.pull_request.base.ref || github.event.inputs.since_branch || 'develop' }}]"
        shell: bash
<<<<<<< HEAD
=======
      - name: (On Failure) Upload live-common snapshots and source
        uses: actions/upload-artifact@v3
        if: failure()
        with:
          name: ${{ format('live-common-src-{0}', matrix.os) }}
          path: |
            libs/ledger-live-common/src
>>>>>>> 1d23791f
      - name: (On Failure) Upload react-ui test results
        uses: actions/upload-artifact@v3
        if: failure()
        with:
          name: ${{ format('react-ui-test-results-{0}', matrix.os) }}
          path: |
            libs/ui/tests/react.spec.js-snapshots/
<<<<<<< HEAD
            libs/ui/test-results/
=======
            libs/ui/test-results/
      - name: Test coverage
        if: always()
        run: npx codecov -F test
        env:
          CODECOV_TOKEN: ${{secrets.CODECOV_TOKEN}}
>>>>>>> 1d23791f
<|MERGE_RESOLUTION|>--- conflicted
+++ resolved
@@ -24,11 +24,8 @@
       NODE_OPTIONS: "--max-old-space-size=7168"
       TURBO_TEAM: ${{ secrets.TURBO_TEAM }}
       TURBO_TOKEN: ${{ secrets.TURBO_TOKEN }}
-<<<<<<< HEAD
-=======
       FORCE_COLOR: 3
       CI_OS: ${{ matrix.os }}
->>>>>>> 1d23791f
 
     strategy:
       fail-fast: false
@@ -71,8 +68,6 @@
       - name: Build and Test affected libraries
         run: pnpm run test --continue --filter="!./apps/**" --filter="!live-common-tools" --filter="...[origin/${{ github.event_name == 'pull_request' && github.event.pull_request.base.ref || github.event.inputs.since_branch || 'develop' }}]"
         shell: bash
-<<<<<<< HEAD
-=======
       - name: (On Failure) Upload live-common snapshots and source
         uses: actions/upload-artifact@v3
         if: failure()
@@ -80,7 +75,6 @@
           name: ${{ format('live-common-src-{0}', matrix.os) }}
           path: |
             libs/ledger-live-common/src
->>>>>>> 1d23791f
       - name: (On Failure) Upload react-ui test results
         uses: actions/upload-artifact@v3
         if: failure()
@@ -88,13 +82,9 @@
           name: ${{ format('react-ui-test-results-{0}', matrix.os) }}
           path: |
             libs/ui/tests/react.spec.js-snapshots/
-<<<<<<< HEAD
-            libs/ui/test-results/
-=======
             libs/ui/test-results/
       - name: Test coverage
         if: always()
         run: npx codecov -F test
         env:
-          CODECOV_TOKEN: ${{secrets.CODECOV_TOKEN}}
->>>>>>> 1d23791f
+          CODECOV_TOKEN: ${{secrets.CODECOV_TOKEN}}