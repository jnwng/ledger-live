module.exports = function override(webpackConfig) {
  const babelRule = webpackConfig.module.rules[2].oneOf[2];
  babelRule.options.plugins = ["@babel/plugin-proposal-class-properties"];
  // console.log(babelRule.options);

  webpackConfig.module.rules.push({
    test: /\.js$/i,
    loader: require.resolve("@open-wc/webpack-import-meta-loader"),
  });

  webpackConfig.module.rules.push({
    test: /\.mjs$/,
    include: /node_modules/,
    type: "javascript/auto",
  });

  // Disable terser because it uses too much memory and makes our vercel deployment crash…
  // TODO: use a better minimizer
  webpackConfig.optimization.minimizer.shift();

  // Webpack 4 is not compatible with package exports…
  // Hence this hack to resolve to browser.js instead of browser.cjs.
  webpackConfig.resolve.alias["@polkadot/x-textencoder$"] =
    "@polkadot/x-textencoder/browser.js";
  webpackConfig.resolve.alias["@polkadot/x-textdecoder$"] =
    "@polkadot/x-textdecoder/browser.js";
  webpackConfig.resolve.alias["@ledgerhq/devices"] = "@ledgerhq/devices/lib-es";
  webpackConfig.resolve.alias["@ledgerhq/cryptoassets"] =
    "@ledgerhq/cryptoassets/lib-es";

  webpackConfig.resolve.alias["@ledgerhq/coin-framework"] =
    "@ledgerhq/coin-framework/lib-es";
  webpackConfig.resolve.alias["@ledgerhq/coin-polkadot"] =
    "@ledgerhq/coin-polkadot/lib-es";
  webpackConfig.resolve.alias["@ledgerhq/coin-algorand"] =
    "@ledgerhq/coin-algorand/lib-es";
  webpackConfig.resolve.alias["@ledgerhq/domain-service"] =
    "@ledgerhq/domain-service/lib-es";
<<<<<<< HEAD

  webpackConfig.resolve.alias["@zondax/izari-filecoin"] =
    "@zondax/izari-filecoin/dist/cjs";
=======
>>>>>>> daafd1cd

  return webpackConfig;
};<|MERGE_RESOLUTION|>--- conflicted
+++ resolved
@@ -36,12 +36,9 @@
     "@ledgerhq/coin-algorand/lib-es";
   webpackConfig.resolve.alias["@ledgerhq/domain-service"] =
     "@ledgerhq/domain-service/lib-es";
-<<<<<<< HEAD
 
   webpackConfig.resolve.alias["@zondax/izari-filecoin"] =
     "@zondax/izari-filecoin/dist/cjs";
-=======
->>>>>>> daafd1cd
 
   return webpackConfig;
 };