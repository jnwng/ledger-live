--- conflicted
+++ resolved
@@ -1,10 +1,6 @@
 {
   "name": "live-common-tools",
-<<<<<<< HEAD
-  "version": "0.2.10-nightly.4",
-=======
   "version": "0.2.10",
->>>>>>> 1eb83d60
   "private": true,
   "dependencies": {
     "@ledgerhq/cryptoassets": "workspace:^",
