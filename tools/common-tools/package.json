{
  "name": "live-common-tools",
<<<<<<< HEAD
  "version": "0.2.3-nightly.3",
=======
  "version": "0.2.3",
>>>>>>> dd83a42d
  "private": true,
  "dependencies": {
    "@ledgerhq/cryptoassets": "workspace:^",
    "@ledgerhq/hw-transport": "workspace:^",
    "@ledgerhq/hw-transport-http": "workspace:^",
    "@ledgerhq/hw-transport-u2f": "5.36.0-deprecated",
    "@ledgerhq/hw-transport-web-ble": "workspace:^",
    "@ledgerhq/hw-transport-webhid": "workspace:^",
    "@ledgerhq/hw-transport-webusb": "workspace:^",
    "@ledgerhq/live-common": "workspace:^",
    "@material-ui/core": "^4.11.3",
    "babel-polyfill": "^6.26.0",
    "bignumber.js": "^9.0.1",
    "flow-bin": "^0.145.0",
    "invariant": "^2.2.4",
    "prop-types": "^15.8.1",
    "qrcode": "^1.4.2",
    "react": "^17.0.2",
    "react-dom": "^17.0.2",
    "react-inspector": "^4.0.1",
    "react-router": "^5.2.0",
    "react-router-dom": "^5.2.0",
    "react-scripts": "3.4.3",
    "react-select": "^5.3.2",
    "react-table": "^6.11.4",
    "semver": "^7.3.7",
    "styled-components": "^4.4.0",
    "webpack": "4.42"
  },
  "scripts": {
    "start": "react-app-rewired start",
    "build": "react-app-rewired build && cp build/index.html build/200.html && cp build/index.html build/404.html",
    "_test": "react-app-rewired test --env=jsdom",
    "eject": "react-app-rewired eject"
  },
  "browserslist": [
    "chrome > 80"
  ],
  "devDependencies": {
    "@babel/plugin-proposal-class-properties": "^7.13.0",
    "@babel/plugin-syntax-import-meta": "^7.10.1",
    "@open-wc/webpack-import-meta-loader": "^0.4.7",
    "react-app-rewired": "^2.1.8"
  }
}<|MERGE_RESOLUTION|>--- conflicted
+++ resolved
@@ -1,10 +1,6 @@
 {
   "name": "live-common-tools",
-<<<<<<< HEAD
-  "version": "0.2.3-nightly.3",
-=======
   "version": "0.2.3",
->>>>>>> dd83a42d
   "private": true,
   "dependencies": {
     "@ledgerhq/cryptoassets": "workspace:^",
