{
  "name": "live-common-tools",
<<<<<<< HEAD
  "version": "0.2.9-nightly.1",
=======
  "version": "0.2.9",
>>>>>>> c5a0be49
  "private": true,
  "dependencies": {
    "@ledgerhq/cryptoassets": "workspace:^",
    "@ledgerhq/hw-transport": "workspace:^",
    "@ledgerhq/hw-transport-http": "workspace:^",
    "@ledgerhq/hw-transport-u2f": "5.36.0-deprecated",
    "@ledgerhq/hw-transport-web-ble": "workspace:^",
    "@ledgerhq/hw-transport-webhid": "workspace:^",
    "@ledgerhq/hw-transport-webusb": "workspace:^",
    "@ledgerhq/live-common": "workspace:^",
    "@material-ui/core": "^4.11.3",
    "babel-polyfill": "^6.26.0",
    "bignumber.js": "^9.0.1",
    "flow-bin": "^0.145.0",
    "invariant": "^2.2.4",
    "prop-types": "^15.8.1",
    "qrcode": "^1.4.2",
    "react": "^17.0.2",
    "react-dom": "^17.0.2",
    "react-inspector": "^4.0.1",
    "react-router": "^5.2.0",
    "react-router-dom": "^5.2.0",
    "react-scripts": "3.4.3",
    "react-select": "^5.3.2",
    "react-table": "^6.11.4",
    "semver": "^7.3.7",
    "styled-components": "^4.4.0",
    "webpack": "4.42"
  },
  "scripts": {
    "start": "react-app-rewired start",
    "build": "react-app-rewired build && cp build/index.html build/200.html && cp build/index.html build/404.html",
    "_test": "react-app-rewired test --env=jsdom",
    "eject": "react-app-rewired eject"
  },
  "browserslist": [
    "chrome > 80"
  ],
  "devDependencies": {
    "@babel/plugin-proposal-class-properties": "^7.13.0",
    "@babel/plugin-syntax-import-meta": "^7.10.1",
    "@open-wc/webpack-import-meta-loader": "^0.4.7",
    "react-app-rewired": "^2.1.8"
  }
}<|MERGE_RESOLUTION|>--- conflicted
+++ resolved
@@ -1,10 +1,6 @@
 {
   "name": "live-common-tools",
-<<<<<<< HEAD
-  "version": "0.2.9-nightly.1",
-=======
   "version": "0.2.9",
->>>>>>> c5a0be49
   "private": true,
   "dependencies": {
     "@ledgerhq/cryptoassets": "workspace:^",
