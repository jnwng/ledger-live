--- conflicted
+++ resolved
@@ -1,10 +1,6 @@
 {
   "name": "live-common-tools",
-<<<<<<< HEAD
-  "version": "0.2.7-nightly.4",
-=======
   "version": "0.2.7",
->>>>>>> 36f55b48
   "private": true,
   "dependencies": {
     "@ledgerhq/cryptoassets": "workspace:^",
