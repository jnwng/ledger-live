{
  "name": "live-common-tools",
<<<<<<< HEAD
  "version": "0.2.8-nightly.5",
=======
  "version": "0.2.8",
>>>>>>> ecb00cfd
  "private": true,
  "dependencies": {
    "@ledgerhq/cryptoassets": "workspace:^",
    "@ledgerhq/hw-transport": "workspace:^",
    "@ledgerhq/hw-transport-http": "workspace:^",
    "@ledgerhq/hw-transport-u2f": "5.36.0-deprecated",
    "@ledgerhq/hw-transport-web-ble": "workspace:^",
    "@ledgerhq/hw-transport-webhid": "workspace:^",
    "@ledgerhq/hw-transport-webusb": "workspace:^",
    "@ledgerhq/live-common": "workspace:^",
    "@material-ui/core": "^4.11.3",
    "babel-polyfill": "^6.26.0",
    "bignumber.js": "^9.0.1",
    "flow-bin": "^0.145.0",
    "invariant": "^2.2.4",
    "prop-types": "^15.8.1",
    "qrcode": "^1.4.2",
    "react": "^17.0.2",
    "react-dom": "^17.0.2",
    "react-inspector": "^4.0.1",
    "react-router": "^5.2.0",
    "react-router-dom": "^5.2.0",
    "react-scripts": "3.4.3",
    "react-select": "^5.3.2",
    "react-table": "^6.11.4",
    "semver": "^7.3.7",
    "styled-components": "^4.4.0",
    "webpack": "4.42"
  },
  "scripts": {
    "start": "react-app-rewired start",
    "build": "react-app-rewired build && cp build/index.html build/200.html && cp build/index.html build/404.html",
    "_test": "react-app-rewired test --env=jsdom",
    "eject": "react-app-rewired eject"
  },
  "browserslist": [
    "chrome > 80"
  ],
  "devDependencies": {
    "@babel/plugin-proposal-class-properties": "^7.13.0",
    "@babel/plugin-syntax-import-meta": "^7.10.1",
    "@open-wc/webpack-import-meta-loader": "^0.4.7",
    "react-app-rewired": "^2.1.8"
  }
}<|MERGE_RESOLUTION|>--- conflicted
+++ resolved
@@ -1,10 +1,6 @@
 {
   "name": "live-common-tools",
-<<<<<<< HEAD
-  "version": "0.2.8-nightly.5",
-=======
   "version": "0.2.8",
->>>>>>> ecb00cfd
   "private": true,
   "dependencies": {
     "@ledgerhq/cryptoassets": "workspace:^",
