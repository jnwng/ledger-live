--- conflicted
+++ resolved
@@ -1,10 +1,6 @@
 {
   "name": "live-common-tools",
-<<<<<<< HEAD
-  "version": "0.2.15-nightly.1",
-=======
   "version": "0.2.16",
->>>>>>> 9afbc9f7
   "private": true,
   "dependencies": {
     "@ledgerhq/cryptoassets": "workspace:^",
