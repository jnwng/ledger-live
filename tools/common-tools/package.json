{
  "name": "live-common-tools",
<<<<<<< HEAD
  "version": "0.1.3",
=======
  "version": "0.2.0",
>>>>>>> bac9efd1
  "private": true,
  "dependencies": {
    "@ledgerhq/cryptoassets": "workspace:^",
    "@ledgerhq/hw-transport": "workspace:^",
    "@ledgerhq/hw-transport-http": "workspace:^",
    "@ledgerhq/hw-transport-u2f": "5.36.0-deprecated",
    "@ledgerhq/hw-transport-web-ble": "workspace:^",
    "@ledgerhq/hw-transport-webhid": "workspace:^",
    "@ledgerhq/hw-transport-webusb": "workspace:^",
    "@ledgerhq/live-common": "workspace:^",
    "@material-ui/core": "^4.11.3",
    "babel-polyfill": "^6.26.0",
    "bignumber.js": "^9.0.1",
    "flow-bin": "^0.145.0",
    "invariant": "^2.2.4",
    "prop-types": "^15.8.1",
    "qrcode": "^1.4.2",
    "react": "^17.0.2",
    "react-dom": "^17.0.2",
    "react-inspector": "^4.0.1",
    "react-router": "^5.2.0",
    "react-router-dom": "^5.2.0",
    "react-scripts": "3.4.3",
    "react-select": "^5.3.2",
    "react-table": "^6.11.4",
    "semver": "^7.3.7",
    "styled-components": "^4.4.0",
    "webpack": "4.42"
  },
  "scripts": {
    "start": "react-app-rewired start",
    "build": "react-app-rewired build && cp build/index.html build/200.html && cp build/index.html build/404.html",
    "_test": "react-app-rewired test --env=jsdom",
    "eject": "react-app-rewired eject"
  },
  "browserslist": [
    "chrome > 80"
  ],
  "devDependencies": {
    "@babel/plugin-proposal-class-properties": "^7.13.0",
    "@babel/plugin-syntax-import-meta": "^7.10.1",
    "@open-wc/webpack-import-meta-loader": "^0.4.7",
    "react-app-rewired": "^2.1.8"
  }
}<|MERGE_RESOLUTION|>--- conflicted
+++ resolved
@@ -1,10 +1,6 @@
 {
   "name": "live-common-tools",
-<<<<<<< HEAD
-  "version": "0.1.3",
-=======
   "version": "0.2.0",
->>>>>>> bac9efd1
   "private": true,
   "dependencies": {
     "@ledgerhq/cryptoassets": "workspace:^",
