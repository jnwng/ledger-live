--- conflicted
+++ resolved
@@ -1,10 +1,6 @@
 {
   "name": "live-common-tools",
-<<<<<<< HEAD
-  "version": "0.2.13-nightly.0",
-=======
   "version": "0.2.13",
->>>>>>> e8904424
   "private": true,
   "dependencies": {
     "@ledgerhq/cryptoassets": "workspace:^",
