--- conflicted
+++ resolved
@@ -1,10 +1,6 @@
 {
   "name": "live-common-tools",
-<<<<<<< HEAD
-  "version": "0.2.4",
-=======
   "version": "0.2.5",
->>>>>>> 2971ba20
   "private": true,
   "dependencies": {
     "@ledgerhq/cryptoassets": "workspace:^",
