--- conflicted
+++ resolved
@@ -1,10 +1,6 @@
 {
   "name": "live-common-tools",
-<<<<<<< HEAD
-  "version": "0.2.18-nightly.2",
-=======
   "version": "0.2.18",
->>>>>>> 04661b25
   "private": true,
   "dependencies": {
     "@ledgerhq/cryptoassets": "workspace:^",
