--- conflicted
+++ resolved
@@ -1,11 +1,7 @@
 {
   "name": "native-modules-tools",
   "private": true,
-<<<<<<< HEAD
-  "version": "1.0.2-nightly.0",
-=======
   "version": "1.0.2",
->>>>>>> 910a79bc
   "description": "Tools to crawl and package native nodejs addons",
   "main": "index.js",
   "license": "ISC"
