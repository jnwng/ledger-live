{
  "name": "@actions/change-product-name",
<<<<<<< HEAD
  "version": "1.0.1-nightly.0",
=======
  "version": "1.0.1",
>>>>>>> 77652efe
  "description": "Changes `productName` in package.json",
  "author": "Valentin D. Pinkman <valentin.d.pinkman@icloud.com>",
  "license": "MIT",
  "private": true,
  "scripts": {
    "build": "ncc build main.ts -o build -m"
  },
  "dependencies": {
    "@actions/core": "^1.10.0",
    "@actions/github": "^5.1.1",
    "@vercel/ncc": "^0.33.4"
  }
}<|MERGE_RESOLUTION|>--- conflicted
+++ resolved
@@ -1,10 +1,6 @@
 {
   "name": "@actions/change-product-name",
-<<<<<<< HEAD
-  "version": "1.0.1-nightly.0",
-=======
   "version": "1.0.1",
->>>>>>> 77652efe
   "description": "Changes `productName` in package.json",
   "author": "Valentin D. Pinkman <valentin.d.pinkman@icloud.com>",
   "license": "MIT",
