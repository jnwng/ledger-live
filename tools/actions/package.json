{
  "name": "actions-root",
<<<<<<< HEAD
  "version": "0.0.1-nightly.0",
=======
  "version": "0.0.1",
>>>>>>> 77652efe
  "private": true,
  "devDependencies": {
    "@types/node": "^17.0.31",
    "typescript": "~4.6.0"
  }
}<|MERGE_RESOLUTION|>--- conflicted
+++ resolved
@@ -1,10 +1,6 @@
 {
   "name": "actions-root",
-<<<<<<< HEAD
-  "version": "0.0.1-nightly.0",
-=======
   "version": "0.0.1",
->>>>>>> 77652efe
   "private": true,
   "devDependencies": {
     "@types/node": "^17.0.31",
