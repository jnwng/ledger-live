{
  "name": "@actions/generate-release-message",
<<<<<<< HEAD
  "version": "1.0.1-nightly.0",
=======
  "version": "1.0.1",
>>>>>>> 77652efe
  "description": "creates a changelog to be used during the creation of a Github Release",
  "author": "Valentin D. Pinkman <valentin.d.pinkman@icloud.com>",
  "license": "MIT",
  "private": true,
  "scripts": {
    "build": "ncc build main.ts -o build -m"
  },
  "dependencies": {
    "@actions/core": "^1.10.0",
    "@actions/github": "^5.1.1",
    "@vercel/ncc": "^0.33.4",
    "semver": "^7.3.7"
  }
}<|MERGE_RESOLUTION|>--- conflicted
+++ resolved
@@ -1,10 +1,6 @@
 {
   "name": "@actions/generate-release-message",
-<<<<<<< HEAD
-  "version": "1.0.1-nightly.0",
-=======
   "version": "1.0.1",
->>>>>>> 77652efe
   "description": "creates a changelog to be used during the creation of a Github Release",
   "author": "Valentin D. Pinkman <valentin.d.pinkman@icloud.com>",
   "license": "MIT",
