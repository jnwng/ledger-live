--- conflicted
+++ resolved
@@ -1,10 +1,6 @@
 {
   "name": "has-hash-commit-deps",
-<<<<<<< HEAD
-  "version": "1.0.1-nightly.0",
-=======
   "version": "1.0.1",
->>>>>>> 910a79bc
   "description": "checks if any dependencies is from a git repository",
   "author": "Valentin D. Pinkman <valentin.d.pinkman@icloud.com>",
   "license": "MIT",
