{
  "name": "@actions/submit-bot-report",
<<<<<<< HEAD
  "version": "1.0.2-nightly.0",
=======
  "version": "1.0.2",
>>>>>>> 77652efe
  "description": "Use the bot report to upload to all relevant places (Github comment, Slack)",
  "license": "MIT",
  "private": true,
  "scripts": {
    "build": "ncc build main.ts -o build -m"
  },
  "dependencies": {
    "@actions/core": "^1.10.0",
    "@actions/github": "^5.1.1",
    "@vercel/ncc": "^0.33.4",
    "isomorphic-unfetch": "^3.1.0"
  }
}<|MERGE_RESOLUTION|>--- conflicted
+++ resolved
@@ -1,10 +1,6 @@
 {
   "name": "@actions/submit-bot-report",
-<<<<<<< HEAD
-  "version": "1.0.2-nightly.0",
-=======
   "version": "1.0.2",
->>>>>>> 77652efe
   "description": "Use the bot report to upload to all relevant places (Github comment, Slack)",
   "license": "MIT",
   "private": true,
