--- conflicted
+++ resolved
@@ -1,10 +1,6 @@
 {
   "name": "@actions/generate-bot-super-report",
-<<<<<<< HEAD
-  "version": "1.0.2-nightly.0",
-=======
   "version": "1.0.2",
->>>>>>> 77652efe
   "description": "Gather many uploaded bot reports to generate a higher level bot report",
   "license": "MIT",
   "private": true,
