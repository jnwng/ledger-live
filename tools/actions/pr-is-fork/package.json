{
  "name": "@actions/pr-is-fork",
<<<<<<< HEAD
  "version": "1.0.1-nightly.0",
=======
  "version": "1.0.1",
>>>>>>> 77652efe
  "description": "returns true if the pr is a fork",
  "author": "Julien Elbaz <elbywan@hotmail.com>",
  "license": "MIT",
  "private": true,
  "scripts": {
    "build": "ncc build main.ts -o build -m"
  },
  "dependencies": {
    "@actions/core": "^1.10.0",
    "@actions/github": "^5.1.1",
    "@vercel/ncc": "^0.33.4"
  }
}<|MERGE_RESOLUTION|>--- conflicted
+++ resolved
@@ -1,10 +1,6 @@
 {
   "name": "@actions/pr-is-fork",
-<<<<<<< HEAD
-  "version": "1.0.1-nightly.0",
-=======
   "version": "1.0.1",
->>>>>>> 77652efe
   "description": "returns true if the pr is a fork",
   "author": "Julien Elbaz <elbywan@hotmail.com>",
   "license": "MIT",
