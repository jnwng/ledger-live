{
  "name": "@actions/turborepo-gh-cache",
<<<<<<< HEAD
  "version": "1.0.1-nightly.0",
=======
  "version": "1.0.1",
>>>>>>> 77652efe
  "description": "Uses Github actions cache API to cache turborepo outputs",
  "author": "Julien Elbaz <elbywan@hotmail.com>",
  "license": "MIT",
  "private": true,
  "scripts": {
    "build": "tsup -d build src/main.ts src/server.ts src/cleanup.ts"
  },
  "devDependencies": {
    "@actions/cache": "^3.0.4",
    "@actions/core": "^1.10.0",
    "@actions/github": "^5.1.1",
    "@types/fs-extra": "^9.0.13",
    "express": "^4.18.1",
    "fs-extra": "^10.0.1",
    "tsup": "^6.2.2"
  }
}<|MERGE_RESOLUTION|>--- conflicted
+++ resolved
@@ -1,10 +1,6 @@
 {
   "name": "@actions/turborepo-gh-cache",
-<<<<<<< HEAD
-  "version": "1.0.1-nightly.0",
-=======
   "version": "1.0.1",
->>>>>>> 77652efe
   "description": "Uses Github actions cache API to cache turborepo outputs",
   "author": "Julien Elbaz <elbywan@hotmail.com>",
   "license": "MIT",
