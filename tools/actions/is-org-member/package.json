{
  "name": "@actions/is-org-member",
<<<<<<< HEAD
  "version": "1.0.1-nightly.0",
=======
  "version": "1.0.1",
>>>>>>> 77652efe
  "description": "returns true if the user is part of the given organisation",
  "author": "Valentin D. Pinkman <valentin.d.pinkman@icloud.com>",
  "license": "MIT",
  "private": true,
  "scripts": {
    "build": "ncc build main.ts -o build -m"
  },
  "dependencies": {
    "@actions/core": "^1.10.0",
    "@actions/github": "^5.1.1",
    "@vercel/ncc": "^0.33.4"
  }
}<|MERGE_RESOLUTION|>--- conflicted
+++ resolved
@@ -1,10 +1,6 @@
 {
   "name": "@actions/is-org-member",
-<<<<<<< HEAD
-  "version": "1.0.1-nightly.0",
-=======
   "version": "1.0.1",
->>>>>>> 77652efe
   "description": "returns true if the user is part of the given organisation",
   "author": "Valentin D. Pinkman <valentin.d.pinkman@icloud.com>",
   "license": "MIT",
