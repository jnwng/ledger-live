--- conflicted
+++ resolved
@@ -1,10 +1,6 @@
 {
   "name": "pnpm-utils",
-<<<<<<< HEAD
-  "version": "1.0.1-nightly.0",
-=======
   "version": "1.0.1",
->>>>>>> 77652efe
   "private": true,
   "description": "pnpm utility functions",
   "main": "index.js",
