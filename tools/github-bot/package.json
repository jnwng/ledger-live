--- conflicted
+++ resolved
@@ -1,10 +1,6 @@
 {
   "name": "live-github-bot",
-<<<<<<< HEAD
-  "version": "1.0.1-nightly.0",
-=======
   "version": "1.0.1",
->>>>>>> 910a79bc
   "private": true,
   "description": "Github bot to enhance developer experience on the ledger-live repository",
   "license": "MIT",
