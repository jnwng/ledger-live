{
  "name": "live-github-bot",
<<<<<<< HEAD
  "version": "1.0.2-nightly.0",
=======
  "version": "1.0.2",
>>>>>>> 77652efe
  "private": true,
  "description": "Github bot to enhance developer experience on the ledger-live repository",
  "license": "MIT",
  "homepage": "https://github.com/ledgerhq/ledger-live",
  "keywords": [
    "probot",
    "github",
    "probot-app"
  ],
  "scripts": {
    "build": "tsc",
    "watch": "tsc --watch",
    "dev": "nodemon",
    "start": "probot run ./lib/index.js",
    "_test": "jest"
  },
  "dependencies": {
    "probot": "^12.2.2"
  },
  "devDependencies": {
    "@types/jest": "^27.5.1",
    "@types/node": "^14.14.19",
    "jest": "^28.1.0",
    "nock": "^13.0.5",
    "nodemon": "^2.0.16",
    "smee-client": "^1.2.3",
    "ts-jest": "^28.0.5",
    "typescript": "^4.8.3"
  },
  "engines": {
    "node": ">= 10.13.0"
  }
}<|MERGE_RESOLUTION|>--- conflicted
+++ resolved
@@ -1,10 +1,6 @@
 {
   "name": "live-github-bot",
-<<<<<<< HEAD
-  "version": "1.0.2-nightly.0",
-=======
   "version": "1.0.2",
->>>>>>> 77652efe
   "private": true,
   "description": "Github bot to enhance developer experience on the ledger-live repository",
   "license": "MIT",
